--- conflicted
+++ resolved
@@ -1,19 +1,13 @@
 // SPDX-License-Identifier: GPL-2.0
 /* Copyright (c) 2020 Facebook */
 #define _GNU_SOURCE
-<<<<<<< HEAD
-#include <unistd.h>
-=======
 #include <argp.h>
 #include <unistd.h>
 #include <stdint.h>
->>>>>>> 1613e604
 #include "bench.h"
 #include "trigger_bench.skel.h"
 #include "trace_helpers.h"
 
-<<<<<<< HEAD
-=======
 #define MAX_TRIG_BATCH_ITERS 1000
 
 static struct {
@@ -58,7 +52,6 @@
 	.parser = parse_arg,
 };
 
->>>>>>> 1613e604
 /* adjust slot shift in inc_hits() if changing */
 #define MAX_BUCKETS 256
 
@@ -108,11 +101,6 @@
 
 static void *trigger_producer(void *input)
 {
-<<<<<<< HEAD
-	while (true) {
-		(void)syscall(__NR_getpgid);
-		inc_counter(base_hits);
-=======
 	if (ctx.usermode_counters) {
 		while (true) {
 			(void)syscall(__NR_getpgid);
@@ -121,19 +109,13 @@
 	} else {
 		while (true)
 			(void)syscall(__NR_getpgid);
->>>>>>> 1613e604
 	}
 	return NULL;
 }
 
 static void *trigger_producer_batch(void *input)
 {
-<<<<<<< HEAD
-	res->hits = sum_and_reset_counters(base_hits);
-}
-=======
 	int fd = ctx.driver_prog_fd ?: bpf_program__fd(ctx.skel->progs.trigger_driver);
->>>>>>> 1613e604
 
 	while (true)
 		bpf_prog_test_run_opts(fd, NULL);
@@ -143,14 +125,10 @@
 
 static void trigger_measure(struct bench_res *res)
 {
-<<<<<<< HEAD
-	res->hits = sum_and_reset_counters(ctx.skel->bss->hits);
-=======
 	if (ctx.usermode_counters)
 		res->hits = sum_and_reset_counters(base_hits);
 	else
 		res->hits = sum_and_reset_counters(ctx.skel->bss->hits);
->>>>>>> 1613e604
 }
 
 static void setup_ctx(void)
