// SPDX-License-Identifier: GPL-2.0
/* Copyright (c) 2024 Meta Platforms, Inc. and affiliates. */
#include <test_progs.h>
#include <time.h>

#include "struct_ops_module.skel.h"
#include "struct_ops_nulled_out_cb.skel.h"
#include "struct_ops_forgotten_cb.skel.h"

static void check_map_info(struct bpf_map_info *info)
{
	struct bpf_btf_info btf_info;
	char btf_name[256];
	u32 btf_info_len = sizeof(btf_info);
	int err, fd;

	fd = bpf_btf_get_fd_by_id(info->btf_vmlinux_id);
	if (!ASSERT_GE(fd, 0, "get_value_type_btf_obj_fd"))
		return;

	memset(&btf_info, 0, sizeof(btf_info));
	btf_info.name = ptr_to_u64(btf_name);
	btf_info.name_len = sizeof(btf_name);
	err = bpf_btf_get_info_by_fd(fd, &btf_info, &btf_info_len);
	if (!ASSERT_OK(err, "get_value_type_btf_obj_info"))
		goto cleanup;

	if (!ASSERT_EQ(strcmp(btf_name, "bpf_testmod"), 0, "get_value_type_btf_obj_name"))
		goto cleanup;

cleanup:
	close(fd);
}

static int attach_ops_and_check(struct struct_ops_module *skel,
				struct bpf_map *map,
				int expected_test_2_result)
{
	struct bpf_link *link;

	link = bpf_map__attach_struct_ops(map);
	ASSERT_OK_PTR(link, "attach_test_mod_1");
	if (!link)
		return -1;

	/* test_{1,2}() would be called from bpf_dummy_reg() in bpf_testmod.c */
	ASSERT_EQ(skel->bss->test_1_result, 0xdeadbeef, "test_1_result");
	ASSERT_EQ(skel->bss->test_2_result, expected_test_2_result, "test_2_result");

	bpf_link__destroy(link);
	return 0;
}

static void test_struct_ops_load(void)
{
	struct struct_ops_module *skel;
	struct bpf_map_info info = {};
	int err;
	u32 len;

	skel = struct_ops_module__open();
	if (!ASSERT_OK_PTR(skel, "struct_ops_module_open"))
		return;

	skel->struct_ops.testmod_1->data = 13;
	skel->struct_ops.testmod_1->test_2 = skel->progs.test_3;
	/* Since test_2() is not being used, it should be disabled from
	 * auto-loading, or it will fail to load.
	 */
	bpf_program__set_autoload(skel->progs.test_2, false);
	bpf_map__set_autocreate(skel->maps.testmod_zeroed, false);

	err = struct_ops_module__load(skel);
	if (!ASSERT_OK(err, "struct_ops_module_load"))
		goto cleanup;

	len = sizeof(info);
	err = bpf_map_get_info_by_fd(bpf_map__fd(skel->maps.testmod_1), &info,
				     &len);
	if (!ASSERT_OK(err, "bpf_map_get_info_by_fd"))
		goto cleanup;

	check_map_info(&info);
	/* test_3() will be called from bpf_dummy_reg() in bpf_testmod.c
	 *
	 * In bpf_testmod.c it will pass 4 and 13 (the value of data) to
	 * .test_2.  So, the value of test_2_result should be 20 (4 + 13 +
	 * 3).
	 */
	if (!attach_ops_and_check(skel, skel->maps.testmod_1, 20))
		goto cleanup;
	if (!attach_ops_and_check(skel, skel->maps.testmod_2, 12))
		goto cleanup;

cleanup:
	struct_ops_module__destroy(skel);
}

static void test_struct_ops_not_zeroed(void)
{
	struct struct_ops_module *skel;
	int err;

	/* zeroed is 0, and zeroed_op is null */
	skel = struct_ops_module__open();
	if (!ASSERT_OK_PTR(skel, "struct_ops_module_open"))
		return;

<<<<<<< HEAD
=======
	skel->struct_ops.testmod_zeroed->zeroed = 0;
	/* zeroed_op prog should be not loaded automatically now */
	skel->struct_ops.testmod_zeroed->zeroed_op = NULL;

>>>>>>> 1613e604
	err = struct_ops_module__load(skel);
	ASSERT_OK(err, "struct_ops_module_load");

	struct_ops_module__destroy(skel);

	/* zeroed is not 0 */
	skel = struct_ops_module__open();
	if (!ASSERT_OK_PTR(skel, "struct_ops_module_open_not_zeroed"))
		return;

	/* libbpf should reject the testmod_zeroed since struct
	 * bpf_testmod_ops in the kernel has no "zeroed" field and the
	 * value of "zeroed" is non-zero.
	 */
	skel->struct_ops.testmod_zeroed->zeroed = 0xdeadbeef;
<<<<<<< HEAD
=======
	skel->struct_ops.testmod_zeroed->zeroed_op = NULL;
>>>>>>> 1613e604
	err = struct_ops_module__load(skel);
	ASSERT_ERR(err, "struct_ops_module_load_not_zeroed");

	struct_ops_module__destroy(skel);

	/* zeroed_op is not null */
	skel = struct_ops_module__open();
	if (!ASSERT_OK_PTR(skel, "struct_ops_module_open_not_zeroed_op"))
		return;

	/* libbpf should reject the testmod_zeroed since the value of its
	 * "zeroed_op" is not null.
	 */
	skel->struct_ops.testmod_zeroed->zeroed_op = skel->progs.test_3;
	err = struct_ops_module__load(skel);
	ASSERT_ERR(err, "struct_ops_module_load_not_zeroed_op");

	struct_ops_module__destroy(skel);
}

<<<<<<< HEAD
=======
/* The signature of an implementation might not match the signature of the
 * function pointer prototype defined in the BPF program. This mismatch
 * should be allowed as long as the behavior of the operator program
 * adheres to the signature in the kernel. Libbpf should not enforce the
 * signature; rather, let the kernel verifier handle the enforcement.
 */
static void test_struct_ops_incompatible(void)
{
	struct struct_ops_module *skel;
	struct bpf_link *link;
	int err;

	skel = struct_ops_module__open();
	if (!ASSERT_OK_PTR(skel, "struct_ops_module_open"))
		return;

	bpf_map__set_autocreate(skel->maps.testmod_zeroed, false);

	err = struct_ops_module__load(skel);
	if (!ASSERT_OK(err, "skel_load"))
		goto cleanup;

	link = bpf_map__attach_struct_ops(skel->maps.testmod_incompatible);
	if (ASSERT_OK_PTR(link, "attach_struct_ops"))
		bpf_link__destroy(link);

cleanup:
	struct_ops_module__destroy(skel);
}

/* validate that it's ok to "turn off" callback that kernel supports */
static void test_struct_ops_nulled_out_cb(void)
{
	struct struct_ops_nulled_out_cb *skel;
	int err;

	skel = struct_ops_nulled_out_cb__open();
	if (!ASSERT_OK_PTR(skel, "skel_open"))
		return;

	/* kernel knows about test_1, but we still null it out */
	skel->struct_ops.ops->test_1 = NULL;

	err = struct_ops_nulled_out_cb__load(skel);
	if (!ASSERT_OK(err, "skel_load"))
		goto cleanup;

	ASSERT_FALSE(bpf_program__autoload(skel->progs.test_1_turn_off), "prog_autoload");
	ASSERT_LT(bpf_program__fd(skel->progs.test_1_turn_off), 0, "prog_fd");

cleanup:
	struct_ops_nulled_out_cb__destroy(skel);
}

/* validate that libbpf generates reasonable error message if struct_ops is
 * not referenced in any struct_ops map
 */
static void test_struct_ops_forgotten_cb(void)
{
	struct struct_ops_forgotten_cb *skel;
	char *log;
	int err;

	skel = struct_ops_forgotten_cb__open();
	if (!ASSERT_OK_PTR(skel, "skel_open"))
		return;

	start_libbpf_log_capture();

	err = struct_ops_forgotten_cb__load(skel);
	if (!ASSERT_ERR(err, "skel_load"))
		goto cleanup;

	log = stop_libbpf_log_capture();
	ASSERT_HAS_SUBSTR(log,
			  "prog 'test_1_forgotten': SEC(\"struct_ops\") program isn't referenced anywhere, did you forget to use it?",
			  "libbpf_log");
	free(log);

	struct_ops_forgotten_cb__destroy(skel);

	/* now let's programmatically use it, we should be fine now */
	skel = struct_ops_forgotten_cb__open();
	if (!ASSERT_OK_PTR(skel, "skel_open"))
		return;

	skel->struct_ops.ops->test_1 = skel->progs.test_1_forgotten; /* not anymore */

	err = struct_ops_forgotten_cb__load(skel);
	if (!ASSERT_OK(err, "skel_load"))
		goto cleanup;

cleanup:
	struct_ops_forgotten_cb__destroy(skel);
}

>>>>>>> 1613e604
void serial_test_struct_ops_module(void)
{
	if (test__start_subtest("struct_ops_load"))
		test_struct_ops_load();
<<<<<<< HEAD
	if (test__start_subtest("test_struct_ops_not_zeroed"))
		test_struct_ops_not_zeroed();
=======
	if (test__start_subtest("struct_ops_not_zeroed"))
		test_struct_ops_not_zeroed();
	if (test__start_subtest("struct_ops_incompatible"))
		test_struct_ops_incompatible();
	if (test__start_subtest("struct_ops_null_out_cb"))
		test_struct_ops_nulled_out_cb();
	if (test__start_subtest("struct_ops_forgotten_cb"))
		test_struct_ops_forgotten_cb();
>>>>>>> 1613e604
}
<|MERGE_RESOLUTION|>--- conflicted
+++ resolved
@@ -106,13 +106,10 @@
 	if (!ASSERT_OK_PTR(skel, "struct_ops_module_open"))
 		return;
 
-<<<<<<< HEAD
-=======
 	skel->struct_ops.testmod_zeroed->zeroed = 0;
 	/* zeroed_op prog should be not loaded automatically now */
 	skel->struct_ops.testmod_zeroed->zeroed_op = NULL;
 
->>>>>>> 1613e604
 	err = struct_ops_module__load(skel);
 	ASSERT_OK(err, "struct_ops_module_load");
 
@@ -128,10 +125,7 @@
 	 * value of "zeroed" is non-zero.
 	 */
 	skel->struct_ops.testmod_zeroed->zeroed = 0xdeadbeef;
-<<<<<<< HEAD
-=======
 	skel->struct_ops.testmod_zeroed->zeroed_op = NULL;
->>>>>>> 1613e604
 	err = struct_ops_module__load(skel);
 	ASSERT_ERR(err, "struct_ops_module_load_not_zeroed");
 
@@ -152,8 +146,6 @@
 	struct_ops_module__destroy(skel);
 }
 
-<<<<<<< HEAD
-=======
 /* The signature of an implementation might not match the signature of the
  * function pointer prototype defined in the BPF program. This mismatch
  * should be allowed as long as the behavior of the operator program
@@ -250,15 +242,10 @@
 	struct_ops_forgotten_cb__destroy(skel);
 }
 
->>>>>>> 1613e604
 void serial_test_struct_ops_module(void)
 {
 	if (test__start_subtest("struct_ops_load"))
 		test_struct_ops_load();
-<<<<<<< HEAD
-	if (test__start_subtest("test_struct_ops_not_zeroed"))
-		test_struct_ops_not_zeroed();
-=======
 	if (test__start_subtest("struct_ops_not_zeroed"))
 		test_struct_ops_not_zeroed();
 	if (test__start_subtest("struct_ops_incompatible"))
@@ -267,5 +254,4 @@
 		test_struct_ops_nulled_out_cb();
 	if (test__start_subtest("struct_ops_forgotten_cb"))
 		test_struct_ops_forgotten_cb();
->>>>>>> 1613e604
-}
+}
