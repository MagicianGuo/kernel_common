--- conflicted
+++ resolved
@@ -10,13 +10,8 @@
  *  - A test for KVM's handling of PSCI SYSTEM_SUSPEND and the associated
  *    KVM_SYSTEM_EVENT_SUSPEND UAPI.
  */
-<<<<<<< HEAD
-
-#define _GNU_SOURCE
 
 #include <linux/kernel.h>
-=======
->>>>>>> b093f87f
 #include <linux/psci.h>
 #include <asm/cputype.h>
 
