# SPDX-License-Identifier: GPL-2.0
VERSION = 5
PATCHLEVEL = 15
<<<<<<< HEAD
SUBLEVEL = 149
=======
SUBLEVEL = 153
>>>>>>> 8517b7fa
EXTRAVERSION =
NAME = Trick or Treat

# *DOCUMENTATION*
# To see a list of typical targets execute "make help"
# More info can be located in ./README
# Comments in this file are targeted only to the developer, do not
# expect to learn how to build the kernel reading this file.

$(if $(filter __%, $(MAKECMDGOALS)), \
	$(error targets prefixed with '__' are only for internal use))

# That's our default target when none is given on the command line
PHONY := __all
__all:

# We are using a recursive build, so we need to do a little thinking
# to get the ordering right.
#
# Most importantly: sub-Makefiles should only ever modify files in
# their own directory. If in some directory we have a dependency on
# a file in another dir (which doesn't happen often, but it's often
# unavoidable when linking the built-in.a targets which finally
# turn into vmlinux), we will call a sub make in that other dir, and
# after that we are sure that everything which is in that other dir
# is now up to date.
#
# The only cases where we need to modify files which have global
# effects are thus separated out and done before the recursive
# descending is started. They are now explicitly listed as the
# prepare rule.

ifneq ($(sub_make_done),1)

# Do not use make's built-in rules and variables
# (this increases performance and avoids hard-to-debug behaviour)
MAKEFLAGS += -rR

# Avoid funny character set dependencies
unexport LC_ALL
LC_COLLATE=C
LC_NUMERIC=C
export LC_COLLATE LC_NUMERIC

# Avoid interference with shell env settings
unexport GREP_OPTIONS

# Beautify output
# ---------------------------------------------------------------------------
#
# Normally, we echo the whole command before executing it. By making
# that echo $($(quiet)$(cmd)), we now have the possibility to set
# $(quiet) to choose other forms of output instead, e.g.
#
#         quiet_cmd_cc_o_c = Compiling $(RELDIR)/$@
#         cmd_cc_o_c       = $(CC) $(c_flags) -c -o $@ $<
#
# If $(quiet) is empty, the whole command will be printed.
# If it is set to "quiet_", only the short version will be printed.
# If it is set to "silent_", nothing will be printed at all, since
# the variable $(silent_cmd_cc_o_c) doesn't exist.
#
# A simple variant is to prefix commands with $(Q) - that's useful
# for commands that shall be hidden in non-verbose mode.
#
#	$(Q)ln $@ :<
#
# If KBUILD_VERBOSE equals 0 then the above command will be hidden.
# If KBUILD_VERBOSE equals 1 then the above command is displayed.
# If KBUILD_VERBOSE equals 2 then give the reason why each target is rebuilt.
#
# To put more focus on warnings, be less verbose as default
# Use 'make V=1' to see the full commands

ifeq ("$(origin V)", "command line")
  KBUILD_VERBOSE = $(V)
endif
ifndef KBUILD_VERBOSE
  KBUILD_VERBOSE = 0
endif

ifeq ($(KBUILD_VERBOSE),1)
  quiet =
  Q =
else
  quiet=quiet_
  Q = @
endif

# If the user is running make -s (silent mode), suppress echoing of
# commands
# make-4.0 (and later) keep single letter options in the 1st word of MAKEFLAGS.

ifeq ($(filter 3.%,$(MAKE_VERSION)),)
silence:=$(findstring s,$(firstword -$(MAKEFLAGS)))
else
silence:=$(findstring s,$(filter-out --%,$(MAKEFLAGS)))
endif

ifeq ($(silence),s)
quiet=silent_
KBUILD_VERBOSE = 0
endif

export quiet Q KBUILD_VERBOSE

# Call a source code checker (by default, "sparse") as part of the
# C compilation.
#
# Use 'make C=1' to enable checking of only re-compiled files.
# Use 'make C=2' to enable checking of *all* source files, regardless
# of whether they are re-compiled or not.
#
# See the file "Documentation/dev-tools/sparse.rst" for more details,
# including where to get the "sparse" utility.

ifeq ("$(origin C)", "command line")
  KBUILD_CHECKSRC = $(C)
endif
ifndef KBUILD_CHECKSRC
  KBUILD_CHECKSRC = 0
endif

export KBUILD_CHECKSRC

# Use make M=dir or set the environment variable KBUILD_EXTMOD to specify the
# directory of external module to build. Setting M= takes precedence.
ifeq ("$(origin M)", "command line")
  KBUILD_EXTMOD := $(M)
endif

$(if $(word 2, $(KBUILD_EXTMOD)), \
	$(error building multiple external modules is not supported))

# Remove trailing slashes
ifneq ($(filter %/, $(KBUILD_EXTMOD)),)
KBUILD_EXTMOD := $(shell dirname $(KBUILD_EXTMOD).)
endif

export KBUILD_EXTMOD

# ANDROID: set up mixed-build support. mixed-build allows device kernel modules
# to be compiled against a GKI kernel. This approach still uses the headers and
# Kbuild from device kernel, so care must be taken to ensure that those headers match.
ifdef KBUILD_MIXED_TREE
# Need vmlinux.symvers for modpost and System.map for depmod, check whether they exist in KBUILD_MIXED_TREE
required_mixed_files=vmlinux.symvers System.map
$(if $(filter-out $(words $(required_mixed_files)), \
		$(words $(wildcard $(add-prefix $(KBUILD_MIXED_TREE)/,$(required_mixed_files))))),,\
	$(error KBUILD_MIXED_TREE=$(KBUILD_MIXED_TREE) doesn't contain $(required_mixed_files)))
endif

mixed-build-prefix = $(if $(KBUILD_MIXED_TREE),$(KBUILD_MIXED_TREE)/)
export KBUILD_MIXED_TREE
# This is a hack for kleaf to set mixed-build-prefix within the execution of a make rule, e.g.
# within __modinst_pre.
# TODO(b/205893923): Revert this hack once it is properly handled.
export mixed-build-prefix

# Kbuild will save output files in the current working directory.
# This does not need to match to the root of the kernel source tree.
#
# For example, you can do this:
#
#  cd /dir/to/store/output/files; make -f /dir/to/kernel/source/Makefile
#
# If you want to save output files in a different location, there are
# two syntaxes to specify it.
#
# 1) O=
# Use "make O=dir/to/store/output/files/"
#
# 2) Set KBUILD_OUTPUT
# Set the environment variable KBUILD_OUTPUT to point to the output directory.
# export KBUILD_OUTPUT=dir/to/store/output/files/; make
#
# The O= assignment takes precedence over the KBUILD_OUTPUT environment
# variable.

# Do we want to change the working directory?
ifeq ("$(origin O)", "command line")
  KBUILD_OUTPUT := $(O)
endif

ifneq ($(KBUILD_OUTPUT),)
# Make's built-in functions such as $(abspath ...), $(realpath ...) cannot
# expand a shell special character '~'. We use a somewhat tedious way here.
abs_objtree := $(shell mkdir -p $(KBUILD_OUTPUT) && cd $(KBUILD_OUTPUT) && pwd)
$(if $(abs_objtree),, \
     $(error failed to create output directory "$(KBUILD_OUTPUT)"))

# $(realpath ...) resolves symlinks
abs_objtree := $(realpath $(abs_objtree))
else
abs_objtree := $(CURDIR)
endif # ifneq ($(KBUILD_OUTPUT),)

ifeq ($(abs_objtree),$(CURDIR))
# Suppress "Entering directory ..." unless we are changing the work directory.
MAKEFLAGS += --no-print-directory
else
need-sub-make := 1
endif

this-makefile := $(lastword $(MAKEFILE_LIST))
abs_srctree := $(realpath $(dir $(this-makefile)))

ifneq ($(words $(subst :, ,$(abs_srctree))), 1)
$(error source directory cannot contain spaces or colons)
endif

ifneq ($(abs_srctree),$(abs_objtree))
# Look for make include files relative to root of kernel src
#
# --included-dir is added for backward compatibility, but you should not rely on
# it. Please add $(srctree)/ prefix to include Makefiles in the source tree.
MAKEFLAGS += --include-dir=$(abs_srctree)
endif

ifneq ($(filter 3.%,$(MAKE_VERSION)),)
# 'MAKEFLAGS += -rR' does not immediately become effective for GNU Make 3.x
# We need to invoke sub-make to avoid implicit rules in the top Makefile.
need-sub-make := 1
# Cancel implicit rules for this Makefile.
$(this-makefile): ;
endif

export abs_srctree abs_objtree
export sub_make_done := 1

ifeq ($(need-sub-make),1)

PHONY += $(MAKECMDGOALS) __sub-make

$(filter-out $(this-makefile), $(MAKECMDGOALS)) __all: __sub-make
	@:

# Invoke a second make in the output directory, passing relevant variables
__sub-make:
	$(Q)$(MAKE) -C $(abs_objtree) -f $(abs_srctree)/Makefile $(MAKECMDGOALS)

endif # need-sub-make
endif # sub_make_done

# We process the rest of the Makefile if this is the final invocation of make
ifeq ($(need-sub-make),)

# Do not print "Entering directory ...",
# but we want to display it when entering to the output directory
# so that IDEs/editors are able to understand relative filenames.
MAKEFLAGS += --no-print-directory

ifeq ($(abs_srctree),$(abs_objtree))
        # building in the source tree
        srctree := .
	building_out_of_srctree :=
else
        ifeq ($(abs_srctree)/,$(dir $(abs_objtree)))
                # building in a subdirectory of the source tree
                srctree := ..
        else
                srctree := $(abs_srctree)
        endif
	building_out_of_srctree := 1
endif

ifneq ($(KBUILD_ABS_SRCTREE),)
srctree := $(abs_srctree)
endif

objtree		:= .
VPATH		:= $(srctree)

export building_out_of_srctree srctree objtree VPATH

# To make sure we do not include .config for any of the *config targets
# catch them early, and hand them over to scripts/kconfig/Makefile
# It is allowed to specify more targets when calling make, including
# mixing *config targets and build targets.
# For example 'make oldconfig all'.
# Detect when mixed targets is specified, and make a second invocation
# of make so .config is not included in this case either (for *config).

version_h := include/generated/uapi/linux/version.h

clean-targets := %clean mrproper cleandocs
no-dot-config-targets := $(clean-targets) \
			 cscope gtags TAGS tags help% %docs check% coccicheck \
			 $(version_h) headers headers_% archheaders archscripts \
			 %asm-generic kernelversion %src-pkg dt_binding_check \
			 outputmakefile
# Installation targets should not require compiler. Unfortunately, vdso_install
# is an exception where build artifacts may be updated. This must be fixed.
no-compiler-targets := $(no-dot-config-targets) install dtbs_install \
			headers_install modules_install kernelrelease image_name
no-sync-config-targets := $(no-dot-config-targets) %install kernelrelease \
			  image_name
single-targets := %.a %.i %.ko %.lds %.ll %.lst %.mod %.o %.s %.symtypes %/

config-build	:=
mixed-build	:=
need-config	:= 1
need-compiler	:= 1
may-sync-config	:= 1
single-build	:=

ifneq ($(filter $(no-dot-config-targets), $(MAKECMDGOALS)),)
	ifeq ($(filter-out $(no-dot-config-targets), $(MAKECMDGOALS)),)
		need-config :=
	endif
endif

ifneq ($(filter $(no-compiler-targets), $(MAKECMDGOALS)),)
	ifeq ($(filter-out $(no-compiler-targets), $(MAKECMDGOALS)),)
		need-compiler :=
	endif
endif

ifneq ($(filter $(no-sync-config-targets), $(MAKECMDGOALS)),)
	ifeq ($(filter-out $(no-sync-config-targets), $(MAKECMDGOALS)),)
		may-sync-config :=
	endif
endif

ifneq ($(KBUILD_EXTMOD),)
	may-sync-config :=
endif

ifeq ($(KBUILD_EXTMOD),)
        ifneq ($(filter %config,$(MAKECMDGOALS)),)
		config-build := 1
                ifneq ($(words $(MAKECMDGOALS)),1)
			mixed-build := 1
                endif
        endif
endif

# We cannot build single targets and the others at the same time
ifneq ($(filter $(single-targets), $(MAKECMDGOALS)),)
	single-build := 1
	ifneq ($(filter-out $(single-targets), $(MAKECMDGOALS)),)
		mixed-build := 1
	endif
endif

# For "make -j clean all", "make -j mrproper defconfig all", etc.
ifneq ($(filter $(clean-targets),$(MAKECMDGOALS)),)
        ifneq ($(filter-out $(clean-targets),$(MAKECMDGOALS)),)
		mixed-build := 1
        endif
endif

# install and modules_install need also be processed one by one
ifneq ($(filter install,$(MAKECMDGOALS)),)
        ifneq ($(filter modules_install,$(MAKECMDGOALS)),)
		mixed-build := 1
        endif
endif

ifdef mixed-build
# ===========================================================================
# We're called with mixed targets (*config and build targets).
# Handle them one by one.

PHONY += $(MAKECMDGOALS) __build_one_by_one

$(MAKECMDGOALS): __build_one_by_one
	@:

__build_one_by_one:
	$(Q)set -e; \
	for i in $(MAKECMDGOALS); do \
		$(MAKE) -f $(srctree)/Makefile $$i; \
	done

else # !mixed-build

include $(srctree)/scripts/Kbuild.include

# Read KERNELRELEASE from include/config/kernel.release (if it exists)
KERNELRELEASE = $(shell cat include/config/kernel.release 2> /dev/null)
KERNELVERSION = $(VERSION)$(if $(PATCHLEVEL),.$(PATCHLEVEL)$(if $(SUBLEVEL),.$(SUBLEVEL)))$(EXTRAVERSION)
export VERSION PATCHLEVEL SUBLEVEL KERNELRELEASE KERNELVERSION

include $(srctree)/scripts/subarch.include

# Cross compiling and selecting different set of gcc/bin-utils
# ---------------------------------------------------------------------------
#
# When performing cross compilation for other architectures ARCH shall be set
# to the target architecture. (See arch/* for the possibilities).
# ARCH can be set during invocation of make:
# make ARCH=ia64
# Another way is to have ARCH set in the environment.
# The default ARCH is the host where make is executed.

# CROSS_COMPILE specify the prefix used for all executables used
# during compilation. Only gcc and related bin-utils executables
# are prefixed with $(CROSS_COMPILE).
# CROSS_COMPILE can be set on the command line
# make CROSS_COMPILE=ia64-linux-
# Alternatively CROSS_COMPILE can be set in the environment.
# Default value for CROSS_COMPILE is not to prefix executables
# Note: Some architectures assign CROSS_COMPILE in their arch/*/Makefile
ARCH		?= $(SUBARCH)

# Architecture as present in compile.h
UTS_MACHINE 	:= $(ARCH)
SRCARCH 	:= $(ARCH)

# Additional ARCH settings for x86
ifeq ($(ARCH),i386)
        SRCARCH := x86
endif
ifeq ($(ARCH),x86_64)
        SRCARCH := x86
endif

# Additional ARCH settings for sparc
ifeq ($(ARCH),sparc32)
       SRCARCH := sparc
endif
ifeq ($(ARCH),sparc64)
       SRCARCH := sparc
endif

# Additional ARCH settings for parisc
ifeq ($(ARCH),parisc64)
       SRCARCH := parisc
endif

export cross_compiling :=
ifneq ($(SRCARCH),$(SUBARCH))
cross_compiling := 1
endif

KCONFIG_CONFIG	?= .config
export KCONFIG_CONFIG

# SHELL used by kbuild
CONFIG_SHELL := sh

HOST_LFS_CFLAGS := $(shell getconf LFS_CFLAGS 2>/dev/null)
HOST_LFS_LDFLAGS := $(shell getconf LFS_LDFLAGS 2>/dev/null)
HOST_LFS_LIBS := $(shell getconf LFS_LIBS 2>/dev/null)

ifneq ($(LLVM),)
HOSTCC	= clang
HOSTCXX	= clang++
else
HOSTCC	= gcc
HOSTCXX	= g++
endif
HOSTPKG_CONFIG	= pkg-config

KBUILD_USERHOSTCFLAGS := -Wall -Wmissing-prototypes -Wstrict-prototypes \
			 -O2 -fomit-frame-pointer -std=gnu89
KBUILD_USERCFLAGS  := $(KBUILD_USERHOSTCFLAGS) $(USERCFLAGS)
KBUILD_USERLDFLAGS := $(USERLDFLAGS)

KBUILD_HOSTCFLAGS   := $(KBUILD_USERHOSTCFLAGS) $(HOST_LFS_CFLAGS) $(HOSTCFLAGS)
KBUILD_HOSTCXXFLAGS := -Wall -O2 $(HOST_LFS_CFLAGS) $(HOSTCXXFLAGS)
KBUILD_HOSTLDFLAGS  := $(HOST_LFS_LDFLAGS) $(HOSTLDFLAGS)
KBUILD_HOSTLDLIBS   := $(HOST_LFS_LIBS) $(HOSTLDLIBS)

# Make variables (CC, etc...)
CPP		= $(CC) -E
ifneq ($(LLVM),)
CC		= clang
LD		= ld.lld
AR		= llvm-ar
NM		= llvm-nm
OBJCOPY		= llvm-objcopy
OBJDUMP		= llvm-objdump
READELF		= llvm-readelf
STRIP		= llvm-strip
else
CC		= $(CROSS_COMPILE)gcc
LD		= $(CROSS_COMPILE)ld
AR		= $(CROSS_COMPILE)ar
NM		= $(CROSS_COMPILE)nm
OBJCOPY		= $(CROSS_COMPILE)objcopy
OBJDUMP		= $(CROSS_COMPILE)objdump
READELF		= $(CROSS_COMPILE)readelf
STRIP		= $(CROSS_COMPILE)strip
endif
PAHOLE		= pahole
RESOLVE_BTFIDS	= $(objtree)/tools/bpf/resolve_btfids/resolve_btfids
LEX		= flex
YACC		= bison
AWK		= awk
INSTALLKERNEL  := installkernel
DEPMOD		= depmod
PERL		= perl
PYTHON3		= python3
CHECK		= sparse
BASH		= bash
KGZIP		= gzip
KBZIP2		= bzip2
KLZOP		= lzop
LZMA		= lzma
LZ4		= lz4
XZ		= xz
ZSTD		= zstd

PAHOLE_FLAGS	= $(shell PAHOLE=$(PAHOLE) $(srctree)/scripts/pahole-flags.sh)

CHECKFLAGS     := -D__linux__ -Dlinux -D__STDC__ -Dunix -D__unix__ \
		  -Wbitwise -Wno-return-void -Wno-unknown-attribute $(CF)
NOSTDINC_FLAGS :=
CFLAGS_MODULE   =
AFLAGS_MODULE   =
LDFLAGS_MODULE  =
CFLAGS_KERNEL	=
AFLAGS_KERNEL	=
LDFLAGS_vmlinux =

# Use USERINCLUDE when you must reference the UAPI directories only.
USERINCLUDE    := \
		-I$(srctree)/arch/$(SRCARCH)/include/uapi \
		-I$(objtree)/arch/$(SRCARCH)/include/generated/uapi \
		-I$(srctree)/include/uapi \
		-I$(objtree)/include/generated/uapi \
                -include $(srctree)/include/linux/compiler-version.h \
                -include $(srctree)/include/linux/kconfig.h

# Use LINUXINCLUDE when you must reference the include/ directory.
# Needed to be compatible with the O= option
LINUXINCLUDE    := \
		-I$(srctree)/arch/$(SRCARCH)/include \
		-I$(objtree)/arch/$(SRCARCH)/include/generated \
		$(if $(building_out_of_srctree),-I$(srctree)/include) \
		-I$(objtree)/include \
		$(USERINCLUDE)

KBUILD_AFLAGS   := -D__ASSEMBLY__ -fno-PIE
KBUILD_CFLAGS   := -Wall -Wundef -Werror=strict-prototypes -Wno-trigraphs \
		   -fno-strict-aliasing -fno-common -fshort-wchar -fno-PIE \
		   -Werror=implicit-function-declaration -Werror=implicit-int \
		   -Werror=return-type -Wno-format-security \
		   -std=gnu89
KBUILD_CPPFLAGS := -D__KERNEL__
KBUILD_AFLAGS_KERNEL :=
KBUILD_CFLAGS_KERNEL :=
KBUILD_AFLAGS_MODULE  := -DMODULE
KBUILD_CFLAGS_MODULE  := -DMODULE
KBUILD_LDFLAGS_MODULE :=
KBUILD_LDFLAGS :=
CLANG_FLAGS :=

export ARCH SRCARCH CONFIG_SHELL BASH HOSTCC KBUILD_HOSTCFLAGS CROSS_COMPILE LD CC HOSTPKG_CONFIG
export CPP AR NM STRIP OBJCOPY OBJDUMP READELF PAHOLE RESOLVE_BTFIDS LEX YACC AWK INSTALLKERNEL
export PERL PYTHON3 CHECK CHECKFLAGS MAKE UTS_MACHINE HOSTCXX
export KGZIP KBZIP2 KLZOP LZMA LZ4 XZ ZSTD
export KBUILD_HOSTCXXFLAGS KBUILD_HOSTLDFLAGS KBUILD_HOSTLDLIBS LDFLAGS_MODULE
export KBUILD_USERCFLAGS KBUILD_USERLDFLAGS

export KBUILD_CPPFLAGS NOSTDINC_FLAGS LINUXINCLUDE OBJCOPYFLAGS KBUILD_LDFLAGS
export KBUILD_CFLAGS CFLAGS_KERNEL CFLAGS_MODULE
export KBUILD_AFLAGS AFLAGS_KERNEL AFLAGS_MODULE
export KBUILD_AFLAGS_MODULE KBUILD_CFLAGS_MODULE KBUILD_LDFLAGS_MODULE
export KBUILD_AFLAGS_KERNEL KBUILD_CFLAGS_KERNEL
export PAHOLE_FLAGS

# Files to ignore in find ... statements

export RCS_FIND_IGNORE := \( -name SCCS -o -name BitKeeper -o -name .svn -o    \
			  -name CVS -o -name .pc -o -name .hg -o -name .git \) \
			  -prune -o
export RCS_TAR_IGNORE := --exclude SCCS --exclude BitKeeper --exclude .svn \
			 --exclude CVS --exclude .pc --exclude .hg --exclude .git

# ===========================================================================
# Rules shared between *config targets and build targets

# Basic helpers built in scripts/basic/
PHONY += scripts_basic
scripts_basic:
	$(Q)$(MAKE) $(build)=scripts/basic

PHONY += outputmakefile
ifdef building_out_of_srctree
# Before starting out-of-tree build, make sure the source tree is clean.
# outputmakefile generates a Makefile in the output directory, if using a
# separate output directory. This allows convenient use of make in the
# output directory.
# At the same time when output Makefile generated, generate .gitignore to
# ignore whole output directory

quiet_cmd_makefile = GEN     Makefile
      cmd_makefile = { \
	echo "\# Automatically generated by $(srctree)/Makefile: don't edit"; \
	echo "include $(srctree)/Makefile"; \
	} > Makefile

outputmakefile:
	$(Q)if [ -f $(srctree)/.config -o \
		 -d $(srctree)/include/config -o \
		 -d $(srctree)/arch/$(SRCARCH)/include/generated ]; then \
		echo >&2 "***"; \
		echo >&2 "*** The source tree is not clean, please run 'make$(if $(findstring command line, $(origin ARCH)), ARCH=$(ARCH)) mrproper'"; \
		echo >&2 "*** in $(abs_srctree)";\
		echo >&2 "***"; \
		false; \
	fi
	$(Q)ln -fsn $(srctree) source
	$(call cmd,makefile)
	$(Q)test -e .gitignore || \
	{ echo "# this is build directory, ignore it"; echo "*"; } > .gitignore
endif

# The expansion should be delayed until arch/$(SRCARCH)/Makefile is included.
# Some architectures define CROSS_COMPILE in arch/$(SRCARCH)/Makefile.
# CC_VERSION_TEXT is referenced from Kconfig (so it needs export),
# and from include/config/auto.conf.cmd to detect the compiler upgrade.
CC_VERSION_TEXT = $(subst $(pound),,$(shell LC_ALL=C $(CC) --version 2>/dev/null | head -n 1))

ifneq ($(findstring clang,$(CC_VERSION_TEXT)),)
include $(srctree)/scripts/Makefile.clang
endif

# Include this also for config targets because some architectures need
# cc-cross-prefix to determine CROSS_COMPILE.
ifdef need-compiler
include $(srctree)/scripts/Makefile.compiler
endif

ifdef config-build
# ===========================================================================
# *config targets only - make sure prerequisites are updated, and descend
# in scripts/kconfig to make the *config target

# Read arch specific Makefile to set KBUILD_DEFCONFIG as needed.
# KBUILD_DEFCONFIG may point out an alternative default configuration
# used for 'make defconfig'
include $(srctree)/arch/$(SRCARCH)/Makefile
export KBUILD_DEFCONFIG KBUILD_KCONFIG CC_VERSION_TEXT

config: outputmakefile scripts_basic FORCE
	$(Q)$(MAKE) $(build)=scripts/kconfig $@

%config: outputmakefile scripts_basic FORCE
	$(Q)$(MAKE) $(build)=scripts/kconfig $@

else #!config-build
# ===========================================================================
# Build targets only - this includes vmlinux, arch specific targets, clean
# targets and others. In general all targets except *config targets.

# If building an external module we do not care about the all: rule
# but instead __all depend on modules
PHONY += all
ifeq ($(KBUILD_EXTMOD),)
__all: all
else
__all: modules
endif

# Decide whether to build built-in, modular, or both.
# Normally, just do built-in.

KBUILD_MODULES :=
KBUILD_BUILTIN := 1

# If we have only "make modules", don't compile built-in objects.
ifeq ($(MAKECMDGOALS),modules)
  KBUILD_BUILTIN :=
endif

# If we have "make <whatever> modules", compile modules
# in addition to whatever we do anyway.
# Just "make" or "make all" shall build modules as well

ifneq ($(filter all modules nsdeps %compile_commands.json clang-%,$(MAKECMDGOALS)),)
  KBUILD_MODULES := 1
endif

ifeq ($(MAKECMDGOALS),)
  KBUILD_MODULES := 1
endif

export KBUILD_MODULES KBUILD_BUILTIN

ifdef need-config
include include/config/auto.conf
endif

ifeq ($(KBUILD_EXTMOD),)
# Objects we will link into vmlinux / subdirs we need to visit
core-y		:= init/ usr/ arch/$(SRCARCH)/
drivers-y	:= drivers/ sound/
drivers-$(CONFIG_SAMPLES) += samples/
drivers-$(CONFIG_NET) += net/
drivers-y	+= virt/
libs-y		:= lib/
endif # KBUILD_EXTMOD

ifndef KBUILD_MIXED_TREE
# The all: target is the default when no target is given on the
# command line.
# This allow a user to issue only 'make' to build a kernel including modules
# Defaults to vmlinux, but the arch makefile usually adds further targets
all: vmlinux
endif

CFLAGS_GCOV	:= -fprofile-arcs -ftest-coverage
ifdef CONFIG_CC_IS_GCC
CFLAGS_GCOV	+= -fno-tree-loop-im
endif
export CFLAGS_GCOV

# The arch Makefiles can override CC_FLAGS_FTRACE. We may also append it later.
ifdef CONFIG_FUNCTION_TRACER
  CC_FLAGS_FTRACE := -pg
endif

ifdef CONFIG_CC_IS_GCC
RETPOLINE_CFLAGS	:= $(call cc-option,-mindirect-branch=thunk-extern -mindirect-branch-register)
RETPOLINE_CFLAGS	+= $(call cc-option,-mindirect-branch-cs-prefix)
RETPOLINE_VDSO_CFLAGS	:= $(call cc-option,-mindirect-branch=thunk-inline -mindirect-branch-register)
endif
ifdef CONFIG_CC_IS_CLANG
RETPOLINE_CFLAGS	:= -mretpoline-external-thunk
RETPOLINE_VDSO_CFLAGS	:= -mretpoline
endif

ifdef CONFIG_RETHUNK
RETHUNK_CFLAGS         := -mfunction-return=thunk-extern
RETPOLINE_CFLAGS       += $(RETHUNK_CFLAGS)
endif

export RETPOLINE_CFLAGS
export RETPOLINE_VDSO_CFLAGS

include $(srctree)/arch/$(SRCARCH)/Makefile

ifdef need-config
ifdef may-sync-config
# Read in dependencies to all Kconfig* files, make sure to run syncconfig if
# changes are detected. This should be included after arch/$(SRCARCH)/Makefile
# because some architectures define CROSS_COMPILE there.
include include/config/auto.conf.cmd

$(KCONFIG_CONFIG):
	@echo >&2 '***'
	@echo >&2 '*** Configuration file "$@" not found!'
	@echo >&2 '***'
	@echo >&2 '*** Please run some configurator (e.g. "make oldconfig" or'
	@echo >&2 '*** "make menuconfig" or "make xconfig").'
	@echo >&2 '***'
	@/bin/false

# The actual configuration files used during the build are stored in
# include/generated/ and include/config/. Update them if .config is newer than
# include/config/auto.conf (which mirrors .config).
#
# This exploits the 'multi-target pattern rule' trick.
# The syncconfig should be executed only once to make all the targets.
# (Note: use the grouped target '&:' when we bump to GNU Make 4.3)
#
# Do not use $(call cmd,...) here. That would suppress prompts from syncconfig,
# so you cannot notice that Kconfig is waiting for the user input.
%/config/auto.conf %/config/auto.conf.cmd %/generated/autoconf.h: $(KCONFIG_CONFIG)
	$(Q)$(kecho) "  SYNC    $@"
	$(Q)$(MAKE) -f $(srctree)/Makefile syncconfig
else # !may-sync-config
# External modules and some install targets need include/generated/autoconf.h
# and include/config/auto.conf but do not care if they are up-to-date.
# Use auto.conf to trigger the test
PHONY += include/config/auto.conf

include/config/auto.conf:
	$(Q)test -e include/generated/autoconf.h -a -e $@ || (		\
	echo >&2;							\
	echo >&2 "  ERROR: Kernel configuration is invalid.";		\
	echo >&2 "         include/generated/autoconf.h or $@ are missing.";\
	echo >&2 "         Run 'make oldconfig && make prepare' on kernel src to fix it.";	\
	echo >&2 ;							\
	/bin/false)

endif # may-sync-config
endif # need-config

KBUILD_CFLAGS	+= -fno-delete-null-pointer-checks
KBUILD_CFLAGS	+= $(call cc-disable-warning,frame-address,)
KBUILD_CFLAGS	+= $(call cc-disable-warning, format-truncation)
KBUILD_CFLAGS	+= $(call cc-disable-warning, format-overflow)
KBUILD_CFLAGS	+= $(call cc-disable-warning, address-of-packed-member)

ifdef CONFIG_CC_OPTIMIZE_FOR_PERFORMANCE
KBUILD_CFLAGS += -O2
else ifdef CONFIG_CC_OPTIMIZE_FOR_PERFORMANCE_O3
KBUILD_CFLAGS += -O3
else ifdef CONFIG_CC_OPTIMIZE_FOR_SIZE
KBUILD_CFLAGS += -Os
endif

# Tell gcc to never replace conditional load with a non-conditional one
ifdef CONFIG_CC_IS_GCC
# gcc-10 renamed --param=allow-store-data-races=0 to
# -fno-allow-store-data-races.
KBUILD_CFLAGS	+= $(call cc-option,--param=allow-store-data-races=0)
KBUILD_CFLAGS	+= $(call cc-option,-fno-allow-store-data-races)
endif

ifdef CONFIG_READABLE_ASM
# Disable optimizations that make assembler listings hard to read.
# reorder blocks reorders the control in the function
# ipa clone creates specialized cloned functions
# partial inlining inlines only parts of functions
KBUILD_CFLAGS += -fno-reorder-blocks -fno-ipa-cp-clone -fno-partial-inlining
endif

ifneq ($(CONFIG_FRAME_WARN),0)
KBUILD_CFLAGS += -Wframe-larger-than=$(CONFIG_FRAME_WARN)
endif

stackp-flags-y                                    := -fno-stack-protector
stackp-flags-$(CONFIG_STACKPROTECTOR)             := -fstack-protector
stackp-flags-$(CONFIG_STACKPROTECTOR_STRONG)      := -fstack-protector-strong

KBUILD_CFLAGS += $(stackp-flags-y)

KBUILD_CFLAGS-$(CONFIG_WERROR) += -Werror
KBUILD_CFLAGS += $(KBUILD_CFLAGS-y)

ifdef CONFIG_CC_IS_CLANG
KBUILD_CPPFLAGS += -Qunused-arguments
# The kernel builds with '-std=gnu89' so use of GNU extensions is acceptable.
KBUILD_CFLAGS += -Wno-gnu
# CLANG uses a _MergedGlobals as optimization, but this breaks modpost, as the
# source of a reference will be _MergedGlobals and not on of the whitelisted names.
# See modpost pattern 2
KBUILD_CFLAGS += -mno-global-merge
else

# Warn about unmarked fall-throughs in switch statement.
# Disabled for clang while comment to attribute conversion happens and
# https://github.com/ClangBuiltLinux/linux/issues/636 is discussed.
KBUILD_CFLAGS += $(call cc-option,-Wimplicit-fallthrough=5,)
# gcc inanely warns about local variables called 'main'
KBUILD_CFLAGS += -Wno-main
endif

# These warnings generated too much noise in a regular build.
# Use make W=1 to enable them (see scripts/Makefile.extrawarn)
KBUILD_CFLAGS += $(call cc-disable-warning, unused-but-set-variable)
KBUILD_CFLAGS += $(call cc-disable-warning, unused-const-variable)

# These result in bogus false positives
KBUILD_CFLAGS += $(call cc-disable-warning, dangling-pointer)

ifdef CONFIG_FRAME_POINTER
KBUILD_CFLAGS	+= -fno-omit-frame-pointer -fno-optimize-sibling-calls
else
# Some targets (ARM with Thumb2, for example), can't be built with frame
# pointers.  For those, we don't have FUNCTION_TRACER automatically
# select FRAME_POINTER.  However, FUNCTION_TRACER adds -pg, and this is
# incompatible with -fomit-frame-pointer with current GCC, so we don't use
# -fomit-frame-pointer with FUNCTION_TRACER.
ifndef CONFIG_FUNCTION_TRACER
KBUILD_CFLAGS	+= -fomit-frame-pointer
endif
endif

# Initialize all stack variables with a 0xAA pattern.
ifdef CONFIG_INIT_STACK_ALL_PATTERN
KBUILD_CFLAGS	+= -ftrivial-auto-var-init=pattern
endif

# Initialize all stack variables with a zero value.
ifdef CONFIG_INIT_STACK_ALL_ZERO
KBUILD_CFLAGS	+= -ftrivial-auto-var-init=zero
ifdef CONFIG_CC_HAS_AUTO_VAR_INIT_ZERO_ENABLER
# https://github.com/llvm/llvm-project/issues/44842
KBUILD_CFLAGS	+= -enable-trivial-auto-var-init-zero-knowing-it-will-be-removed-from-clang
endif
endif

# While VLAs have been removed, GCC produces unreachable stack probes
# for the randomize_kstack_offset feature. Disable it for all compilers.
KBUILD_CFLAGS	+= $(call cc-option, -fno-stack-clash-protection)

# Clear used registers at func exit (to reduce data lifetime and ROP gadgets).
ifdef CONFIG_ZERO_CALL_USED_REGS
KBUILD_CFLAGS	+= -fzero-call-used-regs=used-gpr
endif

DEBUG_CFLAGS	:=

ifdef CONFIG_DEBUG_INFO

ifdef CONFIG_DEBUG_INFO_SPLIT
DEBUG_CFLAGS	+= -gsplit-dwarf
else
DEBUG_CFLAGS	+= -g
endif

ifdef CONFIG_AS_IS_LLVM
KBUILD_AFLAGS	+= -g
else
KBUILD_AFLAGS	+= -Wa,-gdwarf-2
endif

ifndef CONFIG_DEBUG_INFO_DWARF_TOOLCHAIN_DEFAULT
dwarf-version-$(CONFIG_DEBUG_INFO_DWARF4) := 4
dwarf-version-$(CONFIG_DEBUG_INFO_DWARF5) := 5
DEBUG_CFLAGS	+= -gdwarf-$(dwarf-version-y)
KBUILD_AFLAGS	+= -gdwarf-$(dwarf-version-y)
endif

ifdef CONFIG_DEBUG_INFO_REDUCED
DEBUG_CFLAGS	+= -fno-var-tracking
ifdef CONFIG_CC_IS_GCC
DEBUG_CFLAGS	+= -femit-struct-debug-baseonly
endif
endif

ifdef CONFIG_DEBUG_INFO_COMPRESSED
DEBUG_CFLAGS	+= -gz=zlib
KBUILD_AFLAGS	+= -gz=zlib
KBUILD_LDFLAGS	+= --compress-debug-sections=zlib
endif

endif # CONFIG_DEBUG_INFO

KBUILD_CFLAGS += $(DEBUG_CFLAGS)
export DEBUG_CFLAGS

ifdef CONFIG_FUNCTION_TRACER
ifdef CONFIG_FTRACE_MCOUNT_USE_CC
  CC_FLAGS_FTRACE	+= -mrecord-mcount
  ifdef CONFIG_HAVE_NOP_MCOUNT
    ifeq ($(call cc-option-yn, -mnop-mcount),y)
      CC_FLAGS_FTRACE	+= -mnop-mcount
      CC_FLAGS_USING	+= -DCC_USING_NOP_MCOUNT
    endif
  endif
endif
ifdef CONFIG_FTRACE_MCOUNT_USE_OBJTOOL
  CC_FLAGS_USING	+= -DCC_USING_NOP_MCOUNT
endif
ifdef CONFIG_FTRACE_MCOUNT_USE_RECORDMCOUNT
  ifdef CONFIG_HAVE_C_RECORDMCOUNT
    BUILD_C_RECORDMCOUNT := y
    export BUILD_C_RECORDMCOUNT
  endif
endif
ifdef CONFIG_HAVE_FENTRY
  # s390-linux-gnu-gcc did not support -mfentry until gcc-9.
  ifeq ($(call cc-option-yn, -mfentry),y)
    CC_FLAGS_FTRACE	+= -mfentry
    CC_FLAGS_USING	+= -DCC_USING_FENTRY
  endif
endif
export CC_FLAGS_FTRACE
KBUILD_CFLAGS	+= $(CC_FLAGS_FTRACE) $(CC_FLAGS_USING)
KBUILD_AFLAGS	+= $(CC_FLAGS_USING)
endif

# We trigger additional mismatches with less inlining
ifdef CONFIG_DEBUG_SECTION_MISMATCH
KBUILD_CFLAGS += -fno-inline-functions-called-once
endif

ifdef CONFIG_LD_DEAD_CODE_DATA_ELIMINATION
KBUILD_CFLAGS_KERNEL += -ffunction-sections -fdata-sections
LDFLAGS_vmlinux += --gc-sections
endif

ifdef CONFIG_SHADOW_CALL_STACK
ifndef CONFIG_DYNAMIC_SCS
CC_FLAGS_SCS	:= -fsanitize=shadow-call-stack
KBUILD_CFLAGS	+= $(CC_FLAGS_SCS)
endif
export CC_FLAGS_SCS
endif

ifdef CONFIG_LTO_CLANG
ifdef CONFIG_LTO_CLANG_THIN
CC_FLAGS_LTO	:= -flto=thin -fsplit-lto-unit
else
CC_FLAGS_LTO	:= -flto
endif

ifeq ($(SRCARCH),x86)
# Workaround for compiler / linker bug
CC_FLAGS_LTO	+= -fvisibility=hidden
else
CC_FLAGS_LTO	+= -fvisibility=default
endif

# Limit inlining across translation units to reduce binary size
KBUILD_LDFLAGS += -mllvm -import-instr-limit=5

# Check for frame size exceeding threshold during prolog/epilog insertion
# when using lld < 13.0.0.
ifneq ($(CONFIG_FRAME_WARN),0)
ifeq ($(shell test $(CONFIG_LLD_VERSION) -lt 130000; echo $$?),0)
KBUILD_LDFLAGS	+= -plugin-opt=-warn-stack-size=$(CONFIG_FRAME_WARN)
endif
endif
endif

ifdef CONFIG_LTO
KBUILD_CFLAGS	+= -fno-lto $(CC_FLAGS_LTO)
KBUILD_AFLAGS	+= -fno-lto
export CC_FLAGS_LTO
endif

ifdef CONFIG_CFI_CLANG
CC_FLAGS_CFI	:= -fsanitize=cfi \
		   -fsanitize-cfi-cross-dso \
		   -fno-sanitize-cfi-canonical-jump-tables \
		   -fno-sanitize-trap=cfi \
		   -fno-sanitize-blacklist

ifdef CONFIG_CFI_PERMISSIVE
CC_FLAGS_CFI	+= -fsanitize-recover=cfi
endif

# If LTO flags are filtered out, we must also filter out CFI.
CC_FLAGS_LTO	+= $(CC_FLAGS_CFI)
KBUILD_CFLAGS	+= $(CC_FLAGS_CFI)
export CC_FLAGS_CFI
endif

ifdef CONFIG_DEBUG_FORCE_FUNCTION_ALIGN_64B
KBUILD_CFLAGS += -falign-functions=64
endif

# arch Makefile may override CC so keep this after arch Makefile is included
NOSTDINC_FLAGS += -nostdinc -isystem $(shell $(CC) -print-file-name=include)

# warn about C99 declaration after statement
KBUILD_CFLAGS += -Wdeclaration-after-statement

# Variable Length Arrays (VLAs) should not be used anywhere in the kernel
KBUILD_CFLAGS += -Wvla

# disable pointer signed / unsigned warnings in gcc 4.0
KBUILD_CFLAGS += -Wno-pointer-sign

# disable stringop warnings in gcc 8+
KBUILD_CFLAGS += $(call cc-disable-warning, stringop-truncation)

# We'll want to enable this eventually, but it's not going away for 5.7 at least
KBUILD_CFLAGS += $(call cc-disable-warning, zero-length-bounds)
KBUILD_CFLAGS += -Wno-array-bounds
KBUILD_CFLAGS += $(call cc-disable-warning, stringop-overflow)

# Another good warning that we'll want to enable eventually
KBUILD_CFLAGS += $(call cc-disable-warning, restrict)

# Enabled with W=2, disabled by default as noisy
ifdef CONFIG_CC_IS_GCC
KBUILD_CFLAGS += -Wno-maybe-uninitialized
endif

ifdef CONFIG_CC_IS_GCC
# The allocators already balk at large sizes, so silence the compiler
# warnings for bounds checks involving those possible values. While
# -Wno-alloc-size-larger-than would normally be used here, earlier versions
# of gcc (<9.1) weirdly don't handle the option correctly when _other_
# warnings are produced (?!). Using -Walloc-size-larger-than=SIZE_MAX
# doesn't work (as it is documented to), silently resolving to "0" prior to
# version 9.1 (and producing an error more recently). Numeric values larger
# than PTRDIFF_MAX also don't work prior to version 9.1, which are silently
# ignored, continuing to default to PTRDIFF_MAX. So, left with no other
# choice, we must perform a versioned check to disable this warning.
# https://lore.kernel.org/lkml/20210824115859.187f272f@canb.auug.org.au
KBUILD_CFLAGS += $(call cc-ifversion, -ge, 0901, -Wno-alloc-size-larger-than)
endif

# disable invalid "can't wrap" optimizations for signed / pointers
KBUILD_CFLAGS	+= -fno-strict-overflow

# Make sure -fstack-check isn't enabled (like gentoo apparently did)
KBUILD_CFLAGS  += -fno-stack-check

# conserve stack if available
ifdef CONFIG_CC_IS_GCC
KBUILD_CFLAGS   += -fconserve-stack
endif

# Prohibit date/time macros, which would make the build non-deterministic
KBUILD_CFLAGS   += -Werror=date-time

# enforce correct pointer usage
KBUILD_CFLAGS   += $(call cc-option,-Werror=incompatible-pointer-types)

# Require designated initializers for all marked structures
KBUILD_CFLAGS   += $(call cc-option,-Werror=designated-init)

# change __FILE__ to the relative path from the srctree
KBUILD_CPPFLAGS += $(call cc-option,-fmacro-prefix-map=$(srctree)/=)

# include additional Makefiles when needed
include-y			:= scripts/Makefile.extrawarn
include-$(CONFIG_KASAN)		+= scripts/Makefile.kasan
include-$(CONFIG_KCSAN)		+= scripts/Makefile.kcsan
include-$(CONFIG_UBSAN)		+= scripts/Makefile.ubsan
include-$(CONFIG_KCOV)		+= scripts/Makefile.kcov
include-$(CONFIG_GCC_PLUGINS)	+= scripts/Makefile.gcc-plugins

include $(addprefix $(srctree)/, $(include-y))

# scripts/Makefile.gcc-plugins is intentionally included last.
# Do not add $(call cc-option,...) below this line. When you build the kernel
# from the clean source tree, the GCC plugins do not exist at this point.

# Add user supplied CPPFLAGS, AFLAGS and CFLAGS as the last assignments
KBUILD_CPPFLAGS += $(KCPPFLAGS)
KBUILD_AFLAGS   += $(KAFLAGS)
KBUILD_CFLAGS   += $(KCFLAGS)

KBUILD_LDFLAGS_MODULE += --build-id=sha1
LDFLAGS_vmlinux += --build-id=sha1

KBUILD_LDFLAGS	+= -z noexecstack
ifeq ($(CONFIG_LD_IS_BFD),y)
KBUILD_LDFLAGS	+= $(call ld-option,--no-warn-rwx-segments)
endif

ifeq ($(CONFIG_STRIP_ASM_SYMS),y)
LDFLAGS_vmlinux	+= $(call ld-option, -X,)
endif

ifeq ($(CONFIG_RELR),y)
LDFLAGS_vmlinux	+= --pack-dyn-relocs=relr --use-android-relr-tags
endif

# We never want expected sections to be placed heuristically by the
# linker. All sections should be explicitly named in the linker script.
ifdef CONFIG_LD_ORPHAN_WARN
LDFLAGS_vmlinux += --orphan-handling=warn
endif

# Align the bit size of userspace programs with the kernel
KBUILD_USERCFLAGS  += $(filter -m32 -m64 --target=%, $(KBUILD_CFLAGS))
KBUILD_USERLDFLAGS += $(filter -m32 -m64 --target=%, $(KBUILD_CFLAGS))

# make the checker run with the right architecture
CHECKFLAGS += --arch=$(ARCH)

# insure the checker run with the right endianness
CHECKFLAGS += $(if $(CONFIG_CPU_BIG_ENDIAN),-mbig-endian,-mlittle-endian)

# the checker needs the correct machine size
CHECKFLAGS += $(if $(CONFIG_64BIT),-m64,-m32)

# Default kernel image to build when no specific target is given.
# KBUILD_IMAGE may be overruled on the command line or
# set in the environment
# Also any assignments in arch/$(ARCH)/Makefile take precedence over
# this default value
export KBUILD_IMAGE ?= vmlinux

#
# INSTALL_PATH specifies where to place the updated kernel and system map
# images. Default is /boot, but you can set it to other values
export	INSTALL_PATH ?= /boot

#
# INSTALL_DTBS_PATH specifies a prefix for relocations required by build roots.
# Like INSTALL_MOD_PATH, it isn't defined in the Makefile, but can be passed as
# an argument if needed. Otherwise it defaults to the kernel install path
#
export INSTALL_DTBS_PATH ?= $(INSTALL_PATH)/dtbs/$(KERNELRELEASE)

#
# INSTALL_MOD_PATH specifies a prefix to MODLIB for module directory
# relocations required by build roots.  This is not defined in the
# makefile but the argument can be passed to make if needed.
#

MODLIB	= $(INSTALL_MOD_PATH)/lib/modules/$(KERNELRELEASE)
export MODLIB

PHONY += prepare0

export extmod_prefix = $(if $(KBUILD_EXTMOD),$(KBUILD_EXTMOD)/)
export MODORDER := $(extmod_prefix)modules.order
export MODULES_NSDEPS := $(extmod_prefix)modules.nsdeps

# ---------------------------------------------------------------------------
# Kernel headers

PHONY += headers

#Default location for installed headers
ifeq ($(KBUILD_EXTMOD),)
PHONY += archheaders archscripts
hdr-inst := -f $(srctree)/scripts/Makefile.headersinst obj
headers: $(version_h) scripts_unifdef uapi-asm-generic archheaders archscripts
else
hdr-prefix = $(KBUILD_EXTMOD)/
hdr-inst := -f $(srctree)/scripts/Makefile.headersinst dst=$(KBUILD_EXTMOD)/usr/include objtree=$(objtree)/$(KBUILD_EXTMOD) obj
endif

export INSTALL_HDR_PATH = $(objtree)/$(hdr-prefix)usr

quiet_cmd_headers_install = INSTALL $(INSTALL_HDR_PATH)/include
      cmd_headers_install = \
	mkdir -p $(INSTALL_HDR_PATH); \
	rsync -mrl --include='*/' --include='*\.h' --exclude='*' \
	$(hdr-prefix)usr/include $(INSTALL_HDR_PATH);

PHONY += headers_install
headers_install: headers
	$(call cmd,headers_install)

headers:
ifeq ($(KBUILD_EXTMOD),)
	$(if $(filter um, $(SRCARCH)), $(error Headers not exportable for UML))
endif
	$(Q)$(MAKE) $(hdr-inst)=$(hdr-prefix)include/uapi
	$(Q)$(MAKE) $(hdr-inst)=$(hdr-prefix)arch/$(SRCARCH)/include/uapi

ifeq ($(KBUILD_EXTMOD),)
core-y			+= kernel/ certs/ mm/ fs/ ipc/ security/ crypto/
core-$(CONFIG_BLOCK)	+= block/
core-$(CONFIG_IO_URING)	+= io_uring/

vmlinux-dirs	:= $(patsubst %/,%,$(filter %/, \
		     $(core-y) $(core-m) $(drivers-y) $(drivers-m) \
		     $(libs-y) $(libs-m)))

vmlinux-alldirs	:= $(sort $(vmlinux-dirs) Documentation \
		     $(patsubst %/,%,$(filter %/, $(core-) \
			$(drivers-) $(libs-))))

build-dirs	:= $(vmlinux-dirs)
clean-dirs	:= $(vmlinux-alldirs)

subdir-modorder := $(addsuffix /modules.order, $(build-dirs))

# Externally visible symbols (used by link-vmlinux.sh)
KBUILD_VMLINUX_OBJS := $(head-y) $(patsubst %/,%/built-in.a, $(core-y))
KBUILD_VMLINUX_OBJS += $(addsuffix built-in.a, $(filter %/, $(libs-y)))
ifdef CONFIG_MODULES
KBUILD_VMLINUX_OBJS += $(patsubst %/, %/lib.a, $(filter %/, $(libs-y)))
KBUILD_VMLINUX_LIBS := $(filter-out %/, $(libs-y))
else
KBUILD_VMLINUX_LIBS := $(patsubst %/,%/lib.a, $(libs-y))
endif
KBUILD_VMLINUX_OBJS += $(patsubst %/,%/built-in.a, $(drivers-y))

export KBUILD_VMLINUX_OBJS KBUILD_VMLINUX_LIBS
export KBUILD_LDS          := arch/$(SRCARCH)/kernel/vmlinux.lds
# used by scripts/Makefile.package
export KBUILD_ALLDIRS := $(sort $(filter-out arch/%,$(vmlinux-alldirs)) LICENSES arch include scripts tools)

vmlinux-deps := $(KBUILD_LDS) $(KBUILD_VMLINUX_OBJS) $(KBUILD_VMLINUX_LIBS)

# Recurse until adjust_autoksyms.sh is satisfied
PHONY += autoksyms_recursive
ifdef CONFIG_TRIM_UNUSED_KSYMS
# For the kernel to actually contain only the needed exported symbols,
# we have to build modules as well to determine what those symbols are.
# (this can be evaluated only once include/config/auto.conf has been included)
KBUILD_MODULES := 1

autoksyms_recursive: descend modules.order
	$(Q)$(CONFIG_SHELL) $(srctree)/scripts/adjust_autoksyms.sh \
	  "$(MAKE) -f $(srctree)/Makefile autoksyms_recursive"
endif

autoksyms_h := $(if $(CONFIG_TRIM_UNUSED_KSYMS), include/generated/autoksyms.h)

quiet_cmd_autoksyms_h = GEN     $@
      cmd_autoksyms_h = mkdir -p $(dir $@); \
			$(CONFIG_SHELL) $(srctree)/scripts/gen_autoksyms.sh $@

$(autoksyms_h):
	$(call cmd,autoksyms_h)

ARCH_POSTLINK := $(wildcard $(srctree)/arch/$(SRCARCH)/Makefile.postlink)

# Final link of vmlinux with optional arch pass after final link
cmd_link-vmlinux =                                                 \
	$(CONFIG_SHELL) $< "$(LD)" "$(KBUILD_LDFLAGS)" "$(LDFLAGS_vmlinux)";    \
	$(if $(ARCH_POSTLINK), $(MAKE) -f $(ARCH_POSTLINK) $@, true)

ifndef KBUILD_MIXED_TREE
vmlinux: scripts/link-vmlinux.sh autoksyms_recursive $(vmlinux-deps) FORCE
	+$(call if_changed_dep,link-vmlinux)
endif

targets := vmlinux

# The actual objects are generated when descending,
# make sure no implicit rule kicks in
$(sort $(vmlinux-deps) $(subdir-modorder)): descend ;

filechk_kernel.release = \
	echo "$(KERNELVERSION)$$($(CONFIG_SHELL) $(srctree)/scripts/setlocalversion \
		$(srctree) $(BRANCH) $(KMI_GENERATION))"

# Store (new) KERNELRELEASE string in include/config/kernel.release
include/config/kernel.release: FORCE
	$(call filechk,kernel.release)

# Additional helpers built in scripts/
# Carefully list dependencies so we do not try to build scripts twice
# in parallel
PHONY += scripts
scripts: scripts_basic scripts_dtc
	$(Q)$(MAKE) $(build)=$(@)

# Things we need to do before we recursively start building the kernel
# or the modules are listed in "prepare".
# A multi level approach is used. prepareN is processed before prepareN-1.
# archprepare is used in arch Makefiles and when processed asm symlink,
# version.h and scripts_basic is processed / created.

PHONY += prepare archprepare

archprepare: outputmakefile archheaders archscripts scripts include/config/kernel.release \
	asm-generic $(version_h) $(autoksyms_h) include/generated/utsrelease.h \
	include/generated/autoconf.h remove-stale-files

prepare0: archprepare
	$(Q)$(MAKE) $(build)=scripts/mod
	$(Q)$(MAKE) $(build)=.

# All the preparing..
prepare: prepare0

PHONY += remove-stale-files
remove-stale-files:
	$(Q)$(srctree)/scripts/remove-stale-files

# Support for using generic headers in asm-generic
asm-generic := -f $(srctree)/scripts/Makefile.asm-generic obj

PHONY += asm-generic uapi-asm-generic
asm-generic: uapi-asm-generic
	$(Q)$(MAKE) $(asm-generic)=arch/$(SRCARCH)/include/generated/asm \
	generic=include/asm-generic
uapi-asm-generic:
	$(Q)$(MAKE) $(asm-generic)=arch/$(SRCARCH)/include/generated/uapi/asm \
	generic=include/uapi/asm-generic

# Generate some files
# ---------------------------------------------------------------------------

# KERNELRELEASE can change from a few different places, meaning version.h
# needs to be updated, so this check is forced on all builds

uts_len := 64
define filechk_utsrelease.h
	if [ `echo -n "$(KERNELRELEASE)" | wc -c ` -gt $(uts_len) ]; then \
	  echo '"$(KERNELRELEASE)" exceeds $(uts_len) characters' >&2;    \
	  exit 1;                                                         \
	fi;                                                               \
	echo \#define UTS_RELEASE \"$(KERNELRELEASE)\"
endef

define filechk_version.h
	if [ $(SUBLEVEL) -gt 255 ]; then                                 \
		echo \#define LINUX_VERSION_CODE $(shell                 \
		expr $(VERSION) \* 65536 + $(PATCHLEVEL) \* 256 + 255); \
	else                                                             \
		echo \#define LINUX_VERSION_CODE $(shell                 \
		expr $(VERSION) \* 65536 + $(PATCHLEVEL) \* 256 + $(SUBLEVEL)); \
	fi;                                                              \
	echo '#define KERNEL_VERSION(a,b,c) (((a) << 16) + ((b) << 8) +  \
	((c) > 255 ? 255 : (c)))';                                       \
	echo \#define LINUX_VERSION_MAJOR $(VERSION);                    \
	echo \#define LINUX_VERSION_PATCHLEVEL $(PATCHLEVEL);            \
	echo \#define LINUX_VERSION_SUBLEVEL $(SUBLEVEL)
endef

$(version_h): PATCHLEVEL := $(if $(PATCHLEVEL), $(PATCHLEVEL), 0)
$(version_h): SUBLEVEL := $(if $(SUBLEVEL), $(SUBLEVEL), 0)
$(version_h): FORCE
	$(call filechk,version.h)

include/generated/utsrelease.h: include/config/kernel.release FORCE
	$(call filechk,utsrelease.h)

PHONY += headerdep
headerdep:
	$(Q)find $(srctree)/include/ -name '*.h' | xargs --max-args 1 \
	$(srctree)/scripts/headerdep.pl -I$(srctree)/include

# Deprecated. It is no-op now.
PHONY += headers_check
headers_check:
	@echo >&2 "=================== WARNING ==================="
	@echo >&2 "Since Linux 5.5, 'make headers_check' is no-op,"
	@echo >&2 "and will be removed after Linux 5.15 release."
	@echo >&2 "Please remove headers_check from your scripts."
	@echo >&2 "==============================================="

ifdef CONFIG_HEADERS_INSTALL
prepare: headers
endif

PHONY += scripts_unifdef
scripts_unifdef: scripts_basic
	$(Q)$(MAKE) $(build)=scripts scripts/unifdef

# ---------------------------------------------------------------------------
# Install

# Many distributions have the custom install script, /sbin/installkernel.
# If DKMS is installed, 'make install' will eventually recuses back
# to the this Makefile to build and install external modules.
# Cancel sub_make_done so that options such as M=, V=, etc. are parsed.

install: sub_make_done :=

# ---------------------------------------------------------------------------
# Tools

ifdef CONFIG_STACK_VALIDATION
prepare: tools/objtool
endif

ifdef CONFIG_BPF
ifdef CONFIG_DEBUG_INFO_BTF
prepare: tools/bpf/resolve_btfids
endif
endif

PHONY += resolve_btfids_clean

resolve_btfids_O = $(abspath $(objtree))/tools/bpf/resolve_btfids

# tools/bpf/resolve_btfids directory might not exist
# in output directory, skip its clean in that case
resolve_btfids_clean:
ifneq ($(wildcard $(resolve_btfids_O)),)
	$(Q)$(MAKE) -sC $(srctree)/tools/bpf/resolve_btfids O=$(resolve_btfids_O) clean
endif

# Clear a bunch of variables before executing the submake
ifeq ($(quiet),silent_)
tools_silent=s
endif

tools/: FORCE
	$(Q)mkdir -p $(objtree)/tools
	$(Q)$(MAKE) LDFLAGS= MAKEFLAGS="$(tools_silent) $(filter --j% -j,$(MAKEFLAGS))" O=$(abspath $(objtree)) subdir=tools -C $(srctree)/tools/

tools/%: FORCE
	$(Q)mkdir -p $(objtree)/tools
	$(Q)$(MAKE) LDFLAGS= MAKEFLAGS="$(tools_silent) $(filter --j% -j,$(MAKEFLAGS))" O=$(abspath $(objtree)) subdir=tools -C $(srctree)/tools/ $*

# ---------------------------------------------------------------------------
# Kernel selftest

PHONY += kselftest
kselftest:
	$(Q)$(MAKE) -C $(srctree)/tools/testing/selftests run_tests

kselftest-%: FORCE
	$(Q)$(MAKE) -C $(srctree)/tools/testing/selftests $*

PHONY += kselftest-merge
kselftest-merge:
	$(if $(wildcard $(objtree)/.config),, $(error No .config exists, config your kernel first!))
	$(Q)find $(srctree)/tools/testing/selftests -name config | \
		xargs $(srctree)/scripts/kconfig/merge_config.sh -m $(objtree)/.config
	$(Q)$(MAKE) -f $(srctree)/Makefile olddefconfig

# ---------------------------------------------------------------------------
# Devicetree files

ifneq ($(wildcard $(srctree)/arch/$(SRCARCH)/boot/dts/),)
# ANDROID: allow this to be overridden by the build environment. This allows
# one to compile a device tree that is located out-of-tree.
dtstree ?= arch/$(SRCARCH)/boot/dts
endif

ifneq ($(dtstree),)

%.dtb: include/config/kernel.release scripts_dtc
	$(Q)$(MAKE) $(build)=$(dtstree) $(dtstree)/$@

%.dtbo: include/config/kernel.release scripts_dtc
	$(Q)$(MAKE) $(build)=$(dtstree) $(dtstree)/$@

PHONY += dtbs dtbs_install dtbs_check
dtbs: include/config/kernel.release scripts_dtc
	$(Q)$(MAKE) $(build)=$(dtstree)

ifneq ($(filter dtbs_check, $(MAKECMDGOALS)),)
export CHECK_DTBS=y
dtbs: dt_binding_check
endif

dtbs_check: dtbs

dtbs_install:
	$(Q)$(MAKE) $(dtbinst)=$(dtstree) dst=$(INSTALL_DTBS_PATH)

ifdef CONFIG_OF_EARLY_FLATTREE
all: dtbs
endif

endif

PHONY += scripts_dtc
scripts_dtc: scripts_basic
	$(Q)$(MAKE) $(build)=scripts/dtc

ifneq ($(filter dt_binding_check, $(MAKECMDGOALS)),)
export CHECK_DT_BINDING=y
endif

PHONY += dt_binding_check
dt_binding_check: scripts_dtc
	$(Q)$(MAKE) $(build)=Documentation/devicetree/bindings

# ---------------------------------------------------------------------------
# Modules

ifdef CONFIG_MODULES

# By default, build modules as well

all: modules

# When we're building modules with modversions, we need to consider
# the built-in objects during the descend as well, in order to
# make sure the checksums are up to date before we record them.
ifdef CONFIG_MODVERSIONS
  KBUILD_BUILTIN := 1
endif

# Build modules
#
# A module can be listed more than once in obj-m resulting in
# duplicate lines in modules.order files.  Those are removed
# using awk while concatenating to the final file.

PHONY += modules
# if KBUILD_BUILTIN && !KBUILD_MIXED_TREE, depend on vmlinux
modules: $(if $(KBUILD_BUILTIN), $(if $(KBUILD_MIXED_TREE),,vmlinux))
modules: modules_check modules_prepare

cmd_modules_order = $(AWK) '!x[$$0]++' $(real-prereqs) > $@

modules.order: $(subdir-modorder) FORCE
	$(call if_changed,modules_order)

targets += modules.order

# Target to prepare building external modules
PHONY += modules_prepare
modules_prepare: prepare
	$(Q)$(MAKE) $(build)=scripts scripts/module.lds

export modules_sign_only :=

ifeq ($(CONFIG_MODULE_SIG),y)
PHONY += modules_sign
modules_sign: modules_install
	@:

# modules_sign is a subset of modules_install.
# 'make modules_install modules_sign' is equivalent to 'make modules_install'.
ifeq ($(filter modules_install,$(MAKECMDGOALS)),)
modules_sign_only := y
endif
endif

modinst_pre :=
ifneq ($(filter modules_install,$(MAKECMDGOALS)),)
modinst_pre := __modinst_pre
endif

modules_install: $(modinst_pre)
PHONY += __modinst_pre
__modinst_pre:
	@rm -rf $(MODLIB)/kernel
	@rm -f $(MODLIB)/source
	@mkdir -p $(MODLIB)/kernel
	@ln -s $(abspath $(srctree)) $(MODLIB)/source
	@if [ ! $(objtree) -ef  $(MODLIB)/build ]; then \
		rm -f $(MODLIB)/build ; \
		ln -s $(CURDIR) $(MODLIB)/build ; \
	fi
	@sed 's:^:kernel/:' modules.order > $(MODLIB)/modules.order
	@cp -f $(mixed-build-prefix)modules.builtin $(MODLIB)/
	@cp -f $(or $(mixed-build-prefix),$(objtree)/)modules.builtin.modinfo $(MODLIB)/

endif # CONFIG_MODULES

###
# Cleaning is done on three levels.
# make clean     Delete most generated files
#                Leave enough to build external modules
# make mrproper  Delete the current configuration, and all generated files
# make distclean Remove editor backup files, patch leftover files and the like

# Directories & files removed with 'make clean'
CLEAN_FILES += include/ksym vmlinux.symvers modules-only.symvers \
	       modules.builtin modules.builtin.modinfo modules.nsdeps \
	       compile_commands.json

# Directories & files removed with 'make mrproper'
MRPROPER_FILES += include/config include/generated          \
		  arch/$(SRCARCH)/include/generated .tmp_objdiff \
		  debian snap tar-install \
		  .config .config.old .version \
		  Module.symvers \
		  certs/signing_key.pem certs/signing_key.x509 \
		  certs/x509.genkey \
		  vmlinux-gdb.py \
		  *.spec

# clean - Delete most, but leave enough to build external modules
#
clean: rm-files := $(CLEAN_FILES)

PHONY += archclean vmlinuxclean

vmlinuxclean:
	$(Q)$(CONFIG_SHELL) $(srctree)/scripts/link-vmlinux.sh clean
	$(Q)$(if $(ARCH_POSTLINK), $(MAKE) -f $(ARCH_POSTLINK) clean)

clean: archclean vmlinuxclean resolve_btfids_clean

# mrproper - Delete all generated files, including .config
#
mrproper: rm-files := $(wildcard $(MRPROPER_FILES))
mrproper-dirs      := $(addprefix _mrproper_,scripts)

PHONY += $(mrproper-dirs) mrproper
$(mrproper-dirs):
	$(Q)$(MAKE) $(clean)=$(patsubst _mrproper_%,%,$@)

mrproper: clean $(mrproper-dirs)
	$(call cmd,rmfiles)

# distclean
#
PHONY += distclean

distclean: mrproper
	@find . $(RCS_FIND_IGNORE) \
		\( -name '*.orig' -o -name '*.rej' -o -name '*~' \
		-o -name '*.bak' -o -name '#*#' -o -name '*%' \
		-o -name 'core' -o -name tags -o -name TAGS -o -name 'cscope*' \
		-o -name GPATH -o -name GRTAGS -o -name GSYMS -o -name GTAGS \) \
		-type f -print | xargs rm -f


# Packaging of the kernel to various formats
# ---------------------------------------------------------------------------

%src-pkg: FORCE
	$(Q)$(MAKE) -f $(srctree)/scripts/Makefile.package $@
%pkg: include/config/kernel.release FORCE
	$(Q)$(MAKE) -f $(srctree)/scripts/Makefile.package $@

# Brief documentation of the typical targets used
# ---------------------------------------------------------------------------

boards := $(wildcard $(srctree)/arch/$(SRCARCH)/configs/*_defconfig)
boards := $(sort $(notdir $(boards)))
board-dirs := $(dir $(wildcard $(srctree)/arch/$(SRCARCH)/configs/*/*_defconfig))
board-dirs := $(sort $(notdir $(board-dirs:/=)))

PHONY += help
help:
	@echo  'Cleaning targets:'
	@echo  '  clean		  - Remove most generated files but keep the config and'
	@echo  '                    enough build support to build external modules'
	@echo  '  mrproper	  - Remove all generated files + config + various backup files'
	@echo  '  distclean	  - mrproper + remove editor backup and patch files'
	@echo  ''
	@echo  'Configuration targets:'
	@$(MAKE) -f $(srctree)/scripts/kconfig/Makefile help
	@echo  ''
	@echo  'Other generic targets:'
	@echo  '  all		  - Build all targets marked with [*]'
	@echo  '* vmlinux	  - Build the bare kernel'
	@echo  '* modules	  - Build all modules'
	@echo  '  modules_install - Install all modules to INSTALL_MOD_PATH (default: /)'
	@echo  '  dir/            - Build all files in dir and below'
	@echo  '  dir/file.[ois]  - Build specified target only'
	@echo  '  dir/file.ll     - Build the LLVM assembly file'
	@echo  '                    (requires compiler support for LLVM assembly generation)'
	@echo  '  dir/file.lst    - Build specified mixed source/assembly target only'
	@echo  '                    (requires a recent binutils and recent build (System.map))'
	@echo  '  dir/file.ko     - Build module including final link'
	@echo  '  modules_prepare - Set up for building external modules'
	@echo  '  tags/TAGS	  - Generate tags file for editors'
	@echo  '  cscope	  - Generate cscope index'
	@echo  '  gtags           - Generate GNU GLOBAL index'
	@echo  '  kernelrelease	  - Output the release version string (use with make -s)'
	@echo  '  kernelversion	  - Output the version stored in Makefile (use with make -s)'
	@echo  '  image_name	  - Output the image name (use with make -s)'
	@echo  '  headers_install - Install sanitised kernel headers to INSTALL_HDR_PATH'; \
	 echo  '                    (default: $(INSTALL_HDR_PATH))'; \
	 echo  ''
	@echo  'Static analysers:'
	@echo  '  checkstack      - Generate a list of stack hogs'
	@echo  '  versioncheck    - Sanity check on version.h usage'
	@echo  '  includecheck    - Check for duplicate included header files'
	@echo  '  export_report   - List the usages of all exported symbols'
	@echo  '  headerdep       - Detect inclusion cycles in headers'
	@echo  '  coccicheck      - Check with Coccinelle'
	@echo  '  clang-analyzer  - Check with clang static analyzer'
	@echo  '  clang-tidy      - Check with clang-tidy'
	@echo  ''
	@echo  'Tools:'
	@echo  '  nsdeps          - Generate missing symbol namespace dependencies'
	@echo  ''
	@echo  'Kernel selftest:'
	@echo  '  kselftest         - Build and run kernel selftest'
	@echo  '                      Build, install, and boot kernel before'
	@echo  '                      running kselftest on it'
	@echo  '                      Run as root for full coverage'
	@echo  '  kselftest-all     - Build kernel selftest'
	@echo  '  kselftest-install - Build and install kernel selftest'
	@echo  '  kselftest-clean   - Remove all generated kselftest files'
	@echo  '  kselftest-merge   - Merge all the config dependencies of'
	@echo  '		      kselftest to existing .config.'
	@echo  ''
	@$(if $(dtstree), \
		echo 'Devicetree:'; \
		echo '* dtbs             - Build device tree blobs for enabled boards'; \
		echo '  dtbs_install     - Install dtbs to $(INSTALL_DTBS_PATH)'; \
		echo '  dt_binding_check - Validate device tree binding documents'; \
		echo '  dtbs_check       - Validate device tree source files';\
		echo '')

	@echo 'Userspace tools targets:'
	@echo '  use "make tools/help"'
	@echo '  or  "cd tools; make help"'
	@echo  ''
	@echo  'Kernel packaging:'
	@$(MAKE) -f $(srctree)/scripts/Makefile.package help
	@echo  ''
	@echo  'Documentation targets:'
	@$(MAKE) -f $(srctree)/Documentation/Makefile dochelp
	@echo  ''
	@echo  'Architecture specific targets ($(SRCARCH)):'
	@$(if $(archhelp),$(archhelp),\
		echo '  No architecture specific help defined for $(SRCARCH)')
	@echo  ''
	@$(if $(boards), \
		$(foreach b, $(boards), \
		printf "  %-27s - Build for %s\\n" $(b) $(subst _defconfig,,$(b));) \
		echo '')
	@$(if $(board-dirs), \
		$(foreach b, $(board-dirs), \
		printf "  %-16s - Show %s-specific targets\\n" help-$(b) $(b);) \
		printf "  %-16s - Show all of the above\\n" help-boards; \
		echo '')

	@echo  '  make V=0|1 [targets] 0 => quiet build (default), 1 => verbose build'
	@echo  '  make V=2   [targets] 2 => give reason for rebuild of target'
	@echo  '  make O=dir [targets] Locate all output files in "dir", including .config'
	@echo  '  make C=1   [targets] Check re-compiled c source with $$CHECK'
	@echo  '                       (sparse by default)'
	@echo  '  make C=2   [targets] Force check of all c source with $$CHECK'
	@echo  '  make RECORDMCOUNT_WARN=1 [targets] Warn about ignored mcount sections'
	@echo  '  make W=n   [targets] Enable extra build checks, n=1,2,3 where'
	@echo  '		1: warnings which may be relevant and do not occur too often'
	@echo  '		2: warnings which occur quite often but may still be relevant'
	@echo  '		3: more obscure warnings, can most likely be ignored'
	@echo  '		Multiple levels can be combined with W=12 or W=123'
	@echo  ''
	@echo  'Execute "make" or "make all" to build all targets marked with [*] '
	@echo  'For further info see the ./README file'


help-board-dirs := $(addprefix help-,$(board-dirs))

help-boards: $(help-board-dirs)

boards-per-dir = $(sort $(notdir $(wildcard $(srctree)/arch/$(SRCARCH)/configs/$*/*_defconfig)))

$(help-board-dirs): help-%:
	@echo  'Architecture specific targets ($(SRCARCH) $*):'
	@$(if $(boards-per-dir), \
		$(foreach b, $(boards-per-dir), \
		printf "  %-24s - Build for %s\\n" $*/$(b) $(subst _defconfig,,$(b));) \
		echo '')


# Documentation targets
# ---------------------------------------------------------------------------
DOC_TARGETS := xmldocs latexdocs pdfdocs htmldocs epubdocs cleandocs \
	       linkcheckdocs dochelp refcheckdocs
PHONY += $(DOC_TARGETS)
$(DOC_TARGETS):
	$(Q)$(MAKE) $(build)=Documentation $@

# Misc
# ---------------------------------------------------------------------------

PHONY += scripts_gdb
scripts_gdb: prepare0
	$(Q)$(MAKE) $(build)=scripts/gdb
	$(Q)ln -fsn $(abspath $(srctree)/scripts/gdb/vmlinux-gdb.py)

ifdef CONFIG_GDB_SCRIPTS
all: scripts_gdb
endif

else # KBUILD_EXTMOD

###
# External module support.
# When building external modules the kernel used as basis is considered
# read-only, and no consistency checks are made and the make
# system is not used on the basis kernel. If updates are required
# in the basis kernel ordinary make commands (without M=...) must be used.

# We are always building only modules.
KBUILD_BUILTIN :=
KBUILD_MODULES := 1

build-dirs := $(KBUILD_EXTMOD)
$(MODORDER): descend
	@:

compile_commands.json: $(extmod_prefix)compile_commands.json
PHONY += compile_commands.json

clean-dirs := $(KBUILD_EXTMOD)
clean: rm-files := $(KBUILD_EXTMOD)/Module.symvers $(KBUILD_EXTMOD)/modules.nsdeps \
	$(KBUILD_EXTMOD)/compile_commands.json

PHONY += prepare
# now expand this into a simple variable to reduce the cost of shell evaluations
prepare: CC_VERSION_TEXT := $(CC_VERSION_TEXT)
prepare:
	@if [ "$(CC_VERSION_TEXT)" != $(CONFIG_CC_VERSION_TEXT) ]; then \
		echo >&2 "warning: the compiler differs from the one used to build the kernel"; \
		echo >&2 "  The kernel was built by: "$(CONFIG_CC_VERSION_TEXT); \
		echo >&2 "  You are using:           $(CC_VERSION_TEXT)"; \
	fi

PHONY += help
help:
	@echo  '  Building external modules.'
	@echo  '  Syntax: make -C path/to/kernel/src M=$$PWD target'
	@echo  ''
	@echo  '  modules         - default target, build the module(s)'
	@echo  '  modules_install - install the module'
	@echo  '  headers_install - Install sanitised kernel headers to INSTALL_HDR_PATH'
	@echo  '                    (default: $(abspath $(INSTALL_HDR_PATH)))'
	@echo  '  clean           - remove generated files in module directory only'
	@echo  ''

# no-op for external module builds
PHONY += modules_prepare

endif # KBUILD_EXTMOD

# ---------------------------------------------------------------------------
# Modules

PHONY += modules modules_install

ifdef CONFIG_MODULES

modules: modules_check
	$(Q)$(MAKE) -f $(srctree)/scripts/Makefile.modpost

PHONY += modules_check
modules_check: $(MODORDER)
	$(Q)$(CONFIG_SHELL) $(srctree)/scripts/modules-check.sh $<

quiet_cmd_depmod = DEPMOD  $(MODLIB)
      cmd_depmod = $(CONFIG_SHELL) $(srctree)/scripts/depmod.sh $(DEPMOD) \
                   $(KERNELRELEASE) $(mixed-build-prefix)

modules_install:
	$(Q)$(MAKE) -f $(srctree)/scripts/Makefile.modinst
ifndef modules_sign_only
	$(call cmd,depmod)
endif

else # CONFIG_MODULES

# Modules not configured
# ---------------------------------------------------------------------------

modules modules_install:
	@echo >&2 '***'
	@echo >&2 '*** The present kernel configuration has modules disabled.'
	@echo >&2 '*** To use the module feature, please run "make menuconfig" etc.'
	@echo >&2 '*** to enable CONFIG_MODULES.'
	@echo >&2 '***'
	@exit 1

KBUILD_MODULES :=

endif # CONFIG_MODULES

# Single targets
# ---------------------------------------------------------------------------
# To build individual files in subdirectories, you can do like this:
#
#   make foo/bar/baz.s
#
# The supported suffixes for single-target are listed in 'single-targets'
#
# To build only under specific subdirectories, you can do like this:
#
#   make foo/bar/baz/

ifdef single-build

# .ko is special because modpost is needed
single-ko := $(sort $(filter %.ko, $(MAKECMDGOALS)))
single-no-ko := $(filter-out $(single-ko), $(MAKECMDGOALS)) \
		$(foreach x, o mod, $(patsubst %.ko, %.$x, $(single-ko)))

$(single-ko): single_modpost
	@:
$(single-no-ko): descend
	@:

# Remove MODORDER when done because it is not the real one.
PHONY += single_modpost
single_modpost: $(single-no-ko) modules_prepare
	$(Q){ $(foreach m, $(single-ko), echo $(extmod_prefix)$m;) } > $(MODORDER)
	$(Q)$(MAKE) -f $(srctree)/scripts/Makefile.modpost
	$(Q)rm -f $(MODORDER)

export KBUILD_SINGLE_TARGETS := $(addprefix $(extmod_prefix), $(single-no-ko))

# trim unrelated directories
build-dirs := $(foreach d, $(build-dirs), \
			$(if $(filter $(d)/%, $(KBUILD_SINGLE_TARGETS)), $(d)))

KBUILD_MODULES := 1

endif

# Handle descending into subdirectories listed in $(build-dirs)
# Preset locale variables to speed up the build process. Limit locale
# tweaks to this spot to avoid wrong language settings when running
# make menuconfig etc.
# Error messages still appears in the original language
PHONY += descend $(build-dirs)
descend: $(build-dirs)
$(build-dirs): prepare
	$(Q)$(MAKE) $(build)=$@ \
	single-build=$(if $(filter-out $@/, $(filter $@/%, $(KBUILD_SINGLE_TARGETS))),1) \
	$(if $(KBUILD_MIXED_TREE),,need-builtin=1) need-modorder=1

clean-dirs := $(addprefix _clean_, $(clean-dirs))
PHONY += $(clean-dirs) clean
$(clean-dirs):
	$(Q)$(MAKE) $(clean)=$(patsubst _clean_%,%,$@)

clean: $(clean-dirs)
	$(call cmd,rmfiles)
	@find $(if $(KBUILD_EXTMOD), $(KBUILD_EXTMOD), .) \
		$(if $(filter-out arch/$(SRCARCH)/boot/dts, $(dtstree)), $(dtstree)) \
		$(RCS_FIND_IGNORE) \
		\( -name '*.[aios]' -o -name '*.ko' -o -name '.*.cmd' \
		-o -name '*.ko.*' \
		-o -name '*.dtb' -o -name '*.dtbo' -o -name '*.dtb.S' -o -name '*.dt.yaml' \
		-o -name '*.dwo' -o -name '*.lst' \
		-o -name '*.su' -o -name '*.mod' -o -name '*.usyms' \
		-o -name '.*.d' -o -name '.*.tmp' -o -name '*.mod.c' \
		-o -name '*.lex.c' -o -name '*.tab.[ch]' \
		-o -name '*.asn1.[ch]' \
		-o -name '*.symtypes' -o -name 'modules.order' \
		-o -name '.tmp_*.o.*' \
		-o -name '*.c.[012]*.*' \
		-o -name '*.ll' \
		-o -name '*.gcno' \
		-o -name '*.*.symversions' \) -type f -print | xargs rm -f

# Generate tags for editors
# ---------------------------------------------------------------------------
quiet_cmd_tags = GEN     $@
      cmd_tags = $(BASH) $(srctree)/scripts/tags.sh $@

tags TAGS cscope gtags: FORCE
	$(call cmd,tags)

# Script to generate missing namespace dependencies
# ---------------------------------------------------------------------------

PHONY += nsdeps
nsdeps: export KBUILD_NSDEPS=1
nsdeps: modules
	$(Q)$(CONFIG_SHELL) $(srctree)/scripts/nsdeps

# Clang Tooling
# ---------------------------------------------------------------------------

quiet_cmd_gen_compile_commands = GEN     $@
      cmd_gen_compile_commands = $(PYTHON3) $< -a $(AR) -o $@ $(filter-out $<, $(real-prereqs))

$(extmod_prefix)compile_commands.json: scripts/clang-tools/gen_compile_commands.py \
	$(if $(KBUILD_EXTMOD),,$(KBUILD_VMLINUX_OBJS) $(KBUILD_VMLINUX_LIBS)) \
	$(if $(CONFIG_MODULES), $(MODORDER)) FORCE
	$(call if_changed,gen_compile_commands)

targets += $(extmod_prefix)compile_commands.json

PHONY += clang-tidy clang-analyzer

ifdef CONFIG_CC_IS_CLANG
quiet_cmd_clang_tools = CHECK   $<
      cmd_clang_tools = $(PYTHON3) $(srctree)/scripts/clang-tools/run-clang-tools.py $@ $<

clang-tidy clang-analyzer: $(extmod_prefix)compile_commands.json
	$(call cmd,clang_tools)
else
clang-tidy clang-analyzer:
	@echo "$@ requires CC=clang" >&2
	@false
endif

# Scripts to check various things for consistency
# ---------------------------------------------------------------------------

PHONY += includecheck versioncheck coccicheck export_report

includecheck:
	find $(srctree)/* $(RCS_FIND_IGNORE) \
		-name '*.[hcS]' -type f -print | sort \
		| xargs $(PERL) -w $(srctree)/scripts/checkincludes.pl

versioncheck:
	find $(srctree)/* $(RCS_FIND_IGNORE) \
		-name '*.[hcS]' -type f -print | sort \
		| xargs $(PERL) -w $(srctree)/scripts/checkversion.pl

coccicheck:
	$(Q)$(BASH) $(srctree)/scripts/$@

export_report:
	$(PERL) $(srctree)/scripts/export_report.pl

PHONY += checkstack kernelrelease kernelversion image_name

# UML needs a little special treatment here.  It wants to use the host
# toolchain, so needs $(SUBARCH) passed to checkstack.pl.  Everyone
# else wants $(ARCH), including people doing cross-builds, which means
# that $(SUBARCH) doesn't work here.
ifeq ($(ARCH), um)
CHECKSTACK_ARCH := $(SUBARCH)
else
CHECKSTACK_ARCH := $(ARCH)
endif
checkstack:
	$(OBJDUMP) -d vmlinux $$(find . -name '*.ko') | \
	$(PERL) $(srctree)/scripts/checkstack.pl $(CHECKSTACK_ARCH)

kernelrelease:
	@echo "$(KERNELVERSION)$$($(CONFIG_SHELL) $(srctree)/scripts/setlocalversion \
		$(srctree) $(BRANCH) $(KMI_GENERATION))"

kernelversion:
	@echo $(KERNELVERSION)

image_name:
	@echo $(KBUILD_IMAGE)

quiet_cmd_rmfiles = $(if $(wildcard $(rm-files)),CLEAN   $(wildcard $(rm-files)))
      cmd_rmfiles = rm -rf $(rm-files)

# read saved command lines for existing targets
existing-targets := $(wildcard $(sort $(targets)))

-include $(foreach f,$(existing-targets),$(dir $(f)).$(notdir $(f)).cmd)

endif # config-build
endif # mixed-build
endif # need-sub-make

PHONY += FORCE
FORCE:

# Declare the contents of the PHONY variable as phony.  We keep that
# information in a variable so we can use it in if_changed and friends.
.PHONY: $(PHONY)<|MERGE_RESOLUTION|>--- conflicted
+++ resolved
@@ -1,11 +1,7 @@
 # SPDX-License-Identifier: GPL-2.0
 VERSION = 5
 PATCHLEVEL = 15
-<<<<<<< HEAD
-SUBLEVEL = 149
-=======
 SUBLEVEL = 153
->>>>>>> 8517b7fa
 EXTRAVERSION =
 NAME = Trick or Treat
 
