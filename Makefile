--- conflicted
+++ resolved
@@ -1,11 +1,7 @@
 # SPDX-License-Identifier: GPL-2.0
 VERSION = 5
 PATCHLEVEL = 15
-<<<<<<< HEAD
-SUBLEVEL = 153
-=======
 SUBLEVEL = 158
->>>>>>> 4f5ee1d4
 EXTRAVERSION =
 NAME = Trick or Treat
 
