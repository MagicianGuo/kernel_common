--- conflicted
+++ resolved
@@ -220,11 +220,7 @@
 
 struct qdisc_skb_cb {
 	unsigned int		pkt_len;
-<<<<<<< HEAD
-	u16			bond_queue_mapping;
-=======
 	u16			slave_dev_queue_mapping;
->>>>>>> 0d7614f0
 	u16			_pad;
 	unsigned char		data[20];
 };
