--- conflicted
+++ resolved
@@ -1469,12 +1469,8 @@
 	sock_set_flag(sk, SOCK_QUEUE_SHRUNK);
 	sk->sk_wmem_queued -= skb->truesize;
 	sk_mem_uncharge(sk, skb->truesize);
-<<<<<<< HEAD
-	if (!sk->sk_tx_skb_cache) {
-=======
 	if (static_branch_unlikely(&tcp_tx_skb_cache_key) &&
 	    !sk->sk_tx_skb_cache && !skb_cloned(skb)) {
->>>>>>> 4b972a01
 		skb_zcopy_clear(skb, true);
 		sk->sk_tx_skb_cache = skb;
 		return;
@@ -2443,14 +2439,7 @@
 static inline void sk_eat_skb(struct sock *sk, struct sk_buff *skb)
 {
 	__skb_unlink(skb, &sk->sk_receive_queue);
-<<<<<<< HEAD
-	if (
-#ifdef CONFIG_RPS
-	    !static_branch_unlikely(&rps_needed) &&
-#endif
-=======
 	if (static_branch_unlikely(&tcp_rx_skb_cache_key) &&
->>>>>>> 4b972a01
 	    !sk->sk_rx_skb_cache) {
 		sk->sk_rx_skb_cache = skb;
 		skb_orphan(skb);
