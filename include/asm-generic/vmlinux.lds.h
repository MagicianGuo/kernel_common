--- conflicted
+++ resolved
@@ -538,11 +538,8 @@
 		*(TEXT_MAIN .text.fixup)				\
 		*(.text.unlikely .text.unlikely.*)			\
 		*(.text.unknown .text.unknown.*)			\
-<<<<<<< HEAD
 		*(TEXT_CFI_MAIN)					\
-=======
 		NOINSTR_TEXT						\
->>>>>>> 850e6a95
 		*(.text..refcount)					\
 		*(.text..ftrace)					\
 		*(.ref.text)						\
