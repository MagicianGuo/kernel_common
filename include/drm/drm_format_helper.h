--- conflicted
+++ resolved
@@ -10,33 +10,8 @@
 struct drm_framebuffer;
 struct drm_rect;
 
-<<<<<<< HEAD
-void drm_fb_memcpy(void *dst, void *vaddr, struct drm_framebuffer *fb,
-		   struct drm_rect *clip);
-void drm_fb_memcpy_dstclip(void __iomem *dst, unsigned int dst_pitch, void *vaddr,
-			   struct drm_framebuffer *fb,
-			   struct drm_rect *clip);
-void drm_fb_swab(void *dst, void *src, struct drm_framebuffer *fb,
-		 struct drm_rect *clip, bool cached);
-void drm_fb_xrgb8888_to_rgb332(void *dst, void *vaddr, struct drm_framebuffer *fb,
-			       struct drm_rect *clip);
-void drm_fb_xrgb8888_to_rgb565(void *dst, void *vaddr,
-			       struct drm_framebuffer *fb,
-			       struct drm_rect *clip, bool swab);
-void drm_fb_xrgb8888_to_rgb565_dstclip(void __iomem *dst, unsigned int dst_pitch,
-				       void *vaddr, struct drm_framebuffer *fb,
-				       struct drm_rect *clip, bool swab);
-void drm_fb_xrgb8888_to_rgb888(void *dst, void *src, struct drm_framebuffer *fb,
-			       struct drm_rect *clip);
-void drm_fb_xrgb8888_to_rgb888_dstclip(void __iomem *dst, unsigned int dst_pitch,
-				       void *vaddr, struct drm_framebuffer *fb,
-				       struct drm_rect *clip);
-void drm_fb_xrgb8888_to_gray8(u8 *dst, void *vaddr, struct drm_framebuffer *fb,
-			      struct drm_rect *clip);
-=======
 unsigned int drm_fb_clip_offset(unsigned int pitch, const struct drm_format_info *format,
 				const struct drm_rect *clip);
->>>>>>> 754e0b0e
 
 void drm_fb_memcpy(void *dst, unsigned int dst_pitch, const void *vaddr,
 		   const struct drm_framebuffer *fb, const struct drm_rect *clip);
