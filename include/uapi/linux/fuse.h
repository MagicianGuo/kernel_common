/* SPDX-License-Identifier: ((GPL-2.0 WITH Linux-syscall-note) OR BSD-2-Clause) */
/*
    This file defines the kernel interface of FUSE
    Copyright (C) 2001-2008  Miklos Szeredi <miklos@szeredi.hu>

    This program can be distributed under the terms of the GNU GPL.
    See the file COPYING.

    This -- and only this -- header file may also be distributed under
    the terms of the BSD Licence as follows:

    Copyright (C) 2001-2007 Miklos Szeredi. All rights reserved.

    Redistribution and use in source and binary forms, with or without
    modification, are permitted provided that the following conditions
    are met:
    1. Redistributions of source code must retain the above copyright
       notice, this list of conditions and the following disclaimer.
    2. Redistributions in binary form must reproduce the above copyright
       notice, this list of conditions and the following disclaimer in the
       documentation and/or other materials provided with the distribution.

    THIS SOFTWARE IS PROVIDED BY AUTHOR AND CONTRIBUTORS ``AS IS'' AND
    ANY EXPRESS OR IMPLIED WARRANTIES, INCLUDING, BUT NOT LIMITED TO, THE
    IMPLIED WARRANTIES OF MERCHANTABILITY AND FITNESS FOR A PARTICULAR PURPOSE
    ARE DISCLAIMED.  IN NO EVENT SHALL AUTHOR OR CONTRIBUTORS BE LIABLE
    FOR ANY DIRECT, INDIRECT, INCIDENTAL, SPECIAL, EXEMPLARY, OR CONSEQUENTIAL
    DAMAGES (INCLUDING, BUT NOT LIMITED TO, PROCUREMENT OF SUBSTITUTE GOODS
    OR SERVICES; LOSS OF USE, DATA, OR PROFITS; OR BUSINESS INTERRUPTION)
    HOWEVER CAUSED AND ON ANY THEORY OF LIABILITY, WHETHER IN CONTRACT, STRICT
    LIABILITY, OR TORT (INCLUDING NEGLIGENCE OR OTHERWISE) ARISING IN ANY WAY
    OUT OF THE USE OF THIS SOFTWARE, EVEN IF ADVISED OF THE POSSIBILITY OF
    SUCH DAMAGE.
*/

/*
 * This file defines the kernel interface of FUSE
 *
 * Protocol changelog:
 *
 * 7.1:
 *  - add the following messages:
 *      FUSE_SETATTR, FUSE_SYMLINK, FUSE_MKNOD, FUSE_MKDIR, FUSE_UNLINK,
 *      FUSE_RMDIR, FUSE_RENAME, FUSE_LINK, FUSE_OPEN, FUSE_READ, FUSE_WRITE,
 *      FUSE_RELEASE, FUSE_FSYNC, FUSE_FLUSH, FUSE_SETXATTR, FUSE_GETXATTR,
 *      FUSE_LISTXATTR, FUSE_REMOVEXATTR, FUSE_OPENDIR, FUSE_READDIR,
 *      FUSE_RELEASEDIR
 *  - add padding to messages to accommodate 32-bit servers on 64-bit kernels
 *
 * 7.2:
 *  - add FOPEN_DIRECT_IO and FOPEN_KEEP_CACHE flags
 *  - add FUSE_FSYNCDIR message
 *
 * 7.3:
 *  - add FUSE_ACCESS message
 *  - add FUSE_CREATE message
 *  - add filehandle to fuse_setattr_in
 *
 * 7.4:
 *  - add frsize to fuse_kstatfs
 *  - clean up request size limit checking
 *
 * 7.5:
 *  - add flags and max_write to fuse_init_out
 *
 * 7.6:
 *  - add max_readahead to fuse_init_in and fuse_init_out
 *
 * 7.7:
 *  - add FUSE_INTERRUPT message
 *  - add POSIX file lock support
 *
 * 7.8:
 *  - add lock_owner and flags fields to fuse_release_in
 *  - add FUSE_BMAP message
 *  - add FUSE_DESTROY message
 *
 * 7.9:
 *  - new fuse_getattr_in input argument of GETATTR
 *  - add lk_flags in fuse_lk_in
 *  - add lock_owner field to fuse_setattr_in, fuse_read_in and fuse_write_in
 *  - add blksize field to fuse_attr
 *  - add file flags field to fuse_read_in and fuse_write_in
 *  - Add ATIME_NOW and MTIME_NOW flags to fuse_setattr_in
 *
 * 7.10
 *  - add nonseekable open flag
 *
 * 7.11
 *  - add IOCTL message
 *  - add unsolicited notification support
 *  - add POLL message and NOTIFY_POLL notification
 *
 * 7.12
 *  - add umask flag to input argument of create, mknod and mkdir
 *  - add notification messages for invalidation of inodes and
 *    directory entries
 *
 * 7.13
 *  - make max number of background requests and congestion threshold
 *    tunables
 *
 * 7.14
 *  - add splice support to fuse device
 *
 * 7.15
 *  - add store notify
 *  - add retrieve notify
 *
 * 7.16
 *  - add BATCH_FORGET request
 *  - FUSE_IOCTL_UNRESTRICTED shall now return with array of 'struct
 *    fuse_ioctl_iovec' instead of ambiguous 'struct iovec'
 *  - add FUSE_IOCTL_32BIT flag
 *
 * 7.17
 *  - add FUSE_FLOCK_LOCKS and FUSE_RELEASE_FLOCK_UNLOCK
 *
 * 7.18
 *  - add FUSE_IOCTL_DIR flag
 *  - add FUSE_NOTIFY_DELETE
 *
 * 7.19
 *  - add FUSE_FALLOCATE
 *
 * 7.20
 *  - add FUSE_AUTO_INVAL_DATA
 *
 * 7.21
 *  - add FUSE_READDIRPLUS
 *  - send the requested events in POLL request
 *
 * 7.22
 *  - add FUSE_ASYNC_DIO
 *
 * 7.23
 *  - add FUSE_WRITEBACK_CACHE
 *  - add time_gran to fuse_init_out
 *  - add reserved space to fuse_init_out
 *  - add FATTR_CTIME
 *  - add ctime and ctimensec to fuse_setattr_in
 *  - add FUSE_RENAME2 request
 *  - add FUSE_NO_OPEN_SUPPORT flag
 *
 *  7.24
 *  - add FUSE_LSEEK for SEEK_HOLE and SEEK_DATA support
 *
 *  7.25
 *  - add FUSE_PARALLEL_DIROPS
 *
 *  7.26
 *  - add FUSE_HANDLE_KILLPRIV
 *  - add FUSE_POSIX_ACL
 *
 *  7.27
 *  - add FUSE_ABORT_ERROR
 *
 *  7.28
 *  - add FUSE_COPY_FILE_RANGE
 *  - add FOPEN_CACHE_DIR
 *  - add FUSE_MAX_PAGES, add max_pages to init_out
 *  - add FUSE_CACHE_SYMLINKS
 *
 *  7.29
 *  - add FUSE_NO_OPENDIR_SUPPORT flag
 *
 *  7.30
 *  - add FUSE_EXPLICIT_INVAL_DATA
 *  - add FUSE_IOCTL_COMPAT_X32
 *
 *  7.31
 *  - add FUSE_WRITE_KILL_PRIV flag
 *  - add FUSE_SETUPMAPPING and FUSE_REMOVEMAPPING
 *  - add map_alignment to fuse_init_out, add FUSE_MAP_ALIGNMENT flag
 *
 *  7.32
 *  - add flags to fuse_attr, add FUSE_ATTR_SUBMOUNT, add FUSE_SUBMOUNTS
 *
 *  7.33
 *  - add FUSE_HANDLE_KILLPRIV_V2, FUSE_WRITE_KILL_SUIDGID, FATTR_KILL_SUIDGID
 *  - add FUSE_OPEN_KILL_SUIDGID
 *  - extend fuse_setxattr_in, add FUSE_SETXATTR_EXT
 *  - add FUSE_SETXATTR_ACL_KILL_SGID
 *
 *  7.34
 *  - add FUSE_SYNCFS
 *
 *  7.35
 *  - add FOPEN_NOFLUSH
 *
 *  7.36
 *  - extend fuse_init_in with reserved fields, add FUSE_INIT_EXT init flag
 *  - add flags2 to fuse_init_in and fuse_init_out
 *  - add FUSE_SECURITY_CTX init flag
 *  - add security context to create, mkdir, symlink, and mknod requests
 *  - add FUSE_HAS_INODE_DAX, FUSE_ATTR_DAX
 *
 *  7.37
 *  - add FUSE_TMPFILE
 *
 *  7.38
 *  - add FUSE_EXPIRE_ONLY flag to fuse_notify_inval_entry
 *  - add FOPEN_PARALLEL_DIRECT_WRITES
 *  - add total_extlen to fuse_in_header
 *  - add FUSE_MAX_NR_SECCTX
 *  - add extension header
 *  - add FUSE_EXT_GROUPS
 *  - add FUSE_CREATE_SUPP_GROUP
 *  - add FUSE_HAS_EXPIRE_ONLY
 *
 *  7.39
 *  - add FUSE_DIRECT_IO_ALLOW_MMAP
 *  - add FUSE_STATX and related structures
 *
 *  7.40
 *  - add max_stack_depth to fuse_init_out, add FUSE_PASSTHROUGH init flag
 *  - add backing_id to fuse_open_out, add FOPEN_PASSTHROUGH open flag
 *  - add FUSE_NO_EXPORT_SUPPORT init flag
 *  - add FUSE_NOTIFY_RESEND, add FUSE_HAS_RESEND init flag
 */

#ifndef _LINUX_FUSE_H
#define _LINUX_FUSE_H

#ifdef __KERNEL__
#include <linux/types.h>
#else
#include <stdint.h>
#endif

/*
 * Version negotiation:
 *
 * Both the kernel and userspace send the version they support in the
 * INIT request and reply respectively.
 *
 * If the major versions match then both shall use the smallest
 * of the two minor versions for communication.
 *
 * If the kernel supports a larger major version, then userspace shall
 * reply with the major version it supports, ignore the rest of the
 * INIT message and expect a new INIT message from the kernel with a
 * matching major version.
 *
 * If the library supports a larger major version, then it shall fall
 * back to the major protocol version sent by the kernel for
 * communication and reply with that major version (and an arbitrary
 * supported minor version).
 */

/** Version number of this interface */
#define FUSE_KERNEL_VERSION 7

/** Minor version number of this interface */
#define FUSE_KERNEL_MINOR_VERSION 40

/** The node ID of the root inode */
#define FUSE_ROOT_ID 1

/* Make sure all structures are padded to 64bit boundary, so 32bit
   userspace works under 64bit kernels */

struct fuse_attr {
	uint64_t	ino;
	uint64_t	size;
	uint64_t	blocks;
	uint64_t	atime;
	uint64_t	mtime;
	uint64_t	ctime;
	uint32_t	atimensec;
	uint32_t	mtimensec;
	uint32_t	ctimensec;
	uint32_t	mode;
	uint32_t	nlink;
	uint32_t	uid;
	uint32_t	gid;
	uint32_t	rdev;
	uint32_t	blksize;
	uint32_t	flags;
};

/*
 * The following structures are bit-for-bit compatible with the statx(2) ABI in
 * Linux.
 */
struct fuse_sx_time {
	int64_t		tv_sec;
	uint32_t	tv_nsec;
	int32_t		__reserved;
};

struct fuse_statx {
	uint32_t	mask;
	uint32_t	blksize;
	uint64_t	attributes;
	uint32_t	nlink;
	uint32_t	uid;
	uint32_t	gid;
	uint16_t	mode;
	uint16_t	__spare0[1];
	uint64_t	ino;
	uint64_t	size;
	uint64_t	blocks;
	uint64_t	attributes_mask;
	struct fuse_sx_time	atime;
	struct fuse_sx_time	btime;
	struct fuse_sx_time	ctime;
	struct fuse_sx_time	mtime;
	uint32_t	rdev_major;
	uint32_t	rdev_minor;
	uint32_t	dev_major;
	uint32_t	dev_minor;
	uint64_t	__spare2[14];
};

struct fuse_kstatfs {
	uint64_t	blocks;
	uint64_t	bfree;
	uint64_t	bavail;
	uint64_t	files;
	uint64_t	ffree;
	uint32_t	bsize;
	uint32_t	namelen;
	uint32_t	frsize;
	uint32_t	padding;
	uint32_t	spare[6];
};

struct fuse_file_lock {
	uint64_t	start;
	uint64_t	end;
	uint32_t	type;
	uint32_t	pid; /* tgid */
};

/**
 * Bitmasks for fuse_setattr_in.valid
 */
#define FATTR_MODE	(1 << 0)
#define FATTR_UID	(1 << 1)
#define FATTR_GID	(1 << 2)
#define FATTR_SIZE	(1 << 3)
#define FATTR_ATIME	(1 << 4)
#define FATTR_MTIME	(1 << 5)
#define FATTR_FH	(1 << 6)
#define FATTR_ATIME_NOW	(1 << 7)
#define FATTR_MTIME_NOW	(1 << 8)
#define FATTR_LOCKOWNER	(1 << 9)
#define FATTR_CTIME	(1 << 10)
#define FATTR_KILL_SUIDGID	(1 << 11)

/**
 * Flags returned by the OPEN request
 *
 * FOPEN_DIRECT_IO: bypass page cache for this open file
 * FOPEN_KEEP_CACHE: don't invalidate the data cache on open
 * FOPEN_NONSEEKABLE: the file is not seekable
 * FOPEN_CACHE_DIR: allow caching this directory
 * FOPEN_STREAM: the file is stream-like (no file position at all)
 * FOPEN_NOFLUSH: don't flush data cache on close (unless FUSE_WRITEBACK_CACHE)
 * FOPEN_PARALLEL_DIRECT_WRITES: Allow concurrent direct writes on the same inode
 * FOPEN_PASSTHROUGH: passthrough read/write io for this open file
 */
#define FOPEN_DIRECT_IO		(1 << 0)
#define FOPEN_KEEP_CACHE	(1 << 1)
#define FOPEN_NONSEEKABLE	(1 << 2)
#define FOPEN_CACHE_DIR		(1 << 3)
#define FOPEN_STREAM		(1 << 4)
#define FOPEN_NOFLUSH		(1 << 5)
#define FOPEN_PARALLEL_DIRECT_WRITES	(1 << 6)
#define FOPEN_PASSTHROUGH	(1 << 7)

/**
 * INIT request/reply flags
 *
 * FUSE_ASYNC_READ: asynchronous read requests
 * FUSE_POSIX_LOCKS: remote locking for POSIX file locks
 * FUSE_FILE_OPS: kernel sends file handle for fstat, etc... (not yet supported)
 * FUSE_ATOMIC_O_TRUNC: handles the O_TRUNC open flag in the filesystem
 * FUSE_EXPORT_SUPPORT: filesystem handles lookups of "." and ".."
 * FUSE_BIG_WRITES: filesystem can handle write size larger than 4kB
 * FUSE_DONT_MASK: don't apply umask to file mode on create operations
 * FUSE_SPLICE_WRITE: kernel supports splice write on the device
 * FUSE_SPLICE_MOVE: kernel supports splice move on the device
 * FUSE_SPLICE_READ: kernel supports splice read on the device
 * FUSE_FLOCK_LOCKS: remote locking for BSD style file locks
 * FUSE_HAS_IOCTL_DIR: kernel supports ioctl on directories
 * FUSE_AUTO_INVAL_DATA: automatically invalidate cached pages
 * FUSE_DO_READDIRPLUS: do READDIRPLUS (READDIR+LOOKUP in one)
 * FUSE_READDIRPLUS_AUTO: adaptive readdirplus
 * FUSE_ASYNC_DIO: asynchronous direct I/O submission
 * FUSE_WRITEBACK_CACHE: use writeback cache for buffered writes
 * FUSE_NO_OPEN_SUPPORT: kernel supports zero-message opens
 * FUSE_PARALLEL_DIROPS: allow parallel lookups and readdir
 * FUSE_HANDLE_KILLPRIV: fs handles killing suid/sgid/cap on write/chown/trunc
 * FUSE_POSIX_ACL: filesystem supports posix acls
 * FUSE_ABORT_ERROR: reading the device after abort returns ECONNABORTED
 * FUSE_MAX_PAGES: init_out.max_pages contains the max number of req pages
 * FUSE_CACHE_SYMLINKS: cache READLINK responses
 * FUSE_NO_OPENDIR_SUPPORT: kernel supports zero-message opendir
 * FUSE_EXPLICIT_INVAL_DATA: only invalidate cached pages on explicit request
 * FUSE_MAP_ALIGNMENT: init_out.map_alignment contains log2(byte alignment) for
 *		       foffset and moffset fields in struct
 *		       fuse_setupmapping_out and fuse_removemapping_one.
 * FUSE_SUBMOUNTS: kernel supports auto-mounting directory submounts
 * FUSE_HANDLE_KILLPRIV_V2: fs kills suid/sgid/cap on write/chown/trunc.
 *			Upon write/truncate suid/sgid is only killed if caller
 *			does not have CAP_FSETID. Additionally upon
 *			write/truncate sgid is killed only if file has group
 *			execute permission. (Same as Linux VFS behavior).
 * FUSE_SETXATTR_EXT:	Server supports extended struct fuse_setxattr_in
 * FUSE_INIT_EXT: extended fuse_init_in request
 * FUSE_INIT_RESERVED: reserved, do not use
 * FUSE_SECURITY_CTX:	add security context to create, mkdir, symlink, and
 *			mknod
 * FUSE_HAS_INODE_DAX:  use per inode DAX
 * FUSE_CREATE_SUPP_GROUP: add supplementary group info to create, mkdir,
 *			symlink and mknod (single group that matches parent)
 * FUSE_HAS_EXPIRE_ONLY: kernel supports expiry-only entry invalidation
 * FUSE_DIRECT_IO_ALLOW_MMAP: allow shared mmap in FOPEN_DIRECT_IO mode.
 * FUSE_NO_EXPORT_SUPPORT: explicitly disable export support
 * FUSE_HAS_RESEND: kernel supports resending pending requests, and the high bit
 *		    of the request ID indicates resend requests
 */
#define FUSE_ASYNC_READ		(1 << 0)
#define FUSE_POSIX_LOCKS	(1 << 1)
#define FUSE_FILE_OPS		(1 << 2)
#define FUSE_ATOMIC_O_TRUNC	(1 << 3)
#define FUSE_EXPORT_SUPPORT	(1 << 4)
#define FUSE_BIG_WRITES		(1 << 5)
#define FUSE_DONT_MASK		(1 << 6)
#define FUSE_SPLICE_WRITE	(1 << 7)
#define FUSE_SPLICE_MOVE	(1 << 8)
#define FUSE_SPLICE_READ	(1 << 9)
#define FUSE_FLOCK_LOCKS	(1 << 10)
#define FUSE_HAS_IOCTL_DIR	(1 << 11)
#define FUSE_AUTO_INVAL_DATA	(1 << 12)
#define FUSE_DO_READDIRPLUS	(1 << 13)
#define FUSE_READDIRPLUS_AUTO	(1 << 14)
#define FUSE_ASYNC_DIO		(1 << 15)
#define FUSE_WRITEBACK_CACHE	(1 << 16)
#define FUSE_NO_OPEN_SUPPORT	(1 << 17)
#define FUSE_PARALLEL_DIROPS    (1 << 18)
#define FUSE_HANDLE_KILLPRIV	(1 << 19)
#define FUSE_POSIX_ACL		(1 << 20)
#define FUSE_ABORT_ERROR	(1 << 21)
#define FUSE_MAX_PAGES		(1 << 22)
#define FUSE_CACHE_SYMLINKS	(1 << 23)
#define FUSE_NO_OPENDIR_SUPPORT (1 << 24)
#define FUSE_EXPLICIT_INVAL_DATA (1 << 25)
#define FUSE_MAP_ALIGNMENT	(1 << 26)
#define FUSE_SUBMOUNTS		(1 << 27)
#define FUSE_HANDLE_KILLPRIV_V2	(1 << 28)
#define FUSE_SETXATTR_EXT	(1 << 29)
#define FUSE_INIT_EXT		(1 << 30)
#define FUSE_INIT_RESERVED	(1 << 31)
/* bits 32..63 get shifted down 32 bits into the flags2 field */
#define FUSE_SECURITY_CTX	(1ULL << 32)
#define FUSE_HAS_INODE_DAX	(1ULL << 33)
#define FUSE_CREATE_SUPP_GROUP	(1ULL << 34)
#define FUSE_HAS_EXPIRE_ONLY	(1ULL << 35)
#define FUSE_DIRECT_IO_ALLOW_MMAP (1ULL << 36)
#define FUSE_PASSTHROUGH	(1ULL << 37)
#define FUSE_NO_EXPORT_SUPPORT	(1ULL << 38)
#define FUSE_HAS_RESEND		(1ULL << 39)

/* Obsolete alias for FUSE_DIRECT_IO_ALLOW_MMAP */
#define FUSE_DIRECT_IO_RELAX	FUSE_DIRECT_IO_ALLOW_MMAP

/*
 * For FUSE < 7.36 FUSE_PASSTHROUGH has value (1 << 31).
 * This condition check is not really required, but would prevent having a
 * broken commit in the tree.
 */
#if FUSE_KERNEL_VERSION > 7 ||                                                 \
	(FUSE_KERNEL_VERSION == 7 && FUSE_KERNEL_MINOR_VERSION >= 36)
#define FUSE_PASSTHROUGH (1ULL << 63)
#else
#define FUSE_PASSTHROUGH (1 << 31)
#endif

/**
 * CUSE INIT request/reply flags
 *
 * CUSE_UNRESTRICTED_IOCTL:  use unrestricted ioctl
 */
#define CUSE_UNRESTRICTED_IOCTL	(1 << 0)

/**
 * Release flags
 */
#define FUSE_RELEASE_FLUSH	(1 << 0)
#define FUSE_RELEASE_FLOCK_UNLOCK	(1 << 1)

/**
 * Getattr flags
 */
#define FUSE_GETATTR_FH		(1 << 0)

/**
 * Lock flags
 */
#define FUSE_LK_FLOCK		(1 << 0)

/**
 * WRITE flags
 *
 * FUSE_WRITE_CACHE: delayed write from page cache, file handle is guessed
 * FUSE_WRITE_LOCKOWNER: lock_owner field is valid
 * FUSE_WRITE_KILL_SUIDGID: kill suid and sgid bits
 */
#define FUSE_WRITE_CACHE	(1 << 0)
#define FUSE_WRITE_LOCKOWNER	(1 << 1)
#define FUSE_WRITE_KILL_SUIDGID (1 << 2)

/* Obsolete alias; this flag implies killing suid/sgid only. */
#define FUSE_WRITE_KILL_PRIV	FUSE_WRITE_KILL_SUIDGID

/**
 * Read flags
 */
#define FUSE_READ_LOCKOWNER	(1 << 1)

/**
 * Ioctl flags
 *
 * FUSE_IOCTL_COMPAT: 32bit compat ioctl on 64bit machine
 * FUSE_IOCTL_UNRESTRICTED: not restricted to well-formed ioctls, retry allowed
 * FUSE_IOCTL_RETRY: retry with new iovecs
 * FUSE_IOCTL_32BIT: 32bit ioctl
 * FUSE_IOCTL_DIR: is a directory
 * FUSE_IOCTL_COMPAT_X32: x32 compat ioctl on 64bit machine (64bit time_t)
 *
 * FUSE_IOCTL_MAX_IOV: maximum of in_iovecs + out_iovecs
 */
#define FUSE_IOCTL_COMPAT	(1 << 0)
#define FUSE_IOCTL_UNRESTRICTED	(1 << 1)
#define FUSE_IOCTL_RETRY	(1 << 2)
#define FUSE_IOCTL_32BIT	(1 << 3)
#define FUSE_IOCTL_DIR		(1 << 4)
#define FUSE_IOCTL_COMPAT_X32	(1 << 5)

#define FUSE_IOCTL_MAX_IOV	256

/**
 * Poll flags
 *
 * FUSE_POLL_SCHEDULE_NOTIFY: request poll notify
 */
#define FUSE_POLL_SCHEDULE_NOTIFY (1 << 0)

/**
 * Fsync flags
 *
 * FUSE_FSYNC_FDATASYNC: Sync data only, not metadata
 */
#define FUSE_FSYNC_FDATASYNC	(1 << 0)

/**
 * fuse_attr flags
 *
 * FUSE_ATTR_SUBMOUNT: Object is a submount root
 * FUSE_ATTR_DAX: Enable DAX for this file in per inode DAX mode
 */
#define FUSE_ATTR_SUBMOUNT      (1 << 0)
#define FUSE_ATTR_DAX		(1 << 1)

/**
 * Open flags
 * FUSE_OPEN_KILL_SUIDGID: Kill suid and sgid if executable
 */
#define FUSE_OPEN_KILL_SUIDGID	(1 << 0)

/**
 * setxattr flags
 * FUSE_SETXATTR_ACL_KILL_SGID: Clear SGID when system.posix_acl_access is set
 */
#define FUSE_SETXATTR_ACL_KILL_SGID	(1 << 0)

/**
 * notify_inval_entry flags
 * FUSE_EXPIRE_ONLY
 */
#define FUSE_EXPIRE_ONLY		(1 << 0)

/**
 * extension type
 * FUSE_MAX_NR_SECCTX: maximum value of &fuse_secctx_header.nr_secctx
 * FUSE_EXT_GROUPS: &fuse_supp_groups extension
 */
enum fuse_ext_type {
	/* Types 0..31 are reserved for fuse_secctx_header */
	FUSE_MAX_NR_SECCTX	= 31,
	FUSE_EXT_GROUPS		= 32,
};

enum fuse_opcode {
	FUSE_LOOKUP		= 1,
	FUSE_FORGET		= 2,  /* no reply */
	FUSE_GETATTR		= 3,
	FUSE_SETATTR		= 4,
	FUSE_READLINK		= 5,
	FUSE_SYMLINK		= 6,
	FUSE_MKNOD		= 8,
	FUSE_MKDIR		= 9,
	FUSE_UNLINK		= 10,
	FUSE_RMDIR		= 11,
	FUSE_RENAME		= 12,
	FUSE_LINK		= 13,
	FUSE_OPEN		= 14,
	FUSE_READ		= 15,
	FUSE_WRITE		= 16,
	FUSE_STATFS		= 17,
	FUSE_RELEASE		= 18,
	FUSE_FSYNC		= 20,
	FUSE_SETXATTR		= 21,
	FUSE_GETXATTR		= 22,
	FUSE_LISTXATTR		= 23,
	FUSE_REMOVEXATTR	= 24,
	FUSE_FLUSH		= 25,
	FUSE_INIT		= 26,
	FUSE_OPENDIR		= 27,
	FUSE_READDIR		= 28,
	FUSE_RELEASEDIR		= 29,
	FUSE_FSYNCDIR		= 30,
	FUSE_GETLK		= 31,
	FUSE_SETLK		= 32,
	FUSE_SETLKW		= 33,
	FUSE_ACCESS		= 34,
	FUSE_CREATE		= 35,
	FUSE_INTERRUPT		= 36,
	FUSE_BMAP		= 37,
	FUSE_DESTROY		= 38,
	FUSE_IOCTL		= 39,
	FUSE_POLL		= 40,
	FUSE_NOTIFY_REPLY	= 41,
	FUSE_BATCH_FORGET	= 42,
	FUSE_FALLOCATE		= 43,
	FUSE_READDIRPLUS	= 44,
	FUSE_RENAME2		= 45,
	FUSE_LSEEK		= 46,
	FUSE_COPY_FILE_RANGE	= 47,
	FUSE_SETUPMAPPING	= 48,
	FUSE_REMOVEMAPPING	= 49,
	FUSE_SYNCFS		= 50,
	FUSE_TMPFILE		= 51,
	FUSE_STATX		= 52,
	FUSE_CANONICAL_PATH	= 2016,

	/* CUSE specific operations */
	CUSE_INIT		= 4096,

	/* Reserved opcodes: helpful to detect structure endian-ness */
	CUSE_INIT_BSWAP_RESERVED	= 1048576,	/* CUSE_INIT << 8 */
	FUSE_INIT_BSWAP_RESERVED	= 436207616,	/* FUSE_INIT << 24 */
};

enum fuse_notify_code {
	FUSE_NOTIFY_POLL   = 1,
	FUSE_NOTIFY_INVAL_INODE = 2,
	FUSE_NOTIFY_INVAL_ENTRY = 3,
	FUSE_NOTIFY_STORE = 4,
	FUSE_NOTIFY_RETRIEVE = 5,
	FUSE_NOTIFY_DELETE = 6,
	FUSE_NOTIFY_RESEND = 7,
	FUSE_NOTIFY_CODE_MAX,
};

/* The read buffer is required to be at least 8k, but may be much larger */
#define FUSE_MIN_READ_BUFFER 8192

#define FUSE_COMPAT_ENTRY_OUT_SIZE 120

struct fuse_entry_out {
	uint64_t	nodeid;		/* Inode ID */
	uint64_t	generation;	/* Inode generation: nodeid:gen must
					   be unique for the fs's lifetime */
	uint64_t	entry_valid;	/* Cache timeout for the name */
	uint64_t	attr_valid;	/* Cache timeout for the attributes */
	uint32_t	entry_valid_nsec;
	uint32_t	attr_valid_nsec;
	struct fuse_attr attr;
};

struct fuse_forget_in {
	uint64_t	nlookup;
};

struct fuse_forget_one {
	uint64_t	nodeid;
	uint64_t	nlookup;
};

struct fuse_batch_forget_in {
	uint32_t	count;
	uint32_t	dummy;
};

struct fuse_getattr_in {
	uint32_t	getattr_flags;
	uint32_t	dummy;
	uint64_t	fh;
};

#define FUSE_COMPAT_ATTR_OUT_SIZE 96

struct fuse_attr_out {
	uint64_t	attr_valid;	/* Cache timeout for the attributes */
	uint32_t	attr_valid_nsec;
	uint32_t	dummy;
	struct fuse_attr attr;
};

struct fuse_statx_in {
	uint32_t	getattr_flags;
	uint32_t	reserved;
	uint64_t	fh;
	uint32_t	sx_flags;
	uint32_t	sx_mask;
};

struct fuse_statx_out {
	uint64_t	attr_valid;	/* Cache timeout for the attributes */
	uint32_t	attr_valid_nsec;
	uint32_t	flags;
	uint64_t	spare[2];
	struct fuse_statx stat;
};

#define FUSE_COMPAT_MKNOD_IN_SIZE 8

struct fuse_mknod_in {
	uint32_t	mode;
	uint32_t	rdev;
	uint32_t	umask;
	uint32_t	padding;
};

struct fuse_mkdir_in {
	uint32_t	mode;
	uint32_t	umask;
};

struct fuse_rename_in {
	uint64_t	newdir;
};

struct fuse_rename2_in {
	uint64_t	newdir;
	uint32_t	flags;
	uint32_t	padding;
};

struct fuse_link_in {
	uint64_t	oldnodeid;
};

struct fuse_setattr_in {
	uint32_t	valid;
	uint32_t	padding;
	uint64_t	fh;
	uint64_t	size;
	uint64_t	lock_owner;
	uint64_t	atime;
	uint64_t	mtime;
	uint64_t	ctime;
	uint32_t	atimensec;
	uint32_t	mtimensec;
	uint32_t	ctimensec;
	uint32_t	mode;
	uint32_t	unused4;
	uint32_t	uid;
	uint32_t	gid;
	uint32_t	unused5;
};

struct fuse_open_in {
	uint32_t	flags;
	uint32_t	open_flags;	/* FUSE_OPEN_... */
};

struct fuse_create_in {
	uint32_t	flags;
	uint32_t	mode;
	uint32_t	umask;
	uint32_t	open_flags;	/* FUSE_OPEN_... */
};

struct fuse_open_out {
	uint64_t	fh;
	uint32_t	open_flags;
<<<<<<< HEAD
	uint32_t	passthrough_fh;
=======
	int32_t		backing_id;
>>>>>>> 6ce8b2ce
};

struct fuse_release_in {
	uint64_t	fh;
	uint32_t	flags;
	uint32_t	release_flags;
	uint64_t	lock_owner;
};

struct fuse_flush_in {
	uint64_t	fh;
	uint32_t	unused;
	uint32_t	padding;
	uint64_t	lock_owner;
};

struct fuse_read_in {
	uint64_t	fh;
	uint64_t	offset;
	uint32_t	size;
	uint32_t	read_flags;
	uint64_t	lock_owner;
	uint32_t	flags;
	uint32_t	padding;
};

#define FUSE_COMPAT_WRITE_IN_SIZE 24

struct fuse_write_in {
	uint64_t	fh;
	uint64_t	offset;
	uint32_t	size;
	uint32_t	write_flags;
	uint64_t	lock_owner;
	uint32_t	flags;
	uint32_t	padding;
};

struct fuse_write_out {
	uint32_t	size;
	uint32_t	padding;
};

#define FUSE_COMPAT_STATFS_SIZE 48

struct fuse_statfs_out {
	struct fuse_kstatfs st;
};

struct fuse_fsync_in {
	uint64_t	fh;
	uint32_t	fsync_flags;
	uint32_t	padding;
};

#define FUSE_COMPAT_SETXATTR_IN_SIZE 8

struct fuse_setxattr_in {
	uint32_t	size;
	uint32_t	flags;
	uint32_t	setxattr_flags;
	uint32_t	padding;
};

struct fuse_getxattr_in {
	uint32_t	size;
	uint32_t	padding;
};

struct fuse_getxattr_out {
	uint32_t	size;
	uint32_t	padding;
};

struct fuse_lk_in {
	uint64_t	fh;
	uint64_t	owner;
	struct fuse_file_lock lk;
	uint32_t	lk_flags;
	uint32_t	padding;
};

struct fuse_lk_out {
	struct fuse_file_lock lk;
};

struct fuse_access_in {
	uint32_t	mask;
	uint32_t	padding;
};

struct fuse_init_in {
	uint32_t	major;
	uint32_t	minor;
	uint32_t	max_readahead;
	uint32_t	flags;
	uint32_t	flags2;
	uint32_t	unused[11];
};

#define FUSE_COMPAT_INIT_OUT_SIZE 8
#define FUSE_COMPAT_22_INIT_OUT_SIZE 24

struct fuse_init_out {
	uint32_t	major;
	uint32_t	minor;
	uint32_t	max_readahead;
	uint32_t	flags;
	uint16_t	max_background;
	uint16_t	congestion_threshold;
	uint32_t	max_write;
	uint32_t	time_gran;
	uint16_t	max_pages;
	uint16_t	map_alignment;
	uint32_t	flags2;
	uint32_t	max_stack_depth;
	uint32_t	unused[6];
};

#define CUSE_INIT_INFO_MAX 4096

struct cuse_init_in {
	uint32_t	major;
	uint32_t	minor;
	uint32_t	unused;
	uint32_t	flags;
};

struct cuse_init_out {
	uint32_t	major;
	uint32_t	minor;
	uint32_t	unused;
	uint32_t	flags;
	uint32_t	max_read;
	uint32_t	max_write;
	uint32_t	dev_major;		/* chardev major */
	uint32_t	dev_minor;		/* chardev minor */
	uint32_t	spare[10];
};

struct fuse_interrupt_in {
	uint64_t	unique;
};

struct fuse_bmap_in {
	uint64_t	block;
	uint32_t	blocksize;
	uint32_t	padding;
};

struct fuse_bmap_out {
	uint64_t	block;
};

struct fuse_ioctl_in {
	uint64_t	fh;
	uint32_t	flags;
	uint32_t	cmd;
	uint64_t	arg;
	uint32_t	in_size;
	uint32_t	out_size;
};

struct fuse_ioctl_iovec {
	uint64_t	base;
	uint64_t	len;
};

struct fuse_ioctl_out {
	int32_t		result;
	uint32_t	flags;
	uint32_t	in_iovs;
	uint32_t	out_iovs;
};

struct fuse_poll_in {
	uint64_t	fh;
	uint64_t	kh;
	uint32_t	flags;
	uint32_t	events;
};

struct fuse_poll_out {
	uint32_t	revents;
	uint32_t	padding;
};

struct fuse_notify_poll_wakeup_out {
	uint64_t	kh;
};

struct fuse_fallocate_in {
	uint64_t	fh;
	uint64_t	offset;
	uint64_t	length;
	uint32_t	mode;
	uint32_t	padding;
};

/**
 * FUSE request unique ID flag
 *
 * Indicates whether this is a resend request. The receiver should handle this
 * request accordingly.
 */
#define FUSE_UNIQUE_RESEND (1ULL << 63)

struct fuse_in_header {
	uint32_t	len;
	uint32_t	opcode;
	uint64_t	unique;
	uint64_t	nodeid;
	uint32_t	uid;
	uint32_t	gid;
	uint32_t	pid;
	uint16_t	total_extlen; /* length of extensions in 8byte units */
	uint16_t	padding;
};

struct fuse_out_header {
	uint32_t	len;
	int32_t		error;
	uint64_t	unique;
};

struct fuse_dirent {
	uint64_t	ino;
	uint64_t	off;
	uint32_t	namelen;
	uint32_t	type;
	char name[];
};

/* Align variable length records to 64bit boundary */
#define FUSE_REC_ALIGN(x) \
	(((x) + sizeof(uint64_t) - 1) & ~(sizeof(uint64_t) - 1))

#define FUSE_NAME_OFFSET offsetof(struct fuse_dirent, name)
#define FUSE_DIRENT_ALIGN(x) FUSE_REC_ALIGN(x)
#define FUSE_DIRENT_SIZE(d) \
	FUSE_DIRENT_ALIGN(FUSE_NAME_OFFSET + (d)->namelen)

struct fuse_direntplus {
	struct fuse_entry_out entry_out;
	struct fuse_dirent dirent;
};

#define FUSE_NAME_OFFSET_DIRENTPLUS \
	offsetof(struct fuse_direntplus, dirent.name)
#define FUSE_DIRENTPLUS_SIZE(d) \
	FUSE_DIRENT_ALIGN(FUSE_NAME_OFFSET_DIRENTPLUS + (d)->dirent.namelen)

struct fuse_notify_inval_inode_out {
	uint64_t	ino;
	int64_t		off;
	int64_t		len;
};

struct fuse_notify_inval_entry_out {
	uint64_t	parent;
	uint32_t	namelen;
	uint32_t	flags;
};

struct fuse_notify_delete_out {
	uint64_t	parent;
	uint64_t	child;
	uint32_t	namelen;
	uint32_t	padding;
};

struct fuse_notify_store_out {
	uint64_t	nodeid;
	uint64_t	offset;
	uint32_t	size;
	uint32_t	padding;
};

struct fuse_notify_retrieve_out {
	uint64_t	notify_unique;
	uint64_t	nodeid;
	uint64_t	offset;
	uint32_t	size;
	uint32_t	padding;
};

/* Matches the size of fuse_write_in */
struct fuse_notify_retrieve_in {
	uint64_t	dummy1;
	uint64_t	offset;
	uint32_t	size;
	uint32_t	dummy2;
	uint64_t	dummy3;
	uint64_t	dummy4;
};

struct fuse_backing_map {
	int32_t		fd;
	uint32_t	flags;
	uint64_t	padding;
};

/* Device ioctls: */
#define FUSE_DEV_IOC_MAGIC		229
#define FUSE_DEV_IOC_CLONE		_IOR(FUSE_DEV_IOC_MAGIC, 0, uint32_t)
<<<<<<< HEAD
/* 127 is reserved for the V1 interface implementation in Android (deprecated) */
/* 126 is reserved for the V2 interface implementation in Android */
#define FUSE_DEV_IOC_PASSTHROUGH_OPEN	_IOW(FUSE_DEV_IOC_MAGIC, 126, uint32_t)
=======
#define FUSE_DEV_IOC_BACKING_OPEN	_IOW(FUSE_DEV_IOC_MAGIC, 1, \
					     struct fuse_backing_map)
#define FUSE_DEV_IOC_BACKING_CLOSE	_IOW(FUSE_DEV_IOC_MAGIC, 2, uint32_t)
>>>>>>> 6ce8b2ce

struct fuse_lseek_in {
	uint64_t	fh;
	uint64_t	offset;
	uint32_t	whence;
	uint32_t	padding;
};

struct fuse_lseek_out {
	uint64_t	offset;
};

struct fuse_copy_file_range_in {
	uint64_t	fh_in;
	uint64_t	off_in;
	uint64_t	nodeid_out;
	uint64_t	fh_out;
	uint64_t	off_out;
	uint64_t	len;
	uint64_t	flags;
};

#define FUSE_SETUPMAPPING_FLAG_WRITE (1ull << 0)
#define FUSE_SETUPMAPPING_FLAG_READ (1ull << 1)
struct fuse_setupmapping_in {
	/* An already open handle */
	uint64_t	fh;
	/* Offset into the file to start the mapping */
	uint64_t	foffset;
	/* Length of mapping required */
	uint64_t	len;
	/* Flags, FUSE_SETUPMAPPING_FLAG_* */
	uint64_t	flags;
	/* Offset in Memory Window */
	uint64_t	moffset;
};

struct fuse_removemapping_in {
	/* number of fuse_removemapping_one follows */
	uint32_t        count;
};

struct fuse_removemapping_one {
	/* Offset into the dax window start the unmapping */
	uint64_t        moffset;
	/* Length of mapping required */
	uint64_t	len;
};

#define FUSE_REMOVEMAPPING_MAX_ENTRY   \
		(PAGE_SIZE / sizeof(struct fuse_removemapping_one))

struct fuse_syncfs_in {
	uint64_t	padding;
};

/*
 * For each security context, send fuse_secctx with size of security context
 * fuse_secctx will be followed by security context name and this in turn
 * will be followed by actual context label.
 * fuse_secctx, name, context
 */
struct fuse_secctx {
	uint32_t	size;
	uint32_t	padding;
};

/*
 * Contains the information about how many fuse_secctx structures are being
 * sent and what's the total size of all security contexts (including
 * size of fuse_secctx_header).
 *
 */
struct fuse_secctx_header {
	uint32_t	size;
	uint32_t	nr_secctx;
};

/**
 * struct fuse_ext_header - extension header
 * @size: total size of this extension including this header
 * @type: type of extension
 *
 * This is made compatible with fuse_secctx_header by using type values >
 * FUSE_MAX_NR_SECCTX
 */
struct fuse_ext_header {
	uint32_t	size;
	uint32_t	type;
};

/**
 * struct fuse_supp_groups - Supplementary group extension
 * @nr_groups: number of supplementary groups
 * @groups: flexible array of group IDs
 */
struct fuse_supp_groups {
	uint32_t	nr_groups;
	uint32_t	groups[];
};

#endif /* _LINUX_FUSE_H */<|MERGE_RESOLUTION|>--- conflicted
+++ resolved
@@ -466,18 +466,6 @@
 
 /* Obsolete alias for FUSE_DIRECT_IO_ALLOW_MMAP */
 #define FUSE_DIRECT_IO_RELAX	FUSE_DIRECT_IO_ALLOW_MMAP
-
-/*
- * For FUSE < 7.36 FUSE_PASSTHROUGH has value (1 << 31).
- * This condition check is not really required, but would prevent having a
- * broken commit in the tree.
- */
-#if FUSE_KERNEL_VERSION > 7 ||                                                 \
-	(FUSE_KERNEL_VERSION == 7 && FUSE_KERNEL_MINOR_VERSION >= 36)
-#define FUSE_PASSTHROUGH (1ULL << 63)
-#else
-#define FUSE_PASSTHROUGH (1 << 31)
-#endif
 
 /**
  * CUSE INIT request/reply flags
@@ -645,7 +633,6 @@
 	FUSE_SYNCFS		= 50,
 	FUSE_TMPFILE		= 51,
 	FUSE_STATX		= 52,
-	FUSE_CANONICAL_PATH	= 2016,
 
 	/* CUSE specific operations */
 	CUSE_INIT		= 4096,
@@ -789,11 +776,7 @@
 struct fuse_open_out {
 	uint64_t	fh;
 	uint32_t	open_flags;
-<<<<<<< HEAD
-	uint32_t	passthrough_fh;
-=======
 	int32_t		backing_id;
->>>>>>> 6ce8b2ce
 };
 
 struct fuse_release_in {
@@ -1099,15 +1082,9 @@
 /* Device ioctls: */
 #define FUSE_DEV_IOC_MAGIC		229
 #define FUSE_DEV_IOC_CLONE		_IOR(FUSE_DEV_IOC_MAGIC, 0, uint32_t)
-<<<<<<< HEAD
-/* 127 is reserved for the V1 interface implementation in Android (deprecated) */
-/* 126 is reserved for the V2 interface implementation in Android */
-#define FUSE_DEV_IOC_PASSTHROUGH_OPEN	_IOW(FUSE_DEV_IOC_MAGIC, 126, uint32_t)
-=======
 #define FUSE_DEV_IOC_BACKING_OPEN	_IOW(FUSE_DEV_IOC_MAGIC, 1, \
 					     struct fuse_backing_map)
 #define FUSE_DEV_IOC_BACKING_CLOSE	_IOW(FUSE_DEV_IOC_MAGIC, 2, uint32_t)
->>>>>>> 6ce8b2ce
 
 struct fuse_lseek_in {
 	uint64_t	fh;
