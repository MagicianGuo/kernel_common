--- conflicted
+++ resolved
@@ -255,13 +255,11 @@
 # define SYSCALL_DISPATCH_FILTER_ALLOW	0
 # define SYSCALL_DISPATCH_FILTER_BLOCK	1
 
-<<<<<<< HEAD
-#define PR_SET_VMA		0x53564d41
-# define PR_SET_VMA_ANON_NAME		0
-=======
 /* Set/get enabled arm64 pointer authentication keys */
 #define PR_PAC_SET_ENABLED_KEYS		60
 #define PR_PAC_GET_ENABLED_KEYS		61
->>>>>>> e7c6e405
+
+#define PR_SET_VMA		0x53564d41
+# define PR_SET_VMA_ANON_NAME		0
 
 #endif /* _LINUX_PRCTL_H */