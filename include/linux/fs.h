/* SPDX-License-Identifier: GPL-2.0 */
#ifndef _LINUX_FS_H
#define _LINUX_FS_H

#include <linux/linkage.h>
#include <linux/wait_bit.h>
#include <linux/kdev_t.h>
#include <linux/dcache.h>
#include <linux/path.h>
#include <linux/stat.h>
#include <linux/cache.h>
#include <linux/list.h>
#include <linux/list_lru.h>
#include <linux/llist.h>
#include <linux/radix-tree.h>
#include <linux/xarray.h>
#include <linux/rbtree.h>
#include <linux/init.h>
#include <linux/pid.h>
#include <linux/bug.h>
#include <linux/mutex.h>
#include <linux/rwsem.h>
#include <linux/mm_types.h>
#include <linux/capability.h>
#include <linux/semaphore.h>
#include <linux/fcntl.h>
#include <linux/rculist_bl.h>
#include <linux/atomic.h>
#include <linux/shrinker.h>
#include <linux/migrate_mode.h>
#include <linux/uidgid.h>
#include <linux/lockdep.h>
#include <linux/percpu-rwsem.h>
#include <linux/workqueue.h>
#include <linux/delayed_call.h>
#include <linux/uuid.h>
#include <linux/errseq.h>
#include <linux/ioprio.h>
#include <linux/fs_types.h>
#include <linux/build_bug.h>
#include <linux/stddef.h>
#include <linux/mount.h>
#include <linux/cred.h>
#include <linux/mnt_idmapping.h>
#include <linux/android_kabi.h>

#include <asm/byteorder.h>
#include <uapi/linux/fs.h>

struct backing_dev_info;
struct bdi_writeback;
struct bio;
struct export_operations;
struct fiemap_extent_info;
struct hd_geometry;
struct iovec;
struct kiocb;
struct kobject;
struct pipe_inode_info;
struct poll_table_struct;
struct kstatfs;
struct vm_area_struct;
struct vfsmount;
struct cred;
struct swap_info_struct;
struct seq_file;
struct workqueue_struct;
struct iov_iter;
struct fscrypt_info;
struct fscrypt_operations;
struct fsverity_info;
struct fsverity_operations;
struct fs_context;
struct fs_parameter_spec;
struct fileattr;

extern void __init inode_init(void);
extern void __init inode_init_early(void);
extern void __init files_init(void);
extern void __init files_maxfiles_init(void);

extern struct files_stat_struct files_stat;
extern unsigned long get_max_files(void);
extern unsigned int sysctl_nr_open;
extern struct inodes_stat_t inodes_stat;
extern int leases_enable, lease_break_time;
extern int sysctl_protected_symlinks;
extern int sysctl_protected_hardlinks;
extern int sysctl_protected_fifos;
extern int sysctl_protected_regular;

typedef __kernel_rwf_t rwf_t;

struct buffer_head;
typedef int (get_block_t)(struct inode *inode, sector_t iblock,
			struct buffer_head *bh_result, int create);
typedef int (dio_iodone_t)(struct kiocb *iocb, loff_t offset,
			ssize_t bytes, void *private);

#define MAY_EXEC		0x00000001
#define MAY_WRITE		0x00000002
#define MAY_READ		0x00000004
#define MAY_APPEND		0x00000008
#define MAY_ACCESS		0x00000010
#define MAY_OPEN		0x00000020
#define MAY_CHDIR		0x00000040
/* called from RCU mode, don't block */
#define MAY_NOT_BLOCK		0x00000080

/*
 * flags in file.f_mode.  Note that FMODE_READ and FMODE_WRITE must correspond
 * to O_WRONLY and O_RDWR via the strange trick in do_dentry_open()
 */

/* file is open for reading */
#define FMODE_READ		((__force fmode_t)0x1)
/* file is open for writing */
#define FMODE_WRITE		((__force fmode_t)0x2)
/* file is seekable */
#define FMODE_LSEEK		((__force fmode_t)0x4)
/* file can be accessed using pread */
#define FMODE_PREAD		((__force fmode_t)0x8)
/* file can be accessed using pwrite */
#define FMODE_PWRITE		((__force fmode_t)0x10)
/* File is opened for execution with sys_execve / sys_uselib */
#define FMODE_EXEC		((__force fmode_t)0x20)
/* File is opened with O_NDELAY (only set for block devices) */
#define FMODE_NDELAY		((__force fmode_t)0x40)
/* File is opened with O_EXCL (only set for block devices) */
#define FMODE_EXCL		((__force fmode_t)0x80)
/* File is opened using open(.., 3, ..) and is writeable only for ioctls
   (specialy hack for floppy.c) */
#define FMODE_WRITE_IOCTL	((__force fmode_t)0x100)
/* 32bit hashes as llseek() offset (for directories) */
#define FMODE_32BITHASH         ((__force fmode_t)0x200)
/* 64bit hashes as llseek() offset (for directories) */
#define FMODE_64BITHASH         ((__force fmode_t)0x400)

/*
 * Don't update ctime and mtime.
 *
 * Currently a special hack for the XFS open_by_handle ioctl, but we'll
 * hopefully graduate it to a proper O_CMTIME flag supported by open(2) soon.
 */
#define FMODE_NOCMTIME		((__force fmode_t)0x800)

/* Expect random access pattern */
#define FMODE_RANDOM		((__force fmode_t)0x1000)

/* File is huge (eg. /dev/mem): treat loff_t as unsigned */
#define FMODE_UNSIGNED_OFFSET	((__force fmode_t)0x2000)

/* File is opened with O_PATH; almost nothing can be done with it */
#define FMODE_PATH		((__force fmode_t)0x4000)

/* File needs atomic accesses to f_pos */
#define FMODE_ATOMIC_POS	((__force fmode_t)0x8000)
/* Write access to underlying fs */
#define FMODE_WRITER		((__force fmode_t)0x10000)
/* Has read method(s) */
#define FMODE_CAN_READ          ((__force fmode_t)0x20000)
/* Has write method(s) */
#define FMODE_CAN_WRITE         ((__force fmode_t)0x40000)

#define FMODE_OPENED		((__force fmode_t)0x80000)
#define FMODE_CREATED		((__force fmode_t)0x100000)

/* File is stream-like */
#define FMODE_STREAM		((__force fmode_t)0x200000)

/* File was opened by fanotify and shouldn't generate fanotify events */
#define FMODE_NONOTIFY		((__force fmode_t)0x4000000)

/* File is capable of returning -EAGAIN if I/O will block */
#define FMODE_NOWAIT		((__force fmode_t)0x8000000)

/* File represents mount that needs unmounting */
#define FMODE_NEED_UNMOUNT	((__force fmode_t)0x10000000)

/* File does not contribute to nr_files count */
#define FMODE_NOACCOUNT		((__force fmode_t)0x20000000)

/* File supports async buffered reads */
#define FMODE_BUF_RASYNC	((__force fmode_t)0x40000000)

/*
 * Attribute flags.  These should be or-ed together to figure out what
 * has been changed!
 */
#define ATTR_MODE	(1 << 0)
#define ATTR_UID	(1 << 1)
#define ATTR_GID	(1 << 2)
#define ATTR_SIZE	(1 << 3)
#define ATTR_ATIME	(1 << 4)
#define ATTR_MTIME	(1 << 5)
#define ATTR_CTIME	(1 << 6)
#define ATTR_ATIME_SET	(1 << 7)
#define ATTR_MTIME_SET	(1 << 8)
#define ATTR_FORCE	(1 << 9) /* Not a change, but a change it */
#define ATTR_KILL_SUID	(1 << 11)
#define ATTR_KILL_SGID	(1 << 12)
#define ATTR_FILE	(1 << 13)
#define ATTR_KILL_PRIV	(1 << 14)
#define ATTR_OPEN	(1 << 15) /* Truncating from open(O_TRUNC) */
#define ATTR_TIMES_SET	(1 << 16)
#define ATTR_TOUCH	(1 << 17)

/*
 * Whiteout is represented by a char device.  The following constants define the
 * mode and device number to use.
 */
#define WHITEOUT_MODE 0
#define WHITEOUT_DEV 0

/*
 * This is the Inode Attributes structure, used for notify_change().  It
 * uses the above definitions as flags, to know which values have changed.
 * Also, in this manner, a Filesystem can look at only the values it cares
 * about.  Basically, these are the attributes that the VFS layer can
 * request to change from the FS layer.
 *
 * Derek Atkins <warlord@MIT.EDU> 94-10-20
 */
struct iattr {
	unsigned int	ia_valid;
	umode_t		ia_mode;
	kuid_t		ia_uid;
	kgid_t		ia_gid;
	loff_t		ia_size;
	struct timespec64 ia_atime;
	struct timespec64 ia_mtime;
	struct timespec64 ia_ctime;

	/*
	 * Not an attribute, but an auxiliary info for filesystems wanting to
	 * implement an ftruncate() like method.  NOTE: filesystem should
	 * check for (ia_valid & ATTR_FILE), and not for (ia_file != NULL).
	 */
	struct file	*ia_file;
};

/*
 * Includes for diskquotas.
 */
#include <linux/quota.h>

/*
 * Maximum number of layers of fs stack.  Needs to be limited to
 * prevent kernel stack overflow
 */
#define FILESYSTEM_MAX_STACK_DEPTH 2

/** 
 * enum positive_aop_returns - aop return codes with specific semantics
 *
 * @AOP_WRITEPAGE_ACTIVATE: Informs the caller that page writeback has
 * 			    completed, that the page is still locked, and
 * 			    should be considered active.  The VM uses this hint
 * 			    to return the page to the active list -- it won't
 * 			    be a candidate for writeback again in the near
 * 			    future.  Other callers must be careful to unlock
 * 			    the page if they get this return.  Returned by
 * 			    writepage(); 
 *
 * @AOP_TRUNCATED_PAGE: The AOP method that was handed a locked page has
 *  			unlocked it and the page might have been truncated.
 *  			The caller should back up to acquiring a new page and
 *  			trying again.  The aop will be taking reasonable
 *  			precautions not to livelock.  If the caller held a page
 *  			reference, it should drop it before retrying.  Returned
 *  			by readpage().
 *
 * address_space_operation functions return these large constants to indicate
 * special semantics to the caller.  These are much larger than the bytes in a
 * page to allow for functions that return the number of bytes operated on in a
 * given page.
 */

enum positive_aop_returns {
	AOP_WRITEPAGE_ACTIVATE	= 0x80000,
	AOP_TRUNCATED_PAGE	= 0x80001,
};

#define AOP_FLAG_CONT_EXPAND		0x0001 /* called from cont_expand */
#define AOP_FLAG_NOFS			0x0002 /* used by filesystem to direct
						* helper code (eg buffer layer)
						* to clear GFP_FS from alloc */

/*
 * oh the beauties of C type declarations.
 */
struct page;
struct address_space;
struct writeback_control;
struct readahead_control;

/*
 * Write life time hint values.
 * Stored in struct inode as u8.
 */
enum rw_hint {
	WRITE_LIFE_NOT_SET	= 0,
	WRITE_LIFE_NONE		= RWH_WRITE_LIFE_NONE,
	WRITE_LIFE_SHORT	= RWH_WRITE_LIFE_SHORT,
	WRITE_LIFE_MEDIUM	= RWH_WRITE_LIFE_MEDIUM,
	WRITE_LIFE_LONG		= RWH_WRITE_LIFE_LONG,
	WRITE_LIFE_EXTREME	= RWH_WRITE_LIFE_EXTREME,
};

/* Match RWF_* bits to IOCB bits */
#define IOCB_HIPRI		(__force int) RWF_HIPRI
#define IOCB_DSYNC		(__force int) RWF_DSYNC
#define IOCB_SYNC		(__force int) RWF_SYNC
#define IOCB_NOWAIT		(__force int) RWF_NOWAIT
#define IOCB_APPEND		(__force int) RWF_APPEND

/* non-RWF related bits - start at 16 */
#define IOCB_EVENTFD		(1 << 16)
#define IOCB_DIRECT		(1 << 17)
#define IOCB_WRITE		(1 << 18)
/* iocb->ki_waitq is valid */
#define IOCB_WAITQ		(1 << 19)
#define IOCB_NOIO		(1 << 20)
/* can use bio alloc cache */
#define IOCB_ALLOC_CACHE	(1 << 21)
/* kiocb is a read or write operation submitted by fs/aio.c. */
#define IOCB_AIO_RW		(1 << 23)

struct kiocb {
	struct file		*ki_filp;

	/* The 'ki_filp' pointer is shared in a union for aio */
	randomized_struct_fields_start

	loff_t			ki_pos;
	void (*ki_complete)(struct kiocb *iocb, long ret, long ret2);
	void			*private;
	int			ki_flags;
	u16			ki_hint;
	u16			ki_ioprio; /* See linux/ioprio.h */
	union {
		unsigned int		ki_cookie; /* for ->iopoll */
		struct wait_page_queue	*ki_waitq; /* for async buffered IO */
	};

	randomized_struct_fields_end
};

static inline bool is_sync_kiocb(struct kiocb *kiocb)
{
	return kiocb->ki_complete == NULL;
}

/*
 * "descriptor" for what we're up to with a read.
 * This allows us to use the same read code yet
 * have multiple different users of the data that
 * we read from a file.
 *
 * The simplest case just copies the data to user
 * mode.
 */
typedef struct {
	size_t written;
	size_t count;
	union {
		char __user *buf;
		void *data;
	} arg;
	int error;
} read_descriptor_t;

typedef int (*read_actor_t)(read_descriptor_t *, struct page *,
		unsigned long, unsigned long);

struct address_space_operations {
	int (*writepage)(struct page *page, struct writeback_control *wbc);
	int (*readpage)(struct file *, struct page *);

	/* Write back some dirty pages from this mapping. */
	int (*writepages)(struct address_space *, struct writeback_control *);

	/* Set a page dirty.  Return true if this dirtied it */
	int (*set_page_dirty)(struct page *page);

	/*
	 * Reads in the requested pages. Unlike ->readpage(), this is
	 * PURELY used for read-ahead!.
	 */
	int (*readpages)(struct file *filp, struct address_space *mapping,
			struct list_head *pages, unsigned nr_pages);
	void (*readahead)(struct readahead_control *);

	int (*write_begin)(struct file *, struct address_space *mapping,
				loff_t pos, unsigned len, unsigned flags,
				struct page **pagep, void **fsdata);
	int (*write_end)(struct file *, struct address_space *mapping,
				loff_t pos, unsigned len, unsigned copied,
				struct page *page, void *fsdata);

	/* Unfortunately this kludge is needed for FIBMAP. Don't use it */
	sector_t (*bmap)(struct address_space *, sector_t);
	void (*invalidatepage) (struct page *, unsigned int, unsigned int);
	int (*releasepage) (struct page *, gfp_t);
	void (*freepage)(struct page *);
	ssize_t (*direct_IO)(struct kiocb *, struct iov_iter *iter);
	/*
	 * migrate the contents of a page to the specified target. If
	 * migrate_mode is MIGRATE_ASYNC, it must not block.
	 */
	int (*migratepage) (struct address_space *,
			struct page *, struct page *, enum migrate_mode);
	bool (*isolate_page)(struct page *, isolate_mode_t);
	void (*putback_page)(struct page *);
	int (*launder_page) (struct page *);
	int (*is_partially_uptodate) (struct page *, unsigned long,
					unsigned long);
	void (*is_dirty_writeback) (struct page *, bool *, bool *);
	int (*error_remove_page)(struct address_space *, struct page *);

	/* swapfile support */
	int (*swap_activate)(struct swap_info_struct *sis, struct file *file,
				sector_t *span);
	void (*swap_deactivate)(struct file *file);

	ANDROID_KABI_RESERVE(1);
	ANDROID_KABI_RESERVE(2);
	ANDROID_KABI_RESERVE(3);
	ANDROID_KABI_RESERVE(4);
};

extern const struct address_space_operations empty_aops;

/*
 * pagecache_write_begin/pagecache_write_end must be used by general code
 * to write into the pagecache.
 */
int pagecache_write_begin(struct file *, struct address_space *mapping,
				loff_t pos, unsigned len, unsigned flags,
				struct page **pagep, void **fsdata);

int pagecache_write_end(struct file *, struct address_space *mapping,
				loff_t pos, unsigned len, unsigned copied,
				struct page *page, void *fsdata);

/**
 * struct address_space - Contents of a cacheable, mappable object.
 * @host: Owner, either the inode or the block_device.
 * @i_pages: Cached pages.
 * @invalidate_lock: Guards coherency between page cache contents and
 *   file offset->disk block mappings in the filesystem during invalidates.
 *   It is also used to block modification of page cache contents through
 *   memory mappings.
 * @gfp_mask: Memory allocation flags to use for allocating pages.
 * @i_mmap_writable: Number of VM_SHARED mappings.
 * @nr_thps: Number of THPs in the pagecache (non-shmem only).
 * @i_mmap: Tree of private and shared mappings.
 * @i_mmap_rwsem: Protects @i_mmap and @i_mmap_writable.
 * @nrpages: Number of page entries, protected by the i_pages lock.
 * @writeback_index: Writeback starts here.
 * @a_ops: Methods.
 * @flags: Error bits and flags (AS_*).
 * @wb_err: The most recent error which has occurred.
 * @private_lock: For use by the owner of the address_space.
 * @private_list: For use by the owner of the address_space.
 * @private_data: For use by the owner of the address_space.
 */
struct address_space {
	struct inode		*host;
	struct xarray		i_pages;
	struct rw_semaphore	invalidate_lock;
	gfp_t			gfp_mask;
	atomic_t		i_mmap_writable;
#ifdef CONFIG_READ_ONLY_THP_FOR_FS
	/* number of thp, only for non-shmem files */
	atomic_t		nr_thps;
#endif
	struct rb_root_cached	i_mmap;
	struct rw_semaphore	i_mmap_rwsem;
	unsigned long		nrpages;
	pgoff_t			writeback_index;
	const struct address_space_operations *a_ops;
	unsigned long		flags;
	errseq_t		wb_err;
	spinlock_t		private_lock;
	struct list_head	private_list;
	void			*private_data;

	ANDROID_KABI_RESERVE(1);
	ANDROID_KABI_RESERVE(2);
	ANDROID_KABI_RESERVE(3);
	ANDROID_KABI_RESERVE(4);
} __attribute__((aligned(sizeof(long)))) __randomize_layout;
	/*
	 * On most architectures that alignment is already the case; but
	 * must be enforced here for CRIS, to let the least significant bit
	 * of struct page's "mapping" pointer be used for PAGE_MAPPING_ANON.
	 */

/* XArray tags, for tagging dirty and writeback pages in the pagecache. */
#define PAGECACHE_TAG_DIRTY	XA_MARK_0
#define PAGECACHE_TAG_WRITEBACK	XA_MARK_1
#define PAGECACHE_TAG_TOWRITE	XA_MARK_2

/*
 * Returns true if any of the pages in the mapping are marked with the tag.
 */
static inline bool mapping_tagged(struct address_space *mapping, xa_mark_t tag)
{
	return xa_marked(&mapping->i_pages, tag);
}

static inline void i_mmap_lock_write(struct address_space *mapping)
{
	down_write(&mapping->i_mmap_rwsem);
}

static inline int i_mmap_trylock_write(struct address_space *mapping)
{
	return down_write_trylock(&mapping->i_mmap_rwsem);
}

static inline void i_mmap_unlock_write(struct address_space *mapping)
{
	up_write(&mapping->i_mmap_rwsem);
}

static inline int i_mmap_trylock_read(struct address_space *mapping)
{
	return down_read_trylock(&mapping->i_mmap_rwsem);
}

static inline void i_mmap_lock_read(struct address_space *mapping)
{
	down_read(&mapping->i_mmap_rwsem);
}

static inline void i_mmap_unlock_read(struct address_space *mapping)
{
	up_read(&mapping->i_mmap_rwsem);
}

static inline void i_mmap_assert_locked(struct address_space *mapping)
{
	lockdep_assert_held(&mapping->i_mmap_rwsem);
}

static inline void i_mmap_assert_write_locked(struct address_space *mapping)
{
	lockdep_assert_held_write(&mapping->i_mmap_rwsem);
}

/*
 * Might pages of this file be mapped into userspace?
 */
static inline int mapping_mapped(struct address_space *mapping)
{
	return	!RB_EMPTY_ROOT(&mapping->i_mmap.rb_root);
}

/*
 * Might pages of this file have been modified in userspace?
 * Note that i_mmap_writable counts all VM_SHARED vmas: do_mmap
 * marks vma as VM_SHARED if it is shared, and the file was opened for
 * writing i.e. vma may be mprotected writable even if now readonly.
 *
 * If i_mmap_writable is negative, no new writable mappings are allowed. You
 * can only deny writable mappings, if none exists right now.
 */
static inline int mapping_writably_mapped(struct address_space *mapping)
{
	return atomic_read(&mapping->i_mmap_writable) > 0;
}

static inline int mapping_map_writable(struct address_space *mapping)
{
	return atomic_inc_unless_negative(&mapping->i_mmap_writable) ?
		0 : -EPERM;
}

static inline void mapping_unmap_writable(struct address_space *mapping)
{
	atomic_dec(&mapping->i_mmap_writable);
}

static inline int mapping_deny_writable(struct address_space *mapping)
{
	return atomic_dec_unless_positive(&mapping->i_mmap_writable) ?
		0 : -EBUSY;
}

static inline void mapping_allow_writable(struct address_space *mapping)
{
	atomic_inc(&mapping->i_mmap_writable);
}

/*
 * Use sequence counter to get consistent i_size on 32-bit processors.
 */
#if BITS_PER_LONG==32 && defined(CONFIG_SMP)
#include <linux/seqlock.h>
#define __NEED_I_SIZE_ORDERED
#define i_size_ordered_init(inode) seqcount_init(&inode->i_size_seqcount)
#else
#define i_size_ordered_init(inode) do { } while (0)
#endif

struct posix_acl;
#define ACL_NOT_CACHED ((void *)(-1))
/*
 * ACL_DONT_CACHE is for stacked filesystems, that rely on underlying fs to
 * cache the ACL.  This also means that ->get_acl() can be called in RCU mode
 * with the LOOKUP_RCU flag.
 */
#define ACL_DONT_CACHE ((void *)(-3))

static inline struct posix_acl *
uncached_acl_sentinel(struct task_struct *task)
{
	return (void *)task + 1;
}

static inline bool
is_uncached_acl(struct posix_acl *acl)
{
	return (long)acl & 1;
}

#define IOP_FASTPERM	0x0001
#define IOP_LOOKUP	0x0002
#define IOP_NOFOLLOW	0x0004
#define IOP_XATTR	0x0008
#define IOP_DEFAULT_READLINK	0x0010

struct fsnotify_mark_connector;

/*
 * Keep mostly read-only and often accessed (especially for
 * the RCU path lookup and 'stat' data) fields at the beginning
 * of the 'struct inode'
 */
struct inode {
	umode_t			i_mode;
	unsigned short		i_opflags;
	kuid_t			i_uid;
	kgid_t			i_gid;
	unsigned int		i_flags;

#ifdef CONFIG_FS_POSIX_ACL
	struct posix_acl	*i_acl;
	struct posix_acl	*i_default_acl;
#endif

	const struct inode_operations	*i_op;
	struct super_block	*i_sb;
	struct address_space	*i_mapping;

#ifdef CONFIG_SECURITY
	void			*i_security;
#endif

	/* Stat data, not accessed from path walking */
	unsigned long		i_ino;
	/*
	 * Filesystems may only read i_nlink directly.  They shall use the
	 * following functions for modification:
	 *
	 *    (set|clear|inc|drop)_nlink
	 *    inode_(inc|dec)_link_count
	 */
	union {
		const unsigned int i_nlink;
		unsigned int __i_nlink;
	};
	dev_t			i_rdev;
	loff_t			i_size;
	struct timespec64	i_atime;
	struct timespec64	i_mtime;
	struct timespec64	i_ctime;
	spinlock_t		i_lock;	/* i_blocks, i_bytes, maybe i_size */
	unsigned short          i_bytes;
	u8			i_blkbits;
	u8			i_write_hint;
	blkcnt_t		i_blocks;

#ifdef __NEED_I_SIZE_ORDERED
	seqcount_t		i_size_seqcount;
#endif

	/* Misc */
	unsigned long		i_state;
	struct rw_semaphore	i_rwsem;

	unsigned long		dirtied_when;	/* jiffies of first dirtying */
	unsigned long		dirtied_time_when;

	struct hlist_node	i_hash;
	struct list_head	i_io_list;	/* backing dev IO list */
#ifdef CONFIG_CGROUP_WRITEBACK
	struct bdi_writeback	*i_wb;		/* the associated cgroup wb */

	/* foreign inode detection, see wbc_detach_inode() */
	int			i_wb_frn_winner;
	u16			i_wb_frn_avg_time;
	u16			i_wb_frn_history;
#endif
	struct list_head	i_lru;		/* inode LRU list */
	struct list_head	i_sb_list;
	struct list_head	i_wb_list;	/* backing dev writeback list */
	union {
		struct hlist_head	i_dentry;
		struct rcu_head		i_rcu;
	};
	atomic64_t		i_version;
	atomic64_t		i_sequence; /* see futex */
	atomic_t		i_count;
	atomic_t		i_dio_count;
	atomic_t		i_writecount;
#if defined(CONFIG_IMA) || defined(CONFIG_FILE_LOCKING)
	atomic_t		i_readcount; /* struct files open RO */
#endif
	union {
		const struct file_operations	*i_fop;	/* former ->i_op->default_file_ops */
		void (*free_inode)(struct inode *);
	};
	struct file_lock_context	*i_flctx;
	struct address_space	i_data;
	struct list_head	i_devices;
	union {
		struct pipe_inode_info	*i_pipe;
		struct cdev		*i_cdev;
		char			*i_link;
		unsigned		i_dir_seq;
	};

	__u32			i_generation;

#ifdef CONFIG_FSNOTIFY
	__u32			i_fsnotify_mask; /* all events this inode cares about */
	struct fsnotify_mark_connector __rcu	*i_fsnotify_marks;
#endif

#ifdef CONFIG_FS_ENCRYPTION
	struct fscrypt_info	*i_crypt_info;
#endif

#ifdef CONFIG_FS_VERITY
	struct fsverity_info	*i_verity_info;
#endif

	void			*i_private; /* fs or device private pointer */

	ANDROID_KABI_RESERVE(1);
	ANDROID_KABI_RESERVE(2);
} __randomize_layout;

struct timespec64 timestamp_truncate(struct timespec64 t, struct inode *inode);

static inline unsigned int i_blocksize(const struct inode *node)
{
	return (1 << node->i_blkbits);
}

static inline int inode_unhashed(struct inode *inode)
{
	return hlist_unhashed(&inode->i_hash);
}

/*
 * __mark_inode_dirty expects inodes to be hashed.  Since we don't
 * want special inodes in the fileset inode space, we make them
 * appear hashed, but do not put on any lists.  hlist_del()
 * will work fine and require no locking.
 */
static inline void inode_fake_hash(struct inode *inode)
{
	hlist_add_fake(&inode->i_hash);
}

/*
 * inode->i_mutex nesting subclasses for the lock validator:
 *
 * 0: the object of the current VFS operation
 * 1: parent
 * 2: child/target
 * 3: xattr
 * 4: second non-directory
 * 5: second parent (when locking independent directories in rename)
 *
 * I_MUTEX_NONDIR2 is for certain operations (such as rename) which lock two
 * non-directories at once.
 *
 * The locking order between these classes is
 * parent[2] -> child -> grandchild -> normal -> xattr -> second non-directory
 */
enum inode_i_mutex_lock_class
{
	I_MUTEX_NORMAL,
	I_MUTEX_PARENT,
	I_MUTEX_CHILD,
	I_MUTEX_XATTR,
	I_MUTEX_NONDIR2,
	I_MUTEX_PARENT2,
};

static inline void inode_lock(struct inode *inode)
{
	down_write(&inode->i_rwsem);
}

static inline void inode_unlock(struct inode *inode)
{
	up_write(&inode->i_rwsem);
}

static inline void inode_lock_shared(struct inode *inode)
{
	down_read(&inode->i_rwsem);
}

static inline void inode_unlock_shared(struct inode *inode)
{
	up_read(&inode->i_rwsem);
}

static inline int inode_trylock(struct inode *inode)
{
	return down_write_trylock(&inode->i_rwsem);
}

static inline int inode_trylock_shared(struct inode *inode)
{
	return down_read_trylock(&inode->i_rwsem);
}

static inline int inode_is_locked(struct inode *inode)
{
	return rwsem_is_locked(&inode->i_rwsem);
}

static inline void inode_lock_nested(struct inode *inode, unsigned subclass)
{
	down_write_nested(&inode->i_rwsem, subclass);
}

static inline void inode_lock_shared_nested(struct inode *inode, unsigned subclass)
{
	down_read_nested(&inode->i_rwsem, subclass);
}

static inline void filemap_invalidate_lock(struct address_space *mapping)
{
	down_write(&mapping->invalidate_lock);
}

static inline void filemap_invalidate_unlock(struct address_space *mapping)
{
	up_write(&mapping->invalidate_lock);
}

static inline void filemap_invalidate_lock_shared(struct address_space *mapping)
{
	down_read(&mapping->invalidate_lock);
}

static inline int filemap_invalidate_trylock_shared(
					struct address_space *mapping)
{
	return down_read_trylock(&mapping->invalidate_lock);
}

static inline void filemap_invalidate_unlock_shared(
					struct address_space *mapping)
{
	up_read(&mapping->invalidate_lock);
}

void lock_two_nondirectories(struct inode *, struct inode*);
void unlock_two_nondirectories(struct inode *, struct inode*);

void filemap_invalidate_lock_two(struct address_space *mapping1,
				 struct address_space *mapping2);
void filemap_invalidate_unlock_two(struct address_space *mapping1,
				   struct address_space *mapping2);


/*
 * NOTE: in a 32bit arch with a preemptable kernel and
 * an UP compile the i_size_read/write must be atomic
 * with respect to the local cpu (unlike with preempt disabled),
 * but they don't need to be atomic with respect to other cpus like in
 * true SMP (so they need either to either locally disable irq around
 * the read or for example on x86 they can be still implemented as a
 * cmpxchg8b without the need of the lock prefix). For SMP compiles
 * and 64bit archs it makes no difference if preempt is enabled or not.
 */
static inline loff_t i_size_read(const struct inode *inode)
{
#if BITS_PER_LONG==32 && defined(CONFIG_SMP)
	loff_t i_size;
	unsigned int seq;

	do {
		seq = read_seqcount_begin(&inode->i_size_seqcount);
		i_size = inode->i_size;
	} while (read_seqcount_retry(&inode->i_size_seqcount, seq));
	return i_size;
#elif BITS_PER_LONG==32 && defined(CONFIG_PREEMPTION)
	loff_t i_size;

	preempt_disable();
	i_size = inode->i_size;
	preempt_enable();
	return i_size;
#else
	return inode->i_size;
#endif
}

/*
 * NOTE: unlike i_size_read(), i_size_write() does need locking around it
 * (normally i_mutex), otherwise on 32bit/SMP an update of i_size_seqcount
 * can be lost, resulting in subsequent i_size_read() calls spinning forever.
 */
static inline void i_size_write(struct inode *inode, loff_t i_size)
{
#if BITS_PER_LONG==32 && defined(CONFIG_SMP)
	preempt_disable();
	write_seqcount_begin(&inode->i_size_seqcount);
	inode->i_size = i_size;
	write_seqcount_end(&inode->i_size_seqcount);
	preempt_enable();
#elif BITS_PER_LONG==32 && defined(CONFIG_PREEMPTION)
	preempt_disable();
	inode->i_size = i_size;
	preempt_enable();
#else
	inode->i_size = i_size;
#endif
}

static inline unsigned iminor(const struct inode *inode)
{
	return MINOR(inode->i_rdev);
}

static inline unsigned imajor(const struct inode *inode)
{
	return MAJOR(inode->i_rdev);
}

struct fown_struct {
	rwlock_t lock;          /* protects pid, uid, euid fields */
	struct pid *pid;	/* pid or -pgrp where SIGIO should be sent */
	enum pid_type pid_type;	/* Kind of process group SIGIO should be sent to */
	kuid_t uid, euid;	/* uid/euid of process setting the owner */
	int signum;		/* posix.1b rt signal to be delivered on IO */
};

/**
 * struct file_ra_state - Track a file's readahead state.
 * @start: Where the most recent readahead started.
 * @size: Number of pages read in the most recent readahead.
 * @async_size: Start next readahead when this many pages are left.
 * @ra_pages: Maximum size of a readahead request.
 * @mmap_miss: How many mmap accesses missed in the page cache.
 * @prev_pos: The last byte in the most recent read request.
 */
struct file_ra_state {
	pgoff_t start;
	unsigned int size;
	unsigned int async_size;
	unsigned int ra_pages;
	unsigned int mmap_miss;
	loff_t prev_pos;
};

/*
 * Check if @index falls in the readahead windows.
 */
static inline int ra_has_index(struct file_ra_state *ra, pgoff_t index)
{
	return (index >= ra->start &&
		index <  ra->start + ra->size);
}

struct file {
	union {
		struct llist_node	fu_llist;
		struct rcu_head 	fu_rcuhead;
	} f_u;
	struct path		f_path;
	struct inode		*f_inode;	/* cached value */
	const struct file_operations	*f_op;

	/*
	 * Protects f_ep, f_flags.
	 * Must not be taken from IRQ context.
	 */
	spinlock_t		f_lock;
	enum rw_hint		f_write_hint;
	atomic_long_t		f_count;
	unsigned int 		f_flags;
	fmode_t			f_mode;
	struct mutex		f_pos_lock;
	loff_t			f_pos;
	struct fown_struct	f_owner;
	const struct cred	*f_cred;
	struct file_ra_state	f_ra;

	u64			f_version;
#ifdef CONFIG_SECURITY
	void			*f_security;
#endif
	/* needed for tty driver, and maybe others */
	void			*private_data;

#ifdef CONFIG_EPOLL
	/* Used by fs/eventpoll.c to link all the hooks to this file */
	struct hlist_head	*f_ep;
#endif /* #ifdef CONFIG_EPOLL */
	struct address_space	*f_mapping;
	errseq_t		f_wb_err;
	errseq_t		f_sb_err; /* for syncfs */

	ANDROID_KABI_RESERVE(1);
	ANDROID_KABI_RESERVE(2);
} __randomize_layout
  __attribute__((aligned(4)));	/* lest something weird decides that 2 is OK */

struct file_handle {
	__u32 handle_bytes;
	int handle_type;
	/* file identifier */
	unsigned char f_handle[];
};

static inline struct file *get_file(struct file *f)
{
	atomic_long_inc(&f->f_count);
	return f;
}
#define get_file_rcu_many(x, cnt)	\
	atomic_long_add_unless(&(x)->f_count, (cnt), 0)
#define get_file_rcu(x) get_file_rcu_many((x), 1)
#define file_count(x)	atomic_long_read(&(x)->f_count)

#define	MAX_NON_LFS	((1UL<<31) - 1)

/* Page cache limit. The filesystems should put that into their s_maxbytes 
   limits, otherwise bad things can happen in VM. */ 
#if BITS_PER_LONG==32
#define MAX_LFS_FILESIZE	((loff_t)ULONG_MAX << PAGE_SHIFT)
#elif BITS_PER_LONG==64
#define MAX_LFS_FILESIZE 	((loff_t)LLONG_MAX)
#endif

#define FL_POSIX	1
#define FL_FLOCK	2
#define FL_DELEG	4	/* NFSv4 delegation */
#define FL_ACCESS	8	/* not trying to lock, just looking */
#define FL_EXISTS	16	/* when unlocking, test for existence */
#define FL_LEASE	32	/* lease held on this file */
#define FL_CLOSE	64	/* unlock on close */
#define FL_SLEEP	128	/* A blocking lock */
#define FL_DOWNGRADE_PENDING	256 /* Lease is being downgraded */
#define FL_UNLOCK_PENDING	512 /* Lease is being broken */
#define FL_OFDLCK	1024	/* lock is "owned" by struct file */
#define FL_LAYOUT	2048	/* outstanding pNFS layout */
#define FL_RECLAIM	4096	/* reclaiming from a reboot server */

#define FL_CLOSE_POSIX (FL_POSIX | FL_CLOSE)

/*
 * Special return value from posix_lock_file() and vfs_lock_file() for
 * asynchronous locking.
 */
#define FILE_LOCK_DEFERRED 1

/* legacy typedef, should eventually be removed */
typedef void *fl_owner_t;

struct file_lock;

struct file_lock_operations {
	void (*fl_copy_lock)(struct file_lock *, struct file_lock *);
	void (*fl_release_private)(struct file_lock *);

	ANDROID_KABI_RESERVE(1);
	ANDROID_KABI_RESERVE(2);
};

struct lock_manager_operations {
	void *lm_mod_owner;
	fl_owner_t (*lm_get_owner)(fl_owner_t);
	void (*lm_put_owner)(fl_owner_t);
	void (*lm_notify)(struct file_lock *);	/* unblock callback */
	int (*lm_grant)(struct file_lock *, int);
	bool (*lm_break)(struct file_lock *);
	int (*lm_change)(struct file_lock *, int, struct list_head *);
	void (*lm_setup)(struct file_lock *, void **);
	bool (*lm_breaker_owns_lease)(struct file_lock *);
<<<<<<< HEAD

	ANDROID_KABI_RESERVE(1);
	ANDROID_KABI_RESERVE(2);
=======
	bool (*lm_lock_expirable)(struct file_lock *cfl);
	void (*lm_expire_lock)(void);
>>>>>>> ccd9fe71
};

struct lock_manager {
	struct list_head list;
	/*
	 * NFSv4 and up also want opens blocked during the grace period;
	 * NLM doesn't care:
	 */
	bool block_opens;
};

struct net;
void locks_start_grace(struct net *, struct lock_manager *);
void locks_end_grace(struct lock_manager *);
bool locks_in_grace(struct net *);
bool opens_in_grace(struct net *);

/* that will die - we need it for nfs_lock_info */
#include <linux/nfs_fs_i.h>

/*
 * struct file_lock represents a generic "file lock". It's used to represent
 * POSIX byte range locks, BSD (flock) locks, and leases. It's important to
 * note that the same struct is used to represent both a request for a lock and
 * the lock itself, but the same object is never used for both.
 *
 * FIXME: should we create a separate "struct lock_request" to help distinguish
 * these two uses?
 *
 * The varous i_flctx lists are ordered by:
 *
 * 1) lock owner
 * 2) lock range start
 * 3) lock range end
 *
 * Obviously, the last two criteria only matter for POSIX locks.
 */
struct file_lock {
	struct file_lock *fl_blocker;	/* The lock, that is blocking us */
	struct list_head fl_list;	/* link into file_lock_context */
	struct hlist_node fl_link;	/* node in global lists */
	struct list_head fl_blocked_requests;	/* list of requests with
						 * ->fl_blocker pointing here
						 */
	struct list_head fl_blocked_member;	/* node in
						 * ->fl_blocker->fl_blocked_requests
						 */
	fl_owner_t fl_owner;
	unsigned int fl_flags;
	unsigned char fl_type;
	unsigned int fl_pid;
	int fl_link_cpu;		/* what cpu's list is this on? */
	wait_queue_head_t fl_wait;
	struct file *fl_file;
	loff_t fl_start;
	loff_t fl_end;

	struct fasync_struct *	fl_fasync; /* for lease break notifications */
	/* for lease breaks: */
	unsigned long fl_break_time;
	unsigned long fl_downgrade_time;

	const struct file_lock_operations *fl_ops;	/* Callbacks for filesystems */
	const struct lock_manager_operations *fl_lmops;	/* Callbacks for lockmanagers */
	union {
		struct nfs_lock_info	nfs_fl;
		struct nfs4_lock_info	nfs4_fl;
		struct {
			struct list_head link;	/* link in AFS vnode's pending_locks list */
			int state;		/* state of grant or error if -ve */
			unsigned int	debug_id;
		} afs;
	} fl_u;

	struct list_head android_reserved1;	/* not a macro as we might just need it as-is */
	ANDROID_KABI_RESERVE(1);
	ANDROID_KABI_RESERVE(2);
} __randomize_layout;

struct file_lock_context {
	spinlock_t		flc_lock;
	struct list_head	flc_flock;
	struct list_head	flc_posix;
	struct list_head	flc_lease;
};

/* The following constant reflects the upper bound of the file/locking space */
#ifndef OFFSET_MAX
#define INT_LIMIT(x)	(~((x)1 << (sizeof(x)*8 - 1)))
#define OFFSET_MAX	INT_LIMIT(loff_t)
#define OFFT_OFFSET_MAX	INT_LIMIT(off_t)
#endif

extern void send_sigio(struct fown_struct *fown, int fd, int band);

#define locks_inode(f) file_inode(f)

#ifdef CONFIG_FILE_LOCKING
extern int fcntl_getlk(struct file *, unsigned int, struct flock *);
extern int fcntl_setlk(unsigned int, struct file *, unsigned int,
			struct flock *);

#if BITS_PER_LONG == 32
extern int fcntl_getlk64(struct file *, unsigned int, struct flock64 *);
extern int fcntl_setlk64(unsigned int, struct file *, unsigned int,
			struct flock64 *);
#endif

extern int fcntl_setlease(unsigned int fd, struct file *filp, long arg);
extern int fcntl_getlease(struct file *filp);

/* fs/locks.c */
void locks_free_lock_context(struct inode *inode);
void locks_free_lock(struct file_lock *fl);
extern void locks_init_lock(struct file_lock *);
extern struct file_lock * locks_alloc_lock(void);
extern void locks_copy_lock(struct file_lock *, struct file_lock *);
extern void locks_copy_conflock(struct file_lock *, struct file_lock *);
extern void locks_remove_posix(struct file *, fl_owner_t);
extern void locks_remove_file(struct file *);
extern void locks_release_private(struct file_lock *);
extern void posix_test_lock(struct file *, struct file_lock *);
extern int posix_lock_file(struct file *, struct file_lock *, struct file_lock *);
extern int locks_delete_block(struct file_lock *);
extern int vfs_test_lock(struct file *, struct file_lock *);
extern int vfs_lock_file(struct file *, unsigned int, struct file_lock *, struct file_lock *);
extern int vfs_cancel_lock(struct file *filp, struct file_lock *fl);
bool vfs_inode_has_locks(struct inode *inode);
extern int locks_lock_inode_wait(struct inode *inode, struct file_lock *fl);
extern int __break_lease(struct inode *inode, unsigned int flags, unsigned int type);
extern void lease_get_mtime(struct inode *, struct timespec64 *time);
extern int generic_setlease(struct file *, long, struct file_lock **, void **priv);
extern int vfs_setlease(struct file *, long, struct file_lock **, void **);
extern int lease_modify(struct file_lock *, int, struct list_head *);

struct notifier_block;
extern int lease_register_notifier(struct notifier_block *);
extern void lease_unregister_notifier(struct notifier_block *);

struct files_struct;
extern void show_fd_locks(struct seq_file *f,
			 struct file *filp, struct files_struct *files);
extern bool locks_owner_has_blockers(struct file_lock_context *flctx,
			fl_owner_t owner);

static inline struct file_lock_context *
locks_inode_context(const struct inode *inode)
{
	return smp_load_acquire(&inode->i_flctx);
}

#else /* !CONFIG_FILE_LOCKING */
static inline int fcntl_getlk(struct file *file, unsigned int cmd,
			      struct flock __user *user)
{
	return -EINVAL;
}

static inline int fcntl_setlk(unsigned int fd, struct file *file,
			      unsigned int cmd, struct flock __user *user)
{
	return -EACCES;
}

#if BITS_PER_LONG == 32
static inline int fcntl_getlk64(struct file *file, unsigned int cmd,
				struct flock64 __user *user)
{
	return -EINVAL;
}

static inline int fcntl_setlk64(unsigned int fd, struct file *file,
				unsigned int cmd, struct flock64 __user *user)
{
	return -EACCES;
}
#endif
static inline int fcntl_setlease(unsigned int fd, struct file *filp, long arg)
{
	return -EINVAL;
}

static inline int fcntl_getlease(struct file *filp)
{
	return F_UNLCK;
}

static inline void
locks_free_lock_context(struct inode *inode)
{
}

static inline void locks_init_lock(struct file_lock *fl)
{
	return;
}

static inline void locks_copy_conflock(struct file_lock *new, struct file_lock *fl)
{
	return;
}

static inline void locks_copy_lock(struct file_lock *new, struct file_lock *fl)
{
	return;
}

static inline void locks_remove_posix(struct file *filp, fl_owner_t owner)
{
	return;
}

static inline void locks_remove_file(struct file *filp)
{
	return;
}

static inline void posix_test_lock(struct file *filp, struct file_lock *fl)
{
	return;
}

static inline int posix_lock_file(struct file *filp, struct file_lock *fl,
				  struct file_lock *conflock)
{
	return -ENOLCK;
}

static inline int locks_delete_block(struct file_lock *waiter)
{
	return -ENOENT;
}

static inline int vfs_test_lock(struct file *filp, struct file_lock *fl)
{
	return 0;
}

static inline int vfs_lock_file(struct file *filp, unsigned int cmd,
				struct file_lock *fl, struct file_lock *conf)
{
	return -ENOLCK;
}

static inline int vfs_cancel_lock(struct file *filp, struct file_lock *fl)
{
	return 0;
}

static inline bool vfs_inode_has_locks(struct inode *inode)
{
	return false;
}

static inline int locks_lock_inode_wait(struct inode *inode, struct file_lock *fl)
{
	return -ENOLCK;
}

static inline int __break_lease(struct inode *inode, unsigned int mode, unsigned int type)
{
	return 0;
}

static inline void lease_get_mtime(struct inode *inode,
				   struct timespec64 *time)
{
	return;
}

static inline int generic_setlease(struct file *filp, long arg,
				    struct file_lock **flp, void **priv)
{
	return -EINVAL;
}

static inline int vfs_setlease(struct file *filp, long arg,
			       struct file_lock **lease, void **priv)
{
	return -EINVAL;
}

static inline int lease_modify(struct file_lock *fl, int arg,
			       struct list_head *dispose)
{
	return -EINVAL;
}

struct files_struct;
static inline void show_fd_locks(struct seq_file *f,
			struct file *filp, struct files_struct *files) {}
static inline bool locks_owner_has_blockers(struct file_lock_context *flctx,
			fl_owner_t owner)
{
	return false;
}

static inline struct file_lock_context *
locks_inode_context(const struct inode *inode)
{
	return NULL;
}

#endif /* !CONFIG_FILE_LOCKING */

static inline struct inode *file_inode(const struct file *f)
{
	return f->f_inode;
}

static inline struct dentry *file_dentry(const struct file *file)
{
	return d_real(file->f_path.dentry, file_inode(file));
}

static inline int locks_lock_file_wait(struct file *filp, struct file_lock *fl)
{
	return locks_lock_inode_wait(locks_inode(filp), fl);
}

struct fasync_struct {
	rwlock_t		fa_lock;
	int			magic;
	int			fa_fd;
	struct fasync_struct	*fa_next; /* singly linked list */
	struct file		*fa_file;
	struct rcu_head		fa_rcu;
};

#define FASYNC_MAGIC 0x4601

/* SMP safe fasync helpers: */
extern int fasync_helper(int, struct file *, int, struct fasync_struct **);
extern struct fasync_struct *fasync_insert_entry(int, struct file *, struct fasync_struct **, struct fasync_struct *);
extern int fasync_remove_entry(struct file *, struct fasync_struct **);
extern struct fasync_struct *fasync_alloc(void);
extern void fasync_free(struct fasync_struct *);

/* can be called from interrupts */
extern void kill_fasync(struct fasync_struct **, int, int);

extern void __f_setown(struct file *filp, struct pid *, enum pid_type, int force);
extern int f_setown(struct file *filp, unsigned long arg, int force);
extern void f_delown(struct file *filp);
extern pid_t f_getown(struct file *filp);
extern int send_sigurg(struct fown_struct *fown);

/*
 * sb->s_flags.  Note that these mirror the equivalent MS_* flags where
 * represented in both.
 */
#define SB_RDONLY       BIT(0)	/* Mount read-only */
#define SB_NOSUID       BIT(1)	/* Ignore suid and sgid bits */
#define SB_NODEV        BIT(2)	/* Disallow access to device special files */
#define SB_NOEXEC       BIT(3)	/* Disallow program execution */
#define SB_SYNCHRONOUS  BIT(4)	/* Writes are synced at once */
#define SB_MANDLOCK     BIT(6)	/* Allow mandatory locks on an FS */
#define SB_DIRSYNC      BIT(7)	/* Directory modifications are synchronous */
#define SB_NOATIME      BIT(10)	/* Do not update access times. */
#define SB_NODIRATIME   BIT(11)	/* Do not update directory access times */
#define SB_SILENT       BIT(15)
#define SB_POSIXACL     BIT(16)	/* VFS does not apply the umask */
#define SB_INLINECRYPT  BIT(17)	/* Use blk-crypto for encrypted files */
#define SB_KERNMOUNT    BIT(22)	/* this is a kern_mount call */
#define SB_I_VERSION    BIT(23)	/* Update inode I_version field */
#define SB_LAZYTIME     BIT(25)	/* Update the on-disk [acm]times lazily */

/* These sb flags are internal to the kernel */
#define SB_SUBMOUNT     BIT(26)
#define SB_FORCE        BIT(27)
#define SB_NOSEC        BIT(28)
#define SB_BORN         BIT(29)
#define SB_ACTIVE       BIT(30)
#define SB_NOUSER       BIT(31)

/* These flags relate to encoding and casefolding */
#define SB_ENC_STRICT_MODE_FL	(1 << 0)

#define sb_has_strict_encoding(sb) \
	(sb->s_encoding_flags & SB_ENC_STRICT_MODE_FL)

/*
 *	Umount options
 */

#define MNT_FORCE	0x00000001	/* Attempt to forcibily umount */
#define MNT_DETACH	0x00000002	/* Just detach from the tree */
#define MNT_EXPIRE	0x00000004	/* Mark for expiry */
#define UMOUNT_NOFOLLOW	0x00000008	/* Don't follow symlink on umount */
#define UMOUNT_UNUSED	0x80000000	/* Flag guaranteed to be unused */

/* sb->s_iflags */
#define SB_I_CGROUPWB	0x00000001	/* cgroup-aware writeback enabled */
#define SB_I_NOEXEC	0x00000002	/* Ignore executables on this fs */
#define SB_I_NODEV	0x00000004	/* Ignore devices on this fs */
#define SB_I_STABLE_WRITES 0x00000008	/* don't modify blks until WB is done */

/* sb->s_iflags to limit user namespace mounts */
#define SB_I_USERNS_VISIBLE		0x00000010 /* fstype already mounted */
#define SB_I_IMA_UNVERIFIABLE_SIGNATURE	0x00000020
#define SB_I_UNTRUSTED_MOUNTER		0x00000040

#define SB_I_SKIP_SYNC	0x00000100	/* Skip superblock at global sync */

/* Possible states of 'frozen' field */
enum {
	SB_UNFROZEN = 0,		/* FS is unfrozen */
	SB_FREEZE_WRITE	= 1,		/* Writes, dir ops, ioctls frozen */
	SB_FREEZE_PAGEFAULT = 2,	/* Page faults stopped as well */
	SB_FREEZE_FS = 3,		/* For internal FS use (e.g. to stop
					 * internal threads if needed) */
	SB_FREEZE_COMPLETE = 4,		/* ->freeze_fs finished successfully */
};

#define SB_FREEZE_LEVELS (SB_FREEZE_COMPLETE - 1)

struct sb_writers {
	int				frozen;		/* Is sb frozen? */
	wait_queue_head_t		wait_unfrozen;	/* wait for thaw */
	struct percpu_rw_semaphore	rw_sem[SB_FREEZE_LEVELS];
};

struct super_block {
	struct list_head	s_list;		/* Keep this first */
	dev_t			s_dev;		/* search index; _not_ kdev_t */
	unsigned char		s_blocksize_bits;
	unsigned long		s_blocksize;
	loff_t			s_maxbytes;	/* Max file size */
	struct file_system_type	*s_type;
	const struct super_operations	*s_op;
	const struct dquot_operations	*dq_op;
	const struct quotactl_ops	*s_qcop;
	const struct export_operations *s_export_op;
	unsigned long		s_flags;
	unsigned long		s_iflags;	/* internal SB_I_* flags */
	unsigned long		s_magic;
	struct dentry		*s_root;
	struct rw_semaphore	s_umount;
	int			s_count;
	atomic_t		s_active;
#ifdef CONFIG_SECURITY
	void                    *s_security;
#endif
	const struct xattr_handler **s_xattr;
#ifdef CONFIG_FS_ENCRYPTION
	const struct fscrypt_operations	*s_cop;
#ifdef __GENKSYMS__
	/*
	 * Android ABI CRC preservation due to commit 391cceee6d43 ("fscrypt:
	 * stop using keyrings subsystem for fscrypt_master_key") changing this
	 * type.  Size is the same, this is a private field.
	 */
	struct key		*s_master_keys; /* master crypto keys in use */
#else
	struct fscrypt_keyring	*s_master_keys; /* master crypto keys in use */
#endif
#endif
#ifdef CONFIG_FS_VERITY
	const struct fsverity_operations *s_vop;
#endif
#ifdef CONFIG_UNICODE
	struct unicode_map *s_encoding;
	__u16 s_encoding_flags;
#endif
	struct hlist_bl_head	s_roots;	/* alternate root dentries for NFS */
	struct list_head	s_mounts;	/* list of mounts; _not_ for fs use */
	struct block_device	*s_bdev;
	struct backing_dev_info *s_bdi;
	struct mtd_info		*s_mtd;
	struct hlist_node	s_instances;
	unsigned int		s_quota_types;	/* Bitmask of supported quota types */
	struct quota_info	s_dquot;	/* Diskquota specific options */

	struct sb_writers	s_writers;

	/*
	 * Keep s_fs_info, s_time_gran, s_fsnotify_mask, and
	 * s_fsnotify_marks together for cache efficiency. They are frequently
	 * accessed and rarely modified.
	 */
	void			*s_fs_info;	/* Filesystem private info */

	/* Granularity of c/m/atime in ns (cannot be worse than a second) */
	u32			s_time_gran;
	/* Time limits for c/m/atime in seconds */
	time64_t		   s_time_min;
	time64_t		   s_time_max;
#ifdef CONFIG_FSNOTIFY
	__u32			s_fsnotify_mask;
	struct fsnotify_mark_connector __rcu	*s_fsnotify_marks;
#endif

	char			s_id[32];	/* Informational name */
	uuid_t			s_uuid;		/* UUID */

	unsigned int		s_max_links;
	fmode_t			s_mode;

	/*
	 * The next field is for VFS *only*. No filesystems have any business
	 * even looking at it. You had been warned.
	 */
	struct mutex s_vfs_rename_mutex;	/* Kludge */

	/*
	 * Filesystem subtype.  If non-empty the filesystem type field
	 * in /proc/mounts will be "type.subtype"
	 */
	const char *s_subtype;

	const struct dentry_operations *s_d_op; /* default d_op for dentries */

	/*
	 * Saved pool identifier for cleancache (-1 means none)
	 */
	int cleancache_poolid;

	struct shrinker s_shrink;	/* per-sb shrinker handle */

	/* Number of inodes with nlink == 0 but still referenced */
	atomic_long_t s_remove_count;

	/*
	 * Number of inode/mount/sb objects that are being watched, note that
	 * inodes objects are currently double-accounted.
	 */
	atomic_long_t s_fsnotify_connectors;

	/* Being remounted read-only */
	int s_readonly_remount;

	/* per-sb errseq_t for reporting writeback errors via syncfs */
	errseq_t s_wb_err;

	/* AIO completions deferred from interrupt context */
	struct workqueue_struct *s_dio_done_wq;
	struct hlist_head s_pins;

	/*
	 * Owning user namespace and default context in which to
	 * interpret filesystem uids, gids, quotas, device nodes,
	 * xattrs and security labels.
	 */
	struct user_namespace *s_user_ns;

	/*
	 * The list_lru structure is essentially just a pointer to a table
	 * of per-node lru lists, each of which has its own spinlock.
	 * There is no need to put them into separate cachelines.
	 */
	struct list_lru		s_dentry_lru;
	struct list_lru		s_inode_lru;
	struct rcu_head		rcu;
	struct work_struct	destroy_work;

	struct mutex		s_sync_lock;	/* sync serialisation lock */

	/*
	 * Indicates how deep in a filesystem stack this SB is
	 */
	int s_stack_depth;

	/* s_inode_list_lock protects s_inodes */
	spinlock_t		s_inode_list_lock ____cacheline_aligned_in_smp;
	struct list_head	s_inodes;	/* all inodes */

	spinlock_t		s_inode_wblist_lock;
	struct list_head	s_inodes_wb;	/* writeback inodes */

	ANDROID_KABI_RESERVE(1);
	ANDROID_KABI_RESERVE(2);
	ANDROID_KABI_RESERVE(3);
	ANDROID_KABI_RESERVE(4);
} __randomize_layout;

static inline struct user_namespace *i_user_ns(const struct inode *inode)
{
	return inode->i_sb->s_user_ns;
}

/* Helper functions so that in most cases filesystems will
 * not need to deal directly with kuid_t and kgid_t and can
 * instead deal with the raw numeric values that are stored
 * in the filesystem.
 */
static inline uid_t i_uid_read(const struct inode *inode)
{
	return from_kuid(i_user_ns(inode), inode->i_uid);
}

static inline gid_t i_gid_read(const struct inode *inode)
{
	return from_kgid(i_user_ns(inode), inode->i_gid);
}

static inline void i_uid_write(struct inode *inode, uid_t uid)
{
	inode->i_uid = make_kuid(i_user_ns(inode), uid);
}

static inline void i_gid_write(struct inode *inode, gid_t gid)
{
	inode->i_gid = make_kgid(i_user_ns(inode), gid);
}

/**
 * i_uid_into_mnt - map an inode's i_uid down into a mnt_userns
 * @mnt_userns: user namespace of the mount the inode was found from
 * @inode: inode to map
 *
 * Return: the inode's i_uid mapped down according to @mnt_userns.
 * If the inode's i_uid has no mapping INVALID_UID is returned.
 */
static inline kuid_t i_uid_into_mnt(struct user_namespace *mnt_userns,
				    const struct inode *inode)
{
	return mapped_kuid_fs(mnt_userns, i_user_ns(inode), inode->i_uid);
}

/**
 * i_gid_into_mnt - map an inode's i_gid down into a mnt_userns
 * @mnt_userns: user namespace of the mount the inode was found from
 * @inode: inode to map
 *
 * Return: the inode's i_gid mapped down according to @mnt_userns.
 * If the inode's i_gid has no mapping INVALID_GID is returned.
 */
static inline kgid_t i_gid_into_mnt(struct user_namespace *mnt_userns,
				    const struct inode *inode)
{
	return mapped_kgid_fs(mnt_userns, i_user_ns(inode), inode->i_gid);
}

/**
 * inode_fsuid_set - initialize inode's i_uid field with callers fsuid
 * @inode: inode to initialize
 * @mnt_userns: user namespace of the mount the inode was found from
 *
 * Initialize the i_uid field of @inode. If the inode was found/created via
 * an idmapped mount map the caller's fsuid according to @mnt_users.
 */
static inline void inode_fsuid_set(struct inode *inode,
				   struct user_namespace *mnt_userns)
{
	inode->i_uid = mapped_fsuid(mnt_userns, i_user_ns(inode));
}

/**
 * inode_fsgid_set - initialize inode's i_gid field with callers fsgid
 * @inode: inode to initialize
 * @mnt_userns: user namespace of the mount the inode was found from
 *
 * Initialize the i_gid field of @inode. If the inode was found/created via
 * an idmapped mount map the caller's fsgid according to @mnt_users.
 */
static inline void inode_fsgid_set(struct inode *inode,
				   struct user_namespace *mnt_userns)
{
	inode->i_gid = mapped_fsgid(mnt_userns, i_user_ns(inode));
}

/**
 * fsuidgid_has_mapping() - check whether caller's fsuid/fsgid is mapped
 * @sb: the superblock we want a mapping in
 * @mnt_userns: user namespace of the relevant mount
 *
 * Check whether the caller's fsuid and fsgid have a valid mapping in the
 * s_user_ns of the superblock @sb. If the caller is on an idmapped mount map
 * the caller's fsuid and fsgid according to the @mnt_userns first.
 *
 * Return: true if fsuid and fsgid is mapped, false if not.
 */
static inline bool fsuidgid_has_mapping(struct super_block *sb,
					struct user_namespace *mnt_userns)
{
	struct user_namespace *fs_userns = sb->s_user_ns;
	kuid_t kuid;
	kgid_t kgid;

	kuid = mapped_fsuid(mnt_userns, fs_userns);
	if (!uid_valid(kuid))
		return false;
	kgid = mapped_fsgid(mnt_userns, fs_userns);
	if (!gid_valid(kgid))
		return false;
	return kuid_has_mapping(fs_userns, kuid) &&
	       kgid_has_mapping(fs_userns, kgid);
}

struct timespec64 current_time(struct inode *inode);
struct timespec64 inode_set_ctime_current(struct inode *inode);

/**
 * inode_get_ctime - fetch the current ctime from the inode
 * @inode: inode from which to fetch ctime
 *
 * Grab the current ctime from the inode and return it.
 */
static inline struct timespec64 inode_get_ctime(const struct inode *inode)
{
	return inode->i_ctime;
}

/**
 * inode_set_ctime_to_ts - set the ctime in the inode
 * @inode: inode in which to set the ctime
 * @ts: value to set in the ctime field
 *
 * Set the ctime in @inode to @ts
 */
static inline struct timespec64 inode_set_ctime_to_ts(struct inode *inode,
						      struct timespec64 ts)
{
	inode->i_ctime = ts;
	return ts;
}

/**
 * inode_set_ctime - set the ctime in the inode
 * @inode: inode in which to set the ctime
 * @sec: tv_sec value to set
 * @nsec: tv_nsec value to set
 *
 * Set the ctime in @inode to { @sec, @nsec }
 */
static inline struct timespec64 inode_set_ctime(struct inode *inode,
						time64_t sec, long nsec)
{
	struct timespec64 ts = { .tv_sec  = sec,
				 .tv_nsec = nsec };

	return inode_set_ctime_to_ts(inode, ts);
}

/*
 * Snapshotting support.
 */

/*
 * These are internal functions, please use sb_start_{write,pagefault,intwrite}
 * instead.
 */
static inline void __sb_end_write(struct super_block *sb, int level)
{
	percpu_up_read(sb->s_writers.rw_sem + level-1);
}

static inline void __sb_start_write(struct super_block *sb, int level)
{
	percpu_down_read(sb->s_writers.rw_sem + level - 1);
}

static inline bool __sb_start_write_trylock(struct super_block *sb, int level)
{
	return percpu_down_read_trylock(sb->s_writers.rw_sem + level - 1);
}

#define __sb_writers_acquired(sb, lev)	\
	percpu_rwsem_acquire(&(sb)->s_writers.rw_sem[(lev)-1], 1, _THIS_IP_)
#define __sb_writers_release(sb, lev)	\
	percpu_rwsem_release(&(sb)->s_writers.rw_sem[(lev)-1], 1, _THIS_IP_)

/**
 * sb_end_write - drop write access to a superblock
 * @sb: the super we wrote to
 *
 * Decrement number of writers to the filesystem. Wake up possible waiters
 * wanting to freeze the filesystem.
 */
static inline void sb_end_write(struct super_block *sb)
{
	__sb_end_write(sb, SB_FREEZE_WRITE);
}

/**
 * sb_end_pagefault - drop write access to a superblock from a page fault
 * @sb: the super we wrote to
 *
 * Decrement number of processes handling write page fault to the filesystem.
 * Wake up possible waiters wanting to freeze the filesystem.
 */
static inline void sb_end_pagefault(struct super_block *sb)
{
	__sb_end_write(sb, SB_FREEZE_PAGEFAULT);
}

/**
 * sb_end_intwrite - drop write access to a superblock for internal fs purposes
 * @sb: the super we wrote to
 *
 * Decrement fs-internal number of writers to the filesystem.  Wake up possible
 * waiters wanting to freeze the filesystem.
 */
static inline void sb_end_intwrite(struct super_block *sb)
{
	__sb_end_write(sb, SB_FREEZE_FS);
}

/**
 * sb_start_write - get write access to a superblock
 * @sb: the super we write to
 *
 * When a process wants to write data or metadata to a file system (i.e. dirty
 * a page or an inode), it should embed the operation in a sb_start_write() -
 * sb_end_write() pair to get exclusion against file system freezing. This
 * function increments number of writers preventing freezing. If the file
 * system is already frozen, the function waits until the file system is
 * thawed.
 *
 * Since freeze protection behaves as a lock, users have to preserve
 * ordering of freeze protection and other filesystem locks. Generally,
 * freeze protection should be the outermost lock. In particular, we have:
 *
 * sb_start_write
 *   -> i_mutex			(write path, truncate, directory ops, ...)
 *   -> s_umount		(freeze_super, thaw_super)
 */
static inline void sb_start_write(struct super_block *sb)
{
	__sb_start_write(sb, SB_FREEZE_WRITE);
}

static inline bool sb_start_write_trylock(struct super_block *sb)
{
	return __sb_start_write_trylock(sb, SB_FREEZE_WRITE);
}

/**
 * sb_start_pagefault - get write access to a superblock from a page fault
 * @sb: the super we write to
 *
 * When a process starts handling write page fault, it should embed the
 * operation into sb_start_pagefault() - sb_end_pagefault() pair to get
 * exclusion against file system freezing. This is needed since the page fault
 * is going to dirty a page. This function increments number of running page
 * faults preventing freezing. If the file system is already frozen, the
 * function waits until the file system is thawed.
 *
 * Since page fault freeze protection behaves as a lock, users have to preserve
 * ordering of freeze protection and other filesystem locks. It is advised to
 * put sb_start_pagefault() close to mmap_lock in lock ordering. Page fault
 * handling code implies lock dependency:
 *
 * mmap_lock
 *   -> sb_start_pagefault
 */
static inline void sb_start_pagefault(struct super_block *sb)
{
	__sb_start_write(sb, SB_FREEZE_PAGEFAULT);
}

/**
 * sb_start_intwrite - get write access to a superblock for internal fs purposes
 * @sb: the super we write to
 *
 * This is the third level of protection against filesystem freezing. It is
 * free for use by a filesystem. The only requirement is that it must rank
 * below sb_start_pagefault.
 *
 * For example filesystem can call sb_start_intwrite() when starting a
 * transaction which somewhat eases handling of freezing for internal sources
 * of filesystem changes (internal fs threads, discarding preallocation on file
 * close, etc.).
 */
static inline void sb_start_intwrite(struct super_block *sb)
{
	__sb_start_write(sb, SB_FREEZE_FS);
}

static inline bool sb_start_intwrite_trylock(struct super_block *sb)
{
	return __sb_start_write_trylock(sb, SB_FREEZE_FS);
}

bool inode_owner_or_capable(struct user_namespace *mnt_userns,
			    const struct inode *inode);

/*
 * VFS helper functions..
 */
int vfs_create(struct user_namespace *, struct inode *,
	       struct dentry *, umode_t, bool);
int vfs_mkdir(struct user_namespace *, struct inode *,
	      struct dentry *, umode_t);
int vfs_mknod(struct user_namespace *, struct inode *, struct dentry *,
              umode_t, dev_t);
int vfs_symlink(struct user_namespace *, struct inode *,
		struct dentry *, const char *);
int vfs_link(struct dentry *, struct user_namespace *, struct inode *,
	     struct dentry *, struct inode **);
int vfs_rmdir(struct user_namespace *, struct inode *, struct dentry *);
int vfs_unlink(struct user_namespace *, struct inode *, struct dentry *,
	       struct inode **);

/**
 * struct renamedata - contains all information required for renaming
 * @old_mnt_userns:    old user namespace of the mount the inode was found from
 * @old_dir:           parent of source
 * @old_dentry:                source
 * @new_mnt_userns:    new user namespace of the mount the inode was found from
 * @new_dir:           parent of destination
 * @new_dentry:                destination
 * @delegated_inode:   returns an inode needing a delegation break
 * @flags:             rename flags
 */
struct renamedata {
	struct user_namespace *old_mnt_userns;
	struct inode *old_dir;
	struct dentry *old_dentry;
	struct user_namespace *new_mnt_userns;
	struct inode *new_dir;
	struct dentry *new_dentry;
	struct inode **delegated_inode;
	unsigned int flags;
} __randomize_layout;

int vfs_rename(struct renamedata *);

static inline int vfs_whiteout(struct user_namespace *mnt_userns,
			       struct inode *dir, struct dentry *dentry)
{
	return vfs_mknod(mnt_userns, dir, dentry, S_IFCHR | WHITEOUT_MODE,
			 WHITEOUT_DEV);
}

struct dentry *vfs_tmpfile(struct user_namespace *mnt_userns,
			   struct dentry *dentry, umode_t mode, int open_flag);

int vfs_mkobj(struct dentry *, umode_t,
		int (*f)(struct dentry *, umode_t, void *),
		void *);

int vfs_fchown(struct file *file, uid_t user, gid_t group);
int vfs_fchmod(struct file *file, umode_t mode);
int vfs_utimes(const struct path *path, struct timespec64 *times);

extern long vfs_ioctl(struct file *file, unsigned int cmd, unsigned long arg);

#ifdef CONFIG_COMPAT
extern long compat_ptr_ioctl(struct file *file, unsigned int cmd,
					unsigned long arg);
#else
#define compat_ptr_ioctl NULL
#endif

/*
 * VFS file helper functions.
 */
void inode_init_owner(struct user_namespace *mnt_userns, struct inode *inode,
		      const struct inode *dir, umode_t mode);
extern bool may_open_dev(const struct path *path);
umode_t mode_strip_sgid(struct user_namespace *mnt_userns,
			const struct inode *dir, umode_t mode);

/*
 * This is the "filldir" function type, used by readdir() to let
 * the kernel specify what kind of dirent layout it wants to have.
 * This allows the kernel to read directories into kernel space or
 * to have different dirent layouts depending on the binary type.
 */
struct dir_context;
typedef int (*filldir_t)(struct dir_context *, const char *, int, loff_t, u64,
			 unsigned);

struct dir_context {
	filldir_t actor;
	loff_t pos;
};

/*
 * These flags let !MMU mmap() govern direct device mapping vs immediate
 * copying more easily for MAP_PRIVATE, especially for ROM filesystems.
 *
 * NOMMU_MAP_COPY:	Copy can be mapped (MAP_PRIVATE)
 * NOMMU_MAP_DIRECT:	Can be mapped directly (MAP_SHARED)
 * NOMMU_MAP_READ:	Can be mapped for reading
 * NOMMU_MAP_WRITE:	Can be mapped for writing
 * NOMMU_MAP_EXEC:	Can be mapped for execution
 */
#define NOMMU_MAP_COPY		0x00000001
#define NOMMU_MAP_DIRECT	0x00000008
#define NOMMU_MAP_READ		VM_MAYREAD
#define NOMMU_MAP_WRITE		VM_MAYWRITE
#define NOMMU_MAP_EXEC		VM_MAYEXEC

#define NOMMU_VMFLAGS \
	(NOMMU_MAP_READ | NOMMU_MAP_WRITE | NOMMU_MAP_EXEC)

/*
 * These flags control the behavior of the remap_file_range function pointer.
 * If it is called with len == 0 that means "remap to end of source file".
 * See Documentation/filesystems/vfs.rst for more details about this call.
 *
 * REMAP_FILE_DEDUP: only remap if contents identical (i.e. deduplicate)
 * REMAP_FILE_CAN_SHORTEN: caller can handle a shortened request
 */
#define REMAP_FILE_DEDUP		(1 << 0)
#define REMAP_FILE_CAN_SHORTEN		(1 << 1)

/*
 * These flags signal that the caller is ok with altering various aspects of
 * the behavior of the remap operation.  The changes must be made by the
 * implementation; the vfs remap helper functions can take advantage of them.
 * Flags in this category exist to preserve the quirky behavior of the hoisted
 * btrfs clone/dedupe ioctls.
 */
#define REMAP_FILE_ADVISORY		(REMAP_FILE_CAN_SHORTEN)

/*
 * These flags control the behavior of vfs_copy_file_range().
 * They are not available to the user via syscall.
 *
 * COPY_FILE_SPLICE: call splice direct instead of fs clone/copy ops
 */
#define COPY_FILE_SPLICE		(1 << 0)

struct iov_iter;

struct file_operations {
	struct module *owner;
	loff_t (*llseek) (struct file *, loff_t, int);
	ssize_t (*read) (struct file *, char __user *, size_t, loff_t *);
	ssize_t (*write) (struct file *, const char __user *, size_t, loff_t *);
	ssize_t (*read_iter) (struct kiocb *, struct iov_iter *);
	ssize_t (*write_iter) (struct kiocb *, struct iov_iter *);
	int (*iopoll)(struct kiocb *kiocb, bool spin);
	int (*iterate) (struct file *, struct dir_context *);
	int (*iterate_shared) (struct file *, struct dir_context *);
	__poll_t (*poll) (struct file *, struct poll_table_struct *);
	long (*unlocked_ioctl) (struct file *, unsigned int, unsigned long);
	long (*compat_ioctl) (struct file *, unsigned int, unsigned long);
	int (*mmap) (struct file *, struct vm_area_struct *);
	unsigned long mmap_supported_flags;
	int (*open) (struct inode *, struct file *);
	int (*flush) (struct file *, fl_owner_t id);
	int (*release) (struct inode *, struct file *);
	int (*fsync) (struct file *, loff_t, loff_t, int datasync);
	int (*fasync) (int, struct file *, int);
	int (*lock) (struct file *, int, struct file_lock *);
	ssize_t (*sendpage) (struct file *, struct page *, int, size_t, loff_t *, int);
	unsigned long (*get_unmapped_area)(struct file *, unsigned long, unsigned long, unsigned long, unsigned long);
	int (*check_flags)(int);
	int (*flock) (struct file *, int, struct file_lock *);
	ssize_t (*splice_write)(struct pipe_inode_info *, struct file *, loff_t *, size_t, unsigned int);
	ssize_t (*splice_read)(struct file *, loff_t *, struct pipe_inode_info *, size_t, unsigned int);
	int (*setlease)(struct file *, long, struct file_lock **, void **);
	long (*fallocate)(struct file *file, int mode, loff_t offset,
			  loff_t len);
	void (*show_fdinfo)(struct seq_file *m, struct file *f);
#ifndef CONFIG_MMU
	unsigned (*mmap_capabilities)(struct file *);
#endif
	ssize_t (*copy_file_range)(struct file *, loff_t, struct file *,
			loff_t, size_t, unsigned int);
	loff_t (*remap_file_range)(struct file *file_in, loff_t pos_in,
				   struct file *file_out, loff_t pos_out,
				   loff_t len, unsigned int remap_flags);
	int (*fadvise)(struct file *, loff_t, loff_t, int);

	ANDROID_KABI_RESERVE(1);
	ANDROID_KABI_RESERVE(2);
	ANDROID_KABI_RESERVE(3);
	ANDROID_KABI_RESERVE(4);
} __randomize_layout;

struct inode_operations {
	struct dentry * (*lookup) (struct inode *,struct dentry *, unsigned int);
	const char * (*get_link) (struct dentry *, struct inode *, struct delayed_call *);
	int (*permission) (struct user_namespace *, struct inode *, int);
	struct posix_acl * (*get_acl)(struct inode *, int, bool);

	int (*readlink) (struct dentry *, char __user *,int);

	int (*create) (struct user_namespace *, struct inode *,struct dentry *,
		       umode_t, bool);
	int (*link) (struct dentry *,struct inode *,struct dentry *);
	int (*unlink) (struct inode *,struct dentry *);
	int (*symlink) (struct user_namespace *, struct inode *,struct dentry *,
			const char *);
	int (*mkdir) (struct user_namespace *, struct inode *,struct dentry *,
		      umode_t);
	int (*rmdir) (struct inode *,struct dentry *);
	int (*mknod) (struct user_namespace *, struct inode *,struct dentry *,
		      umode_t,dev_t);
	int (*rename) (struct user_namespace *, struct inode *, struct dentry *,
			struct inode *, struct dentry *, unsigned int);
	int (*setattr) (struct user_namespace *, struct dentry *,
			struct iattr *);
	int (*getattr) (struct user_namespace *, const struct path *,
			struct kstat *, u32, unsigned int);
	ssize_t (*listxattr) (struct dentry *, char *, size_t);
	int (*fiemap)(struct inode *, struct fiemap_extent_info *, u64 start,
		      u64 len);
	int (*update_time)(struct inode *, struct timespec64 *, int);
	int (*atomic_open)(struct inode *, struct dentry *,
			   struct file *, unsigned open_flag,
			   umode_t create_mode);
	int (*tmpfile) (struct user_namespace *, struct inode *,
			struct dentry *, umode_t);
	int (*set_acl)(struct user_namespace *, struct inode *,
		       struct posix_acl *, int);
	int (*fileattr_set)(struct user_namespace *mnt_userns,
			    struct dentry *dentry, struct fileattr *fa);
	int (*fileattr_get)(struct dentry *dentry, struct fileattr *fa);

	ANDROID_KABI_RESERVE(1);
	ANDROID_KABI_RESERVE(2);
	ANDROID_KABI_RESERVE(3);
	ANDROID_KABI_RESERVE(4);
} ____cacheline_aligned;

static inline ssize_t call_read_iter(struct file *file, struct kiocb *kio,
				     struct iov_iter *iter)
{
	return file->f_op->read_iter(kio, iter);
}

static inline ssize_t call_write_iter(struct file *file, struct kiocb *kio,
				      struct iov_iter *iter)
{
	return file->f_op->write_iter(kio, iter);
}

static inline int call_mmap(struct file *file, struct vm_area_struct *vma)
{
	return file->f_op->mmap(file, vma);
}

extern ssize_t vfs_read(struct file *, char __user *, size_t, loff_t *);
extern ssize_t vfs_write(struct file *, const char __user *, size_t, loff_t *);
extern ssize_t vfs_copy_file_range(struct file *, loff_t , struct file *,
				   loff_t, size_t, unsigned int);
extern ssize_t generic_copy_file_range(struct file *file_in, loff_t pos_in,
				       struct file *file_out, loff_t pos_out,
				       size_t len, unsigned int flags);
extern int generic_remap_file_range_prep(struct file *file_in, loff_t pos_in,
					 struct file *file_out, loff_t pos_out,
					 loff_t *count,
					 unsigned int remap_flags);
extern loff_t do_clone_file_range(struct file *file_in, loff_t pos_in,
				  struct file *file_out, loff_t pos_out,
				  loff_t len, unsigned int remap_flags);
extern loff_t vfs_clone_file_range(struct file *file_in, loff_t pos_in,
				   struct file *file_out, loff_t pos_out,
				   loff_t len, unsigned int remap_flags);
extern int vfs_dedupe_file_range(struct file *file,
				 struct file_dedupe_range *same);
extern loff_t vfs_dedupe_file_range_one(struct file *src_file, loff_t src_pos,
					struct file *dst_file, loff_t dst_pos,
					loff_t len, unsigned int remap_flags);


struct super_operations {
   	struct inode *(*alloc_inode)(struct super_block *sb);
	void (*destroy_inode)(struct inode *);
	void (*free_inode)(struct inode *);

   	void (*dirty_inode) (struct inode *, int flags);
	int (*write_inode) (struct inode *, struct writeback_control *wbc);
	int (*drop_inode) (struct inode *);
	void (*evict_inode) (struct inode *);
	void (*put_super) (struct super_block *);
	int (*sync_fs)(struct super_block *sb, int wait);
	int (*freeze_super) (struct super_block *);
	int (*freeze_fs) (struct super_block *);
	int (*thaw_super) (struct super_block *);
	int (*unfreeze_fs) (struct super_block *);
	int (*statfs) (struct dentry *, struct kstatfs *);
	int (*remount_fs) (struct super_block *, int *, char *);
	void (*umount_begin) (struct super_block *);

	int (*show_options)(struct seq_file *, struct dentry *);
	int (*show_devname)(struct seq_file *, struct dentry *);
	int (*show_path)(struct seq_file *, struct dentry *);
	int (*show_stats)(struct seq_file *, struct dentry *);
#ifdef CONFIG_QUOTA
	ssize_t (*quota_read)(struct super_block *, int, char *, size_t, loff_t);
	ssize_t (*quota_write)(struct super_block *, int, const char *, size_t, loff_t);
	struct dquot **(*get_dquots)(struct inode *);
#endif
	long (*nr_cached_objects)(struct super_block *,
				  struct shrink_control *);
	long (*free_cached_objects)(struct super_block *,
				    struct shrink_control *);

	ANDROID_KABI_RESERVE(1);
	ANDROID_KABI_RESERVE(2);
	ANDROID_KABI_RESERVE(3);
	ANDROID_KABI_RESERVE(4);
};

/*
 * Inode flags - they have no relation to superblock flags now
 */
#define S_SYNC		(1 << 0)  /* Writes are synced at once */
#define S_NOATIME	(1 << 1)  /* Do not update access times */
#define S_APPEND	(1 << 2)  /* Append-only file */
#define S_IMMUTABLE	(1 << 3)  /* Immutable file */
#define S_DEAD		(1 << 4)  /* removed, but still open directory */
#define S_NOQUOTA	(1 << 5)  /* Inode is not counted to quota */
#define S_DIRSYNC	(1 << 6)  /* Directory modifications are synchronous */
#define S_NOCMTIME	(1 << 7)  /* Do not update file c/mtime */
#define S_SWAPFILE	(1 << 8)  /* Do not truncate: swapon got its bmaps */
#define S_PRIVATE	(1 << 9)  /* Inode is fs-internal */
#define S_IMA		(1 << 10) /* Inode has an associated IMA struct */
#define S_AUTOMOUNT	(1 << 11) /* Automount/referral quasi-directory */
#define S_NOSEC		(1 << 12) /* no suid or xattr security attributes */
#ifdef CONFIG_FS_DAX
#define S_DAX		(1 << 13) /* Direct Access, avoiding the page cache */
#else
#define S_DAX		0	  /* Make all the DAX code disappear */
#endif
#define S_ENCRYPTED	(1 << 14) /* Encrypted file (using fs/crypto/) */
#define S_CASEFOLD	(1 << 15) /* Casefolded file */
#define S_VERITY	(1 << 16) /* Verity file (using fs/verity/) */

/*
 * Note that nosuid etc flags are inode-specific: setting some file-system
 * flags just means all the inodes inherit those flags by default. It might be
 * possible to override it selectively if you really wanted to with some
 * ioctl() that is not currently implemented.
 *
 * Exception: SB_RDONLY is always applied to the entire file system.
 *
 * Unfortunately, it is possible to change a filesystems flags with it mounted
 * with files in use.  This means that all of the inodes will not have their
 * i_flags updated.  Hence, i_flags no longer inherit the superblock mount
 * flags, so these have to be checked separately. -- rmk@arm.uk.linux.org
 */
#define __IS_FLG(inode, flg)	((inode)->i_sb->s_flags & (flg))

static inline bool sb_rdonly(const struct super_block *sb) { return sb->s_flags & SB_RDONLY; }
#define IS_RDONLY(inode)	sb_rdonly((inode)->i_sb)
#define IS_SYNC(inode)		(__IS_FLG(inode, SB_SYNCHRONOUS) || \
					((inode)->i_flags & S_SYNC))
#define IS_DIRSYNC(inode)	(__IS_FLG(inode, SB_SYNCHRONOUS|SB_DIRSYNC) || \
					((inode)->i_flags & (S_SYNC|S_DIRSYNC)))
#define IS_MANDLOCK(inode)	__IS_FLG(inode, SB_MANDLOCK)
#define IS_NOATIME(inode)	__IS_FLG(inode, SB_RDONLY|SB_NOATIME)
#define IS_I_VERSION(inode)	__IS_FLG(inode, SB_I_VERSION)

#define IS_NOQUOTA(inode)	((inode)->i_flags & S_NOQUOTA)
#define IS_APPEND(inode)	((inode)->i_flags & S_APPEND)
#define IS_IMMUTABLE(inode)	((inode)->i_flags & S_IMMUTABLE)
#define IS_POSIXACL(inode)	__IS_FLG(inode, SB_POSIXACL)

#define IS_DEADDIR(inode)	((inode)->i_flags & S_DEAD)
#define IS_NOCMTIME(inode)	((inode)->i_flags & S_NOCMTIME)
#define IS_SWAPFILE(inode)	((inode)->i_flags & S_SWAPFILE)
#define IS_PRIVATE(inode)	((inode)->i_flags & S_PRIVATE)
#define IS_IMA(inode)		((inode)->i_flags & S_IMA)
#define IS_AUTOMOUNT(inode)	((inode)->i_flags & S_AUTOMOUNT)
#define IS_NOSEC(inode)		((inode)->i_flags & S_NOSEC)
#define IS_DAX(inode)		((inode)->i_flags & S_DAX)
#define IS_ENCRYPTED(inode)	((inode)->i_flags & S_ENCRYPTED)
#define IS_CASEFOLDED(inode)	((inode)->i_flags & S_CASEFOLD)
#define IS_VERITY(inode)	((inode)->i_flags & S_VERITY)

#define IS_WHITEOUT(inode)	(S_ISCHR(inode->i_mode) && \
				 (inode)->i_rdev == WHITEOUT_DEV)

static inline bool HAS_UNMAPPED_ID(struct user_namespace *mnt_userns,
				   struct inode *inode)
{
	return !uid_valid(i_uid_into_mnt(mnt_userns, inode)) ||
	       !gid_valid(i_gid_into_mnt(mnt_userns, inode));
}

static inline enum rw_hint file_write_hint(struct file *file)
{
	if (file->f_write_hint != WRITE_LIFE_NOT_SET)
		return file->f_write_hint;

	return file_inode(file)->i_write_hint;
}

static inline int iocb_flags(struct file *file);

static inline u16 ki_hint_validate(enum rw_hint hint)
{
	typeof(((struct kiocb *)0)->ki_hint) max_hint = -1;

	if (hint <= max_hint)
		return hint;
	return 0;
}

static inline void init_sync_kiocb(struct kiocb *kiocb, struct file *filp)
{
	*kiocb = (struct kiocb) {
		.ki_filp = filp,
		.ki_flags = iocb_flags(filp),
		.ki_hint = ki_hint_validate(file_write_hint(filp)),
		.ki_ioprio = get_current_ioprio(),
	};
}

static inline void kiocb_clone(struct kiocb *kiocb, struct kiocb *kiocb_src,
			       struct file *filp)
{
	*kiocb = (struct kiocb) {
		.ki_filp = filp,
		.ki_flags = kiocb_src->ki_flags,
		.ki_hint = kiocb_src->ki_hint,
		.ki_ioprio = kiocb_src->ki_ioprio,
		.ki_pos = kiocb_src->ki_pos,
	};
}

/*
 * Inode state bits.  Protected by inode->i_lock
 *
 * Four bits determine the dirty state of the inode: I_DIRTY_SYNC,
 * I_DIRTY_DATASYNC, I_DIRTY_PAGES, and I_DIRTY_TIME.
 *
 * Four bits define the lifetime of an inode.  Initially, inodes are I_NEW,
 * until that flag is cleared.  I_WILL_FREE, I_FREEING and I_CLEAR are set at
 * various stages of removing an inode.
 *
 * Two bits are used for locking and completion notification, I_NEW and I_SYNC.
 *
 * I_DIRTY_SYNC		Inode is dirty, but doesn't have to be written on
 *			fdatasync() (unless I_DIRTY_DATASYNC is also set).
 *			Timestamp updates are the usual cause.
 * I_DIRTY_DATASYNC	Data-related inode changes pending.  We keep track of
 *			these changes separately from I_DIRTY_SYNC so that we
 *			don't have to write inode on fdatasync() when only
 *			e.g. the timestamps have changed.
 * I_DIRTY_PAGES	Inode has dirty pages.  Inode itself may be clean.
 * I_DIRTY_TIME		The inode itself has dirty timestamps, and the
 *			lazytime mount option is enabled.  We keep track of this
 *			separately from I_DIRTY_SYNC in order to implement
 *			lazytime.  This gets cleared if I_DIRTY_INODE
 *			(I_DIRTY_SYNC and/or I_DIRTY_DATASYNC) gets set. But
 *			I_DIRTY_TIME can still be set if I_DIRTY_SYNC is already
 *			in place because writeback might already be in progress
 *			and we don't want to lose the time update
 * I_NEW		Serves as both a mutex and completion notification.
 *			New inodes set I_NEW.  If two processes both create
 *			the same inode, one of them will release its inode and
 *			wait for I_NEW to be released before returning.
 *			Inodes in I_WILL_FREE, I_FREEING or I_CLEAR state can
 *			also cause waiting on I_NEW, without I_NEW actually
 *			being set.  find_inode() uses this to prevent returning
 *			nearly-dead inodes.
 * I_WILL_FREE		Must be set when calling write_inode_now() if i_count
 *			is zero.  I_FREEING must be set when I_WILL_FREE is
 *			cleared.
 * I_FREEING		Set when inode is about to be freed but still has dirty
 *			pages or buffers attached or the inode itself is still
 *			dirty.
 * I_CLEAR		Added by clear_inode().  In this state the inode is
 *			clean and can be destroyed.  Inode keeps I_FREEING.
 *
 *			Inodes that are I_WILL_FREE, I_FREEING or I_CLEAR are
 *			prohibited for many purposes.  iget() must wait for
 *			the inode to be completely released, then create it
 *			anew.  Other functions will just ignore such inodes,
 *			if appropriate.  I_NEW is used for waiting.
 *
 * I_SYNC		Writeback of inode is running. The bit is set during
 *			data writeback, and cleared with a wakeup on the bit
 *			address once it is done. The bit is also used to pin
 *			the inode in memory for flusher thread.
 *
 * I_REFERENCED		Marks the inode as recently references on the LRU list.
 *
 * I_DIO_WAKEUP		Never set.  Only used as a key for wait_on_bit().
 *
 * I_WB_SWITCH		Cgroup bdi_writeback switching in progress.  Used to
 *			synchronize competing switching instances and to tell
 *			wb stat updates to grab the i_pages lock.  See
 *			inode_switch_wbs_work_fn() for details.
 *
 * I_OVL_INUSE		Used by overlayfs to get exclusive ownership on upper
 *			and work dirs among overlayfs mounts.
 *
 * I_CREATING		New object's inode in the middle of setting up.
 *
 * I_DONTCACHE		Evict inode as soon as it is not used anymore.
 *
 * I_SYNC_QUEUED	Inode is queued in b_io or b_more_io writeback lists.
 *			Used to detect that mark_inode_dirty() should not move
 * 			inode between dirty lists.
 *
 * Q: What is the difference between I_WILL_FREE and I_FREEING?
 */
#define I_DIRTY_SYNC		(1 << 0)
#define I_DIRTY_DATASYNC	(1 << 1)
#define I_DIRTY_PAGES		(1 << 2)
#define __I_NEW			3
#define I_NEW			(1 << __I_NEW)
#define I_WILL_FREE		(1 << 4)
#define I_FREEING		(1 << 5)
#define I_CLEAR			(1 << 6)
#define __I_SYNC		7
#define I_SYNC			(1 << __I_SYNC)
#define I_REFERENCED		(1 << 8)
#define __I_DIO_WAKEUP		9
#define I_DIO_WAKEUP		(1 << __I_DIO_WAKEUP)
#define I_LINKABLE		(1 << 10)
#define I_DIRTY_TIME		(1 << 11)
#define I_WB_SWITCH		(1 << 13)
#define I_OVL_INUSE		(1 << 14)
#define I_CREATING		(1 << 15)
#define I_DONTCACHE		(1 << 16)
#define I_SYNC_QUEUED		(1 << 17)

#define I_DIRTY_INODE (I_DIRTY_SYNC | I_DIRTY_DATASYNC)
#define I_DIRTY (I_DIRTY_INODE | I_DIRTY_PAGES)
#define I_DIRTY_ALL (I_DIRTY | I_DIRTY_TIME)

extern void __mark_inode_dirty(struct inode *, int);
static inline void mark_inode_dirty(struct inode *inode)
{
	__mark_inode_dirty(inode, I_DIRTY);
}

static inline void mark_inode_dirty_sync(struct inode *inode)
{
	__mark_inode_dirty(inode, I_DIRTY_SYNC);
}

/*
 * Returns true if the given inode itself only has dirty timestamps (its pages
 * may still be dirty) and isn't currently being allocated or freed.
 * Filesystems should call this if when writing an inode when lazytime is
 * enabled, they want to opportunistically write the timestamps of other inodes
 * located very nearby on-disk, e.g. in the same inode block.  This returns true
 * if the given inode is in need of such an opportunistic update.  Requires
 * i_lock, or at least later re-checking under i_lock.
 */
static inline bool inode_is_dirtytime_only(struct inode *inode)
{
	return (inode->i_state & (I_DIRTY_TIME | I_NEW |
				  I_FREEING | I_WILL_FREE)) == I_DIRTY_TIME;
}

extern void inc_nlink(struct inode *inode);
extern void drop_nlink(struct inode *inode);
extern void clear_nlink(struct inode *inode);
extern void set_nlink(struct inode *inode, unsigned int nlink);

static inline void inode_inc_link_count(struct inode *inode)
{
	inc_nlink(inode);
	mark_inode_dirty(inode);
}

static inline void inode_dec_link_count(struct inode *inode)
{
	drop_nlink(inode);
	mark_inode_dirty(inode);
}

enum file_time_flags {
	S_ATIME = 1,
	S_MTIME = 2,
	S_CTIME = 4,
	S_VERSION = 8,
};

extern bool atime_needs_update(const struct path *, struct inode *);
extern void touch_atime(const struct path *);
int inode_update_time(struct inode *inode, struct timespec64 *time, int flags);

static inline void file_accessed(struct file *file)
{
	if (!(file->f_flags & O_NOATIME))
		touch_atime(&file->f_path);
}

extern int file_modified(struct file *file);

int sync_inode_metadata(struct inode *inode, int wait);

struct file_system_type {
	const char *name;
	int fs_flags;
#define FS_REQUIRES_DEV		1 
#define FS_BINARY_MOUNTDATA	2
#define FS_HAS_SUBTYPE		4
#define FS_USERNS_MOUNT		8	/* Can be mounted by userns root */
#define FS_DISALLOW_NOTIFY_PERM	16	/* Disable fanotify permission events */
#define FS_ALLOW_IDMAP         32      /* FS has been updated to handle vfs idmappings. */
#define FS_THP_SUPPORT		8192	/* Remove once all fs converted */
#define FS_RENAME_DOES_D_MOVE	32768	/* FS will handle d_move() during rename() internally. */
	int (*init_fs_context)(struct fs_context *);
	const struct fs_parameter_spec *parameters;
	struct dentry *(*mount) (struct file_system_type *, int,
		       const char *, void *);
	void (*kill_sb) (struct super_block *);
	struct module *owner;
	struct file_system_type * next;
	struct hlist_head fs_supers;

	struct lock_class_key s_lock_key;
	struct lock_class_key s_umount_key;
	struct lock_class_key s_vfs_rename_key;
	struct lock_class_key s_writers_key[SB_FREEZE_LEVELS];

	struct lock_class_key i_lock_key;
	struct lock_class_key i_mutex_key;
	struct lock_class_key invalidate_lock_key;
	struct lock_class_key i_mutex_dir_key;

	ANDROID_KABI_RESERVE(1);
	ANDROID_KABI_RESERVE(2);
	ANDROID_KABI_RESERVE(3);
	ANDROID_KABI_RESERVE(4);
};

#define MODULE_ALIAS_FS(NAME) MODULE_ALIAS("fs-" NAME)

extern struct dentry *mount_bdev(struct file_system_type *fs_type,
	int flags, const char *dev_name, void *data,
	int (*fill_super)(struct super_block *, void *, int));
extern struct dentry *mount_single(struct file_system_type *fs_type,
	int flags, void *data,
	int (*fill_super)(struct super_block *, void *, int));
extern struct dentry *mount_nodev(struct file_system_type *fs_type,
	int flags, void *data,
	int (*fill_super)(struct super_block *, void *, int));
extern struct dentry *mount_subtree(struct vfsmount *mnt, const char *path);
void generic_shutdown_super(struct super_block *sb);
void kill_block_super(struct super_block *sb);
void kill_anon_super(struct super_block *sb);
void kill_litter_super(struct super_block *sb);
void deactivate_super(struct super_block *sb);
void deactivate_locked_super(struct super_block *sb);
int set_anon_super(struct super_block *s, void *data);
int set_anon_super_fc(struct super_block *s, struct fs_context *fc);
int get_anon_bdev(dev_t *);
void free_anon_bdev(dev_t);
struct super_block *sget_fc(struct fs_context *fc,
			    int (*test)(struct super_block *, struct fs_context *),
			    int (*set)(struct super_block *, struct fs_context *));
struct super_block *sget(struct file_system_type *type,
			int (*test)(struct super_block *,void *),
			int (*set)(struct super_block *,void *),
			int flags, void *data);

/* Alas, no aliases. Too much hassle with bringing module.h everywhere */
#define fops_get(fops) \
	(((fops) && try_module_get((fops)->owner) ? (fops) : NULL))
#define fops_put(fops) \
	do { if (fops) module_put((fops)->owner); } while(0)
/*
 * This one is to be used *ONLY* from ->open() instances.
 * fops must be non-NULL, pinned down *and* module dependencies
 * should be sufficient to pin the caller down as well.
 */
#define replace_fops(f, fops) \
	do {	\
		struct file *__file = (f); \
		fops_put(__file->f_op); \
		BUG_ON(!(__file->f_op = (fops))); \
	} while(0)

extern int register_filesystem(struct file_system_type *);
extern int unregister_filesystem(struct file_system_type *);
extern struct vfsmount *kern_mount(struct file_system_type *);
extern void kern_unmount(struct vfsmount *mnt);
extern int may_umount_tree(struct vfsmount *);
extern int may_umount(struct vfsmount *);
extern long do_mount(const char *, const char __user *,
		     const char *, unsigned long, void *);
extern struct vfsmount *collect_mounts(const struct path *);
extern void drop_collected_mounts(struct vfsmount *);
extern int iterate_mounts(int (*)(struct vfsmount *, void *), void *,
			  struct vfsmount *);
extern int vfs_statfs(const struct path *, struct kstatfs *);
extern int user_statfs(const char __user *, struct kstatfs *);
extern int fd_statfs(int, struct kstatfs *);
extern int freeze_super(struct super_block *super);
extern int thaw_super(struct super_block *super);
extern bool our_mnt(struct vfsmount *mnt);
extern __printf(2, 3)
int super_setup_bdi_name(struct super_block *sb, char *fmt, ...);
extern int super_setup_bdi(struct super_block *sb);

extern int current_umask(void);

extern void ihold(struct inode * inode);
extern void iput(struct inode *);
extern int generic_update_time(struct inode *, struct timespec64 *, int);

/* /sys/fs */
extern struct kobject *fs_kobj;

#define MAX_RW_COUNT (INT_MAX & PAGE_MASK)

#ifdef CONFIG_FILE_LOCKING
static inline int break_lease(struct inode *inode, unsigned int mode)
{
	/*
	 * Since this check is lockless, we must ensure that any refcounts
	 * taken are done before checking i_flctx->flc_lease. Otherwise, we
	 * could end up racing with tasks trying to set a new lease on this
	 * file.
	 */
	smp_mb();
	if (inode->i_flctx && !list_empty_careful(&inode->i_flctx->flc_lease))
		return __break_lease(inode, mode, FL_LEASE);
	return 0;
}

static inline int break_deleg(struct inode *inode, unsigned int mode)
{
	/*
	 * Since this check is lockless, we must ensure that any refcounts
	 * taken are done before checking i_flctx->flc_lease. Otherwise, we
	 * could end up racing with tasks trying to set a new lease on this
	 * file.
	 */
	smp_mb();
	if (inode->i_flctx && !list_empty_careful(&inode->i_flctx->flc_lease))
		return __break_lease(inode, mode, FL_DELEG);
	return 0;
}

static inline int try_break_deleg(struct inode *inode, struct inode **delegated_inode)
{
	int ret;

	ret = break_deleg(inode, O_WRONLY|O_NONBLOCK);
	if (ret == -EWOULDBLOCK && delegated_inode) {
		*delegated_inode = inode;
		ihold(inode);
	}
	return ret;
}

static inline int break_deleg_wait(struct inode **delegated_inode)
{
	int ret;

	ret = break_deleg(*delegated_inode, O_WRONLY);
	iput(*delegated_inode);
	*delegated_inode = NULL;
	return ret;
}

static inline int break_layout(struct inode *inode, bool wait)
{
	smp_mb();
	if (inode->i_flctx && !list_empty_careful(&inode->i_flctx->flc_lease))
		return __break_lease(inode,
				wait ? O_WRONLY : O_WRONLY | O_NONBLOCK,
				FL_LAYOUT);
	return 0;
}

#else /* !CONFIG_FILE_LOCKING */
static inline int break_lease(struct inode *inode, unsigned int mode)
{
	return 0;
}

static inline int break_deleg(struct inode *inode, unsigned int mode)
{
	return 0;
}

static inline int try_break_deleg(struct inode *inode, struct inode **delegated_inode)
{
	return 0;
}

static inline int break_deleg_wait(struct inode **delegated_inode)
{
	BUG();
	return 0;
}

static inline int break_layout(struct inode *inode, bool wait)
{
	return 0;
}

#endif /* CONFIG_FILE_LOCKING */

/* fs/open.c */
struct audit_names;
struct filename {
	const char		*name;	/* pointer to actual string */
	const __user char	*uptr;	/* original userland pointer */
	int			refcnt;
	struct audit_names	*aname;
	const char		iname[];
};
static_assert(offsetof(struct filename, iname) % sizeof(long) == 0);

static inline struct user_namespace *file_mnt_user_ns(struct file *file)
{
	return mnt_user_ns(file->f_path.mnt);
}

/**
 * is_idmapped_mnt - check whether a mount is mapped
 * @mnt: the mount to check
 *
 * If @mnt has an idmapping attached different from the
 * filesystem's idmapping then @mnt is mapped.
 *
 * Return: true if mount is mapped, false if not.
 */
static inline bool is_idmapped_mnt(const struct vfsmount *mnt)
{
	return mnt_user_ns(mnt) != mnt->mnt_sb->s_user_ns;
}

extern long vfs_truncate(const struct path *, loff_t);
int do_truncate(struct user_namespace *, struct dentry *, loff_t start,
		unsigned int time_attrs, struct file *filp);
extern int vfs_fallocate(struct file *file, int mode, loff_t offset,
			loff_t len);
extern long do_sys_open(int dfd, const char __user *filename, int flags,
			umode_t mode);
extern struct file *file_open_name(struct filename *, int, umode_t);
extern struct file *filp_open(const char *, int, umode_t);
extern struct file *filp_open_block(const char *, int, umode_t);
extern struct file *file_open_root(const struct path *,
				   const char *, int, umode_t);
static inline struct file *file_open_root_mnt(struct vfsmount *mnt,
				   const char *name, int flags, umode_t mode)
{
	return file_open_root(&(struct path){.mnt = mnt, .dentry = mnt->mnt_root},
			      name, flags, mode);
}
extern struct file * dentry_open(const struct path *, int, const struct cred *);
extern struct file *dentry_create(const struct path *path, int flags,
				  umode_t mode, const struct cred *cred);
extern struct file * open_with_fake_path(const struct path *, int,
					 struct inode*, const struct cred *);
static inline struct file *file_clone_open(struct file *file)
{
	return dentry_open(&file->f_path, file->f_flags, file->f_cred);
}
extern int filp_close(struct file *, fl_owner_t id);

extern struct filename *getname_flags(const char __user *, int, int *);
extern struct filename *getname_uflags(const char __user *, int);
extern struct filename *getname(const char __user *);
extern struct filename *getname_kernel(const char *);
extern void putname(struct filename *name);

extern int finish_open(struct file *file, struct dentry *dentry,
			int (*open)(struct inode *, struct file *));
extern int finish_no_open(struct file *file, struct dentry *dentry);

/* fs/dcache.c */
extern void __init vfs_caches_init_early(void);
extern void __init vfs_caches_init(void);

extern struct kmem_cache *names_cachep;

#define __getname()		kmem_cache_alloc(names_cachep, GFP_KERNEL)
#define __putname(name)		kmem_cache_free(names_cachep, (void *)(name))

extern struct super_block *blockdev_superblock;
static inline bool sb_is_blkdev_sb(struct super_block *sb)
{
	return IS_ENABLED(CONFIG_BLOCK) && sb == blockdev_superblock;
}

void emergency_thaw_all(void);
extern int sync_filesystem(struct super_block *);
extern const struct file_operations def_blk_fops;
extern const struct file_operations def_chr_fops;

/* fs/char_dev.c */
#define CHRDEV_MAJOR_MAX 512
/* Marks the bottom of the first segment of free char majors */
#define CHRDEV_MAJOR_DYN_END 234
/* Marks the top and bottom of the second segment of free char majors */
#define CHRDEV_MAJOR_DYN_EXT_START 511
#define CHRDEV_MAJOR_DYN_EXT_END 384

extern int alloc_chrdev_region(dev_t *, unsigned, unsigned, const char *);
extern int register_chrdev_region(dev_t, unsigned, const char *);
extern int __register_chrdev(unsigned int major, unsigned int baseminor,
			     unsigned int count, const char *name,
			     const struct file_operations *fops);
extern void __unregister_chrdev(unsigned int major, unsigned int baseminor,
				unsigned int count, const char *name);
extern void unregister_chrdev_region(dev_t, unsigned);
extern void chrdev_show(struct seq_file *,off_t);

static inline int register_chrdev(unsigned int major, const char *name,
				  const struct file_operations *fops)
{
	return __register_chrdev(major, 0, 256, name, fops);
}

static inline void unregister_chrdev(unsigned int major, const char *name)
{
	__unregister_chrdev(major, 0, 256, name);
}

extern void init_special_inode(struct inode *, umode_t, dev_t);

/* Invalid inode operations -- fs/bad_inode.c */
extern void make_bad_inode(struct inode *);
extern bool is_bad_inode(struct inode *);

unsigned long invalidate_mapping_pages(struct address_space *mapping,
					pgoff_t start, pgoff_t end);

void invalidate_mapping_pagevec(struct address_space *mapping,
				pgoff_t start, pgoff_t end,
				unsigned long *nr_pagevec);

static inline void invalidate_remote_inode(struct inode *inode)
{
	if (S_ISREG(inode->i_mode) || S_ISDIR(inode->i_mode) ||
	    S_ISLNK(inode->i_mode))
		invalidate_mapping_pages(inode->i_mapping, 0, -1);
}
extern int invalidate_inode_pages2(struct address_space *mapping);
extern int invalidate_inode_pages2_range(struct address_space *mapping,
					 pgoff_t start, pgoff_t end);
extern int write_inode_now(struct inode *, int);
extern int filemap_fdatawrite(struct address_space *);
extern int filemap_flush(struct address_space *);
extern int filemap_fdatawait_keep_errors(struct address_space *mapping);
extern int filemap_fdatawait_range(struct address_space *, loff_t lstart,
				   loff_t lend);
extern int filemap_fdatawait_range_keep_errors(struct address_space *mapping,
		loff_t start_byte, loff_t end_byte);

static inline int filemap_fdatawait(struct address_space *mapping)
{
	return filemap_fdatawait_range(mapping, 0, LLONG_MAX);
}

extern bool filemap_range_has_page(struct address_space *, loff_t lstart,
				  loff_t lend);
extern bool filemap_range_needs_writeback(struct address_space *,
					  loff_t lstart, loff_t lend);
extern int filemap_write_and_wait_range(struct address_space *mapping,
				        loff_t lstart, loff_t lend);
extern int __filemap_fdatawrite_range(struct address_space *mapping,
				loff_t start, loff_t end, int sync_mode);
extern int filemap_fdatawrite_range(struct address_space *mapping,
				loff_t start, loff_t end);
extern int filemap_check_errors(struct address_space *mapping);
extern void __filemap_set_wb_err(struct address_space *mapping, int err);
int filemap_fdatawrite_wbc(struct address_space *mapping,
			   struct writeback_control *wbc);

static inline int filemap_write_and_wait(struct address_space *mapping)
{
	return filemap_write_and_wait_range(mapping, 0, LLONG_MAX);
}

extern int __must_check file_fdatawait_range(struct file *file, loff_t lstart,
						loff_t lend);
extern int __must_check file_check_and_advance_wb_err(struct file *file);
extern int __must_check file_write_and_wait_range(struct file *file,
						loff_t start, loff_t end);

static inline int file_write_and_wait(struct file *file)
{
	return file_write_and_wait_range(file, 0, LLONG_MAX);
}

/**
 * filemap_set_wb_err - set a writeback error on an address_space
 * @mapping: mapping in which to set writeback error
 * @err: error to be set in mapping
 *
 * When writeback fails in some way, we must record that error so that
 * userspace can be informed when fsync and the like are called.  We endeavor
 * to report errors on any file that was open at the time of the error.  Some
 * internal callers also need to know when writeback errors have occurred.
 *
 * When a writeback error occurs, most filesystems will want to call
 * filemap_set_wb_err to record the error in the mapping so that it will be
 * automatically reported whenever fsync is called on the file.
 */
static inline void filemap_set_wb_err(struct address_space *mapping, int err)
{
	/* Fastpath for common case of no error */
	if (unlikely(err))
		__filemap_set_wb_err(mapping, err);
}

/**
 * filemap_check_wb_err - has an error occurred since the mark was sampled?
 * @mapping: mapping to check for writeback errors
 * @since: previously-sampled errseq_t
 *
 * Grab the errseq_t value from the mapping, and see if it has changed "since"
 * the given value was sampled.
 *
 * If it has then report the latest error set, otherwise return 0.
 */
static inline int filemap_check_wb_err(struct address_space *mapping,
					errseq_t since)
{
	return errseq_check(&mapping->wb_err, since);
}

/**
 * filemap_sample_wb_err - sample the current errseq_t to test for later errors
 * @mapping: mapping to be sampled
 *
 * Writeback errors are always reported relative to a particular sample point
 * in the past. This function provides those sample points.
 */
static inline errseq_t filemap_sample_wb_err(struct address_space *mapping)
{
	return errseq_sample(&mapping->wb_err);
}

/**
 * file_sample_sb_err - sample the current errseq_t to test for later errors
 * @file: file pointer to be sampled
 *
 * Grab the most current superblock-level errseq_t value for the given
 * struct file.
 */
static inline errseq_t file_sample_sb_err(struct file *file)
{
	return errseq_sample(&file->f_path.dentry->d_sb->s_wb_err);
}

extern int vfs_fsync_range(struct file *file, loff_t start, loff_t end,
			   int datasync);
extern int vfs_fsync(struct file *file, int datasync);

extern int sync_file_range(struct file *file, loff_t offset, loff_t nbytes,
				unsigned int flags);

/*
 * Sync the bytes written if this was a synchronous write.  Expect ki_pos
 * to already be updated for the write, and will return either the amount
 * of bytes passed in, or an error if syncing the file failed.
 */
static inline ssize_t generic_write_sync(struct kiocb *iocb, ssize_t count)
{
	if (iocb->ki_flags & IOCB_DSYNC) {
		int ret = vfs_fsync_range(iocb->ki_filp,
				iocb->ki_pos - count, iocb->ki_pos - 1,
				(iocb->ki_flags & IOCB_SYNC) ? 0 : 1);
		if (ret)
			return ret;
	}

	return count;
}

extern void emergency_sync(void);
extern void emergency_remount(void);

#ifdef CONFIG_BLOCK
extern int bmap(struct inode *inode, sector_t *block);
#else
static inline int bmap(struct inode *inode,  sector_t *block)
{
	return -EINVAL;
}
#endif

int notify_change(struct user_namespace *, struct dentry *,
		  struct iattr *, struct inode **);
int inode_permission(struct user_namespace *, struct inode *, int);
int generic_permission(struct user_namespace *, struct inode *, int);
static inline int file_permission(struct file *file, int mask)
{
	return inode_permission(file_mnt_user_ns(file),
				file_inode(file), mask);
}
static inline int path_permission(const struct path *path, int mask)
{
	return inode_permission(mnt_user_ns(path->mnt),
				d_inode(path->dentry), mask);
}
int __check_sticky(struct user_namespace *mnt_userns, struct inode *dir,
		   struct inode *inode);

static inline bool execute_ok(struct inode *inode)
{
	return (inode->i_mode & S_IXUGO) || S_ISDIR(inode->i_mode);
}

static inline bool inode_wrong_type(const struct inode *inode, umode_t mode)
{
	return (inode->i_mode ^ mode) & S_IFMT;
}

static inline void file_start_write(struct file *file)
{
	if (!S_ISREG(file_inode(file)->i_mode))
		return;
	sb_start_write(file_inode(file)->i_sb);
}

static inline bool file_start_write_trylock(struct file *file)
{
	if (!S_ISREG(file_inode(file)->i_mode))
		return true;
	return sb_start_write_trylock(file_inode(file)->i_sb);
}

static inline void file_end_write(struct file *file)
{
	if (!S_ISREG(file_inode(file)->i_mode))
		return;
	__sb_end_write(file_inode(file)->i_sb, SB_FREEZE_WRITE);
}

/*
 * This is used for regular files where some users -- especially the
 * currently executed binary in a process, previously handled via
 * VM_DENYWRITE -- cannot handle concurrent write (and maybe mmap
 * read-write shared) accesses.
 *
 * get_write_access() gets write permission for a file.
 * put_write_access() releases this write permission.
 * deny_write_access() denies write access to a file.
 * allow_write_access() re-enables write access to a file.
 *
 * The i_writecount field of an inode can have the following values:
 * 0: no write access, no denied write access
 * < 0: (-i_writecount) users that denied write access to the file.
 * > 0: (i_writecount) users that have write access to the file.
 *
 * Normally we operate on that counter with atomic_{inc,dec} and it's safe
 * except for the cases where we don't hold i_writecount yet. Then we need to
 * use {get,deny}_write_access() - these functions check the sign and refuse
 * to do the change if sign is wrong.
 */
static inline int get_write_access(struct inode *inode)
{
	return atomic_inc_unless_negative(&inode->i_writecount) ? 0 : -ETXTBSY;
}
static inline int deny_write_access(struct file *file)
{
	struct inode *inode = file_inode(file);
	return atomic_dec_unless_positive(&inode->i_writecount) ? 0 : -ETXTBSY;
}
static inline void put_write_access(struct inode * inode)
{
	atomic_dec(&inode->i_writecount);
}
static inline void allow_write_access(struct file *file)
{
	if (file)
		atomic_inc(&file_inode(file)->i_writecount);
}
static inline bool inode_is_open_for_write(const struct inode *inode)
{
	return atomic_read(&inode->i_writecount) > 0;
}

#if defined(CONFIG_IMA) || defined(CONFIG_FILE_LOCKING)
static inline void i_readcount_dec(struct inode *inode)
{
	BUG_ON(!atomic_read(&inode->i_readcount));
	atomic_dec(&inode->i_readcount);
}
static inline void i_readcount_inc(struct inode *inode)
{
	atomic_inc(&inode->i_readcount);
}
#else
static inline void i_readcount_dec(struct inode *inode)
{
	return;
}
static inline void i_readcount_inc(struct inode *inode)
{
	return;
}
#endif
extern int do_pipe_flags(int *, int);

extern ssize_t kernel_read(struct file *, void *, size_t, loff_t *);
ssize_t __kernel_read(struct file *file, void *buf, size_t count, loff_t *pos);
extern ssize_t kernel_write(struct file *, const void *, size_t, loff_t *);
extern ssize_t __kernel_write(struct file *, const void *, size_t, loff_t *);
extern struct file * open_exec(const char *);
 
/* fs/dcache.c -- generic fs support functions */
extern bool is_subdir(struct dentry *, struct dentry *);
extern bool path_is_under(const struct path *, const struct path *);

extern char *file_path(struct file *, char *, int);

#include <linux/err.h>

/* needed for stackable file system support */
extern loff_t default_llseek(struct file *file, loff_t offset, int whence);

extern loff_t vfs_llseek(struct file *file, loff_t offset, int whence);

extern int inode_init_always(struct super_block *, struct inode *);
extern void inode_init_once(struct inode *);
extern void address_space_init_once(struct address_space *mapping);
extern struct inode * igrab(struct inode *);
extern ino_t iunique(struct super_block *, ino_t);
extern int inode_needs_sync(struct inode *inode);
extern int generic_delete_inode(struct inode *inode);
static inline int generic_drop_inode(struct inode *inode)
{
	return !inode->i_nlink || inode_unhashed(inode);
}
extern void d_mark_dontcache(struct inode *inode);

extern struct inode *ilookup5_nowait(struct super_block *sb,
		unsigned long hashval, int (*test)(struct inode *, void *),
		void *data);
extern struct inode *ilookup5(struct super_block *sb, unsigned long hashval,
		int (*test)(struct inode *, void *), void *data);
extern struct inode *ilookup(struct super_block *sb, unsigned long ino);

extern struct inode *inode_insert5(struct inode *inode, unsigned long hashval,
		int (*test)(struct inode *, void *),
		int (*set)(struct inode *, void *),
		void *data);
extern struct inode * iget5_locked(struct super_block *, unsigned long, int (*test)(struct inode *, void *), int (*set)(struct inode *, void *), void *);
extern struct inode * iget_locked(struct super_block *, unsigned long);
extern struct inode *find_inode_nowait(struct super_block *,
				       unsigned long,
				       int (*match)(struct inode *,
						    unsigned long, void *),
				       void *data);
extern struct inode *find_inode_rcu(struct super_block *, unsigned long,
				    int (*)(struct inode *, void *), void *);
extern struct inode *find_inode_by_ino_rcu(struct super_block *, unsigned long);
extern int insert_inode_locked4(struct inode *, unsigned long, int (*test)(struct inode *, void *), void *);
extern int insert_inode_locked(struct inode *);
#ifdef CONFIG_DEBUG_LOCK_ALLOC
extern void lockdep_annotate_inode_mutex_key(struct inode *inode);
#else
static inline void lockdep_annotate_inode_mutex_key(struct inode *inode) { };
#endif
extern void unlock_new_inode(struct inode *);
extern void discard_new_inode(struct inode *);
extern unsigned int get_next_ino(void);
extern void evict_inodes(struct super_block *sb);

/*
 * Userspace may rely on the the inode number being non-zero. For example, glibc
 * simply ignores files with zero i_ino in unlink() and other places.
 *
 * As an additional complication, if userspace was compiled with
 * _FILE_OFFSET_BITS=32 on a 64-bit kernel we'll only end up reading out the
 * lower 32 bits, so we need to check that those aren't zero explicitly. With
 * _FILE_OFFSET_BITS=64, this may cause some harmless false-negatives, but
 * better safe than sorry.
 */
static inline bool is_zero_ino(ino_t ino)
{
	return (u32)ino == 0;
}

extern void __iget(struct inode * inode);
extern void iget_failed(struct inode *);
extern void clear_inode(struct inode *);
extern void __destroy_inode(struct inode *);
extern struct inode *new_inode_pseudo(struct super_block *sb);
extern struct inode *new_inode(struct super_block *sb);
extern void free_inode_nonrcu(struct inode *inode);
extern int setattr_should_drop_suidgid(struct user_namespace *, struct inode *);
extern int file_remove_privs(struct file *);
int setattr_should_drop_sgid(struct user_namespace *mnt_userns,
			     const struct inode *inode);

extern void __insert_inode_hash(struct inode *, unsigned long hashval);
static inline void insert_inode_hash(struct inode *inode)
{
	__insert_inode_hash(inode, inode->i_ino);
}

extern void __remove_inode_hash(struct inode *);
static inline void remove_inode_hash(struct inode *inode)
{
	if (!inode_unhashed(inode) && !hlist_fake(&inode->i_hash))
		__remove_inode_hash(inode);
}

extern void inode_sb_list_add(struct inode *inode);

extern int sb_set_blocksize(struct super_block *, int);
extern int sb_min_blocksize(struct super_block *, int);

extern int generic_file_mmap(struct file *, struct vm_area_struct *);
extern int generic_file_readonly_mmap(struct file *, struct vm_area_struct *);
extern ssize_t generic_write_checks(struct kiocb *, struct iov_iter *);
extern int generic_write_check_limits(struct file *file, loff_t pos,
		loff_t *count);
extern int generic_file_rw_checks(struct file *file_in, struct file *file_out);
ssize_t filemap_read(struct kiocb *iocb, struct iov_iter *to,
		ssize_t already_read);
extern ssize_t generic_file_read_iter(struct kiocb *, struct iov_iter *);
extern ssize_t __generic_file_write_iter(struct kiocb *, struct iov_iter *);
extern ssize_t generic_file_write_iter(struct kiocb *, struct iov_iter *);
extern ssize_t generic_file_direct_write(struct kiocb *, struct iov_iter *);
extern ssize_t generic_perform_write(struct file *, struct iov_iter *, loff_t);

ssize_t vfs_iter_read(struct file *file, struct iov_iter *iter, loff_t *ppos,
		rwf_t flags);
ssize_t vfs_iter_write(struct file *file, struct iov_iter *iter, loff_t *ppos,
		rwf_t flags);
ssize_t vfs_iocb_iter_read(struct file *file, struct kiocb *iocb,
			   struct iov_iter *iter);
ssize_t vfs_iocb_iter_write(struct file *file, struct kiocb *iocb,
			    struct iov_iter *iter);

/* fs/splice.c */
extern ssize_t generic_file_splice_read(struct file *, loff_t *,
		struct pipe_inode_info *, size_t, unsigned int);
extern ssize_t iter_file_splice_write(struct pipe_inode_info *,
		struct file *, loff_t *, size_t, unsigned int);
extern ssize_t generic_splice_sendpage(struct pipe_inode_info *pipe,
		struct file *out, loff_t *, size_t len, unsigned int flags);
extern long do_splice_direct(struct file *in, loff_t *ppos, struct file *out,
		loff_t *opos, size_t len, unsigned int flags);


extern void
file_ra_state_init(struct file_ra_state *ra, struct address_space *mapping);
extern loff_t noop_llseek(struct file *file, loff_t offset, int whence);
extern loff_t no_llseek(struct file *file, loff_t offset, int whence);
extern loff_t vfs_setpos(struct file *file, loff_t offset, loff_t maxsize);
extern loff_t generic_file_llseek(struct file *file, loff_t offset, int whence);
extern loff_t generic_file_llseek_size(struct file *file, loff_t offset,
		int whence, loff_t maxsize, loff_t eof);
extern loff_t fixed_size_llseek(struct file *file, loff_t offset,
		int whence, loff_t size);
extern loff_t no_seek_end_llseek_size(struct file *, loff_t, int, loff_t);
extern loff_t no_seek_end_llseek(struct file *, loff_t, int);
extern int generic_file_open(struct inode * inode, struct file * filp);
extern int nonseekable_open(struct inode * inode, struct file * filp);
extern int stream_open(struct inode * inode, struct file * filp);

#ifdef CONFIG_BLOCK
typedef void (dio_submit_t)(struct bio *bio, struct inode *inode,
			    loff_t file_offset);

enum {
	/* need locking between buffered and direct access */
	DIO_LOCKING	= 0x01,

	/* filesystem does not support filling holes */
	DIO_SKIP_HOLES	= 0x02,
};

ssize_t __blockdev_direct_IO(struct kiocb *iocb, struct inode *inode,
			     struct block_device *bdev, struct iov_iter *iter,
			     get_block_t get_block,
			     dio_iodone_t end_io, dio_submit_t submit_io,
			     int flags);

static inline ssize_t blockdev_direct_IO(struct kiocb *iocb,
					 struct inode *inode,
					 struct iov_iter *iter,
					 get_block_t get_block)
{
	return __blockdev_direct_IO(iocb, inode, inode->i_sb->s_bdev, iter,
			get_block, NULL, NULL, DIO_LOCKING | DIO_SKIP_HOLES);
}
#endif

void inode_dio_wait(struct inode *inode);

/**
 * inode_dio_begin - signal start of a direct I/O requests
 * @inode: inode the direct I/O happens on
 *
 * This is called once we've finished processing a direct I/O request,
 * and is used to wake up callers waiting for direct I/O to be quiesced.
 */
static inline void inode_dio_begin(struct inode *inode)
{
	atomic_inc(&inode->i_dio_count);
}

/**
 * inode_dio_end - signal finish of a direct I/O requests
 * @inode: inode the direct I/O happens on
 *
 * This is called once we've finished processing a direct I/O request,
 * and is used to wake up callers waiting for direct I/O to be quiesced.
 */
static inline void inode_dio_end(struct inode *inode)
{
	if (atomic_dec_and_test(&inode->i_dio_count))
		wake_up_bit(&inode->i_state, __I_DIO_WAKEUP);
}

/*
 * Warn about a page cache invalidation failure diring a direct I/O write.
 */
void dio_warn_stale_pagecache(struct file *filp);

extern void inode_set_flags(struct inode *inode, unsigned int flags,
			    unsigned int mask);

extern const struct file_operations generic_ro_fops;

#define special_file(m) (S_ISCHR(m)||S_ISBLK(m)||S_ISFIFO(m)||S_ISSOCK(m))

extern int readlink_copy(char __user *, int, const char *);
extern int page_readlink(struct dentry *, char __user *, int);
extern const char *page_get_link(struct dentry *, struct inode *,
				 struct delayed_call *);
extern void page_put_link(void *);
extern int __page_symlink(struct inode *inode, const char *symname, int len,
		int nofs);
extern int page_symlink(struct inode *inode, const char *symname, int len);
extern const struct inode_operations page_symlink_inode_operations;
extern void kfree_link(void *);
void generic_fillattr(struct user_namespace *, struct inode *, struct kstat *);
void generic_fill_statx_attr(struct inode *inode, struct kstat *stat);
extern int vfs_getattr_nosec(const struct path *, struct kstat *, u32, unsigned int);
extern int vfs_getattr(const struct path *, struct kstat *, u32, unsigned int);
void __inode_add_bytes(struct inode *inode, loff_t bytes);
void inode_add_bytes(struct inode *inode, loff_t bytes);
void __inode_sub_bytes(struct inode *inode, loff_t bytes);
void inode_sub_bytes(struct inode *inode, loff_t bytes);
static inline loff_t __inode_get_bytes(struct inode *inode)
{
	return (((loff_t)inode->i_blocks) << 9) + inode->i_bytes;
}
loff_t inode_get_bytes(struct inode *inode);
void inode_set_bytes(struct inode *inode, loff_t bytes);
const char *simple_get_link(struct dentry *, struct inode *,
			    struct delayed_call *);
extern const struct inode_operations simple_symlink_inode_operations;

extern int iterate_dir(struct file *, struct dir_context *);

int vfs_fstatat(int dfd, const char __user *filename, struct kstat *stat,
		int flags);
int vfs_fstat(int fd, struct kstat *stat);

static inline int vfs_stat(const char __user *filename, struct kstat *stat)
{
	return vfs_fstatat(AT_FDCWD, filename, stat, 0);
}
static inline int vfs_lstat(const char __user *name, struct kstat *stat)
{
	return vfs_fstatat(AT_FDCWD, name, stat, AT_SYMLINK_NOFOLLOW);
}

extern const char *vfs_get_link(struct dentry *, struct delayed_call *);
extern int vfs_readlink(struct dentry *, char __user *, int);

extern struct file_system_type *get_filesystem(struct file_system_type *fs);
extern void put_filesystem(struct file_system_type *fs);
extern struct file_system_type *get_fs_type(const char *name);
extern struct super_block *get_super(struct block_device *);
extern struct super_block *get_active_super(struct block_device *bdev);
extern void drop_super(struct super_block *sb);
extern void drop_super_exclusive(struct super_block *sb);
extern void iterate_supers(void (*)(struct super_block *, void *), void *);
extern void iterate_supers_type(struct file_system_type *,
			        void (*)(struct super_block *, void *), void *);

extern int dcache_dir_open(struct inode *, struct file *);
extern int dcache_dir_close(struct inode *, struct file *);
extern loff_t dcache_dir_lseek(struct file *, loff_t, int);
extern int dcache_readdir(struct file *, struct dir_context *);
extern int simple_setattr(struct user_namespace *, struct dentry *,
			  struct iattr *);
extern int simple_getattr(struct user_namespace *, const struct path *,
			  struct kstat *, u32, unsigned int);
extern int simple_statfs(struct dentry *, struct kstatfs *);
extern int simple_open(struct inode *inode, struct file *file);
extern int simple_link(struct dentry *, struct inode *, struct dentry *);
extern int simple_unlink(struct inode *, struct dentry *);
extern int simple_rmdir(struct inode *, struct dentry *);
extern int simple_rename(struct user_namespace *, struct inode *,
			 struct dentry *, struct inode *, struct dentry *,
			 unsigned int);
extern void simple_recursive_removal(struct dentry *,
                              void (*callback)(struct dentry *));
extern int noop_fsync(struct file *, loff_t, loff_t, int);
extern void noop_invalidatepage(struct page *page, unsigned int offset,
		unsigned int length);
extern ssize_t noop_direct_IO(struct kiocb *iocb, struct iov_iter *iter);
extern int simple_empty(struct dentry *);
extern int simple_write_begin(struct file *file, struct address_space *mapping,
			loff_t pos, unsigned len, unsigned flags,
			struct page **pagep, void **fsdata);
extern const struct address_space_operations ram_aops;
extern int always_delete_dentry(const struct dentry *);
extern struct inode *alloc_anon_inode(struct super_block *);
extern int simple_nosetlease(struct file *, long, struct file_lock **, void **);
extern const struct dentry_operations simple_dentry_operations;

extern struct dentry *simple_lookup(struct inode *, struct dentry *, unsigned int flags);
extern ssize_t generic_read_dir(struct file *, char __user *, size_t, loff_t *);
extern const struct file_operations simple_dir_operations;
extern const struct inode_operations simple_dir_inode_operations;
extern void make_empty_dir_inode(struct inode *inode);
extern bool is_empty_dir_inode(struct inode *inode);
struct tree_descr { const char *name; const struct file_operations *ops; int mode; };
struct dentry *d_alloc_name(struct dentry *, const char *);
extern int simple_fill_super(struct super_block *, unsigned long,
			     const struct tree_descr *);
extern int simple_pin_fs(struct file_system_type *, struct vfsmount **mount, int *count);
extern void simple_release_fs(struct vfsmount **mount, int *count);

extern ssize_t simple_read_from_buffer(void __user *to, size_t count,
			loff_t *ppos, const void *from, size_t available);
extern ssize_t simple_write_to_buffer(void *to, size_t available, loff_t *ppos,
		const void __user *from, size_t count);

extern int __generic_file_fsync(struct file *, loff_t, loff_t, int);
extern int generic_file_fsync(struct file *, loff_t, loff_t, int);

extern int generic_check_addressable(unsigned, u64);

extern void generic_set_encrypted_ci_d_ops(struct dentry *dentry);

#ifdef CONFIG_MIGRATION
extern int buffer_migrate_page(struct address_space *,
				struct page *, struct page *,
				enum migrate_mode);
extern int buffer_migrate_page_norefs(struct address_space *,
				struct page *, struct page *,
				enum migrate_mode);
#else
#define buffer_migrate_page NULL
#define buffer_migrate_page_norefs NULL
#endif

int may_setattr(struct user_namespace *mnt_userns, struct inode *inode,
		unsigned int ia_valid);
int setattr_prepare(struct user_namespace *, struct dentry *, struct iattr *);
extern int inode_newsize_ok(const struct inode *, loff_t offset);
void setattr_copy(struct user_namespace *, struct inode *inode,
		  const struct iattr *attr);

extern int file_update_time(struct file *file);

static inline bool vma_is_dax(const struct vm_area_struct *vma)
{
	return vma->vm_file && IS_DAX(vma->vm_file->f_mapping->host);
}

static inline bool vma_is_fsdax(struct vm_area_struct *vma)
{
	struct inode *inode;

	if (!IS_ENABLED(CONFIG_FS_DAX) || !vma->vm_file)
		return false;
	if (!vma_is_dax(vma))
		return false;
	inode = file_inode(vma->vm_file);
	if (S_ISCHR(inode->i_mode))
		return false; /* device-dax */
	return true;
}

static inline int iocb_flags(struct file *file)
{
	int res = 0;
	if (file->f_flags & O_APPEND)
		res |= IOCB_APPEND;
	if (file->f_flags & O_DIRECT)
		res |= IOCB_DIRECT;
	if ((file->f_flags & O_DSYNC) || IS_SYNC(file->f_mapping->host))
		res |= IOCB_DSYNC;
	if (file->f_flags & __O_SYNC)
		res |= IOCB_SYNC;
	return res;
}

static inline int kiocb_set_rw_flags(struct kiocb *ki, rwf_t flags)
{
	int kiocb_flags = 0;

	/* make sure there's no overlap between RWF and private IOCB flags */
	BUILD_BUG_ON((__force int) RWF_SUPPORTED & IOCB_EVENTFD);

	if (!flags)
		return 0;
	if (unlikely(flags & ~RWF_SUPPORTED))
		return -EOPNOTSUPP;

	if (flags & RWF_NOWAIT) {
		if (!(ki->ki_filp->f_mode & FMODE_NOWAIT))
			return -EOPNOTSUPP;
		kiocb_flags |= IOCB_NOIO;
	}
	kiocb_flags |= (__force int) (flags & RWF_SUPPORTED);
	if (flags & RWF_SYNC)
		kiocb_flags |= IOCB_DSYNC;

	ki->ki_flags |= kiocb_flags;
	return 0;
}

static inline rwf_t iocb_to_rw_flags(int ifl, int iocb_mask)
{
	return ifl & iocb_mask;
}

static inline ino_t parent_ino(struct dentry *dentry)
{
	ino_t res;

	/*
	 * Don't strictly need d_lock here? If the parent ino could change
	 * then surely we'd have a deeper race in the caller?
	 */
	spin_lock(&dentry->d_lock);
	res = dentry->d_parent->d_inode->i_ino;
	spin_unlock(&dentry->d_lock);
	return res;
}

/* Transaction based IO helpers */

/*
 * An argresp is stored in an allocated page and holds the
 * size of the argument or response, along with its content
 */
struct simple_transaction_argresp {
	ssize_t size;
	char data[];
};

#define SIMPLE_TRANSACTION_LIMIT (PAGE_SIZE - sizeof(struct simple_transaction_argresp))

char *simple_transaction_get(struct file *file, const char __user *buf,
				size_t size);
ssize_t simple_transaction_read(struct file *file, char __user *buf,
				size_t size, loff_t *pos);
int simple_transaction_release(struct inode *inode, struct file *file);

void simple_transaction_set(struct file *file, size_t n);

/*
 * simple attribute files
 *
 * These attributes behave similar to those in sysfs:
 *
 * Writing to an attribute immediately sets a value, an open file can be
 * written to multiple times.
 *
 * Reading from an attribute creates a buffer from the value that might get
 * read with multiple read calls. When the attribute has been read
 * completely, no further read calls are possible until the file is opened
 * again.
 *
 * All attributes contain a text representation of a numeric value
 * that are accessed with the get() and set() functions.
 */
#define DEFINE_SIMPLE_ATTRIBUTE_XSIGNED(__fops, __get, __set, __fmt, __is_signed)	\
static int __fops ## _open(struct inode *inode, struct file *file)	\
{									\
	__simple_attr_check_format(__fmt, 0ull);			\
	return simple_attr_open(inode, file, __get, __set, __fmt);	\
}									\
static const struct file_operations __fops = {				\
	.owner	 = THIS_MODULE,						\
	.open	 = __fops ## _open,					\
	.release = simple_attr_release,					\
	.read	 = simple_attr_read,					\
	.write	 = (__is_signed) ? simple_attr_write_signed : simple_attr_write,	\
	.llseek	 = generic_file_llseek,					\
}

#define DEFINE_SIMPLE_ATTRIBUTE(__fops, __get, __set, __fmt)		\
	DEFINE_SIMPLE_ATTRIBUTE_XSIGNED(__fops, __get, __set, __fmt, false)

#define DEFINE_SIMPLE_ATTRIBUTE_SIGNED(__fops, __get, __set, __fmt)	\
	DEFINE_SIMPLE_ATTRIBUTE_XSIGNED(__fops, __get, __set, __fmt, true)

static inline __printf(1, 2)
void __simple_attr_check_format(const char *fmt, ...)
{
	/* don't do anything, just let the compiler check the arguments; */
}

int simple_attr_open(struct inode *inode, struct file *file,
		     int (*get)(void *, u64 *), int (*set)(void *, u64),
		     const char *fmt);
int simple_attr_release(struct inode *inode, struct file *file);
ssize_t simple_attr_read(struct file *file, char __user *buf,
			 size_t len, loff_t *ppos);
ssize_t simple_attr_write(struct file *file, const char __user *buf,
			  size_t len, loff_t *ppos);
ssize_t simple_attr_write_signed(struct file *file, const char __user *buf,
				 size_t len, loff_t *ppos);

struct ctl_table;
int proc_nr_files(struct ctl_table *table, int write,
		  void *buffer, size_t *lenp, loff_t *ppos);
int proc_nr_dentry(struct ctl_table *table, int write,
		  void *buffer, size_t *lenp, loff_t *ppos);
int proc_nr_inodes(struct ctl_table *table, int write,
		   void *buffer, size_t *lenp, loff_t *ppos);
int __init list_bdev_fs_names(char *buf, size_t size);

#define __FMODE_EXEC		((__force int) FMODE_EXEC)
#define __FMODE_NONOTIFY	((__force int) FMODE_NONOTIFY)

#define ACC_MODE(x) ("\004\002\006\006"[(x)&O_ACCMODE])
#define OPEN_FMODE(flag) ((__force fmode_t)(((flag + 1) & O_ACCMODE) | \
					    (flag & __FMODE_NONOTIFY)))

static inline bool is_sxid(umode_t mode)
{
	return mode & (S_ISUID | S_ISGID);
}

static inline int check_sticky(struct user_namespace *mnt_userns,
			       struct inode *dir, struct inode *inode)
{
	if (!(dir->i_mode & S_ISVTX))
		return 0;

	return __check_sticky(mnt_userns, dir, inode);
}

static inline void inode_has_no_xattr(struct inode *inode)
{
	if (!is_sxid(inode->i_mode) && (inode->i_sb->s_flags & SB_NOSEC))
		inode->i_flags |= S_NOSEC;
}

static inline bool is_root_inode(struct inode *inode)
{
	return inode == inode->i_sb->s_root->d_inode;
}

static inline bool dir_emit(struct dir_context *ctx,
			    const char *name, int namelen,
			    u64 ino, unsigned type)
{
	return ctx->actor(ctx, name, namelen, ctx->pos, ino, type) == 0;
}
static inline bool dir_emit_dot(struct file *file, struct dir_context *ctx)
{
	return ctx->actor(ctx, ".", 1, ctx->pos,
			  file->f_path.dentry->d_inode->i_ino, DT_DIR) == 0;
}
static inline bool dir_emit_dotdot(struct file *file, struct dir_context *ctx)
{
	return ctx->actor(ctx, "..", 2, ctx->pos,
			  parent_ino(file->f_path.dentry), DT_DIR) == 0;
}
static inline bool dir_emit_dots(struct file *file, struct dir_context *ctx)
{
	if (ctx->pos == 0) {
		if (!dir_emit_dot(file, ctx))
			return false;
		ctx->pos = 1;
	}
	if (ctx->pos == 1) {
		if (!dir_emit_dotdot(file, ctx))
			return false;
		ctx->pos = 2;
	}
	return true;
}
static inline bool dir_relax(struct inode *inode)
{
	inode_unlock(inode);
	inode_lock(inode);
	return !IS_DEADDIR(inode);
}

static inline bool dir_relax_shared(struct inode *inode)
{
	inode_unlock_shared(inode);
	inode_lock_shared(inode);
	return !IS_DEADDIR(inode);
}

extern bool path_noexec(const struct path *path);
extern void inode_nohighmem(struct inode *inode);

/* mm/fadvise.c */
extern int vfs_fadvise(struct file *file, loff_t offset, loff_t len,
		       int advice);
extern int generic_fadvise(struct file *file, loff_t offset, loff_t len,
			   int advice);

/*
 * Flush file data before changing attributes.  Caller must hold any locks
 * required to prevent further writes to this file until we're done setting
 * flags.
 */
static inline int inode_drain_writes(struct inode *inode)
{
	inode_dio_wait(inode);
	return filemap_write_and_wait(inode->i_mapping);
}

#endif /* _LINUX_FS_H */<|MERGE_RESOLUTION|>--- conflicted
+++ resolved
@@ -1100,14 +1100,11 @@
 	int (*lm_change)(struct file_lock *, int, struct list_head *);
 	void (*lm_setup)(struct file_lock *, void **);
 	bool (*lm_breaker_owns_lease)(struct file_lock *);
-<<<<<<< HEAD
+	bool (*lm_lock_expirable)(struct file_lock *cfl);
+	void (*lm_expire_lock)(void);
 
 	ANDROID_KABI_RESERVE(1);
 	ANDROID_KABI_RESERVE(2);
-=======
-	bool (*lm_lock_expirable)(struct file_lock *cfl);
-	void (*lm_expire_lock)(void);
->>>>>>> ccd9fe71
 };
 
 struct lock_manager {
