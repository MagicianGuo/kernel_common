--- conflicted
+++ resolved
@@ -315,11 +315,7 @@
 }
 
 /* keyring.c */
-<<<<<<< HEAD
-void fscrypt_sb_delete(struct super_block *sb);
-=======
 void fscrypt_destroy_keyring(struct super_block *sb);
->>>>>>> 509a3276
 int fscrypt_ioctl_add_key(struct file *filp, void __user *arg);
 int fscrypt_add_test_dummy_key(struct super_block *sb,
 			       const struct fscrypt_dummy_policy *dummy_policy);
@@ -529,11 +525,7 @@
 }
 
 /* keyring.c */
-<<<<<<< HEAD
-static inline void fscrypt_sb_delete(struct super_block *sb)
-=======
 static inline void fscrypt_destroy_keyring(struct super_block *sb)
->>>>>>> 509a3276
 {
 }
 
