# SPDX-License-Identifier: GPL-2.0
# ==========================================================================
# Building
# ==========================================================================

src := $(obj)

PHONY := __build
__build:

# Init all relevant variables used in kbuild files so
# 1) they have correct type
# 2) they do not inherit any value from the environment
obj-y :=
obj-m :=
lib-y :=
lib-m :=
always :=
targets :=
subdir-y :=
subdir-m :=
EXTRA_AFLAGS   :=
EXTRA_CFLAGS   :=
EXTRA_CPPFLAGS :=
EXTRA_LDFLAGS  :=
asflags-y  :=
ccflags-y  :=
cppflags-y :=
ldflags-y  :=

subdir-asflags-y :=
subdir-ccflags-y :=

# Read auto.conf if it exists, otherwise ignore
-include include/config/auto.conf

include scripts/Kbuild.include

# For backward compatibility check that these variables do not change
save-cflags := $(CFLAGS)

# The filename Kbuild has precedence over Makefile
kbuild-dir := $(if $(filter /%,$(src)),$(src),$(srctree)/$(src))
kbuild-file := $(if $(wildcard $(kbuild-dir)/Kbuild),$(kbuild-dir)/Kbuild,$(kbuild-dir)/Makefile)
include $(kbuild-file)

# If the save-* variables changed error out
ifeq ($(KBUILD_NOPEDANTIC),)
        ifneq ("$(save-cflags)","$(CFLAGS)")
                $(error CFLAGS was changed in "$(kbuild-file)". Fix it to use ccflags-y)
        endif
endif

include scripts/Makefile.lib

ifdef host-progs
ifneq ($(hostprogs-y),$(host-progs))
$(warning kbuild: $(obj)/Makefile - Usage of host-progs is deprecated. Please replace with hostprogs-y!)
hostprogs-y += $(host-progs)
endif
endif

# Do not include host rules unless needed
ifneq ($(hostprogs-y)$(hostprogs-m)$(hostlibs-y)$(hostlibs-m)$(hostcxxlibs-y)$(hostcxxlibs-m),)
include scripts/Makefile.host
endif

ifneq ($(KBUILD_SRC),)
# Create output directory if not already present
_dummy := $(shell [ -d $(obj) ] || mkdir -p $(obj))

# Create directories for object files if directory does not exist
# Needed when obj-y := dir/file.o syntax is used
_dummy := $(foreach d,$(obj-dirs), $(shell [ -d $(d) ] || mkdir -p $(d)))
endif

ifndef obj
$(warning kbuild: Makefile.build is included improperly)
endif

# ===========================================================================

ifneq ($(strip $(lib-y) $(lib-m) $(lib-)),)
lib-target := $(obj)/lib.a
obj-y += $(obj)/lib-ksyms.o
endif

ifneq ($(strip $(obj-y) $(obj-m) $(obj-) $(subdir-m) $(lib-target)),)
builtin-target := $(obj)/built-in.o
endif

modorder-target := $(obj)/modules.order

# We keep a list of all modules in $(MODVERDIR)

__build: $(if $(KBUILD_BUILTIN),$(builtin-target) $(lib-target) $(extra-y)) \
	 $(if $(KBUILD_MODULES),$(obj-m) $(modorder-target)) \
	 $(subdir-ym) $(always)
	@:

# Linus' kernel sanity checking tool
ifneq ($(KBUILD_CHECKSRC),0)
  ifeq ($(KBUILD_CHECKSRC),2)
    quiet_cmd_force_checksrc = CHECK   $<
          cmd_force_checksrc = $(CHECK) $(CHECKFLAGS) $(c_flags) $< ;
  else
      quiet_cmd_checksrc     = CHECK   $<
            cmd_checksrc     = $(CHECK) $(CHECKFLAGS) $(c_flags) $< ;
  endif
endif

# Do section mismatch analysis for each module/built-in.o
ifdef CONFIG_DEBUG_SECTION_MISMATCH
  cmd_secanalysis = ; scripts/mod/modpost $@
endif

# Compile C sources (.c)
# ---------------------------------------------------------------------------

# Default is built-in, unless we know otherwise
modkern_cflags =                                          \
	$(if $(part-of-module),                           \
		$(KBUILD_CFLAGS_MODULE) $(CFLAGS_MODULE), \
		$(KBUILD_CFLAGS_KERNEL) $(CFLAGS_KERNEL))
quiet_modtag := $(empty)   $(empty)

$(real-objs-m)        : part-of-module := y
$(real-objs-m:.o=.i)  : part-of-module := y
$(real-objs-m:.o=.s)  : part-of-module := y
$(real-objs-m:.o=.lst): part-of-module := y

$(real-objs-m)        : quiet_modtag := [M]
$(real-objs-m:.o=.i)  : quiet_modtag := [M]
$(real-objs-m:.o=.s)  : quiet_modtag := [M]
$(real-objs-m:.o=.lst): quiet_modtag := [M]

$(obj-m)              : quiet_modtag := [M]

# Default for not multi-part modules
modname = $(basetarget)

$(multi-objs-m)         : modname = $(modname-multi)
$(multi-objs-m:.o=.i)   : modname = $(modname-multi)
$(multi-objs-m:.o=.s)   : modname = $(modname-multi)
$(multi-objs-m:.o=.lst) : modname = $(modname-multi)
$(multi-objs-y)         : modname = $(modname-multi)
$(multi-objs-y:.o=.i)   : modname = $(modname-multi)
$(multi-objs-y:.o=.s)   : modname = $(modname-multi)
$(multi-objs-y:.o=.lst) : modname = $(modname-multi)

quiet_cmd_cc_s_c = CC $(quiet_modtag)  $@
cmd_cc_s_c       = $(CC) $(c_flags) $(DISABLE_LTO) -fverbose-asm -S -o $@ $<

$(obj)/%.s: $(src)/%.c FORCE
	$(call if_changed_dep,cc_s_c)

quiet_cmd_cpp_i_c = CPP $(quiet_modtag) $@
cmd_cpp_i_c       = $(CPP) $(c_flags) -o $@ $<

$(obj)/%.i: $(src)/%.c FORCE
	$(call if_changed_dep,cpp_i_c)

# These mirror gensymtypes_S and co below, keep them in synch.
cmd_gensymtypes_c =                                                         \
    $(CPP) -D__GENKSYMS__ $(c_flags) $< |                                   \
    $(GENKSYMS) $(if $(1), -T $(2))                                         \
     $(patsubst y,-s _,$(CONFIG_HAVE_UNDERSCORE_SYMBOL_PREFIX))             \
     $(patsubst y,-R,$(CONFIG_MODULE_REL_CRCS))                             \
     $(if $(KBUILD_PRESERVE),-p)                                            \
     -r $(firstword $(wildcard $(2:.symtypes=.symref) /dev/null))

quiet_cmd_cc_symtypes_c = SYM $(quiet_modtag) $@
cmd_cc_symtypes_c =                                                         \
    set -e;                                                                 \
    $(call cmd_gensymtypes_c,true,$@) >/dev/null;                           \
    test -s $@ || rm -f $@

$(obj)/%.symtypes : $(src)/%.c FORCE
	$(call cmd,cc_symtypes_c)

# LLVM assembly
# Generate .ll files from .c
quiet_cmd_cc_ll_c = CC $(quiet_modtag)  $@
      cmd_cc_ll_c = $(CC) $(c_flags) -emit-llvm -S -o $@ $<

$(obj)/%.ll: $(src)/%.c FORCE
	$(call if_changed_dep,cc_ll_c)

# C (.c) files
# The C file is compiled and updated dependency information is generated.
# (See cmd_cc_o_c + relevant part of rule_cc_o_c)

quiet_cmd_cc_o_c = CC $(quiet_modtag)  $@

ifndef CONFIG_MODVERSIONS
cmd_cc_o_c = $(CC) $(c_flags) -c -o $@ $<

else
# When module versioning is enabled the following steps are executed:
# o compile a .tmp_<file>.o from <file>.c
# o if .tmp_<file>.o doesn't contain a __ksymtab version, i.e. does
#   not export symbols, we just rename .tmp_<file>.o to <file>.o and
#   are done.
# o otherwise, we calculate symbol versions using the good old
#   genksyms on the preprocessed source and postprocess them in a way
#   that they are usable as a linker script
# o generate <file>.o from .tmp_<file>.o using the linker to
#   replace the unresolved symbols __crc_exported_symbol with
#   the actual value of the checksum generated by genksyms

cmd_cc_o_c = $(CC) $(c_flags) -c -o $(@D)/.tmp_$(@F) $<

ifdef CONFIG_LTO_CLANG
# Generate .o.symversions files for each .o with exported symbols, and link these
# to the kernel and/or modules at the end.
cmd_modversions_c =								\
	if $(OBJDUMP) -h $(@D)/.tmp_$(@F) >/dev/null 2>/dev/null; then		\
		if $(OBJDUMP) -h $(@D)/.tmp_$(@F) | grep -q __ksymtab; then	\
			$(call cmd_gensymtypes_c,$(KBUILD_SYMTYPES),$(@:.o=.symtypes)) \
			    > $(@D)/$(@F).symversions;				\
		fi;								\
	else									\
		if $(LLVM_DIS) -o=- $(@D)/.tmp_$(@F) | grep -q __ksymtab; then	\
			$(call cmd_gensymtypes_c,$(KBUILD_SYMTYPES),$(@:.o=.symtypes)) \
			    > $(@D)/$(@F).symversions;				\
		fi;								\
	fi;									\
	mv -f $(@D)/.tmp_$(@F) $@;
else
cmd_modversions_c =								\
	if $(OBJDUMP) -h $(@D)/.tmp_$(@F) | grep -q __ksymtab; then		\
		$(call cmd_gensymtypes_c,$(KBUILD_SYMTYPES),$(@:.o=.symtypes))	\
		    > $(@D)/.tmp_$(@F:.o=.ver);					\
										\
		$(LD) $(LDFLAGS) -r -o $@ $(@D)/.tmp_$(@F) 			\
			-T $(@D)/.tmp_$(@F:.o=.ver);				\
		rm -f $(@D)/.tmp_$(@F) $(@D)/.tmp_$(@F:.o=.ver);		\
	else									\
		mv -f $(@D)/.tmp_$(@F) $@;					\
	fi;
endif
endif

ifdef CONFIG_FTRACE_MCOUNT_RECORD
ifndef CC_USING_RECORD_MCOUNT
# compiler will not generate __mcount_loc use recordmcount or recordmcount.pl
ifdef BUILD_C_RECORDMCOUNT
ifeq ("$(origin RECORDMCOUNT_WARN)", "command line")
  RECORDMCOUNT_FLAGS = -w
endif

ifdef CONFIG_LTO_CLANG
# With LTO, we postpone running recordmcount until after the LTO link step, so
# let's export the parameters for the link script.
export RECORDMCOUNT_FLAGS
else
# Due to recursion, we must skip empty.o.
# The empty.o file is created in the make process in order to determine
# the target endianness and word size. It is made before all other C
# files, including recordmcount.
sub_cmd_record_mcount =					\
	if [ $(@) != "scripts/mod/empty.o" ]; then	\
		$(objtree)/scripts/recordmcount $(RECORDMCOUNT_FLAGS) "$(@)";	\
	fi;
endif

recordmcount_source := $(srctree)/scripts/recordmcount.c \
		    $(srctree)/scripts/recordmcount.h
else # !BUILD_C_RECORDMCOUNT
sub_cmd_record_mcount = set -e ; perl $(srctree)/scripts/recordmcount.pl "$(ARCH)" \
	"$(if $(CONFIG_CPU_BIG_ENDIAN),big,little)" \
	"$(if $(CONFIG_64BIT),64,32)" \
	"$(OBJDUMP)" "$(OBJCOPY)" "$(CC) $(KBUILD_CPPFLAGS) $(KBUILD_CFLAGS)" \
	"$(LD)" "$(NM)" "$(RM)" "$(MV)" \
	"$(if $(part-of-module),1,0)" "$(@)";

recordmcount_source := $(srctree)/scripts/recordmcount.pl
endif # BUILD_C_RECORDMCOUNT

ifndef CONFIG_LTO_CLANG
cmd_record_mcount =						\
	if [ "$(findstring $(CC_FLAGS_FTRACE),$(_c_flags))" =	\
	     "$(CC_FLAGS_FTRACE)" ]; then			\
		$(sub_cmd_record_mcount)			\
	fi;
<<<<<<< HEAD
endif
=======
endif # CC_USING_RECORD_MCOUNT
>>>>>>> 3242aa3a
endif # CONFIG_FTRACE_MCOUNT_RECORD

ifdef CONFIG_STACK_VALIDATION
ifneq ($(SKIP_STACK_VALIDATION),1)

__objtool_obj := $(objtree)/tools/objtool/objtool

objtool_args = $(if $(CONFIG_UNWINDER_ORC),orc generate,check)

objtool_args += $(if $(part-of-module), --module,)

ifndef CONFIG_FRAME_POINTER
objtool_args += --no-fp
endif
ifdef CONFIG_GCOV_KERNEL
objtool_args += --no-unreachable
else
objtool_args += $(call cc-ifversion, -lt, 0405, --no-unreachable)
endif
ifdef CONFIG_RETPOLINE
  objtool_args += --retpoline
endif


ifdef CONFIG_MODVERSIONS
objtool_o = $(@D)/.tmp_$(@F)
else
objtool_o = $(@)
endif

# 'OBJECT_FILES_NON_STANDARD := y': skip objtool checking for a directory
# 'OBJECT_FILES_NON_STANDARD_foo.o := 'y': skip objtool checking for a file
# 'OBJECT_FILES_NON_STANDARD_foo.o := 'n': override directory skip for a file
cmd_objtool = $(if $(patsubst y%,, \
	$(OBJECT_FILES_NON_STANDARD_$(basetarget).o)$(OBJECT_FILES_NON_STANDARD)n), \
	$(__objtool_obj) $(objtool_args) "$(objtool_o)";)
objtool_obj = $(if $(patsubst y%,, \
	$(OBJECT_FILES_NON_STANDARD_$(basetarget).o)$(OBJECT_FILES_NON_STANDARD)n), \
	$(__objtool_obj))

endif # SKIP_STACK_VALIDATION
endif # CONFIG_STACK_VALIDATION

# Rebuild all objects when objtool changes, or is enabled/disabled.
objtool_dep = $(objtool_obj)					\
	      $(wildcard include/config/orc/unwinder.h		\
			 include/config/stack/validation.h)

define rule_cc_o_c
	$(call echo-cmd,checksrc) $(cmd_checksrc)			  \
	$(call cmd_and_fixdep,cc_o_c)					  \
	$(call echo-cmd,objtool) $(cmd_objtool)				  \
	$(cmd_modversions_c)						  \
	$(call echo-cmd,record_mcount) $(cmd_record_mcount)
endef

define rule_as_o_S
	$(call cmd_and_fixdep,as_o_S)					  \
	$(call echo-cmd,objtool) $(cmd_objtool)				  \
	$(cmd_modversions_S)
endef

# List module undefined symbols (or empty line if not enabled)
ifdef CONFIG_TRIM_UNUSED_KSYMS
cmd_undef_syms = $(NM) $@ | sed -n 's/^ \+U //p' | xargs echo
else
cmd_undef_syms = echo
endif

# Built-in and composite module parts
$(obj)/%.o: $(src)/%.c $(recordmcount_source) $(objtool_dep) FORCE
	$(call cmd,force_checksrc)
	$(call if_changed_rule,cc_o_c)

# Single-part modules are special since we need to mark them in $(MODVERDIR)

$(single-used-m): $(obj)/%.o: $(src)/%.c $(recordmcount_source) $(objtool_dep) FORCE
	$(call cmd,force_checksrc)
	$(call if_changed_rule,cc_o_c)
	@{ echo $(@:.o=.ko); echo $@; \
	   $(cmd_undef_syms); } > $(MODVERDIR)/$(@F:.o=.mod)

quiet_cmd_cc_lst_c = MKLST   $@
      cmd_cc_lst_c = $(CC) $(c_flags) -g -c -o $*.o $< && \
		     $(CONFIG_SHELL) $(srctree)/scripts/makelst $*.o \
				     System.map $(OBJDUMP) > $@

$(obj)/%.lst: $(src)/%.c FORCE
	$(call if_changed_dep,cc_lst_c)

# Compile assembler sources (.S)
# ---------------------------------------------------------------------------

modkern_aflags := $(KBUILD_AFLAGS_KERNEL) $(AFLAGS_KERNEL)

$(real-objs-m)      : modkern_aflags := $(KBUILD_AFLAGS_MODULE) $(AFLAGS_MODULE)
$(real-objs-m:.o=.s): modkern_aflags := $(KBUILD_AFLAGS_MODULE) $(AFLAGS_MODULE)

# .S file exports must have their C prototypes defined in asm/asm-prototypes.h
# or a file that it includes, in order to get versioned symbols. We build a
# dummy C file that includes asm-prototypes and the EXPORT_SYMBOL lines from
# the .S file (with trailing ';'), and run genksyms on that, to extract vers.
#
# This is convoluted. The .S file must first be preprocessed to run guards and
# expand names, then the resulting exports must be constructed into plain
# EXPORT_SYMBOL(symbol); to build our dummy C file, and that gets preprocessed
# to make the genksyms input.
#
# These mirror gensymtypes_c and co above, keep them in synch.
cmd_gensymtypes_S =                                                         \
    (echo "\#include <linux/kernel.h>" ;                                    \
     echo "\#include <asm/asm-prototypes.h>" ;                              \
    $(CPP) $(a_flags) $< |                                                  \
     grep "\<___EXPORT_SYMBOL\>" |                                          \
     sed 's/.*___EXPORT_SYMBOL[[:space:]]*\([a-zA-Z0-9_]*\)[[:space:]]*,.*/EXPORT_SYMBOL(\1);/' ) | \
    $(CPP) -D__GENKSYMS__ $(c_flags) -xc - |                                \
    $(GENKSYMS) $(if $(1), -T $(2))                                         \
     $(patsubst y,-s _,$(CONFIG_HAVE_UNDERSCORE_SYMBOL_PREFIX))             \
     $(patsubst y,-R,$(CONFIG_MODULE_REL_CRCS))                             \
     $(if $(KBUILD_PRESERVE),-p)                                            \
     -r $(firstword $(wildcard $(2:.symtypes=.symref) /dev/null))

quiet_cmd_cc_symtypes_S = SYM $(quiet_modtag) $@
cmd_cc_symtypes_S =                                                         \
    set -e;                                                                 \
    $(call cmd_gensymtypes_S,true,$@) >/dev/null;                           \
    test -s $@ || rm -f $@

$(obj)/%.symtypes : $(src)/%.S FORCE
	$(call cmd,cc_symtypes_S)


quiet_cmd_cpp_s_S = CPP $(quiet_modtag) $@
cmd_cpp_s_S       = $(CPP) $(a_flags) -o $@ $<

$(obj)/%.s: $(src)/%.S FORCE
	$(call if_changed_dep,cpp_s_S)

quiet_cmd_as_o_S = AS $(quiet_modtag)  $@

ifndef CONFIG_MODVERSIONS
cmd_as_o_S = $(CC) $(a_flags) -c -o $@ $<

else

ASM_PROTOTYPES := $(wildcard $(srctree)/arch/$(SRCARCH)/include/asm/asm-prototypes.h)

ifeq ($(ASM_PROTOTYPES),)
cmd_as_o_S = $(CC) $(a_flags) -c -o $@ $<

else

# versioning matches the C process described above, with difference that
# we parse asm-prototypes.h C header to get function definitions.

cmd_as_o_S = $(CC) $(a_flags) -c -o $(@D)/.tmp_$(@F) $<

cmd_modversions_S =								\
	if $(OBJDUMP) -h $(@D)/.tmp_$(@F) | grep -q __ksymtab; then		\
		$(call cmd_gensymtypes_S,$(KBUILD_SYMTYPES),$(@:.o=.symtypes))	\
		    > $(@D)/.tmp_$(@F:.o=.ver);					\
										\
		$(LD) $(LDFLAGS) -r -o $@ $(@D)/.tmp_$(@F) 			\
			-T $(@D)/.tmp_$(@F:.o=.ver);				\
		rm -f $(@D)/.tmp_$(@F) $(@D)/.tmp_$(@F:.o=.ver);		\
	else									\
		mv -f $(@D)/.tmp_$(@F) $@;					\
	fi;
endif
endif

$(obj)/%.o: $(src)/%.S $(objtool_dep) FORCE
	$(call if_changed_rule,as_o_S)

targets += $(real-objs-y) $(real-objs-m) $(lib-y)
targets += $(extra-y) $(MAKECMDGOALS) $(always)

# Linker scripts preprocessor (.lds.S -> .lds)
# ---------------------------------------------------------------------------
quiet_cmd_cpp_lds_S = LDS     $@
      cmd_cpp_lds_S = $(CPP) $(cpp_flags) -P -U$(ARCH) \
	                     -D__ASSEMBLY__ -DLINKER_SCRIPT -o $@ $<

$(obj)/%.lds: $(src)/%.lds.S FORCE
	$(call if_changed_dep,cpp_lds_S)

# ASN.1 grammar
# ---------------------------------------------------------------------------
quiet_cmd_asn1_compiler = ASN.1   $@
      cmd_asn1_compiler = $(objtree)/scripts/asn1_compiler $< \
				$(subst .h,.c,$@) $(subst .c,.h,$@)

.PRECIOUS: $(objtree)/$(obj)/%-asn1.c $(objtree)/$(obj)/%-asn1.h

$(obj)/%-asn1.c $(obj)/%-asn1.h: $(src)/%.asn1 $(objtree)/scripts/asn1_compiler
	$(call cmd,asn1_compiler)

# Build the compiled-in targets
# ---------------------------------------------------------------------------

# To build objects in subdirs, we need to descend into the directories
$(sort $(subdir-obj-y)): $(subdir-ym) ;

#
# Rule to compile a set of .o files into one .o file
#
ifdef builtin-target

ifdef CONFIG_LTO_CLANG
  ifdef CONFIG_MODVERSIONS
    # combine symversions for later processing
    update_lto_symversions =				\
	rm -f $@.symversions; 				\
	for i in $(filter-out FORCE,$^); do		\
		if [ -f $$i.symversions ]; then		\
			cat $$i.symversions 		\
				>> $@.symversions;	\
		fi;					\
	done;
  endif
  # rebuild the symbol table with llvm-ar to include IR files
  update_lto_symtable = ;				\
	mv -f $@ $@.tmp;				\
	$(LLVM_AR) rcsT$(KBUILD_ARFLAGS) $@ 		\
		$$($(AR) t $@.tmp); 			\
	rm -f $@.tmp
endif

ifdef CONFIG_THIN_ARCHIVES
  cmd_make_builtin = $(update_lto_symversions)	\
	rm -f $@; $(AR) rcSTP$(KBUILD_ARFLAGS)
  cmd_make_empty_builtin = rm -f $@; $(AR) rcSTP$(KBUILD_ARFLAGS)
  quiet_cmd_link_o_target = AR      $@
else
  cmd_make_builtin = $(LD) $(ld_flags) -r -o
  cmd_make_empty_builtin = rm -f $@; $(AR) rcs$(KBUILD_ARFLAGS)
  quiet_cmd_link_o_target = LD      $@
endif

# If the list of objects to link is empty, just create an empty built-in.o
cmd_link_o_target = $(if $(strip $(obj-y)),\
		      $(cmd_make_builtin) $@ $(filter $(obj-y), $^) \
		      $(cmd_secanalysis),\
		      $(cmd_make_empty_builtin) $@)

$(builtin-target): $(obj-y) FORCE
	$(call if_changed,link_o_target)

targets += $(builtin-target)
endif # builtin-target

#
# Rule to create modules.order file
#
# Create commands to either record .ko file or cat modules.order from
# a subdirectory
modorder-cmds =						\
	$(foreach m, $(modorder),			\
		$(if $(filter %/modules.order, $m),	\
			cat $m;, echo kernel/$m;))

$(modorder-target): $(subdir-ym) FORCE
	$(Q)(cat /dev/null; $(modorder-cmds)) > $@

#
# Rule to compile a set of .o files into one .a file
#
ifdef lib-target
quiet_cmd_link_l_target = AR      $@

ifdef CONFIG_THIN_ARCHIVES
  cmd_link_l_target = 					\
	$(update_lto_symversions)			\
	rm -f $@; 					\
	$(AR) rcsTP$(KBUILD_ARFLAGS) $@ $(lib-y)	\
	$(update_lto_symtable)
else
  cmd_link_l_target = rm -f $@; $(AR) rcs$(KBUILD_ARFLAGS) $@ $(lib-y)
endif

$(lib-target): $(lib-y) FORCE
	$(call if_changed,link_l_target)

targets += $(lib-target)

dummy-object = $(obj)/.lib_exports.o
ksyms-lds = $(dot-target).lds
ifdef CONFIG_HAVE_UNDERSCORE_SYMBOL_PREFIX
ref_prefix = EXTERN(_
else
ref_prefix = EXTERN(
endif

filter_export_list = sed -ne '/___ksymtab/s/.*+\([^ "]*\).*/$(ref_prefix)\1)/p'
link_export_list = rm -f $(dummy-object);\
	echo | $(CC) $(a_flags) -c -o $(dummy-object) -x assembler -;\
	$(LD) $(ld_flags) -r -o $@ -T $(ksyms-lds) $(dummy-object);\
	rm $(dummy-object) $(ksyms-lds)

quiet_cmd_export_list = EXPORTS $@

ifdef CONFIG_LTO_CLANG
# objdump doesn't understand IR files and llvm-dis doesn't support archives,
# so we'll walk through each file in the archive separately
cmd_export_list = 					\
	rm -f $(ksyms-lds);				\
	for o in $$($(AR) t $<); do			\
		if $(OBJDUMP) -h $$o >/dev/null 2>/dev/null; then \
			$(OBJDUMP) -h $$o | 		\
				$(filter_export_list) 	\
				>>$(ksyms-lds);		\
		else					\
			$(LLVM_DIS) -o=- $$o |		\
				$(filter_export_list) 	\
				>>$(ksyms-lds);		\
		fi; 					\
	done;						\
	$(link_export_list)
else
cmd_export_list = $(OBJDUMP) -h $< | $(filter_export_list) >$(ksyms-lds); \
	$(link_export_list)
endif

$(obj)/lib-ksyms.o: $(lib-target) FORCE
	$(call if_changed,export_list)

targets += $(obj)/lib-ksyms.o

endif

#
# Rule to link composite objects
#
#  Composite objects are specified in kbuild makefile as follows:
#    <composite-object>-objs := <list of .o files>
#  or
#    <composite-object>-y    := <list of .o files>
#  or
#    <composite-object>-m    := <list of .o files>
#  The -m syntax only works if <composite object> is a module
link_multi_deps =                     \
$(filter $(addprefix $(obj)/,         \
$($(subst $(obj)/,,$(@:.o=-objs)))    \
$($(subst $(obj)/,,$(@:.o=-y)))       \
$($(subst $(obj)/,,$(@:.o=-m)))), $^)

cmd_link_multi-link = $(LD) $(ld_flags) -r -o $@ $(link_multi_deps) $(cmd_secanalysis)

ifdef CONFIG_THIN_ARCHIVES
  quiet_cmd_link_multi-y = AR      $@
  cmd_link_multi-y = $(update_lto_symversions) \
	rm -f $@; $(AR) rcSTP$(KBUILD_ARFLAGS) $@ $(link_multi_deps) \
	$(update_lto_symtable)
else
  quiet_cmd_link_multi-y = LD      $@
  cmd_link_multi-y = $(cmd_link_multi-link)
endif

quiet_cmd_link_multi-m = LD [M]  $@

ifdef CONFIG_LTO_CLANG
  # don't compile IR until needed
  cmd_link_multi-m = $(cmd_link_multi-y)
else
  cmd_link_multi-m = $(cmd_link_multi-link)
endif

$(multi-used-y): FORCE
	$(call if_changed,link_multi-y)

$(multi-used-m): FORCE
	$(call if_changed,link_multi-m)
	@{ echo $(@:.o=.ko); echo $(link_multi_deps); \
	   $(cmd_undef_syms); } > $(MODVERDIR)/$(@F:.o=.mod)

$(call multi_depend, $(multi-used-y), .o, -objs -y)
$(call multi_depend, $(multi-used-m), .o, -objs -y -m)

targets += $(multi-used-y) $(multi-used-m)


# Descending
# ---------------------------------------------------------------------------

PHONY += $(subdir-ym)
$(subdir-ym):
	$(Q)$(MAKE) $(build)=$@

# Add FORCE to the prequisites of a target to force it to be always rebuilt.
# ---------------------------------------------------------------------------

PHONY += FORCE

FORCE:

# Read all saved command lines and dependencies for the $(targets) we
# may be building above, using $(if_changed{,_dep}). As an
# optimization, we don't need to read them if the target does not
# exist, we will rebuild anyway in that case.

targets := $(wildcard $(sort $(targets)))
cmd_files := $(wildcard $(foreach f,$(targets),$(dir $(f)).$(notdir $(f)).cmd))

ifneq ($(cmd_files),)
  include $(cmd_files)
endif

# Declare the contents of the .PHONY variable as phony.  We keep that
# information in a variable se we can use it in if_changed and friends.

.PHONY: $(PHONY)<|MERGE_RESOLUTION|>--- conflicted
+++ resolved
@@ -283,11 +283,8 @@
 	     "$(CC_FLAGS_FTRACE)" ]; then			\
 		$(sub_cmd_record_mcount)			\
 	fi;
-<<<<<<< HEAD
-endif
-=======
+endif
 endif # CC_USING_RECORD_MCOUNT
->>>>>>> 3242aa3a
 endif # CONFIG_FTRACE_MCOUNT_RECORD
 
 ifdef CONFIG_STACK_VALIDATION
