--- conflicted
+++ resolved
@@ -68,13 +68,8 @@
 	select HAVE_EFFICIENT_UNALIGNED_ACCESS if (CPU_V6 || CPU_V6K || CPU_V7) && MMU
 	select HAVE_EXIT_THREAD
 	select HAVE_FTRACE_MCOUNT_RECORD if (!XIP_KERNEL)
-<<<<<<< HEAD
-	select HAVE_FUNCTION_GRAPH_TRACER if (!THUMB2_KERNEL)
+	select HAVE_FUNCTION_GRAPH_TRACER if (!THUMB2_KERNEL && !CC_IS_CLANG)
 	select HAVE_FUNCTION_TRACER if (!XIP_KERNEL) && (CC_IS_GCC || CLANG_VERSION >= 100000)
-=======
-	select HAVE_FUNCTION_GRAPH_TRACER if (!THUMB2_KERNEL && !CC_IS_CLANG)
-	select HAVE_FUNCTION_TRACER if (!XIP_KERNEL)
->>>>>>> 99c8c5d5
 	select HAVE_FUTEX_CMPXCHG if FUTEX
 	select HAVE_GCC_PLUGINS
 	select HAVE_GENERIC_DMA_COHERENT
