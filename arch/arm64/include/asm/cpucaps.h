--- conflicted
+++ resolved
@@ -37,12 +37,8 @@
 #define ARM64_UNMAP_KERNEL_AT_EL0		16
 #define ARM64_HARDEN_BRANCH_PREDICTOR		17
 #define ARM64_SSBD				18
-<<<<<<< HEAD
-#define ARM64_NCAPS				19
-=======
 #define ARM64_MISMATCHED_CACHE_TYPE		19
 
 #define ARM64_NCAPS				20
->>>>>>> 927556eb
 
 #endif /* __ASM_CPUCAPS_H */