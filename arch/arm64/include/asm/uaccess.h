/* SPDX-License-Identifier: GPL-2.0-only */
/*
 * Based on arch/arm/include/asm/uaccess.h
 *
 * Copyright (C) 2012 ARM Ltd.
 */
#ifndef __ASM_UACCESS_H
#define __ASM_UACCESS_H

#include <asm/alternative.h>
#include <asm/kernel-pgtable.h>
#include <asm/sysreg.h>

/*
 * User space memory access functions
 */
#include <linux/bitops.h>
#include <linux/kasan-checks.h>
#include <linux/string.h>

#include <asm/cpufeature.h>
#include <asm/mmu.h>
#include <asm/mte.h>
#include <asm/ptrace.h>
#include <asm/memory.h>
#include <asm/extable.h>

#define HAVE_GET_KERNEL_NOFAULT

#define get_fs()	(current_thread_info()->addr_limit)

static inline void set_fs(mm_segment_t fs)
{
	current_thread_info()->addr_limit = fs;

	/*
	 * Prevent a mispredicted conditional call to set_fs from forwarding
	 * the wrong address limit to access_ok under speculation.
	 */
	spec_bar();

	/* On user-mode return, check fs is correct */
	set_thread_flag(TIF_FSCHECK);

	/*
	 * Enable/disable UAO so that copy_to_user() etc can access
	 * kernel memory with the unprivileged instructions.
	 */
	if (IS_ENABLED(CONFIG_ARM64_UAO) && fs == KERNEL_DS)
		asm(ALTERNATIVE("nop", SET_PSTATE_UAO(1), ARM64_HAS_UAO));
	else
		asm(ALTERNATIVE("nop", SET_PSTATE_UAO(0), ARM64_HAS_UAO,
				CONFIG_ARM64_UAO));
}

#define uaccess_kernel()	(get_fs() == KERNEL_DS)

/*
 * Test whether a block of memory is a valid user space address.
 * Returns 1 if the range is valid, 0 otherwise.
 *
 * This is equivalent to the following test:
 * (u65)addr + (u65)size <= (u65)current->addr_limit + 1
 */
static inline unsigned long __range_ok(const void __user *addr, unsigned long size)
{
	unsigned long ret, limit = current_thread_info()->addr_limit;

	/*
	 * Asynchronous I/O running in a kernel thread does not have the
	 * TIF_TAGGED_ADDR flag of the process owning the mm, so always untag
	 * the user address before checking.
	 */
	if (IS_ENABLED(CONFIG_ARM64_TAGGED_ADDR_ABI) &&
	    (current->flags & PF_KTHREAD || test_thread_flag(TIF_TAGGED_ADDR)))
		addr = untagged_addr(addr);

	__chk_user_ptr(addr);
	asm volatile(
	// A + B <= C + 1 for all A,B,C, in four easy steps:
	// 1: X = A + B; X' = X % 2^64
	"	adds	%0, %3, %2\n"
	// 2: Set C = 0 if X > 2^64, to guarantee X' > C in step 4
	"	csel	%1, xzr, %1, hi\n"
	// 3: Set X' = ~0 if X >= 2^64. For X == 2^64, this decrements X'
	//    to compensate for the carry flag being set in step 4. For
	//    X > 2^64, X' merely has to remain nonzero, which it does.
	"	csinv	%0, %0, xzr, cc\n"
	// 4: For X < 2^64, this gives us X' - C - 1 <= 0, where the -1
	//    comes from the carry in being clear. Otherwise, we are
	//    testing X' - C == 0, subject to the previous adjustments.
	"	sbcs	xzr, %0, %1\n"
	"	cset	%0, ls\n"
	: "=&r" (ret), "+r" (limit) : "Ir" (size), "0" (addr) : "cc");

	return ret;
}

#define access_ok(addr, size)	__range_ok(addr, size)
#define user_addr_max			get_fs

#define _ASM_EXTABLE(from, to)						\
	"	.pushsection	__ex_table, \"a\"\n"			\
	"	.align		3\n"					\
	"	.long		(" #from " - .), (" #to " - .)\n"	\
	"	.popsection\n"

/*
 * User access enabling/disabling.
 */
#ifdef CONFIG_ARM64_SW_TTBR0_PAN
static inline void __uaccess_ttbr0_disable(void)
{
	unsigned long flags, ttbr;

	local_irq_save(flags);
	ttbr = read_sysreg(ttbr1_el1);
	ttbr &= ~TTBR_ASID_MASK;
	/* reserved_ttbr0 placed before swapper_pg_dir */
	write_sysreg(ttbr - RESERVED_TTBR0_SIZE, ttbr0_el1);
	isb();
	/* Set reserved ASID */
	write_sysreg(ttbr, ttbr1_el1);
	isb();
	local_irq_restore(flags);
}

static inline void __uaccess_ttbr0_enable(void)
{
	unsigned long flags, ttbr0, ttbr1;

	/*
	 * Disable interrupts to avoid preemption between reading the 'ttbr0'
	 * variable and the MSR. A context switch could trigger an ASID
	 * roll-over and an update of 'ttbr0'.
	 */
	local_irq_save(flags);
	ttbr0 = READ_ONCE(current_thread_info()->ttbr0);

	/* Restore active ASID */
	ttbr1 = read_sysreg(ttbr1_el1);
	ttbr1 &= ~TTBR_ASID_MASK;		/* safety measure */
	ttbr1 |= ttbr0 & TTBR_ASID_MASK;
	write_sysreg(ttbr1, ttbr1_el1);
	isb();

	/* Restore user page table */
	write_sysreg(ttbr0, ttbr0_el1);
	isb();
	local_irq_restore(flags);
}

static inline bool uaccess_ttbr0_disable(void)
{
	if (!system_uses_ttbr0_pan())
		return false;
	__uaccess_ttbr0_disable();
	return true;
}

static inline bool uaccess_ttbr0_enable(void)
{
	if (!system_uses_ttbr0_pan())
		return false;
	__uaccess_ttbr0_enable();
	return true;
}
#else
static inline bool uaccess_ttbr0_disable(void)
{
	return false;
}

static inline bool uaccess_ttbr0_enable(void)
{
	return false;
}
#endif

static inline void __uaccess_disable_hw_pan(void)
{
	asm(ALTERNATIVE("nop", SET_PSTATE_PAN(0), ARM64_HAS_PAN,
			CONFIG_ARM64_PAN));
}

static inline void __uaccess_enable_hw_pan(void)
{
	asm(ALTERNATIVE("nop", SET_PSTATE_PAN(1), ARM64_HAS_PAN,
			CONFIG_ARM64_PAN));
}

#define __uaccess_disable(alt)						\
do {									\
	if (!uaccess_ttbr0_disable())					\
		asm(ALTERNATIVE("nop", SET_PSTATE_PAN(1), alt,		\
				CONFIG_ARM64_PAN));			\
} while (0)

#define __uaccess_enable(alt)						\
do {									\
	if (!uaccess_ttbr0_enable())					\
		asm(ALTERNATIVE("nop", SET_PSTATE_PAN(0), alt,		\
				CONFIG_ARM64_PAN));			\
} while (0)

/*
 * The Tag Check Flag (TCF) mode for MTE is per EL, hence TCF0
 * affects EL0 and TCF affects EL1 irrespective of which TTBR is
 * used.
 * The kernel accesses TTBR0 usually with LDTR/STTR instructions
 * when UAO is available, so these would act as EL0 accesses using
 * TCF0.
 * However futex.h code uses exclusives which would be executed as
 * EL1, this can potentially cause a tag check fault even if the
 * user disables TCF0.
 *
 * To address the problem we set the PSTATE.TCO bit in uaccess_enable()
 * and reset it in uaccess_disable().
 *
 * The Tag check override (TCO) bit disables temporarily the tag checking
 * preventing the issue.
 */
<<<<<<< HEAD
static inline void uaccess_disable(void)
{
	asm volatile(ALTERNATIVE("nop", SET_PSTATE_TCO(0),
				 ARM64_MTE, CONFIG_KASAN_HW_TAGS));
=======
static inline void __uaccess_disable_tco(void)
{
	asm volatile(ALTERNATIVE("nop", SET_PSTATE_TCO(0),
				 ARM64_MTE, CONFIG_KASAN_HW_TAGS));
}

static inline void __uaccess_enable_tco(void)
{
	asm volatile(ALTERNATIVE("nop", SET_PSTATE_TCO(1),
				 ARM64_MTE, CONFIG_KASAN_HW_TAGS));
}

/*
 * These functions disable tag checking only if in MTE async mode
 * since the sync mode generates exceptions synchronously and the
 * nofault or load_unaligned_zeropad can handle them.
 */
static inline void __uaccess_disable_tco_async(void)
{
	if (system_uses_mte_async_mode())
		 __uaccess_disable_tco();
}

static inline void __uaccess_enable_tco_async(void)
{
	if (system_uses_mte_async_mode())
		__uaccess_enable_tco();
}

static inline void uaccess_disable_privileged(void)
{
	__uaccess_disable_tco();
>>>>>>> 76081a5f

	__uaccess_disable(ARM64_HAS_PAN);
}

static inline void uaccess_enable_privileged(void)
{
<<<<<<< HEAD
	asm volatile(ALTERNATIVE("nop", SET_PSTATE_TCO(1),
				 ARM64_MTE, CONFIG_KASAN_HW_TAGS));
=======
	__uaccess_enable_tco();
>>>>>>> 76081a5f

	__uaccess_enable(ARM64_HAS_PAN);
}

/*
 * These functions are no-ops when UAO is present.
 */
static inline void uaccess_disable_not_uao(void)
{
	__uaccess_disable(ARM64_ALT_PAN_NOT_UAO);
}

static inline void uaccess_enable_not_uao(void)
{
	__uaccess_enable(ARM64_ALT_PAN_NOT_UAO);
}

/*
 * Sanitise a uaccess pointer such that it becomes NULL if above the
 * current addr_limit. In case the pointer is tagged (has the top byte set),
 * untag the pointer before checking.
 */
#define uaccess_mask_ptr(ptr) (__typeof__(ptr))__uaccess_mask_ptr(ptr)
static inline void __user *__uaccess_mask_ptr(const void __user *ptr)
{
	void __user *safe_ptr;

	asm volatile(
	"	bics	xzr, %3, %2\n"
	"	csel	%0, %1, xzr, eq\n"
	: "=&r" (safe_ptr)
	: "r" (ptr), "r" (current_thread_info()->addr_limit),
	  "r" (untagged_addr(ptr))
	: "cc");

	csdb();
	return safe_ptr;
}

/*
 * The "__xxx" versions of the user access functions do not verify the address
 * space - it must have been done previously with a separate "access_ok()"
 * call.
 *
 * The "__xxx_error" versions set the third argument to -EFAULT if an error
 * occurs, and leave it unchanged on success.
 */
#define __get_mem_asm(load, reg, x, addr, err)				\
	asm volatile(							\
	"1:	" load "	" reg "1, [%2]\n"			\
	"2:\n"								\
	"	.section .fixup, \"ax\"\n"				\
	"	.align	2\n"						\
	"3:	mov	%w0, %3\n"					\
	"	mov	%1, #0\n"					\
	"	b	2b\n"						\
	"	.previous\n"						\
	_ASM_EXTABLE(1b, 3b)						\
	: "+r" (err), "=&r" (x)						\
	: "r" (addr), "i" (-EFAULT))

#define __raw_get_mem(ldr, x, ptr, err)					\
do {									\
	unsigned long __gu_val;						\
	switch (sizeof(*(ptr))) {					\
	case 1:								\
		__get_mem_asm(ldr "b", "%w", __gu_val, (ptr), (err));	\
		break;							\
	case 2:								\
		__get_mem_asm(ldr "h", "%w", __gu_val, (ptr), (err));	\
		break;							\
	case 4:								\
		__get_mem_asm(ldr, "%w", __gu_val, (ptr), (err));	\
		break;							\
	case 8:								\
		__get_mem_asm(ldr, "%x",  __gu_val, (ptr), (err));	\
		break;							\
	default:							\
		BUILD_BUG();						\
	}								\
	(x) = (__force __typeof__(*(ptr)))__gu_val;			\
} while (0)

#define __raw_get_user(x, ptr, err)					\
do {									\
	__chk_user_ptr(ptr);						\
	uaccess_enable_not_uao();					\
	__raw_get_mem("ldtr", x, ptr, err);				\
	uaccess_disable_not_uao();					\
} while (0)

#define __get_user_error(x, ptr, err)					\
do {									\
	__typeof__(*(ptr)) __user *__p = (ptr);				\
	might_fault();							\
	if (access_ok(__p, sizeof(*__p))) {				\
		__p = uaccess_mask_ptr(__p);				\
		__raw_get_user((x), __p, (err));			\
	} else {							\
		(x) = (__force __typeof__(x))0; (err) = -EFAULT;	\
	}								\
} while (0)

#define __get_user(x, ptr)						\
({									\
	int __gu_err = 0;						\
	__get_user_error((x), (ptr), __gu_err);				\
	__gu_err;							\
})

#define get_user	__get_user

#define __get_kernel_nofault(dst, src, type, err_label)			\
do {									\
	int __gkn_err = 0;						\
									\
	__uaccess_enable_tco_async();					\
	__raw_get_mem("ldr", *((type *)(dst)),				\
		      (__force type *)(src), __gkn_err);		\
	__uaccess_disable_tco_async();					\
	if (unlikely(__gkn_err))					\
		goto err_label;						\
} while (0)

#define __put_mem_asm(store, reg, x, addr, err)				\
	asm volatile(							\
	"1:	" store "	" reg "1, [%2]\n"			\
	"2:\n"								\
	"	.section .fixup,\"ax\"\n"				\
	"	.align	2\n"						\
	"3:	mov	%w0, %3\n"					\
	"	b	2b\n"						\
	"	.previous\n"						\
	_ASM_EXTABLE(1b, 3b)						\
	: "+r" (err)							\
	: "r" (x), "r" (addr), "i" (-EFAULT))

#define __raw_put_mem(str, x, ptr, err)					\
do {									\
	__typeof__(*(ptr)) __pu_val = (x);				\
	switch (sizeof(*(ptr))) {					\
	case 1:								\
		__put_mem_asm(str "b", "%w", __pu_val, (ptr), (err));	\
		break;							\
	case 2:								\
		__put_mem_asm(str "h", "%w", __pu_val, (ptr), (err));	\
		break;							\
	case 4:								\
		__put_mem_asm(str, "%w", __pu_val, (ptr), (err));	\
		break;							\
	case 8:								\
		__put_mem_asm(str, "%x", __pu_val, (ptr), (err));	\
		break;							\
	default:							\
		BUILD_BUG();						\
	}								\
} while (0)

#define __raw_put_user(x, ptr, err)					\
do {									\
	__chk_user_ptr(ptr);						\
	uaccess_enable_not_uao();					\
	__raw_put_mem("sttr", x, ptr, err);				\
	uaccess_disable_not_uao();					\
} while (0)

#define __put_user_error(x, ptr, err)					\
do {									\
	__typeof__(*(ptr)) __user *__p = (ptr);				\
	might_fault();							\
	if (access_ok(__p, sizeof(*__p))) {				\
		__p = uaccess_mask_ptr(__p);				\
		__raw_put_user((x), __p, (err));			\
	} else	{							\
		(err) = -EFAULT;					\
	}								\
} while (0)

#define __put_user(x, ptr)						\
({									\
	int __pu_err = 0;						\
	__put_user_error((x), (ptr), __pu_err);				\
	__pu_err;							\
})

#define put_user	__put_user

#define __put_kernel_nofault(dst, src, type, err_label)			\
do {									\
	int __pkn_err = 0;						\
									\
	__uaccess_enable_tco_async();					\
	__raw_put_mem("str", *((type *)(src)),				\
		      (__force type *)(dst), __pkn_err);		\
	__uaccess_disable_tco_async();					\
	if (unlikely(__pkn_err))					\
		goto err_label;						\
} while(0)

extern unsigned long __must_check __arch_copy_from_user(void *to, const void __user *from, unsigned long n);
#define raw_copy_from_user(to, from, n)					\
({									\
	unsigned long __acfu_ret;					\
	uaccess_enable_not_uao();					\
	__acfu_ret = __arch_copy_from_user((to),			\
				      __uaccess_mask_ptr(from), (n));	\
	uaccess_disable_not_uao();					\
	__acfu_ret;							\
})

extern unsigned long __must_check __arch_copy_to_user(void __user *to, const void *from, unsigned long n);
#define raw_copy_to_user(to, from, n)					\
({									\
	unsigned long __actu_ret;					\
	uaccess_enable_not_uao();					\
	__actu_ret = __arch_copy_to_user(__uaccess_mask_ptr(to),	\
				    (from), (n));			\
	uaccess_disable_not_uao();					\
	__actu_ret;							\
})

extern unsigned long __must_check __arch_copy_in_user(void __user *to, const void __user *from, unsigned long n);
#define raw_copy_in_user(to, from, n)					\
({									\
	unsigned long __aciu_ret;					\
	uaccess_enable_not_uao();					\
	__aciu_ret = __arch_copy_in_user(__uaccess_mask_ptr(to),	\
				    __uaccess_mask_ptr(from), (n));	\
	uaccess_disable_not_uao();					\
	__aciu_ret;							\
})

#define INLINE_COPY_TO_USER
#define INLINE_COPY_FROM_USER

extern unsigned long __must_check __arch_clear_user(void __user *to, unsigned long n);
static inline unsigned long __must_check __clear_user(void __user *to, unsigned long n)
{
	if (access_ok(to, n)) {
		uaccess_enable_not_uao();
		n = __arch_clear_user(__uaccess_mask_ptr(to), n);
		uaccess_disable_not_uao();
	}
	return n;
}
#define clear_user	__clear_user

extern long strncpy_from_user(char *dest, const char __user *src, long count);

extern __must_check long strnlen_user(const char __user *str, long n);

#ifdef CONFIG_ARCH_HAS_UACCESS_FLUSHCACHE
struct page;
void memcpy_page_flushcache(char *to, struct page *page, size_t offset, size_t len);
extern unsigned long __must_check __copy_user_flushcache(void *to, const void __user *from, unsigned long n);

static inline int __copy_from_user_flushcache(void *dst, const void __user *src, unsigned size)
{
	kasan_check_write(dst, size);
	return __copy_user_flushcache(dst, __uaccess_mask_ptr(src), size);
}
#endif

#endif /* __ASM_UACCESS_H */<|MERGE_RESOLUTION|>--- conflicted
+++ resolved
@@ -220,12 +220,6 @@
  * The Tag check override (TCO) bit disables temporarily the tag checking
  * preventing the issue.
  */
-<<<<<<< HEAD
-static inline void uaccess_disable(void)
-{
-	asm volatile(ALTERNATIVE("nop", SET_PSTATE_TCO(0),
-				 ARM64_MTE, CONFIG_KASAN_HW_TAGS));
-=======
 static inline void __uaccess_disable_tco(void)
 {
 	asm volatile(ALTERNATIVE("nop", SET_PSTATE_TCO(0),
@@ -258,19 +252,13 @@
 static inline void uaccess_disable_privileged(void)
 {
 	__uaccess_disable_tco();
->>>>>>> 76081a5f
 
 	__uaccess_disable(ARM64_HAS_PAN);
 }
 
 static inline void uaccess_enable_privileged(void)
 {
-<<<<<<< HEAD
-	asm volatile(ALTERNATIVE("nop", SET_PSTATE_TCO(1),
-				 ARM64_MTE, CONFIG_KASAN_HW_TAGS));
-=======
 	__uaccess_enable_tco();
->>>>>>> 76081a5f
 
 	__uaccess_enable(ARM64_HAS_PAN);
 }
