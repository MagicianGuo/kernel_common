--- conflicted
+++ resolved
@@ -98,11 +98,8 @@
 	select SPARSE_IRQ
 	select SYSCTL_EXCEPTION_TRACE
 	select HAVE_CONTEXT_TRACKING
-<<<<<<< HEAD
+	select HAVE_ARM_SMCCC
 	select THREAD_INFO_IN_TASK
-=======
-	select HAVE_ARM_SMCCC
->>>>>>> 1b8629e7
 	help
 	  ARM 64-bit (AArch64) Linux support.
 
