# SPDX-License-Identifier: GPL-2.0-only
config ARM64
	def_bool y
	select ACPI_CCA_REQUIRED if ACPI
	select ACPI_GENERIC_GSI if ACPI
	select ACPI_GTDT if ACPI
	select ACPI_IORT if ACPI
	select ACPI_REDUCED_HARDWARE_ONLY if ACPI
	select ACPI_MCFG if (ACPI && PCI)
	select ACPI_SPCR_TABLE if ACPI
	select ACPI_PPTT if ACPI
	select ARCH_HAS_DEBUG_WX
	select ARCH_BINFMT_ELF_STATE
	select ARCH_HAS_DEBUG_VIRTUAL
	select ARCH_HAS_DEBUG_VM_PGTABLE
	select ARCH_HAS_DEVMEM_IS_ALLOWED
	select ARCH_HAS_DMA_PREP_COHERENT
	select ARCH_HAS_ACPI_TABLE_UPGRADE if ACPI
	select ARCH_HAS_FAST_MULTIPLIER
	select ARCH_HAS_FORTIFY_SOURCE
	select ARCH_HAS_GCOV_PROFILE_ALL
	select ARCH_HAS_GIGANTIC_PAGE
	select ARCH_HAS_KCOV
	select ARCH_HAS_KEEPINITRD
	select ARCH_HAS_MEMBARRIER_SYNC_CORE
	select ARCH_HAS_NON_OVERLAPPING_ADDRESS_SPACE
	select ARCH_HAS_PTE_DEVMAP
	select ARCH_HAS_PTE_SPECIAL
	select ARCH_HAS_SETUP_DMA_OPS
	select ARCH_HAS_SET_DIRECT_MAP
	select ARCH_HAS_SET_MEMORY
	select ARCH_STACKWALK
	select ARCH_HAS_STRICT_KERNEL_RWX
	select ARCH_HAS_STRICT_MODULE_RWX
	select ARCH_HAS_SYNC_DMA_FOR_DEVICE
	select ARCH_HAS_SYNC_DMA_FOR_CPU
	select ARCH_HAS_SYSCALL_WRAPPER
	select ARCH_HAS_TEARDOWN_DMA_OPS if IOMMU_SUPPORT
	select ARCH_HAS_TICK_BROADCAST if GENERIC_CLOCKEVENTS_BROADCAST
	select ARCH_HAVE_ELF_PROT
	select ARCH_HAVE_NMI_SAFE_CMPXCHG
	select ARCH_INLINE_READ_LOCK if !PREEMPTION
	select ARCH_INLINE_READ_LOCK_BH if !PREEMPTION
	select ARCH_INLINE_READ_LOCK_IRQ if !PREEMPTION
	select ARCH_INLINE_READ_LOCK_IRQSAVE if !PREEMPTION
	select ARCH_INLINE_READ_UNLOCK if !PREEMPTION
	select ARCH_INLINE_READ_UNLOCK_BH if !PREEMPTION
	select ARCH_INLINE_READ_UNLOCK_IRQ if !PREEMPTION
	select ARCH_INLINE_READ_UNLOCK_IRQRESTORE if !PREEMPTION
	select ARCH_INLINE_WRITE_LOCK if !PREEMPTION
	select ARCH_INLINE_WRITE_LOCK_BH if !PREEMPTION
	select ARCH_INLINE_WRITE_LOCK_IRQ if !PREEMPTION
	select ARCH_INLINE_WRITE_LOCK_IRQSAVE if !PREEMPTION
	select ARCH_INLINE_WRITE_UNLOCK if !PREEMPTION
	select ARCH_INLINE_WRITE_UNLOCK_BH if !PREEMPTION
	select ARCH_INLINE_WRITE_UNLOCK_IRQ if !PREEMPTION
	select ARCH_INLINE_WRITE_UNLOCK_IRQRESTORE if !PREEMPTION
	select ARCH_INLINE_SPIN_TRYLOCK if !PREEMPTION
	select ARCH_INLINE_SPIN_TRYLOCK_BH if !PREEMPTION
	select ARCH_INLINE_SPIN_LOCK if !PREEMPTION
	select ARCH_INLINE_SPIN_LOCK_BH if !PREEMPTION
	select ARCH_INLINE_SPIN_LOCK_IRQ if !PREEMPTION
	select ARCH_INLINE_SPIN_LOCK_IRQSAVE if !PREEMPTION
	select ARCH_INLINE_SPIN_UNLOCK if !PREEMPTION
	select ARCH_INLINE_SPIN_UNLOCK_BH if !PREEMPTION
	select ARCH_INLINE_SPIN_UNLOCK_IRQ if !PREEMPTION
	select ARCH_INLINE_SPIN_UNLOCK_IRQRESTORE if !PREEMPTION
	select ARCH_KEEP_MEMBLOCK
	select ARCH_USE_CMPXCHG_LOCKREF
	select ARCH_USE_GNU_PROPERTY
	select ARCH_USE_QUEUED_RWLOCKS
	select ARCH_USE_QUEUED_SPINLOCKS
	select ARCH_USE_SYM_ANNOTATIONS
	select ARCH_SUPPORTS_MEMORY_FAILURE
	select ARCH_SUPPORTS_SHADOW_CALL_STACK if CC_HAVE_SHADOW_CALL_STACK
	select ARCH_SUPPORTS_LTO_CLANG if CPU_LITTLE_ENDIAN
	select ARCH_SUPPORTS_LTO_CLANG_THIN
	select ARCH_SUPPORTS_ATOMIC_RMW
	select ARCH_SUPPORTS_INT128 if CC_HAS_INT128 && (GCC_VERSION >= 50000 || CC_IS_CLANG)
	select ARCH_SUPPORTS_NUMA_BALANCING
	select ARCH_WANT_COMPAT_IPC_PARSE_VERSION if COMPAT
	select ARCH_WANT_DEFAULT_BPF_JIT
	select ARCH_WANT_DEFAULT_TOPDOWN_MMAP_LAYOUT
	select ARCH_WANT_FRAME_POINTERS
	select ARCH_WANT_HUGE_PMD_SHARE if ARM64_4K_PAGES || (ARM64_16K_PAGES && !ARM64_VA_BITS_36)
	select ARCH_WANT_LD_ORPHAN_WARN
	select ARCH_HAS_UBSAN_SANITIZE_ALL
	select ARM_AMBA
	select ARM_ARCH_TIMER
	select ARM_GIC
	select AUDIT_ARCH_COMPAT_GENERIC
	select ARM_GIC_V2M if PCI
	select ARM_GIC_V3
	select ARM_GIC_V3_ITS if PCI
	select ARM_PSCI_FW
	select BUILDTIME_TABLE_SORT
	select CLONE_BACKWARDS
	select COMMON_CLK
	select CPU_PM if (SUSPEND || CPU_IDLE)
	select CRC32
	select DCACHE_WORD_ACCESS
	select DMA_DIRECT_REMAP
	select EDAC_SUPPORT
	select FRAME_POINTER
	select GENERIC_ALLOCATOR
	select GENERIC_ARCH_TOPOLOGY
	select GENERIC_CLOCKEVENTS
	select GENERIC_CLOCKEVENTS_BROADCAST
	select GENERIC_CPU_AUTOPROBE
	select GENERIC_CPU_VULNERABILITIES
	select GENERIC_EARLY_IOREMAP
	select GENERIC_IDLE_POLL_SETUP
	select GENERIC_IRQ_IPI
	select GENERIC_IRQ_MULTI_HANDLER
	select GENERIC_IRQ_PROBE
	select GENERIC_IRQ_SHOW
	select GENERIC_IRQ_SHOW_LEVEL
	select GENERIC_PCI_IOMAP
	select GENERIC_PTDUMP
	select GENERIC_SCHED_CLOCK
	select GENERIC_SMP_IDLE_THREAD
	select GENERIC_STRNCPY_FROM_USER
	select GENERIC_STRNLEN_USER
	select GENERIC_TIME_VSYSCALL
	select GENERIC_GETTIMEOFDAY
	select GENERIC_VDSO_TIME_NS
	select HANDLE_DOMAIN_IRQ
	select HARDIRQS_SW_RESEND
	select HAVE_MOVE_PMD
	select HAVE_MOVE_PUD
	select HAVE_PCI
	select HAVE_ACPI_APEI if (ACPI && EFI)
	select HAVE_ALIGNED_STRUCT_PAGE if SLUB
	select HAVE_ARCH_AUDITSYSCALL
	select HAVE_ARCH_BITREVERSE
	select HAVE_ARCH_COMPILER_H
	select HAVE_ARCH_HUGE_VMAP
	select HAVE_ARCH_JUMP_LABEL
	select HAVE_ARCH_JUMP_LABEL_RELATIVE
	select HAVE_ARCH_KASAN if !(ARM64_16K_PAGES && ARM64_VA_BITS_48)
	select HAVE_ARCH_KASAN_SW_TAGS if HAVE_ARCH_KASAN
	select HAVE_ARCH_KASAN_HW_TAGS if (HAVE_ARCH_KASAN && ARM64_MTE)
	select HAVE_ARCH_KFENCE
	select HAVE_ARCH_KGDB
	select HAVE_ARCH_MMAP_RND_BITS
	select HAVE_ARCH_MMAP_RND_COMPAT_BITS if COMPAT
	select HAVE_ARCH_PREL32_RELOCATIONS
	select HAVE_ARCH_SECCOMP_FILTER
	select HAVE_ARCH_STACKLEAK
	select HAVE_ARCH_THREAD_STRUCT_WHITELIST
	select HAVE_ARCH_TRACEHOOK
	select HAVE_ARCH_TRANSPARENT_HUGEPAGE
	select HAVE_ARCH_VMAP_STACK
	select HAVE_ARM_SMCCC
	select HAVE_ASM_MODVERSIONS
	select HAVE_EBPF_JIT
	select HAVE_C_RECORDMCOUNT
	select HAVE_CMPXCHG_DOUBLE
	select HAVE_CMPXCHG_LOCAL
	select HAVE_CONTEXT_TRACKING
	select HAVE_DEBUG_BUGVERBOSE
	select HAVE_DEBUG_KMEMLEAK
	select HAVE_DMA_CONTIGUOUS
	select HAVE_DYNAMIC_FTRACE
	select HAVE_DYNAMIC_FTRACE_WITH_REGS \
		if $(cc-option,-fpatchable-function-entry=2)
	select FTRACE_MCOUNT_USE_PATCHABLE_FUNCTION_ENTRY \
		if DYNAMIC_FTRACE_WITH_REGS
	select HAVE_EFFICIENT_UNALIGNED_ACCESS
	select HAVE_FAST_GUP
	select HAVE_FTRACE_MCOUNT_RECORD
	select HAVE_FUNCTION_TRACER
	select HAVE_FUNCTION_ERROR_INJECTION
	select HAVE_FUNCTION_GRAPH_TRACER
	select HAVE_GCC_PLUGINS
	select HAVE_HW_BREAKPOINT if PERF_EVENTS
	select HAVE_IRQ_TIME_ACCOUNTING
	select HAVE_NMI
	select HAVE_PATA_PLATFORM
	select HAVE_PERF_EVENTS
	select HAVE_PERF_REGS
	select HAVE_PERF_USER_STACK_DUMP
	select HAVE_REGS_AND_STACK_ACCESS_API
	select HAVE_FUNCTION_ARG_ACCESS_API
	select HAVE_FUTEX_CMPXCHG if FUTEX
	select MMU_GATHER_RCU_TABLE_FREE
	select HAVE_RSEQ
	select HAVE_STACKPROTECTOR
	select HAVE_SYSCALL_TRACEPOINTS
	select HAVE_KPROBES
	select HAVE_KRETPROBES
	select HAVE_GENERIC_VDSO
	select IOMMU_DMA if IOMMU_SUPPORT
	select IRQ_DOMAIN
	select IRQ_FORCED_THREADING
	select MODULES_USE_ELF_RELA
	select NEED_DMA_MAP_STATE
	select NEED_SG_DMA_LENGTH
	select OF
	select OF_EARLY_FLATTREE
	select PCI_DOMAINS_GENERIC if PCI
	select PCI_ECAM if (ACPI && PCI)
	select PCI_SYSCALL if PCI
	select POWER_RESET
	select POWER_SUPPLY
	select SET_FS
	select SPARSE_IRQ
	select SWIOTLB
	select SYSCTL_EXCEPTION_TRACE
	select THREAD_INFO_IN_TASK
	select ARCH_SUPPORTS_SPECULATIVE_PAGE_FAULT
<<<<<<< HEAD
=======
	select HAVE_ARCH_USERFAULTFD_MINOR if USERFAULTFD
>>>>>>> 76081a5f
	help
	  ARM 64-bit (AArch64) Linux support.

config 64BIT
	def_bool y

config MMU
	def_bool y

config ARM64_PAGE_SHIFT
	int
	default 16 if ARM64_64K_PAGES
	default 14 if ARM64_16K_PAGES
	default 12

config ARM64_CONT_PTE_SHIFT
	int
	default 5 if ARM64_64K_PAGES
	default 7 if ARM64_16K_PAGES
	default 4

config ARM64_CONT_PMD_SHIFT
	int
	default 5 if ARM64_64K_PAGES
	default 5 if ARM64_16K_PAGES
	default 4

config ARCH_MMAP_RND_BITS_MIN
       default 14 if ARM64_64K_PAGES
       default 16 if ARM64_16K_PAGES
       default 18

# max bits determined by the following formula:
#  VA_BITS - PAGE_SHIFT - 3
config ARCH_MMAP_RND_BITS_MAX
       default 19 if ARM64_VA_BITS=36
       default 24 if ARM64_VA_BITS=39
       default 27 if ARM64_VA_BITS=42
       default 30 if ARM64_VA_BITS=47
       default 29 if ARM64_VA_BITS=48 && ARM64_64K_PAGES
       default 31 if ARM64_VA_BITS=48 && ARM64_16K_PAGES
       default 33 if ARM64_VA_BITS=48
       default 14 if ARM64_64K_PAGES
       default 16 if ARM64_16K_PAGES
       default 18

config ARCH_MMAP_RND_COMPAT_BITS_MIN
       default 7 if ARM64_64K_PAGES
       default 9 if ARM64_16K_PAGES
       default 11

config ARCH_MMAP_RND_COMPAT_BITS_MAX
       default 16

config NO_IOPORT_MAP
	def_bool y if !PCI

config STACKTRACE_SUPPORT
	def_bool y

config ILLEGAL_POINTER_VALUE
	hex
	default 0xdead000000000000

config LOCKDEP_SUPPORT
	def_bool y

config TRACE_IRQFLAGS_SUPPORT
	def_bool y

config GENERIC_BUG
	def_bool y
	depends on BUG

config GENERIC_BUG_RELATIVE_POINTERS
	def_bool y
	depends on GENERIC_BUG

config GENERIC_HWEIGHT
	def_bool y

config GENERIC_CSUM
        def_bool y

config GENERIC_CALIBRATE_DELAY
	def_bool y

config ZONE_DMA
	bool "Support DMA zone" if EXPERT
	default y

config ZONE_DMA32
	bool "Support DMA32 zone" if EXPERT
	default y

config ARCH_ENABLE_MEMORY_HOTPLUG
	def_bool y

config ARCH_ENABLE_MEMORY_HOTREMOVE
	def_bool y

config SMP
	def_bool y

config KERNEL_MODE_NEON
	def_bool y

config FIX_EARLYCON_MEM
	def_bool y

config PGTABLE_LEVELS
	int
	default 2 if ARM64_16K_PAGES && ARM64_VA_BITS_36
	default 2 if ARM64_64K_PAGES && ARM64_VA_BITS_42
	default 3 if ARM64_64K_PAGES && (ARM64_VA_BITS_48 || ARM64_VA_BITS_52)
	default 3 if ARM64_4K_PAGES && ARM64_VA_BITS_39
	default 3 if ARM64_16K_PAGES && ARM64_VA_BITS_47
	default 4 if !ARM64_64K_PAGES && ARM64_VA_BITS_48

config ARCH_SUPPORTS_UPROBES
	def_bool y

config ARCH_PROC_KCORE_TEXT
	def_bool y

config BROKEN_GAS_INST
	def_bool !$(as-instr,1:\n.inst 0\n.rept . - 1b\n\nnop\n.endr\n)

config KASAN_SHADOW_OFFSET
	hex
	depends on KASAN_GENERIC || KASAN_SW_TAGS
	default 0xdfffa00000000000 if (ARM64_VA_BITS_48 || ARM64_VA_BITS_52) && !KASAN_SW_TAGS
	default 0xdfffd00000000000 if ARM64_VA_BITS_47 && !KASAN_SW_TAGS
	default 0xdffffe8000000000 if ARM64_VA_BITS_42 && !KASAN_SW_TAGS
	default 0xdfffffd000000000 if ARM64_VA_BITS_39 && !KASAN_SW_TAGS
	default 0xdffffffa00000000 if ARM64_VA_BITS_36 && !KASAN_SW_TAGS
	default 0xefff900000000000 if (ARM64_VA_BITS_48 || ARM64_VA_BITS_52) && KASAN_SW_TAGS
	default 0xefffc80000000000 if ARM64_VA_BITS_47 && KASAN_SW_TAGS
	default 0xeffffe4000000000 if ARM64_VA_BITS_42 && KASAN_SW_TAGS
	default 0xefffffc800000000 if ARM64_VA_BITS_39 && KASAN_SW_TAGS
	default 0xeffffff900000000 if ARM64_VA_BITS_36 && KASAN_SW_TAGS
	default 0xffffffffffffffff

source "arch/arm64/Kconfig.platforms"

menu "Kernel Features"

menu "ARM errata workarounds via the alternatives framework"

config ARM64_WORKAROUND_CLEAN_CACHE
	bool

config ARM64_ERRATUM_826319
	bool "Cortex-A53: 826319: System might deadlock if a write cannot complete until read data is accepted"
	default y
	select ARM64_WORKAROUND_CLEAN_CACHE
	help
	  This option adds an alternative code sequence to work around ARM
	  erratum 826319 on Cortex-A53 parts up to r0p2 with an AMBA 4 ACE or
	  AXI master interface and an L2 cache.

	  If a Cortex-A53 uses an AMBA AXI4 ACE interface to other processors
	  and is unable to accept a certain write via this interface, it will
	  not progress on read data presented on the read data channel and the
	  system can deadlock.

	  The workaround promotes data cache clean instructions to
	  data cache clean-and-invalidate.
	  Please note that this does not necessarily enable the workaround,
	  as it depends on the alternative framework, which will only patch
	  the kernel if an affected CPU is detected.

	  If unsure, say Y.

config ARM64_ERRATUM_827319
	bool "Cortex-A53: 827319: Data cache clean instructions might cause overlapping transactions to the interconnect"
	default y
	select ARM64_WORKAROUND_CLEAN_CACHE
	help
	  This option adds an alternative code sequence to work around ARM
	  erratum 827319 on Cortex-A53 parts up to r0p2 with an AMBA 5 CHI
	  master interface and an L2 cache.

	  Under certain conditions this erratum can cause a clean line eviction
	  to occur at the same time as another transaction to the same address
	  on the AMBA 5 CHI interface, which can cause data corruption if the
	  interconnect reorders the two transactions.

	  The workaround promotes data cache clean instructions to
	  data cache clean-and-invalidate.
	  Please note that this does not necessarily enable the workaround,
	  as it depends on the alternative framework, which will only patch
	  the kernel if an affected CPU is detected.

	  If unsure, say Y.

config ARM64_ERRATUM_824069
	bool "Cortex-A53: 824069: Cache line might not be marked as clean after a CleanShared snoop"
	default y
	select ARM64_WORKAROUND_CLEAN_CACHE
	help
	  This option adds an alternative code sequence to work around ARM
	  erratum 824069 on Cortex-A53 parts up to r0p2 when it is connected
	  to a coherent interconnect.

	  If a Cortex-A53 processor is executing a store or prefetch for
	  write instruction at the same time as a processor in another
	  cluster is executing a cache maintenance operation to the same
	  address, then this erratum might cause a clean cache line to be
	  incorrectly marked as dirty.

	  The workaround promotes data cache clean instructions to
	  data cache clean-and-invalidate.
	  Please note that this option does not necessarily enable the
	  workaround, as it depends on the alternative framework, which will
	  only patch the kernel if an affected CPU is detected.

	  If unsure, say Y.

config ARM64_ERRATUM_819472
	bool "Cortex-A53: 819472: Store exclusive instructions might cause data corruption"
	default y
	select ARM64_WORKAROUND_CLEAN_CACHE
	help
	  This option adds an alternative code sequence to work around ARM
	  erratum 819472 on Cortex-A53 parts up to r0p1 with an L2 cache
	  present when it is connected to a coherent interconnect.

	  If the processor is executing a load and store exclusive sequence at
	  the same time as a processor in another cluster is executing a cache
	  maintenance operation to the same address, then this erratum might
	  cause data corruption.

	  The workaround promotes data cache clean instructions to
	  data cache clean-and-invalidate.
	  Please note that this does not necessarily enable the workaround,
	  as it depends on the alternative framework, which will only patch
	  the kernel if an affected CPU is detected.

	  If unsure, say Y.

config ARM64_ERRATUM_832075
	bool "Cortex-A57: 832075: possible deadlock on mixing exclusive memory accesses with device loads"
	default y
	help
	  This option adds an alternative code sequence to work around ARM
	  erratum 832075 on Cortex-A57 parts up to r1p2.

	  Affected Cortex-A57 parts might deadlock when exclusive load/store
	  instructions to Write-Back memory are mixed with Device loads.

	  The workaround is to promote device loads to use Load-Acquire
	  semantics.
	  Please note that this does not necessarily enable the workaround,
	  as it depends on the alternative framework, which will only patch
	  the kernel if an affected CPU is detected.

	  If unsure, say Y.

config ARM64_ERRATUM_834220
	bool "Cortex-A57: 834220: Stage 2 translation fault might be incorrectly reported in presence of a Stage 1 fault"
	depends on KVM
	default y
	help
	  This option adds an alternative code sequence to work around ARM
	  erratum 834220 on Cortex-A57 parts up to r1p2.

	  Affected Cortex-A57 parts might report a Stage 2 translation
	  fault as the result of a Stage 1 fault for load crossing a
	  page boundary when there is a permission or device memory
	  alignment fault at Stage 1 and a translation fault at Stage 2.

	  The workaround is to verify that the Stage 1 translation
	  doesn't generate a fault before handling the Stage 2 fault.
	  Please note that this does not necessarily enable the workaround,
	  as it depends on the alternative framework, which will only patch
	  the kernel if an affected CPU is detected.

	  If unsure, say Y.

config ARM64_ERRATUM_845719
	bool "Cortex-A53: 845719: a load might read incorrect data"
	depends on COMPAT
	default y
	help
	  This option adds an alternative code sequence to work around ARM
	  erratum 845719 on Cortex-A53 parts up to r0p4.

	  When running a compat (AArch32) userspace on an affected Cortex-A53
	  part, a load at EL0 from a virtual address that matches the bottom 32
	  bits of the virtual address used by a recent load at (AArch64) EL1
	  might return incorrect data.

	  The workaround is to write the contextidr_el1 register on exception
	  return to a 32-bit task.
	  Please note that this does not necessarily enable the workaround,
	  as it depends on the alternative framework, which will only patch
	  the kernel if an affected CPU is detected.

	  If unsure, say Y.

config ARM64_ERRATUM_843419
	bool "Cortex-A53: 843419: A load or store might access an incorrect address"
	default y
	select ARM64_MODULE_PLTS if MODULES
	help
	  This option links the kernel with '--fix-cortex-a53-843419' and
	  enables PLT support to replace certain ADRP instructions, which can
	  cause subsequent memory accesses to use an incorrect address on
	  Cortex-A53 parts up to r0p4.

	  If unsure, say Y.

config ARM64_ERRATUM_1024718
	bool "Cortex-A55: 1024718: Update of DBM/AP bits without break before make might result in incorrect update"
	default y
	help
	  This option adds a workaround for ARM Cortex-A55 Erratum 1024718.

	  Affected Cortex-A55 cores (all revisions) could cause incorrect
	  update of the hardware dirty bit when the DBM/AP bits are updated
	  without a break-before-make. The workaround is to disable the usage
	  of hardware DBM locally on the affected cores. CPUs not affected by
	  this erratum will continue to use the feature.

	  If unsure, say Y.

config ARM64_ERRATUM_1418040
	bool "Cortex-A76/Neoverse-N1: MRC read following MRRC read of specific Generic Timer in AArch32 might give incorrect result"
	default y
	depends on COMPAT
	help
	  This option adds a workaround for ARM Cortex-A76/Neoverse-N1
	  errata 1188873 and 1418040.

	  Affected Cortex-A76/Neoverse-N1 cores (r0p0 to r3p1) could
	  cause register corruption when accessing the timer registers
	  from AArch32 userspace.

	  If unsure, say Y.

config ARM64_WORKAROUND_SPECULATIVE_AT
	bool

config ARM64_ERRATUM_1165522
	bool "Cortex-A76: 1165522: Speculative AT instruction using out-of-context translation regime could cause subsequent request to generate an incorrect translation"
	default y
	select ARM64_WORKAROUND_SPECULATIVE_AT
	help
	  This option adds a workaround for ARM Cortex-A76 erratum 1165522.

	  Affected Cortex-A76 cores (r0p0, r1p0, r2p0) could end-up with
	  corrupted TLBs by speculating an AT instruction during a guest
	  context switch.

	  If unsure, say Y.

config ARM64_ERRATUM_1319367
	bool "Cortex-A57/A72: 1319537: Speculative AT instruction using out-of-context translation regime could cause subsequent request to generate an incorrect translation"
	default y
	select ARM64_WORKAROUND_SPECULATIVE_AT
	help
	  This option adds work arounds for ARM Cortex-A57 erratum 1319537
	  and A72 erratum 1319367

	  Cortex-A57 and A72 cores could end-up with corrupted TLBs by
	  speculating an AT instruction during a guest context switch.

	  If unsure, say Y.

config ARM64_ERRATUM_1530923
	bool "Cortex-A55: 1530923: Speculative AT instruction using out-of-context translation regime could cause subsequent request to generate an incorrect translation"
	default y
	select ARM64_WORKAROUND_SPECULATIVE_AT
	help
	  This option adds a workaround for ARM Cortex-A55 erratum 1530923.

	  Affected Cortex-A55 cores (r0p0, r0p1, r1p0, r2p0) could end-up with
	  corrupted TLBs by speculating an AT instruction during a guest
	  context switch.

	  If unsure, say Y.

config ARM64_WORKAROUND_REPEAT_TLBI
	bool

config ARM64_ERRATUM_1286807
	bool "Cortex-A76: Modification of the translation table for a virtual address might lead to read-after-read ordering violation"
	default y
	select ARM64_WORKAROUND_REPEAT_TLBI
	help
	  This option adds a workaround for ARM Cortex-A76 erratum 1286807.

	  On the affected Cortex-A76 cores (r0p0 to r3p0), if a virtual
	  address for a cacheable mapping of a location is being
	  accessed by a core while another core is remapping the virtual
	  address to a new physical page using the recommended
	  break-before-make sequence, then under very rare circumstances
	  TLBI+DSB completes before a read using the translation being
	  invalidated has been observed by other observers. The
	  workaround repeats the TLBI+DSB operation.

config ARM64_ERRATUM_1463225
	bool "Cortex-A76: Software Step might prevent interrupt recognition"
	default y
	help
	  This option adds a workaround for Arm Cortex-A76 erratum 1463225.

	  On the affected Cortex-A76 cores (r0p0 to r3p1), software stepping
	  of a system call instruction (SVC) can prevent recognition of
	  subsequent interrupts when software stepping is disabled in the
	  exception handler of the system call and either kernel debugging
	  is enabled or VHE is in use.

	  Work around the erratum by triggering a dummy step exception
	  when handling a system call from a task that is being stepped
	  in a VHE configuration of the kernel.

	  If unsure, say Y.

config ARM64_ERRATUM_1542419
	bool "Neoverse-N1: workaround mis-ordering of instruction fetches"
	default y
	help
	  This option adds a workaround for ARM Neoverse-N1 erratum
	  1542419.

	  Affected Neoverse-N1 cores could execute a stale instruction when
	  modified by another CPU. The workaround depends on a firmware
	  counterpart.

	  Workaround the issue by hiding the DIC feature from EL0. This
	  forces user-space to perform cache maintenance.

	  If unsure, say Y.

config ARM64_ERRATUM_1508412
	bool "Cortex-A77: 1508412: workaround deadlock on sequence of NC/Device load and store exclusive or PAR read"
	default y
	help
	  This option adds a workaround for Arm Cortex-A77 erratum 1508412.

	  Affected Cortex-A77 cores (r0p0, r1p0) could deadlock on a sequence
	  of a store-exclusive or read of PAR_EL1 and a load with device or
	  non-cacheable memory attributes. The workaround depends on a firmware
	  counterpart.

	  KVM guests must also have the workaround implemented or they can
	  deadlock the system.

	  Work around the issue by inserting DMB SY barriers around PAR_EL1
	  register reads and warning KVM users. The DMB barrier is sufficient
	  to prevent a speculative PAR_EL1 read.

	  If unsure, say Y.

config CAVIUM_ERRATUM_22375
	bool "Cavium erratum 22375, 24313"
	default y
	help
	  Enable workaround for errata 22375 and 24313.

	  This implements two gicv3-its errata workarounds for ThunderX. Both
	  with a small impact affecting only ITS table allocation.

	    erratum 22375: only alloc 8MB table size
	    erratum 24313: ignore memory access type

	  The fixes are in ITS initialization and basically ignore memory access
	  type and table size provided by the TYPER and BASER registers.

	  If unsure, say Y.

config CAVIUM_ERRATUM_23144
	bool "Cavium erratum 23144: ITS SYNC hang on dual socket system"
	depends on NUMA
	default y
	help
	  ITS SYNC command hang for cross node io and collections/cpu mapping.

	  If unsure, say Y.

config CAVIUM_ERRATUM_23154
	bool "Cavium erratum 23154: Access to ICC_IAR1_EL1 is not sync'ed"
	default y
	help
	  The gicv3 of ThunderX requires a modified version for
	  reading the IAR status to ensure data synchronization
	  (access to icc_iar1_el1 is not sync'ed before and after).

	  If unsure, say Y.

config CAVIUM_ERRATUM_27456
	bool "Cavium erratum 27456: Broadcast TLBI instructions may cause icache corruption"
	default y
	help
	  On ThunderX T88 pass 1.x through 2.1 parts, broadcast TLBI
	  instructions may cause the icache to become corrupted if it
	  contains data for a non-current ASID.  The fix is to
	  invalidate the icache when changing the mm context.

	  If unsure, say Y.

config CAVIUM_ERRATUM_30115
	bool "Cavium erratum 30115: Guest may disable interrupts in host"
	default y
	help
	  On ThunderX T88 pass 1.x through 2.2, T81 pass 1.0 through
	  1.2, and T83 Pass 1.0, KVM guest execution may disable
	  interrupts in host. Trapping both GICv3 group-0 and group-1
	  accesses sidesteps the issue.

	  If unsure, say Y.

config CAVIUM_TX2_ERRATUM_219
	bool "Cavium ThunderX2 erratum 219: PRFM between TTBR change and ISB fails"
	default y
	help
	  On Cavium ThunderX2, a load, store or prefetch instruction between a
	  TTBR update and the corresponding context synchronizing operation can
	  cause a spurious Data Abort to be delivered to any hardware thread in
	  the CPU core.

	  Work around the issue by avoiding the problematic code sequence and
	  trapping KVM guest TTBRx_EL1 writes to EL2 when SMT is enabled. The
	  trap handler performs the corresponding register access, skips the
	  instruction and ensures context synchronization by virtue of the
	  exception return.

	  If unsure, say Y.

config FUJITSU_ERRATUM_010001
	bool "Fujitsu-A64FX erratum E#010001: Undefined fault may occur wrongly"
	default y
	help
	  This option adds a workaround for Fujitsu-A64FX erratum E#010001.
	  On some variants of the Fujitsu-A64FX cores ver(1.0, 1.1), memory
	  accesses may cause undefined fault (Data abort, DFSC=0b111111).
	  This fault occurs under a specific hardware condition when a
	  load/store instruction performs an address translation using:
	  case-1  TTBR0_EL1 with TCR_EL1.NFD0 == 1.
	  case-2  TTBR0_EL2 with TCR_EL2.NFD0 == 1.
	  case-3  TTBR1_EL1 with TCR_EL1.NFD1 == 1.
	  case-4  TTBR1_EL2 with TCR_EL2.NFD1 == 1.

	  The workaround is to ensure these bits are clear in TCR_ELx.
	  The workaround only affects the Fujitsu-A64FX.

	  If unsure, say Y.

config HISILICON_ERRATUM_161600802
	bool "Hip07 161600802: Erroneous redistributor VLPI base"
	default y
	help
	  The HiSilicon Hip07 SoC uses the wrong redistributor base
	  when issued ITS commands such as VMOVP and VMAPP, and requires
	  a 128kB offset to be applied to the target address in this commands.

	  If unsure, say Y.

config QCOM_FALKOR_ERRATUM_1003
	bool "Falkor E1003: Incorrect translation due to ASID change"
	default y
	help
	  On Falkor v1, an incorrect ASID may be cached in the TLB when ASID
	  and BADDR are changed together in TTBRx_EL1. Since we keep the ASID
	  in TTBR1_EL1, this situation only occurs in the entry trampoline and
	  then only for entries in the walk cache, since the leaf translation
	  is unchanged. Work around the erratum by invalidating the walk cache
	  entries for the trampoline before entering the kernel proper.

config QCOM_FALKOR_ERRATUM_1009
	bool "Falkor E1009: Prematurely complete a DSB after a TLBI"
	default y
	select ARM64_WORKAROUND_REPEAT_TLBI
	help
	  On Falkor v1, the CPU may prematurely complete a DSB following a
	  TLBI xxIS invalidate maintenance operation. Repeat the TLBI operation
	  one more time to fix the issue.

	  If unsure, say Y.

config QCOM_QDF2400_ERRATUM_0065
	bool "QDF2400 E0065: Incorrect GITS_TYPER.ITT_Entry_size"
	default y
	help
	  On Qualcomm Datacenter Technologies QDF2400 SoC, ITS hardware reports
	  ITE size incorrectly. The GITS_TYPER.ITT_Entry_size field should have
	  been indicated as 16Bytes (0xf), not 8Bytes (0x7).

	  If unsure, say Y.

config QCOM_FALKOR_ERRATUM_E1041
	bool "Falkor E1041: Speculative instruction fetches might cause errant memory access"
	default y
	help
	  Falkor CPU may speculatively fetch instructions from an improper
	  memory location when MMU translation is changed from SCTLR_ELn[M]=1
	  to SCTLR_ELn[M]=0. Prefix an ISB instruction to fix the problem.

	  If unsure, say Y.

config SOCIONEXT_SYNQUACER_PREITS
	bool "Socionext Synquacer: Workaround for GICv3 pre-ITS"
	default y
	help
	  Socionext Synquacer SoCs implement a separate h/w block to generate
	  MSI doorbell writes with non-zero values for the device ID.

	  If unsure, say Y.

endmenu


choice
	prompt "Page size"
	default ARM64_4K_PAGES
	help
	  Page size (translation granule) configuration.

config ARM64_4K_PAGES
	bool "4KB"
	help
	  This feature enables 4KB pages support.

config ARM64_16K_PAGES
	bool "16KB"
	help
	  The system will use 16KB pages support. AArch32 emulation
	  requires applications compiled with 16K (or a multiple of 16K)
	  aligned segments.

config ARM64_64K_PAGES
	bool "64KB"
	help
	  This feature enables 64KB pages support (4KB by default)
	  allowing only two levels of page tables and faster TLB
	  look-up. AArch32 emulation requires applications compiled
	  with 64K aligned segments.

endchoice

choice
	prompt "Virtual address space size"
	default ARM64_VA_BITS_39 if ARM64_4K_PAGES
	default ARM64_VA_BITS_47 if ARM64_16K_PAGES
	default ARM64_VA_BITS_42 if ARM64_64K_PAGES
	help
	  Allows choosing one of multiple possible virtual address
	  space sizes. The level of translation table is determined by
	  a combination of page size and virtual address space size.

config ARM64_VA_BITS_36
	bool "36-bit" if EXPERT
	depends on ARM64_16K_PAGES

config ARM64_VA_BITS_39
	bool "39-bit"
	depends on ARM64_4K_PAGES

config ARM64_VA_BITS_42
	bool "42-bit"
	depends on ARM64_64K_PAGES

config ARM64_VA_BITS_47
	bool "47-bit"
	depends on ARM64_16K_PAGES

config ARM64_VA_BITS_48
	bool "48-bit"

config ARM64_VA_BITS_52
	bool "52-bit"
	depends on ARM64_64K_PAGES && (ARM64_PAN || !ARM64_SW_TTBR0_PAN)
	help
	  Enable 52-bit virtual addressing for userspace when explicitly
	  requested via a hint to mmap(). The kernel will also use 52-bit
	  virtual addresses for its own mappings (provided HW support for
	  this feature is available, otherwise it reverts to 48-bit).

	  NOTE: Enabling 52-bit virtual addressing in conjunction with
	  ARMv8.3 Pointer Authentication will result in the PAC being
	  reduced from 7 bits to 3 bits, which may have a significant
	  impact on its susceptibility to brute-force attacks.

	  If unsure, select 48-bit virtual addressing instead.

endchoice

config ARM64_FORCE_52BIT
	bool "Force 52-bit virtual addresses for userspace"
	depends on ARM64_VA_BITS_52 && EXPERT
	help
	  For systems with 52-bit userspace VAs enabled, the kernel will attempt
	  to maintain compatibility with older software by providing 48-bit VAs
	  unless a hint is supplied to mmap.

	  This configuration option disables the 48-bit compatibility logic, and
	  forces all userspace addresses to be 52-bit on HW that supports it. One
	  should only enable this configuration option for stress testing userspace
	  memory management code. If unsure say N here.

config ARM64_VA_BITS
	int
	default 36 if ARM64_VA_BITS_36
	default 39 if ARM64_VA_BITS_39
	default 42 if ARM64_VA_BITS_42
	default 47 if ARM64_VA_BITS_47
	default 48 if ARM64_VA_BITS_48
	default 52 if ARM64_VA_BITS_52

choice
	prompt "Physical address space size"
	default ARM64_PA_BITS_48
	help
	  Choose the maximum physical address range that the kernel will
	  support.

config ARM64_PA_BITS_48
	bool "48-bit"

config ARM64_PA_BITS_52
	bool "52-bit (ARMv8.2)"
	depends on ARM64_64K_PAGES
	depends on ARM64_PAN || !ARM64_SW_TTBR0_PAN
	help
	  Enable support for a 52-bit physical address space, introduced as
	  part of the ARMv8.2-LPA extension.

	  With this enabled, the kernel will also continue to work on CPUs that
	  do not support ARMv8.2-LPA, but with some added memory overhead (and
	  minor performance overhead).

endchoice

config ARM64_PA_BITS
	int
	default 48 if ARM64_PA_BITS_48
	default 52 if ARM64_PA_BITS_52

choice
	prompt "Endianness"
	default CPU_LITTLE_ENDIAN
	help
	  Select the endianness of data accesses performed by the CPU. Userspace
	  applications will need to be compiled and linked for the endianness
	  that is selected here.

config CPU_BIG_ENDIAN
	bool "Build big-endian kernel"
	depends on !LD_IS_LLD || LLD_VERSION >= 130000
	help
	  Say Y if you plan on running a kernel with a big-endian userspace.

config CPU_LITTLE_ENDIAN
	bool "Build little-endian kernel"
	help
	  Say Y if you plan on running a kernel with a little-endian userspace.
	  This is usually the case for distributions targeting arm64.

endchoice

config SCHED_MC
	bool "Multi-core scheduler support"
	help
	  Multi-core scheduler support improves the CPU scheduler's decision
	  making when dealing with multi-core CPU chips at a cost of slightly
	  increased overhead in some places. If unsure say N here.

config SCHED_SMT
	bool "SMT scheduler support"
	help
	  Improves the CPU scheduler's decision making when dealing with
	  MultiThreading at a cost of slightly increased overhead in some
	  places. If unsure say N here.

config NR_CPUS
	int "Maximum number of CPUs (2-4096)"
	range 2 4096
	default "256"

config HOTPLUG_CPU
	bool "Support for hot-pluggable CPUs"
	select GENERIC_IRQ_MIGRATION
	help
	  Say Y here to experiment with turning CPUs off and on.  CPUs
	  can be controlled through /sys/devices/system/cpu.

# Common NUMA Features
config NUMA
	bool "NUMA Memory Allocation and Scheduler Support"
	select ACPI_NUMA if ACPI
	select OF_NUMA
	help
	  Enable NUMA (Non-Uniform Memory Access) support.

	  The kernel will try to allocate memory used by a CPU on the
	  local memory of the CPU and add some more
	  NUMA awareness to the kernel.

config NODES_SHIFT
	int "Maximum NUMA Nodes (as a power of 2)"
	range 1 10
	default "4"
	depends on NEED_MULTIPLE_NODES
	help
	  Specify the maximum number of NUMA Nodes available on the target
	  system.  Increases memory reserved to accommodate various tables.

config USE_PERCPU_NUMA_NODE_ID
	def_bool y
	depends on NUMA

config HAVE_SETUP_PER_CPU_AREA
	def_bool y
	depends on NUMA

config NEED_PER_CPU_EMBED_FIRST_CHUNK
	def_bool y
	depends on NUMA

config HOLES_IN_ZONE
	def_bool y

source "kernel/Kconfig.hz"

config ARCH_SUPPORTS_DEBUG_PAGEALLOC
	def_bool y

config ARCH_SPARSEMEM_ENABLE
	def_bool y
	select SPARSEMEM_VMEMMAP_ENABLE

config ARCH_SPARSEMEM_DEFAULT
	def_bool ARCH_SPARSEMEM_ENABLE

config ARCH_SELECT_MEMORY_MODEL
	def_bool ARCH_SPARSEMEM_ENABLE

config ARCH_FLATMEM_ENABLE
	def_bool !NUMA

config HAVE_ARCH_PFN_VALID
	def_bool y

config HW_PERF_EVENTS
	def_bool y
	depends on ARM_PMU

config SYS_SUPPORTS_HUGETLBFS
	def_bool y

config ARCH_WANT_HUGE_PMD_SHARE

config ARCH_HAS_CACHE_LINE_SIZE
	def_bool y

config ARCH_ENABLE_SPLIT_PMD_PTLOCK
	def_bool y if PGTABLE_LEVELS > 2

# Supported by clang >= 7.0
config CC_HAVE_SHADOW_CALL_STACK
	def_bool $(cc-option, -fsanitize=shadow-call-stack -ffixed-x18)

config PARAVIRT
	bool "Enable paravirtualization code"
	help
	  This changes the kernel so it can modify itself when it is run
	  under a hypervisor, potentially improving performance significantly
	  over full virtualization.

config PARAVIRT_TIME_ACCOUNTING
	bool "Paravirtual steal time accounting"
	select PARAVIRT
	help
	  Select this option to enable fine granularity task steal time
	  accounting. Time spent executing other tasks in parallel with
	  the current vCPU is discounted from the vCPU power. To account for
	  that, there can be a small performance impact.

	  If in doubt, say N here.

config KEXEC
	depends on PM_SLEEP_SMP
	select KEXEC_CORE
	bool "kexec system call"
	help
	  kexec is a system call that implements the ability to shutdown your
	  current kernel, and to start another kernel.  It is like a reboot
	  but it is independent of the system firmware.   And like a reboot
	  you can start any kernel with it, not just Linux.

config KEXEC_FILE
	bool "kexec file based system call"
	select KEXEC_CORE
	help
	  This is new version of kexec system call. This system call is
	  file based and takes file descriptors as system call argument
	  for kernel and initramfs as opposed to list of segments as
	  accepted by previous system call.

config KEXEC_SIG
	bool "Verify kernel signature during kexec_file_load() syscall"
	depends on KEXEC_FILE
	help
	  Select this option to verify a signature with loaded kernel
	  image. If configured, any attempt of loading a image without
	  valid signature will fail.

	  In addition to that option, you need to enable signature
	  verification for the corresponding kernel image type being
	  loaded in order for this to work.

config KEXEC_IMAGE_VERIFY_SIG
	bool "Enable Image signature verification support"
	default y
	depends on KEXEC_SIG
	depends on EFI && SIGNED_PE_FILE_VERIFICATION
	help
	  Enable Image signature verification support.

comment "Support for PE file signature verification disabled"
	depends on KEXEC_SIG
	depends on !EFI || !SIGNED_PE_FILE_VERIFICATION

config CRASH_DUMP
	bool "Build kdump crash kernel"
	help
	  Generate crash dump after being started by kexec. This should
	  be normally only set in special crash dump kernels which are
	  loaded in the main kernel with kexec-tools into a specially
	  reserved region and then later executed after a crash by
	  kdump/kexec.

	  For more details see Documentation/admin-guide/kdump/kdump.rst

config XEN_DOM0
	def_bool y
	depends on XEN

config XEN
	bool "Xen guest support on ARM64"
	depends on ARM64 && OF
	select SWIOTLB_XEN
	select PARAVIRT
	help
	  Say Y if you want to run Linux in a Virtual Machine on Xen on ARM64.

config FORCE_MAX_ZONEORDER
	int
	default "14" if (ARM64_64K_PAGES && TRANSPARENT_HUGEPAGE)
	default "12" if (ARM64_16K_PAGES && TRANSPARENT_HUGEPAGE)
	default "11"
	help
	  The kernel memory allocator divides physically contiguous memory
	  blocks into "zones", where each zone is a power of two number of
	  pages.  This option selects the largest power of two that the kernel
	  keeps in the memory allocator.  If you need to allocate very large
	  blocks of physically contiguous memory, then you may need to
	  increase this value.

	  This config option is actually maximum order plus one. For example,
	  a value of 11 means that the largest free memory block is 2^10 pages.

	  We make sure that we can allocate upto a HugePage size for each configuration.
	  Hence we have :
		MAX_ORDER = (PMD_SHIFT - PAGE_SHIFT) + 1 => PAGE_SHIFT - 2

	  However for 4K, we choose a higher default value, 11 as opposed to 10, giving us
	  4M allocations matching the default size used by generic code.

config UNMAP_KERNEL_AT_EL0
	bool "Unmap kernel when running in userspace (aka \"KAISER\")" if EXPERT
	default y
	help
	  Speculation attacks against some high-performance processors can
	  be used to bypass MMU permission checks and leak kernel data to
	  userspace. This can be defended against by unmapping the kernel
	  when running in userspace, mapping it back in on exception entry
	  via a trampoline page in the vector table.

	  If unsure, say Y.

config RODATA_FULL_DEFAULT_ENABLED
	bool "Apply r/o permissions of VM areas also to their linear aliases"
	default y
	help
	  Apply read-only attributes of VM areas to the linear alias of
	  the backing pages as well. This prevents code or read-only data
	  from being modified (inadvertently or intentionally) via another
	  mapping of the same memory page. This additional enhancement can
	  be turned off at runtime by passing rodata=[off|on] (and turned on
	  with rodata=full if this option is set to 'n')

	  This requires the linear region to be mapped down to pages,
	  which may adversely affect performance in some cases.

config ARM64_SW_TTBR0_PAN
	bool "Emulate Privileged Access Never using TTBR0_EL1 switching"
	help
	  Enabling this option prevents the kernel from accessing
	  user-space memory directly by pointing TTBR0_EL1 to a reserved
	  zeroed area and reserved ASID. The user access routines
	  restore the valid TTBR0_EL1 temporarily.

config ARM64_TAGGED_ADDR_ABI
	bool "Enable the tagged user addresses syscall ABI"
	default y
	help
	  When this option is enabled, user applications can opt in to a
	  relaxed ABI via prctl() allowing tagged addresses to be passed
	  to system calls as pointer arguments. For details, see
	  Documentation/arm64/tagged-address-abi.rst.

menuconfig COMPAT
	bool "Kernel support for 32-bit EL0"
	depends on ARM64_4K_PAGES || EXPERT
	select COMPAT_BINFMT_ELF if BINFMT_ELF
	select HAVE_UID16
	select OLD_SIGSUSPEND3
	select COMPAT_OLD_SIGACTION
	help
	  This option enables support for a 32-bit EL0 running under a 64-bit
	  kernel at EL1. AArch32-specific components such as system calls,
	  the user helper functions, VFP support and the ptrace interface are
	  handled appropriately by the kernel.

	  If you use a page size other than 4KB (i.e, 16KB or 64KB), please be aware
	  that you will only be able to execute AArch32 binaries that were compiled
	  with page size aligned segments.

	  If you want to execute 32-bit userspace applications, say Y.

if COMPAT

config KUSER_HELPERS
	bool "Enable kuser helpers page for 32-bit applications"
	default y
	help
	  Warning: disabling this option may break 32-bit user programs.

	  Provide kuser helpers to compat tasks. The kernel provides
	  helper code to userspace in read only form at a fixed location
	  to allow userspace to be independent of the CPU type fitted to
	  the system. This permits binaries to be run on ARMv4 through
	  to ARMv8 without modification.

	  See Documentation/arm/kernel_user_helpers.rst for details.

	  However, the fixed address nature of these helpers can be used
	  by ROP (return orientated programming) authors when creating
	  exploits.

	  If all of the binaries and libraries which run on your platform
	  are built specifically for your platform, and make no use of
	  these helpers, then you can turn this option off to hinder
	  such exploits. However, in that case, if a binary or library
	  relying on those helpers is run, it will not function correctly.

	  Say N here only if you are absolutely certain that you do not
	  need these helpers; otherwise, the safe option is to say Y.

config COMPAT_VDSO
	bool "Enable vDSO for 32-bit applications"
	depends on !CPU_BIG_ENDIAN && "$(CROSS_COMPILE_COMPAT)" != ""
	select GENERIC_COMPAT_VDSO
	default y
	help
	  Place in the process address space of 32-bit applications an
	  ELF shared object providing fast implementations of gettimeofday
	  and clock_gettime.

	  You must have a 32-bit build of glibc 2.22 or later for programs
	  to seamlessly take advantage of this.

config THUMB2_COMPAT_VDSO
	bool "Compile the 32-bit vDSO for Thumb-2 mode" if EXPERT
	depends on COMPAT_VDSO
	default y
	help
	  Compile the compat vDSO with '-mthumb -fomit-frame-pointer' if y,
	  otherwise with '-marm'.

menuconfig ARMV8_DEPRECATED
	bool "Emulate deprecated/obsolete ARMv8 instructions"
	depends on SYSCTL
	help
	  Legacy software support may require certain instructions
	  that have been deprecated or obsoleted in the architecture.

	  Enable this config to enable selective emulation of these
	  features.

	  If unsure, say Y

if ARMV8_DEPRECATED

config SWP_EMULATION
	bool "Emulate SWP/SWPB instructions"
	help
	  ARMv8 obsoletes the use of A32 SWP/SWPB instructions such that
	  they are always undefined. Say Y here to enable software
	  emulation of these instructions for userspace using LDXR/STXR.
	  This feature can be controlled at runtime with the abi.swp
	  sysctl which is disabled by default.

	  In some older versions of glibc [<=2.8] SWP is used during futex
	  trylock() operations with the assumption that the code will not
	  be preempted. This invalid assumption may be more likely to fail
	  with SWP emulation enabled, leading to deadlock of the user
	  application.

	  NOTE: when accessing uncached shared regions, LDXR/STXR rely
	  on an external transaction monitoring block called a global
	  monitor to maintain update atomicity. If your system does not
	  implement a global monitor, this option can cause programs that
	  perform SWP operations to uncached memory to deadlock.

	  If unsure, say Y

config CP15_BARRIER_EMULATION
	bool "Emulate CP15 Barrier instructions"
	help
	  The CP15 barrier instructions - CP15ISB, CP15DSB, and
	  CP15DMB - are deprecated in ARMv8 (and ARMv7). It is
	  strongly recommended to use the ISB, DSB, and DMB
	  instructions instead.

	  Say Y here to enable software emulation of these
	  instructions for AArch32 userspace code. When this option is
	  enabled, CP15 barrier usage is traced which can help
	  identify software that needs updating. This feature can be
	  controlled at runtime with the abi.cp15_barrier sysctl.

	  If unsure, say Y

config SETEND_EMULATION
	bool "Emulate SETEND instruction"
	help
	  The SETEND instruction alters the data-endianness of the
	  AArch32 EL0, and is deprecated in ARMv8.

	  Say Y here to enable software emulation of the instruction
	  for AArch32 userspace code. This feature can be controlled
	  at runtime with the abi.setend sysctl.

	  Note: All the cpus on the system must have mixed endian support at EL0
	  for this feature to be enabled. If a new CPU - which doesn't support mixed
	  endian - is hotplugged in after this feature has been enabled, there could
	  be unexpected results in the applications.

	  If unsure, say Y
endif

endif

menu "ARMv8.1 architectural features"

config ARM64_HW_AFDBM
	bool "Support for hardware updates of the Access and Dirty page flags"
	default y
	help
	  The ARMv8.1 architecture extensions introduce support for
	  hardware updates of the access and dirty information in page
	  table entries. When enabled in TCR_EL1 (HA and HD bits) on
	  capable processors, accesses to pages with PTE_AF cleared will
	  set this bit instead of raising an access flag fault.
	  Similarly, writes to read-only pages with the DBM bit set will
	  clear the read-only bit (AP[2]) instead of raising a
	  permission fault.

	  Kernels built with this configuration option enabled continue
	  to work on pre-ARMv8.1 hardware and the performance impact is
	  minimal. If unsure, say Y.

config ARM64_PAN
	bool "Enable support for Privileged Access Never (PAN)"
	default y
	help
	 Privileged Access Never (PAN; part of the ARMv8.1 Extensions)
	 prevents the kernel or hypervisor from accessing user-space (EL0)
	 memory directly.

	 Choosing this option will cause any unprotected (not using
	 copy_to_user et al) memory access to fail with a permission fault.

	 The feature is detected at runtime, and will remain as a 'nop'
	 instruction if the cpu does not implement the feature.

config AS_HAS_LDAPR
	def_bool $(as-instr,.arch_extension rcpc)

config AS_HAS_LSE_ATOMICS
	def_bool $(as-instr,.arch_extension lse)

config ARM64_LSE_ATOMICS
	bool
	default ARM64_USE_LSE_ATOMICS
	depends on AS_HAS_LSE_ATOMICS

config ARM64_USE_LSE_ATOMICS
	bool "Atomic instructions"
	depends on JUMP_LABEL
	default y
	help
	  As part of the Large System Extensions, ARMv8.1 introduces new
	  atomic instructions that are designed specifically to scale in
	  very large systems.

	  Say Y here to make use of these instructions for the in-kernel
	  atomic routines. This incurs a small overhead on CPUs that do
	  not support these instructions and requires the kernel to be
	  built with binutils >= 2.25 in order for the new instructions
	  to be used.

config ARM64_VHE
	bool "Enable support for Virtualization Host Extensions (VHE)"
	default y
	help
	  Virtualization Host Extensions (VHE) allow the kernel to run
	  directly at EL2 (instead of EL1) on processors that support
	  it. This leads to better performance for KVM, as they reduce
	  the cost of the world switch.

	  Selecting this option allows the VHE feature to be detected
	  at runtime, and does not affect processors that do not
	  implement this feature.

endmenu

menu "ARMv8.2 architectural features"

config ARM64_UAO
	bool "Enable support for User Access Override (UAO)"
	default y
	help
	  User Access Override (UAO; part of the ARMv8.2 Extensions)
	  causes the 'unprivileged' variant of the load/store instructions to
	  be overridden to be privileged.

	  This option changes get_user() and friends to use the 'unprivileged'
	  variant of the load/store instructions. This ensures that user-space
	  really did have access to the supplied memory. When addr_limit is
	  set to kernel memory the UAO bit will be set, allowing privileged
	  access to kernel memory.

	  Choosing this option will cause copy_to_user() et al to use user-space
	  memory permissions.

	  The feature is detected at runtime, the kernel will use the
	  regular load/store instructions if the cpu does not implement the
	  feature.

config ARM64_PMEM
	bool "Enable support for persistent memory"
	select ARCH_HAS_PMEM_API
	select ARCH_HAS_UACCESS_FLUSHCACHE
	help
	  Say Y to enable support for the persistent memory API based on the
	  ARMv8.2 DCPoP feature.

	  The feature is detected at runtime, and the kernel will use DC CVAC
	  operations if DC CVAP is not supported (following the behaviour of
	  DC CVAP itself if the system does not define a point of persistence).

config ARM64_RAS_EXTN
	bool "Enable support for RAS CPU Extensions"
	default y
	help
	  CPUs that support the Reliability, Availability and Serviceability
	  (RAS) Extensions, part of ARMv8.2 are able to track faults and
	  errors, classify them and report them to software.

	  On CPUs with these extensions system software can use additional
	  barriers to determine if faults are pending and read the
	  classification from a new set of registers.

	  Selecting this feature will allow the kernel to use these barriers
	  and access the new registers if the system supports the extension.
	  Platform RAS features may additionally depend on firmware support.

config ARM64_CNP
	bool "Enable support for Common Not Private (CNP) translations"
	default y
	depends on ARM64_PAN || !ARM64_SW_TTBR0_PAN
	help
	  Common Not Private (CNP) allows translation table entries to
	  be shared between different PEs in the same inner shareable
	  domain, so the hardware can use this fact to optimise the
	  caching of such entries in the TLB.

	  Selecting this option allows the CNP feature to be detected
	  at runtime, and does not affect PEs that do not implement
	  this feature.

endmenu

menu "ARMv8.3 architectural features"

config ARM64_PTR_AUTH
	bool "Enable support for pointer authentication"
	default y
	depends on (CC_HAS_SIGN_RETURN_ADDRESS || CC_HAS_BRANCH_PROT_PAC_RET) && AS_HAS_PAC
	# Modern compilers insert a .note.gnu.property section note for PAC
	# which is only understood by binutils starting with version 2.33.1.
	depends on LD_IS_LLD || LD_VERSION >= 233010000 || (CC_IS_GCC && GCC_VERSION < 90100)
	depends on !CC_IS_CLANG || AS_HAS_CFI_NEGATE_RA_STATE
	depends on (!FUNCTION_GRAPH_TRACER || DYNAMIC_FTRACE_WITH_REGS)
	help
	  Pointer authentication (part of the ARMv8.3 Extensions) provides
	  instructions for signing and authenticating pointers against secret
	  keys, which can be used to mitigate Return Oriented Programming (ROP)
	  and other attacks.

	  This option enables these instructions at EL0 (i.e. for userspace).
	  Choosing this option will cause the kernel to initialise secret keys
	  for each process at exec() time, with these keys being
	  context-switched along with the process.

	  If the compiler supports the -mbranch-protection or
	  -msign-return-address flag (e.g. GCC 7 or later), then this option
	  will also cause the kernel itself to be compiled with return address
	  protection. In this case, and if the target hardware is known to
	  support pointer authentication, then CONFIG_STACKPROTECTOR can be
	  disabled with minimal loss of protection.

	  The feature is detected at runtime. If the feature is not present in
	  hardware it will not be advertised to userspace/KVM guest nor will it
	  be enabled.

	  If the feature is present on the boot CPU but not on a late CPU, then
	  the late CPU will be parked. Also, if the boot CPU does not have
	  address auth and the late CPU has then the late CPU will still boot
	  but with the feature disabled. On such a system, this option should
	  not be selected.

	  This feature works with FUNCTION_GRAPH_TRACER option only if
	  DYNAMIC_FTRACE_WITH_REGS is enabled.

config CC_HAS_BRANCH_PROT_PAC_RET
	# GCC 9 or later, clang 8 or later
	def_bool $(cc-option,-mbranch-protection=pac-ret+leaf)

config CC_HAS_SIGN_RETURN_ADDRESS
	# GCC 7, 8
	def_bool $(cc-option,-msign-return-address=all)

config AS_HAS_PAC
	def_bool $(cc-option,-Wa$(comma)-march=armv8.3-a)

config AS_HAS_CFI_NEGATE_RA_STATE
	def_bool $(as-instr,.cfi_startproc\n.cfi_negate_ra_state\n.cfi_endproc\n)

endmenu

menu "ARMv8.4 architectural features"

config ARM64_AMU_EXTN
	bool "Enable support for the Activity Monitors Unit CPU extension"
	default y
	help
	  The activity monitors extension is an optional extension introduced
	  by the ARMv8.4 CPU architecture. This enables support for version 1
	  of the activity monitors architecture, AMUv1.

	  To enable the use of this extension on CPUs that implement it, say Y.

	  Note that for architectural reasons, firmware _must_ implement AMU
	  support when running on CPUs that present the activity monitors
	  extension. The required support is present in:
	    * Version 1.5 and later of the ARM Trusted Firmware

	  For kernels that have this configuration enabled but boot with broken
	  firmware, you may need to say N here until the firmware is fixed.
	  Otherwise you may experience firmware panics or lockups when
	  accessing the counter registers. Even if you are not observing these
	  symptoms, the values returned by the register reads might not
	  correctly reflect reality. Most commonly, the value read will be 0,
	  indicating that the counter is not enabled.

config AS_HAS_ARMV8_4
	def_bool $(cc-option,-Wa$(comma)-march=armv8.4-a)

config ARM64_TLB_RANGE
	bool "Enable support for tlbi range feature"
	default y
	depends on AS_HAS_ARMV8_4
	help
	  ARMv8.4-TLBI provides TLBI invalidation instruction that apply to a
	  range of input addresses.

	  The feature introduces new assembly instructions, and they were
	  support when binutils >= 2.30.

endmenu

menu "ARMv8.5 architectural features"

config AS_HAS_ARMV8_5
	def_bool $(cc-option,-Wa$(comma)-march=armv8.5-a)

config ARM64_BTI
	bool "Branch Target Identification support"
	default y
	help
	  Branch Target Identification (part of the ARMv8.5 Extensions)
	  provides a mechanism to limit the set of locations to which computed
	  branch instructions such as BR or BLR can jump.

	  To make use of BTI on CPUs that support it, say Y.

	  BTI is intended to provide complementary protection to other control
	  flow integrity protection mechanisms, such as the Pointer
	  authentication mechanism provided as part of the ARMv8.3 Extensions.
	  For this reason, it does not make sense to enable this option without
	  also enabling support for pointer authentication.  Thus, when
	  enabling this option you should also select ARM64_PTR_AUTH=y.

	  Userspace binaries must also be specifically compiled to make use of
	  this mechanism.  If you say N here or the hardware does not support
	  BTI, such binaries can still run, but you get no additional
	  enforcement of branch destinations.

config ARM64_BTI_KERNEL
	bool "Use Branch Target Identification for kernel"
	default y
	depends on ARM64_BTI
	depends on ARM64_PTR_AUTH
	depends on CC_HAS_BRANCH_PROT_PAC_RET_BTI
	# https://gcc.gnu.org/bugzilla/show_bug.cgi?id=94697
	depends on !CC_IS_GCC || GCC_VERSION >= 100100
	depends on !(CC_IS_CLANG && GCOV_KERNEL)
	# https://bugs.llvm.org/show_bug.cgi?id=46258
	depends on !CFI_CLANG || CLANG_VERSION >= 120000
	depends on (!FUNCTION_GRAPH_TRACER || DYNAMIC_FTRACE_WITH_REGS)
	help
	  Build the kernel with Branch Target Identification annotations
	  and enable enforcement of this for kernel code. When this option
	  is enabled and the system supports BTI all kernel code including
	  modular code must have BTI enabled.

config CC_HAS_BRANCH_PROT_PAC_RET_BTI
	# GCC 9 or later, clang 8 or later
	def_bool $(cc-option,-mbranch-protection=pac-ret+leaf+bti)

config ARM64_E0PD
	bool "Enable support for E0PD"
	default y
	help
	  E0PD (part of the ARMv8.5 extensions) allows us to ensure
	  that EL0 accesses made via TTBR1 always fault in constant time,
	  providing similar benefits to KASLR as those provided by KPTI, but
	  with lower overhead and without disrupting legitimate access to
	  kernel memory such as SPE.

	  This option enables E0PD for TTBR1 where available.

config ARCH_RANDOM
	bool "Enable support for random number generation"
	default y
	help
	  Random number generation (part of the ARMv8.5 Extensions)
	  provides a high bandwidth, cryptographically secure
	  hardware random number generator.

config ARM64_AS_HAS_MTE
	# Initial support for MTE went in binutils 2.32.0, checked with
	# ".arch armv8.5-a+memtag" below. However, this was incomplete
	# as a late addition to the final architecture spec (LDGM/STGM)
	# is only supported in the newer 2.32.x and 2.33 binutils
	# versions, hence the extra "stgm" instruction check below.
	def_bool $(as-instr,.arch armv8.5-a+memtag\nstgm xzr$(comma)[x0])

config ARM64_MTE
	bool "Memory Tagging Extension support"
	default y
	depends on ARM64_AS_HAS_MTE && ARM64_TAGGED_ADDR_ABI
	depends on AS_HAS_ARMV8_5
	# Required for tag checking in the uaccess routines
	depends on ARM64_PAN
	depends on AS_HAS_LSE_ATOMICS
	select ARCH_USES_HIGH_VMA_FLAGS
	help
	  Memory Tagging (part of the ARMv8.5 Extensions) provides
	  architectural support for run-time, always-on detection of
	  various classes of memory error to aid with software debugging
	  to eliminate vulnerabilities arising from memory-unsafe
	  languages.

	  This option enables the support for the Memory Tagging
	  Extension at EL0 (i.e. for userspace).

	  Selecting this option allows the feature to be detected at
	  runtime. Any secondary CPU not implementing this feature will
	  not be allowed a late bring-up.

	  Userspace binaries that want to use this feature must
	  explicitly opt in. The mechanism for the userspace is
	  described in:

	  Documentation/arm64/memory-tagging-extension.rst.

endmenu

config ARM64_SVE
	bool "ARM Scalable Vector Extension support"
	default y
	help
	  The Scalable Vector Extension (SVE) is an extension to the AArch64
	  execution state which complements and extends the SIMD functionality
	  of the base architecture to support much larger vectors and to enable
	  additional vectorisation opportunities.

	  To enable use of this extension on CPUs that implement it, say Y.

	  On CPUs that support the SVE2 extensions, this option will enable
	  those too.

	  Note that for architectural reasons, firmware _must_ implement SVE
	  support when running on SVE capable hardware.  The required support
	  is present in:

	    * version 1.5 and later of the ARM Trusted Firmware
	    * the AArch64 boot wrapper since commit 5e1261e08abf
	      ("bootwrapper: SVE: Enable SVE for EL2 and below").

	  For other firmware implementations, consult the firmware documentation
	  or vendor.

	  If you need the kernel to boot on SVE-capable hardware with broken
	  firmware, you may need to say N here until you get your firmware
	  fixed.  Otherwise, you may experience firmware panics or lockups when
	  booting the kernel.  If unsure and you are not observing these
	  symptoms, you should assume that it is safe to say Y.

config ARM64_MODULE_PLTS
	bool "Use PLTs to allow module memory to spill over into vmalloc area"
	depends on MODULES
	select HAVE_MOD_ARCH_SPECIFIC
	help
	  Allocate PLTs when loading modules so that jumps and calls whose
	  targets are too far away for their relative offsets to be encoded
	  in the instructions themselves can be bounced via veneers in the
	  module's PLT. This allows modules to be allocated in the generic
	  vmalloc area after the dedicated module memory area has been
	  exhausted.

	  When running with address space randomization (KASLR), the module
	  region itself may be too far away for ordinary relative jumps and
	  calls, and so in that case, module PLTs are required and cannot be
	  disabled.

	  Specific errata workaround(s) might also force module PLTs to be
	  enabled (ARM64_ERRATUM_843419).

config ARM64_PSEUDO_NMI
	bool "Support for NMI-like interrupts"
	select ARM_GIC_V3
	help
	  Adds support for mimicking Non-Maskable Interrupts through the use of
	  GIC interrupt priority. This support requires version 3 or later of
	  ARM GIC.

	  This high priority configuration for interrupts needs to be
	  explicitly enabled by setting the kernel parameter
	  "irqchip.gicv3_pseudo_nmi" to 1.

	  If unsure, say N

if ARM64_PSEUDO_NMI
config ARM64_DEBUG_PRIORITY_MASKING
	bool "Debug interrupt priority masking"
	help
	  This adds runtime checks to functions enabling/disabling
	  interrupts when using priority masking. The additional checks verify
	  the validity of ICC_PMR_EL1 when calling concerned functions.

	  If unsure, say N
endif

config RELOCATABLE
	bool "Build a relocatable kernel image" if EXPERT
	select ARCH_HAS_RELR
	default y
	help
	  This builds the kernel as a Position Independent Executable (PIE),
	  which retains all relocation metadata required to relocate the
	  kernel binary at runtime to a different virtual address than the
	  address it was linked at.
	  Since AArch64 uses the RELA relocation format, this requires a
	  relocation pass at runtime even if the kernel is loaded at the
	  same address it was linked at.

config RANDOMIZE_BASE
	bool "Randomize the address of the kernel image"
	select ARM64_MODULE_PLTS if MODULES
	select RELOCATABLE
	help
	  Randomizes the virtual address at which the kernel image is
	  loaded, as a security feature that deters exploit attempts
	  relying on knowledge of the location of kernel internals.

	  It is the bootloader's job to provide entropy, by passing a
	  random u64 value in /chosen/kaslr-seed at kernel entry.

	  When booting via the UEFI stub, it will invoke the firmware's
	  EFI_RNG_PROTOCOL implementation (if available) to supply entropy
	  to the kernel proper. In addition, it will randomise the physical
	  location of the kernel Image as well.

	  If unsure, say N.

config RANDOMIZE_MODULE_REGION_FULL
	bool "Randomize the module region over a 4 GB range"
	depends on RANDOMIZE_BASE
	default y
	help
	  Randomizes the location of the module region inside a 4 GB window
	  covering the core kernel. This way, it is less likely for modules
	  to leak information about the location of core kernel data structures
	  but it does imply that function calls between modules and the core
	  kernel will need to be resolved via veneers in the module PLT.

	  When this option is not set, the module region will be randomized over
	  a limited range that contains the [_stext, _etext] interval of the
	  core kernel, so branch relocations are always in range.

config CC_HAVE_STACKPROTECTOR_SYSREG
	def_bool $(cc-option,-mstack-protector-guard=sysreg -mstack-protector-guard-reg=sp_el0 -mstack-protector-guard-offset=0)

config STACKPROTECTOR_PER_TASK
	def_bool y
	depends on STACKPROTECTOR && CC_HAVE_STACKPROTECTOR_SYSREG

endmenu

menu "Boot options"

config ARM64_ACPI_PARKING_PROTOCOL
	bool "Enable support for the ARM64 ACPI parking protocol"
	depends on ACPI
	help
	  Enable support for the ARM64 ACPI parking protocol. If disabled
	  the kernel will not allow booting through the ARM64 ACPI parking
	  protocol even if the corresponding data is present in the ACPI
	  MADT table.

config CMDLINE
	string "Default kernel command string"
	default ""
	help
	  Provide a set of default command-line options at build time by
	  entering them here. As a minimum, you should specify the the
	  root device (e.g. root=/dev/nfs).

choice
	prompt "Kernel command line type" if CMDLINE != ""
	default CMDLINE_FROM_BOOTLOADER
	help
	  Choose how the kernel will handle the provided default kernel
	  command line string.

config CMDLINE_FROM_BOOTLOADER
	bool "Use bootloader kernel arguments if available"
	help
	  Uses the command-line options passed by the boot loader. If
	  the boot loader doesn't provide any, the default kernel command
	  string provided in CMDLINE will be used.

config CMDLINE_EXTEND
	bool "Extend bootloader kernel arguments"
	help
	  The command-line arguments provided by the boot loader will be
	  appended to the default kernel command string.

config CMDLINE_FORCE
	bool "Always use the default kernel command string"
	help
	  Always use the default kernel command string, even if the boot
	  loader passes other arguments to the kernel.
	  This is useful if you cannot or don't want to change the
	  command-line options your boot loader passes to the kernel.

endchoice

config EFI_STUB
	bool

config EFI
	bool "UEFI runtime support"
	depends on OF && !CPU_BIG_ENDIAN
	depends on KERNEL_MODE_NEON
	select ARCH_SUPPORTS_ACPI
	select LIBFDT
	select UCS2_STRING
	select EFI_PARAMS_FROM_FDT
	select EFI_RUNTIME_WRAPPERS
	select EFI_STUB
	select EFI_GENERIC_STUB
	default y
	help
	  This option provides support for runtime services provided
	  by UEFI firmware (such as non-volatile variables, realtime
          clock, and platform reset). A UEFI stub is also provided to
	  allow the kernel to be booted as an EFI application. This
	  is only useful on systems that have UEFI firmware.

config DMI
	bool "Enable support for SMBIOS (DMI) tables"
	depends on EFI
	default y
	help
	  This enables SMBIOS/DMI feature for systems.

	  This option is only useful on systems that have UEFI firmware.
	  However, even with this option, the resultant kernel should
	  continue to boot on existing non-UEFI platforms.

endmenu

config SYSVIPC_COMPAT
	def_bool y
	depends on COMPAT && SYSVIPC

config ARCH_ENABLE_HUGEPAGE_MIGRATION
	def_bool y
	depends on HUGETLB_PAGE && MIGRATION

config ARCH_ENABLE_THP_MIGRATION
	def_bool y
	depends on TRANSPARENT_HUGEPAGE

menu "Power management options"

source "kernel/power/Kconfig"

config ARCH_HIBERNATION_POSSIBLE
	def_bool y
	depends on CPU_PM

config ARCH_HIBERNATION_HEADER
	def_bool y
	depends on HIBERNATION

config ARCH_SUSPEND_POSSIBLE
	def_bool y

endmenu

menu "CPU Power Management"

source "drivers/cpuidle/Kconfig"

source "drivers/cpufreq/Kconfig"

endmenu

source "drivers/firmware/Kconfig"

source "drivers/acpi/Kconfig"

source "arch/arm64/kvm/Kconfig"

if CRYPTO
source "arch/arm64/crypto/Kconfig"
endif<|MERGE_RESOLUTION|>--- conflicted
+++ resolved
@@ -209,10 +209,7 @@
 	select SYSCTL_EXCEPTION_TRACE
 	select THREAD_INFO_IN_TASK
 	select ARCH_SUPPORTS_SPECULATIVE_PAGE_FAULT
-<<<<<<< HEAD
-=======
 	select HAVE_ARCH_USERFAULTFD_MINOR if USERFAULTFD
->>>>>>> 76081a5f
 	help
 	  ARM 64-bit (AArch64) Linux support.
 
