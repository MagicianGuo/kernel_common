--- conflicted
+++ resolved
@@ -59,11 +59,7 @@
 		   ARCH_DMA_MINALIGN, cls);
 
 	dev->dma_coherent = coherent;
-<<<<<<< HEAD
-	if (iommu) {
-=======
-	if (device_iommu_mapped(dev))
->>>>>>> 3cb9871f
+	if (device_iommu_mapped(dev)) {
 		iommu_setup_dma_ops(dev, dma_base, dma_base + size - 1);
 		trace_android_rvh_iommu_setup_dma_ops(dev, dma_base, dma_base + size - 1);
 	}
