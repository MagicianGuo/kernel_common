--- conflicted
+++ resolved
@@ -6078,10 +6078,6 @@
 
 	type = uncore_find_type_by_id(uncore_msr_uncores, UNCORE_SPR_CHA);
 	if (type) {
-<<<<<<< HEAD
-		rdmsrl(SPR_MSR_UNC_CBO_CONFIG, num_cbo);
-		type->num_boxes = num_cbo;
-=======
 		/*
 		 * The value from the discovery table (stored in the type->num_boxes
 		 * of UNCORE_SPR_CHA) is incorrect on some SPR variants because of a
@@ -6094,7 +6090,6 @@
 		 */
 		if (num_cbo)
 			type->num_boxes = num_cbo;
->>>>>>> 575f85f9
 	}
 	spr_uncore_iio_free_running.num_boxes = uncore_type_max_boxes(uncore_msr_uncores, UNCORE_SPR_IIO);
 }
