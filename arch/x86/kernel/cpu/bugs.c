// SPDX-License-Identifier: GPL-2.0
/*
 *  Copyright (C) 1994  Linus Torvalds
 *
 *  Cyrix stuff, June 1998 by:
 *	- Rafael R. Reilova (moved everything from head.S),
 *        <rreilova@ececs.uc.edu>
 *	- Channing Corn (tests & fixes),
 *	- Andrew D. Balsa (code cleanup).
 */
#include <linux/init.h>
#include <linux/cpu.h>
#include <linux/module.h>
#include <linux/nospec.h>
#include <linux/prctl.h>
#include <linux/sched/smt.h>
#include <linux/pgtable.h>
#include <linux/bpf.h>

#include <asm/spec-ctrl.h>
#include <asm/cmdline.h>
#include <asm/bugs.h>
#include <asm/processor.h>
#include <asm/processor-flags.h>
#include <asm/fpu/internal.h>
#include <asm/msr.h>
#include <asm/vmx.h>
#include <asm/paravirt.h>
#include <asm/intel-family.h>
#include <asm/e820/api.h>
#include <asm/hypervisor.h>
#include <asm/tlbflush.h>

#include "cpu.h"

static void __init spectre_v1_select_mitigation(void);
static void __init spectre_v2_select_mitigation(void);
static void __init retbleed_select_mitigation(void);
static void __init spectre_v2_user_select_mitigation(void);
static void __init ssb_select_mitigation(void);
static void __init l1tf_select_mitigation(void);
static void __init mds_select_mitigation(void);
static void __init md_clear_update_mitigation(void);
static void __init md_clear_select_mitigation(void);
static void __init taa_select_mitigation(void);
static void __init mmio_select_mitigation(void);
static void __init srbds_select_mitigation(void);
static void __init l1d_flush_select_mitigation(void);
static void __init gds_select_mitigation(void);
static void __init srso_select_mitigation(void);

/* The base value of the SPEC_CTRL MSR without task-specific bits set */
u64 x86_spec_ctrl_base;
EXPORT_SYMBOL_GPL(x86_spec_ctrl_base);

/* The current value of the SPEC_CTRL MSR with task-specific bits set */
DEFINE_PER_CPU(u64, x86_spec_ctrl_current);
EXPORT_SYMBOL_GPL(x86_spec_ctrl_current);

u64 x86_pred_cmd __ro_after_init = PRED_CMD_IBPB;
EXPORT_SYMBOL_GPL(x86_pred_cmd);

static DEFINE_MUTEX(spec_ctrl_mutex);

void (*x86_return_thunk)(void) __ro_after_init = &__x86_return_thunk;

/* Update SPEC_CTRL MSR and its cached copy unconditionally */
static void update_spec_ctrl(u64 val)
{
	this_cpu_write(x86_spec_ctrl_current, val);
	wrmsrl(MSR_IA32_SPEC_CTRL, val);
}

/*
 * Keep track of the SPEC_CTRL MSR value for the current task, which may differ
 * from x86_spec_ctrl_base due to STIBP/SSB in __speculation_ctrl_update().
 */
void update_spec_ctrl_cond(u64 val)
{
	if (this_cpu_read(x86_spec_ctrl_current) == val)
		return;

	this_cpu_write(x86_spec_ctrl_current, val);

	/*
	 * When KERNEL_IBRS this MSR is written on return-to-user, unless
	 * forced the update can be delayed until that time.
	 */
	if (!cpu_feature_enabled(X86_FEATURE_KERNEL_IBRS))
		wrmsrl(MSR_IA32_SPEC_CTRL, val);
}

u64 spec_ctrl_current(void)
{
	return this_cpu_read(x86_spec_ctrl_current);
}
EXPORT_SYMBOL_GPL(spec_ctrl_current);

/*
 * AMD specific MSR info for Speculative Store Bypass control.
 * x86_amd_ls_cfg_ssbd_mask is initialized in identify_boot_cpu().
 */
u64 __ro_after_init x86_amd_ls_cfg_base;
u64 __ro_after_init x86_amd_ls_cfg_ssbd_mask;

/* Control conditional STIBP in switch_to() */
DEFINE_STATIC_KEY_FALSE(switch_to_cond_stibp);
/* Control conditional IBPB in switch_mm() */
DEFINE_STATIC_KEY_FALSE(switch_mm_cond_ibpb);
/* Control unconditional IBPB in switch_mm() */
DEFINE_STATIC_KEY_FALSE(switch_mm_always_ibpb);

/* Control MDS CPU buffer clear before returning to user space */
DEFINE_STATIC_KEY_FALSE(mds_user_clear);
EXPORT_SYMBOL_GPL(mds_user_clear);
/* Control MDS CPU buffer clear before idling (halt, mwait) */
DEFINE_STATIC_KEY_FALSE(mds_idle_clear);
EXPORT_SYMBOL_GPL(mds_idle_clear);

/*
 * Controls whether l1d flush based mitigations are enabled,
 * based on hw features and admin setting via boot parameter
 * defaults to false
 */
DEFINE_STATIC_KEY_FALSE(switch_mm_cond_l1d_flush);

/* Controls CPU Fill buffer clear before KVM guest MMIO accesses */
DEFINE_STATIC_KEY_FALSE(mmio_stale_data_clear);
EXPORT_SYMBOL_GPL(mmio_stale_data_clear);

void __init cpu_select_mitigations(void)
{
	/*
	 * Read the SPEC_CTRL MSR to account for reserved bits which may
	 * have unknown values. AMD64_LS_CFG MSR is cached in the early AMD
	 * init code as it is not enumerated and depends on the family.
	 */
	if (cpu_feature_enabled(X86_FEATURE_MSR_SPEC_CTRL)) {
		rdmsrl(MSR_IA32_SPEC_CTRL, x86_spec_ctrl_base);

		/*
		 * Previously running kernel (kexec), may have some controls
		 * turned ON. Clear them and let the mitigations setup below
		 * rediscover them based on configuration.
		 */
		x86_spec_ctrl_base &= ~SPEC_CTRL_MITIGATIONS_MASK;
	}

	/* Select the proper CPU mitigations before patching alternatives: */
	spectre_v1_select_mitigation();
	spectre_v2_select_mitigation();
	/*
	 * retbleed_select_mitigation() relies on the state set by
	 * spectre_v2_select_mitigation(); specifically it wants to know about
	 * spectre_v2=ibrs.
	 */
	retbleed_select_mitigation();
	/*
	 * spectre_v2_user_select_mitigation() relies on the state set by
	 * retbleed_select_mitigation(); specifically the STIBP selection is
	 * forced for UNRET or IBPB.
	 */
	spectre_v2_user_select_mitigation();
	ssb_select_mitigation();
	l1tf_select_mitigation();
	md_clear_select_mitigation();
	srbds_select_mitigation();
	l1d_flush_select_mitigation();

	/*
	 * srso_select_mitigation() depends and must run after
	 * retbleed_select_mitigation().
	 */
	srso_select_mitigation();
	gds_select_mitigation();
}

/*
 * NOTE: For VMX, this function is not called in the vmexit path.
 * It uses vmx_spec_ctrl_restore_host() instead.
 */
void
x86_virt_spec_ctrl(u64 guest_spec_ctrl, u64 guest_virt_spec_ctrl, bool setguest)
{
	u64 msrval, guestval = guest_spec_ctrl, hostval = spec_ctrl_current();
	struct thread_info *ti = current_thread_info();

	if (static_cpu_has(X86_FEATURE_MSR_SPEC_CTRL)) {
		if (hostval != guestval) {
			msrval = setguest ? guestval : hostval;
			wrmsrl(MSR_IA32_SPEC_CTRL, msrval);
		}
	}

	/*
	 * If SSBD is not handled in MSR_SPEC_CTRL on AMD, update
	 * MSR_AMD64_L2_CFG or MSR_VIRT_SPEC_CTRL if supported.
	 */
	if (!static_cpu_has(X86_FEATURE_LS_CFG_SSBD) &&
	    !static_cpu_has(X86_FEATURE_VIRT_SSBD))
		return;

	/*
	 * If the host has SSBD mitigation enabled, force it in the host's
	 * virtual MSR value. If its not permanently enabled, evaluate
	 * current's TIF_SSBD thread flag.
	 */
	if (static_cpu_has(X86_FEATURE_SPEC_STORE_BYPASS_DISABLE))
		hostval = SPEC_CTRL_SSBD;
	else
		hostval = ssbd_tif_to_spec_ctrl(ti->flags);

	/* Sanitize the guest value */
	guestval = guest_virt_spec_ctrl & SPEC_CTRL_SSBD;

	if (hostval != guestval) {
		unsigned long tif;

		tif = setguest ? ssbd_spec_ctrl_to_tif(guestval) :
				 ssbd_spec_ctrl_to_tif(hostval);

		speculation_ctrl_update(tif);
	}
}
EXPORT_SYMBOL_GPL(x86_virt_spec_ctrl);

static void x86_amd_ssb_disable(void)
{
	u64 msrval = x86_amd_ls_cfg_base | x86_amd_ls_cfg_ssbd_mask;

	if (boot_cpu_has(X86_FEATURE_VIRT_SSBD))
		wrmsrl(MSR_AMD64_VIRT_SPEC_CTRL, SPEC_CTRL_SSBD);
	else if (boot_cpu_has(X86_FEATURE_LS_CFG_SSBD))
		wrmsrl(MSR_AMD64_LS_CFG, msrval);
}

#undef pr_fmt
#define pr_fmt(fmt)	"MDS: " fmt

/* Default mitigation for MDS-affected CPUs */
static enum mds_mitigations mds_mitigation __ro_after_init = MDS_MITIGATION_FULL;
static bool mds_nosmt __ro_after_init = false;

static const char * const mds_strings[] = {
	[MDS_MITIGATION_OFF]	= "Vulnerable",
	[MDS_MITIGATION_FULL]	= "Mitigation: Clear CPU buffers",
	[MDS_MITIGATION_VMWERV]	= "Vulnerable: Clear CPU buffers attempted, no microcode",
};

static void __init mds_select_mitigation(void)
{
	if (!boot_cpu_has_bug(X86_BUG_MDS) || cpu_mitigations_off()) {
		mds_mitigation = MDS_MITIGATION_OFF;
		return;
	}

	if (mds_mitigation == MDS_MITIGATION_FULL) {
		if (!boot_cpu_has(X86_FEATURE_MD_CLEAR))
			mds_mitigation = MDS_MITIGATION_VMWERV;

		static_branch_enable(&mds_user_clear);

		if (!boot_cpu_has(X86_BUG_MSBDS_ONLY) &&
		    (mds_nosmt || cpu_mitigations_auto_nosmt()))
			cpu_smt_disable(false);
	}
}

static int __init mds_cmdline(char *str)
{
	if (!boot_cpu_has_bug(X86_BUG_MDS))
		return 0;

	if (!str)
		return -EINVAL;

	if (!strcmp(str, "off"))
		mds_mitigation = MDS_MITIGATION_OFF;
	else if (!strcmp(str, "full"))
		mds_mitigation = MDS_MITIGATION_FULL;
	else if (!strcmp(str, "full,nosmt")) {
		mds_mitigation = MDS_MITIGATION_FULL;
		mds_nosmt = true;
	}

	return 0;
}
early_param("mds", mds_cmdline);

#undef pr_fmt
#define pr_fmt(fmt)	"TAA: " fmt

enum taa_mitigations {
	TAA_MITIGATION_OFF,
	TAA_MITIGATION_UCODE_NEEDED,
	TAA_MITIGATION_VERW,
	TAA_MITIGATION_TSX_DISABLED,
};

/* Default mitigation for TAA-affected CPUs */
static enum taa_mitigations taa_mitigation __ro_after_init = TAA_MITIGATION_VERW;
static bool taa_nosmt __ro_after_init;

static const char * const taa_strings[] = {
	[TAA_MITIGATION_OFF]		= "Vulnerable",
	[TAA_MITIGATION_UCODE_NEEDED]	= "Vulnerable: Clear CPU buffers attempted, no microcode",
	[TAA_MITIGATION_VERW]		= "Mitigation: Clear CPU buffers",
	[TAA_MITIGATION_TSX_DISABLED]	= "Mitigation: TSX disabled",
};

static void __init taa_select_mitigation(void)
{
	u64 ia32_cap;

	if (!boot_cpu_has_bug(X86_BUG_TAA)) {
		taa_mitigation = TAA_MITIGATION_OFF;
		return;
	}

	/* TSX previously disabled by tsx=off */
	if (!boot_cpu_has(X86_FEATURE_RTM)) {
		taa_mitigation = TAA_MITIGATION_TSX_DISABLED;
		return;
	}

	if (cpu_mitigations_off()) {
		taa_mitigation = TAA_MITIGATION_OFF;
		return;
	}

	/*
	 * TAA mitigation via VERW is turned off if both
	 * tsx_async_abort=off and mds=off are specified.
	 */
	if (taa_mitigation == TAA_MITIGATION_OFF &&
	    mds_mitigation == MDS_MITIGATION_OFF)
		return;

	if (boot_cpu_has(X86_FEATURE_MD_CLEAR))
		taa_mitigation = TAA_MITIGATION_VERW;
	else
		taa_mitigation = TAA_MITIGATION_UCODE_NEEDED;

	/*
	 * VERW doesn't clear the CPU buffers when MD_CLEAR=1 and MDS_NO=1.
	 * A microcode update fixes this behavior to clear CPU buffers. It also
	 * adds support for MSR_IA32_TSX_CTRL which is enumerated by the
	 * ARCH_CAP_TSX_CTRL_MSR bit.
	 *
	 * On MDS_NO=1 CPUs if ARCH_CAP_TSX_CTRL_MSR is not set, microcode
	 * update is required.
	 */
	ia32_cap = x86_read_arch_cap_msr();
	if ( (ia32_cap & ARCH_CAP_MDS_NO) &&
	    !(ia32_cap & ARCH_CAP_TSX_CTRL_MSR))
		taa_mitigation = TAA_MITIGATION_UCODE_NEEDED;

	/*
	 * TSX is enabled, select alternate mitigation for TAA which is
	 * the same as MDS. Enable MDS static branch to clear CPU buffers.
	 *
	 * For guests that can't determine whether the correct microcode is
	 * present on host, enable the mitigation for UCODE_NEEDED as well.
	 */
	static_branch_enable(&mds_user_clear);

	if (taa_nosmt || cpu_mitigations_auto_nosmt())
		cpu_smt_disable(false);
}

static int __init tsx_async_abort_parse_cmdline(char *str)
{
	if (!boot_cpu_has_bug(X86_BUG_TAA))
		return 0;

	if (!str)
		return -EINVAL;

	if (!strcmp(str, "off")) {
		taa_mitigation = TAA_MITIGATION_OFF;
	} else if (!strcmp(str, "full")) {
		taa_mitigation = TAA_MITIGATION_VERW;
	} else if (!strcmp(str, "full,nosmt")) {
		taa_mitigation = TAA_MITIGATION_VERW;
		taa_nosmt = true;
	}

	return 0;
}
early_param("tsx_async_abort", tsx_async_abort_parse_cmdline);

#undef pr_fmt
#define pr_fmt(fmt)	"MMIO Stale Data: " fmt

enum mmio_mitigations {
	MMIO_MITIGATION_OFF,
	MMIO_MITIGATION_UCODE_NEEDED,
	MMIO_MITIGATION_VERW,
};

/* Default mitigation for Processor MMIO Stale Data vulnerabilities */
static enum mmio_mitigations mmio_mitigation __ro_after_init = MMIO_MITIGATION_VERW;
static bool mmio_nosmt __ro_after_init = false;

static const char * const mmio_strings[] = {
	[MMIO_MITIGATION_OFF]		= "Vulnerable",
	[MMIO_MITIGATION_UCODE_NEEDED]	= "Vulnerable: Clear CPU buffers attempted, no microcode",
	[MMIO_MITIGATION_VERW]		= "Mitigation: Clear CPU buffers",
};

static void __init mmio_select_mitigation(void)
{
	u64 ia32_cap;

	if (!boot_cpu_has_bug(X86_BUG_MMIO_STALE_DATA) ||
	     boot_cpu_has_bug(X86_BUG_MMIO_UNKNOWN) ||
	     cpu_mitigations_off()) {
		mmio_mitigation = MMIO_MITIGATION_OFF;
		return;
	}

	if (mmio_mitigation == MMIO_MITIGATION_OFF)
		return;

	ia32_cap = x86_read_arch_cap_msr();

	/*
	 * Enable CPU buffer clear mitigation for host and VMM, if also affected
	 * by MDS or TAA. Otherwise, enable mitigation for VMM only.
	 */
	if (boot_cpu_has_bug(X86_BUG_MDS) || (boot_cpu_has_bug(X86_BUG_TAA) &&
					      boot_cpu_has(X86_FEATURE_RTM)))
		static_branch_enable(&mds_user_clear);
	else
		static_branch_enable(&mmio_stale_data_clear);

	/*
	 * If Processor-MMIO-Stale-Data bug is present and Fill Buffer data can
	 * be propagated to uncore buffers, clearing the Fill buffers on idle
	 * is required irrespective of SMT state.
	 */
	if (!(ia32_cap & ARCH_CAP_FBSDP_NO))
		static_branch_enable(&mds_idle_clear);

	/*
	 * Check if the system has the right microcode.
	 *
	 * CPU Fill buffer clear mitigation is enumerated by either an explicit
	 * FB_CLEAR or by the presence of both MD_CLEAR and L1D_FLUSH on MDS
	 * affected systems.
	 */
	if ((ia32_cap & ARCH_CAP_FB_CLEAR) ||
	    (boot_cpu_has(X86_FEATURE_MD_CLEAR) &&
	     boot_cpu_has(X86_FEATURE_FLUSH_L1D) &&
	     !(ia32_cap & ARCH_CAP_MDS_NO)))
		mmio_mitigation = MMIO_MITIGATION_VERW;
	else
		mmio_mitigation = MMIO_MITIGATION_UCODE_NEEDED;

	if (mmio_nosmt || cpu_mitigations_auto_nosmt())
		cpu_smt_disable(false);
}

static int __init mmio_stale_data_parse_cmdline(char *str)
{
	if (!boot_cpu_has_bug(X86_BUG_MMIO_STALE_DATA))
		return 0;

	if (!str)
		return -EINVAL;

	if (!strcmp(str, "off")) {
		mmio_mitigation = MMIO_MITIGATION_OFF;
	} else if (!strcmp(str, "full")) {
		mmio_mitigation = MMIO_MITIGATION_VERW;
	} else if (!strcmp(str, "full,nosmt")) {
		mmio_mitigation = MMIO_MITIGATION_VERW;
		mmio_nosmt = true;
	}

	return 0;
}
early_param("mmio_stale_data", mmio_stale_data_parse_cmdline);

#undef pr_fmt
#define pr_fmt(fmt)     "" fmt

static void __init md_clear_update_mitigation(void)
{
	if (cpu_mitigations_off())
		return;

	if (!static_key_enabled(&mds_user_clear))
		goto out;

	/*
	 * mds_user_clear is now enabled. Update MDS, TAA and MMIO Stale Data
	 * mitigation, if necessary.
	 */
	if (mds_mitigation == MDS_MITIGATION_OFF &&
	    boot_cpu_has_bug(X86_BUG_MDS)) {
		mds_mitigation = MDS_MITIGATION_FULL;
		mds_select_mitigation();
	}
	if (taa_mitigation == TAA_MITIGATION_OFF &&
	    boot_cpu_has_bug(X86_BUG_TAA)) {
		taa_mitigation = TAA_MITIGATION_VERW;
		taa_select_mitigation();
	}
	if (mmio_mitigation == MMIO_MITIGATION_OFF &&
	    boot_cpu_has_bug(X86_BUG_MMIO_STALE_DATA)) {
		mmio_mitigation = MMIO_MITIGATION_VERW;
		mmio_select_mitigation();
	}
out:
	if (boot_cpu_has_bug(X86_BUG_MDS))
		pr_info("MDS: %s\n", mds_strings[mds_mitigation]);
	if (boot_cpu_has_bug(X86_BUG_TAA))
		pr_info("TAA: %s\n", taa_strings[taa_mitigation]);
	if (boot_cpu_has_bug(X86_BUG_MMIO_STALE_DATA))
		pr_info("MMIO Stale Data: %s\n", mmio_strings[mmio_mitigation]);
	else if (boot_cpu_has_bug(X86_BUG_MMIO_UNKNOWN))
		pr_info("MMIO Stale Data: Unknown: No mitigations\n");
}

static void __init md_clear_select_mitigation(void)
{
	mds_select_mitigation();
	taa_select_mitigation();
	mmio_select_mitigation();

	/*
	 * As MDS, TAA and MMIO Stale Data mitigations are inter-related, update
	 * and print their mitigation after MDS, TAA and MMIO Stale Data
	 * mitigation selection is done.
	 */
	md_clear_update_mitigation();
}

#undef pr_fmt
#define pr_fmt(fmt)	"SRBDS: " fmt

enum srbds_mitigations {
	SRBDS_MITIGATION_OFF,
	SRBDS_MITIGATION_UCODE_NEEDED,
	SRBDS_MITIGATION_FULL,
	SRBDS_MITIGATION_TSX_OFF,
	SRBDS_MITIGATION_HYPERVISOR,
};

static enum srbds_mitigations srbds_mitigation __ro_after_init = SRBDS_MITIGATION_FULL;

static const char * const srbds_strings[] = {
	[SRBDS_MITIGATION_OFF]		= "Vulnerable",
	[SRBDS_MITIGATION_UCODE_NEEDED]	= "Vulnerable: No microcode",
	[SRBDS_MITIGATION_FULL]		= "Mitigation: Microcode",
	[SRBDS_MITIGATION_TSX_OFF]	= "Mitigation: TSX disabled",
	[SRBDS_MITIGATION_HYPERVISOR]	= "Unknown: Dependent on hypervisor status",
};

static bool srbds_off;

void update_srbds_msr(void)
{
	u64 mcu_ctrl;

	if (!boot_cpu_has_bug(X86_BUG_SRBDS))
		return;

	if (boot_cpu_has(X86_FEATURE_HYPERVISOR))
		return;

	if (srbds_mitigation == SRBDS_MITIGATION_UCODE_NEEDED)
		return;

	rdmsrl(MSR_IA32_MCU_OPT_CTRL, mcu_ctrl);

	switch (srbds_mitigation) {
	case SRBDS_MITIGATION_OFF:
	case SRBDS_MITIGATION_TSX_OFF:
		mcu_ctrl |= RNGDS_MITG_DIS;
		break;
	case SRBDS_MITIGATION_FULL:
		mcu_ctrl &= ~RNGDS_MITG_DIS;
		break;
	default:
		break;
	}

	wrmsrl(MSR_IA32_MCU_OPT_CTRL, mcu_ctrl);
}

static void __init srbds_select_mitigation(void)
{
	u64 ia32_cap;

	if (!boot_cpu_has_bug(X86_BUG_SRBDS))
		return;

	/*
	 * Check to see if this is one of the MDS_NO systems supporting TSX that
	 * are only exposed to SRBDS when TSX is enabled or when CPU is affected
	 * by Processor MMIO Stale Data vulnerability.
	 */
	ia32_cap = x86_read_arch_cap_msr();
	if ((ia32_cap & ARCH_CAP_MDS_NO) && !boot_cpu_has(X86_FEATURE_RTM) &&
	    !boot_cpu_has_bug(X86_BUG_MMIO_STALE_DATA))
		srbds_mitigation = SRBDS_MITIGATION_TSX_OFF;
	else if (boot_cpu_has(X86_FEATURE_HYPERVISOR))
		srbds_mitigation = SRBDS_MITIGATION_HYPERVISOR;
	else if (!boot_cpu_has(X86_FEATURE_SRBDS_CTRL))
		srbds_mitigation = SRBDS_MITIGATION_UCODE_NEEDED;
	else if (cpu_mitigations_off() || srbds_off)
		srbds_mitigation = SRBDS_MITIGATION_OFF;

	update_srbds_msr();
	pr_info("%s\n", srbds_strings[srbds_mitigation]);
}

static int __init srbds_parse_cmdline(char *str)
{
	if (!str)
		return -EINVAL;

	if (!boot_cpu_has_bug(X86_BUG_SRBDS))
		return 0;

	srbds_off = !strcmp(str, "off");
	return 0;
}
early_param("srbds", srbds_parse_cmdline);

#undef pr_fmt
#define pr_fmt(fmt)     "L1D Flush : " fmt

enum l1d_flush_mitigations {
	L1D_FLUSH_OFF = 0,
	L1D_FLUSH_ON,
};

static enum l1d_flush_mitigations l1d_flush_mitigation __initdata = L1D_FLUSH_OFF;

static void __init l1d_flush_select_mitigation(void)
{
	if (!l1d_flush_mitigation || !boot_cpu_has(X86_FEATURE_FLUSH_L1D))
		return;

	static_branch_enable(&switch_mm_cond_l1d_flush);
	pr_info("Conditional flush on switch_mm() enabled\n");
}

static int __init l1d_flush_parse_cmdline(char *str)
{
	if (!strcmp(str, "on"))
		l1d_flush_mitigation = L1D_FLUSH_ON;

	return 0;
}
early_param("l1d_flush", l1d_flush_parse_cmdline);

#undef pr_fmt
#define pr_fmt(fmt)	"GDS: " fmt

enum gds_mitigations {
	GDS_MITIGATION_OFF,
	GDS_MITIGATION_UCODE_NEEDED,
	GDS_MITIGATION_FORCE,
	GDS_MITIGATION_FULL,
	GDS_MITIGATION_FULL_LOCKED,
	GDS_MITIGATION_HYPERVISOR,
};

#if IS_ENABLED(CONFIG_GDS_FORCE_MITIGATION)
static enum gds_mitigations gds_mitigation __ro_after_init = GDS_MITIGATION_FORCE;
#else
static enum gds_mitigations gds_mitigation __ro_after_init = GDS_MITIGATION_FULL;
#endif

static const char * const gds_strings[] = {
	[GDS_MITIGATION_OFF]		= "Vulnerable",
	[GDS_MITIGATION_UCODE_NEEDED]	= "Vulnerable: No microcode",
	[GDS_MITIGATION_FORCE]		= "Mitigation: AVX disabled, no microcode",
	[GDS_MITIGATION_FULL]		= "Mitigation: Microcode",
	[GDS_MITIGATION_FULL_LOCKED]	= "Mitigation: Microcode (locked)",
	[GDS_MITIGATION_HYPERVISOR]	= "Unknown: Dependent on hypervisor status",
};

bool gds_ucode_mitigated(void)
{
	return (gds_mitigation == GDS_MITIGATION_FULL ||
		gds_mitigation == GDS_MITIGATION_FULL_LOCKED);
}
EXPORT_SYMBOL_GPL(gds_ucode_mitigated);

void update_gds_msr(void)
{
	u64 mcu_ctrl_after;
	u64 mcu_ctrl;

	switch (gds_mitigation) {
	case GDS_MITIGATION_OFF:
		rdmsrl(MSR_IA32_MCU_OPT_CTRL, mcu_ctrl);
		mcu_ctrl |= GDS_MITG_DIS;
		break;
	case GDS_MITIGATION_FULL_LOCKED:
		/*
		 * The LOCKED state comes from the boot CPU. APs might not have
		 * the same state. Make sure the mitigation is enabled on all
		 * CPUs.
		 */
	case GDS_MITIGATION_FULL:
		rdmsrl(MSR_IA32_MCU_OPT_CTRL, mcu_ctrl);
		mcu_ctrl &= ~GDS_MITG_DIS;
		break;
	case GDS_MITIGATION_FORCE:
	case GDS_MITIGATION_UCODE_NEEDED:
	case GDS_MITIGATION_HYPERVISOR:
		return;
	};

	wrmsrl(MSR_IA32_MCU_OPT_CTRL, mcu_ctrl);

	/*
	 * Check to make sure that the WRMSR value was not ignored. Writes to
	 * GDS_MITG_DIS will be ignored if this processor is locked but the boot
	 * processor was not.
	 */
	rdmsrl(MSR_IA32_MCU_OPT_CTRL, mcu_ctrl_after);
	WARN_ON_ONCE(mcu_ctrl != mcu_ctrl_after);
}

static void __init gds_select_mitigation(void)
{
	u64 mcu_ctrl;

	if (!boot_cpu_has_bug(X86_BUG_GDS))
		return;

	if (boot_cpu_has(X86_FEATURE_HYPERVISOR)) {
		gds_mitigation = GDS_MITIGATION_HYPERVISOR;
		goto out;
	}

	if (cpu_mitigations_off())
		gds_mitigation = GDS_MITIGATION_OFF;
	/* Will verify below that mitigation _can_ be disabled */

	/* No microcode */
	if (!(x86_read_arch_cap_msr() & ARCH_CAP_GDS_CTRL)) {
		if (gds_mitigation == GDS_MITIGATION_FORCE) {
			/*
			 * This only needs to be done on the boot CPU so do it
			 * here rather than in update_gds_msr()
			 */
			setup_clear_cpu_cap(X86_FEATURE_AVX);
			pr_warn("Microcode update needed! Disabling AVX as mitigation.\n");
		} else {
			gds_mitigation = GDS_MITIGATION_UCODE_NEEDED;
		}
		goto out;
	}

	/* Microcode has mitigation, use it */
	if (gds_mitigation == GDS_MITIGATION_FORCE)
		gds_mitigation = GDS_MITIGATION_FULL;

	rdmsrl(MSR_IA32_MCU_OPT_CTRL, mcu_ctrl);
	if (mcu_ctrl & GDS_MITG_LOCKED) {
		if (gds_mitigation == GDS_MITIGATION_OFF)
			pr_warn("Mitigation locked. Disable failed.\n");

		/*
		 * The mitigation is selected from the boot CPU. All other CPUs
		 * _should_ have the same state. If the boot CPU isn't locked
		 * but others are then update_gds_msr() will WARN() of the state
		 * mismatch. If the boot CPU is locked update_gds_msr() will
		 * ensure the other CPUs have the mitigation enabled.
		 */
		gds_mitigation = GDS_MITIGATION_FULL_LOCKED;
	}

	update_gds_msr();
out:
	pr_info("%s\n", gds_strings[gds_mitigation]);
}

static int __init gds_parse_cmdline(char *str)
{
	if (!str)
		return -EINVAL;

	if (!boot_cpu_has_bug(X86_BUG_GDS))
		return 0;

	if (!strcmp(str, "off"))
		gds_mitigation = GDS_MITIGATION_OFF;
	else if (!strcmp(str, "force"))
		gds_mitigation = GDS_MITIGATION_FORCE;

	return 0;
}
early_param("gather_data_sampling", gds_parse_cmdline);

#undef pr_fmt
#define pr_fmt(fmt)     "Spectre V1 : " fmt

enum spectre_v1_mitigation {
	SPECTRE_V1_MITIGATION_NONE,
	SPECTRE_V1_MITIGATION_AUTO,
};

static enum spectre_v1_mitigation spectre_v1_mitigation __ro_after_init =
	SPECTRE_V1_MITIGATION_AUTO;

static const char * const spectre_v1_strings[] = {
	[SPECTRE_V1_MITIGATION_NONE] = "Vulnerable: __user pointer sanitization and usercopy barriers only; no swapgs barriers",
	[SPECTRE_V1_MITIGATION_AUTO] = "Mitigation: usercopy/swapgs barriers and __user pointer sanitization",
};

/*
 * Does SMAP provide full mitigation against speculative kernel access to
 * userspace?
 */
static bool smap_works_speculatively(void)
{
	if (!boot_cpu_has(X86_FEATURE_SMAP))
		return false;

	/*
	 * On CPUs which are vulnerable to Meltdown, SMAP does not
	 * prevent speculative access to user data in the L1 cache.
	 * Consider SMAP to be non-functional as a mitigation on these
	 * CPUs.
	 */
	if (boot_cpu_has(X86_BUG_CPU_MELTDOWN))
		return false;

	return true;
}

static void __init spectre_v1_select_mitigation(void)
{
	if (!boot_cpu_has_bug(X86_BUG_SPECTRE_V1) || cpu_mitigations_off()) {
		spectre_v1_mitigation = SPECTRE_V1_MITIGATION_NONE;
		return;
	}

	if (spectre_v1_mitigation == SPECTRE_V1_MITIGATION_AUTO) {
		/*
		 * With Spectre v1, a user can speculatively control either
		 * path of a conditional swapgs with a user-controlled GS
		 * value.  The mitigation is to add lfences to both code paths.
		 *
		 * If FSGSBASE is enabled, the user can put a kernel address in
		 * GS, in which case SMAP provides no protection.
		 *
		 * If FSGSBASE is disabled, the user can only put a user space
		 * address in GS.  That makes an attack harder, but still
		 * possible if there's no SMAP protection.
		 */
		if (boot_cpu_has(X86_FEATURE_FSGSBASE) ||
		    !smap_works_speculatively()) {
			/*
			 * Mitigation can be provided from SWAPGS itself or
			 * PTI as the CR3 write in the Meltdown mitigation
			 * is serializing.
			 *
			 * If neither is there, mitigate with an LFENCE to
			 * stop speculation through swapgs.
			 */
			if (boot_cpu_has_bug(X86_BUG_SWAPGS) &&
			    !boot_cpu_has(X86_FEATURE_PTI))
				setup_force_cpu_cap(X86_FEATURE_FENCE_SWAPGS_USER);

			/*
			 * Enable lfences in the kernel entry (non-swapgs)
			 * paths, to prevent user entry from speculatively
			 * skipping swapgs.
			 */
			setup_force_cpu_cap(X86_FEATURE_FENCE_SWAPGS_KERNEL);
		}
	}

	pr_info("%s\n", spectre_v1_strings[spectre_v1_mitigation]);
}

static int __init nospectre_v1_cmdline(char *str)
{
	spectre_v1_mitigation = SPECTRE_V1_MITIGATION_NONE;
	return 0;
}
early_param("nospectre_v1", nospectre_v1_cmdline);

static enum spectre_v2_mitigation spectre_v2_enabled __ro_after_init =
	SPECTRE_V2_NONE;

#undef pr_fmt
#define pr_fmt(fmt)     "RETBleed: " fmt

enum retbleed_mitigation {
	RETBLEED_MITIGATION_NONE,
	RETBLEED_MITIGATION_UNRET,
	RETBLEED_MITIGATION_IBPB,
	RETBLEED_MITIGATION_IBRS,
	RETBLEED_MITIGATION_EIBRS,
};

enum retbleed_mitigation_cmd {
	RETBLEED_CMD_OFF,
	RETBLEED_CMD_AUTO,
	RETBLEED_CMD_UNRET,
	RETBLEED_CMD_IBPB,
};

const char * const retbleed_strings[] = {
	[RETBLEED_MITIGATION_NONE]	= "Vulnerable",
	[RETBLEED_MITIGATION_UNRET]	= "Mitigation: untrained return thunk",
	[RETBLEED_MITIGATION_IBPB]	= "Mitigation: IBPB",
	[RETBLEED_MITIGATION_IBRS]	= "Mitigation: IBRS",
	[RETBLEED_MITIGATION_EIBRS]	= "Mitigation: Enhanced IBRS",
};

static enum retbleed_mitigation retbleed_mitigation __ro_after_init =
	RETBLEED_MITIGATION_NONE;
static enum retbleed_mitigation_cmd retbleed_cmd __ro_after_init =
	RETBLEED_CMD_AUTO;

static int __ro_after_init retbleed_nosmt = false;

static int __init retbleed_parse_cmdline(char *str)
{
	if (!str)
		return -EINVAL;

	while (str) {
		char *next = strchr(str, ',');
		if (next) {
			*next = 0;
			next++;
		}

		if (!strcmp(str, "off")) {
			retbleed_cmd = RETBLEED_CMD_OFF;
		} else if (!strcmp(str, "auto")) {
			retbleed_cmd = RETBLEED_CMD_AUTO;
		} else if (!strcmp(str, "unret")) {
			retbleed_cmd = RETBLEED_CMD_UNRET;
		} else if (!strcmp(str, "ibpb")) {
			retbleed_cmd = RETBLEED_CMD_IBPB;
		} else if (!strcmp(str, "nosmt")) {
			retbleed_nosmt = true;
		} else {
			pr_err("Ignoring unknown retbleed option (%s).", str);
		}

		str = next;
	}

	return 0;
}
early_param("retbleed", retbleed_parse_cmdline);

#define RETBLEED_UNTRAIN_MSG "WARNING: BTB untrained return thunk mitigation is only effective on AMD/Hygon!\n"
#define RETBLEED_INTEL_MSG "WARNING: Spectre v2 mitigation leaves CPU vulnerable to RETBleed attacks, data leaks possible!\n"

static void __init retbleed_select_mitigation(void)
{
	bool mitigate_smt = false;

	if (!boot_cpu_has_bug(X86_BUG_RETBLEED) || cpu_mitigations_off())
		return;

	switch (retbleed_cmd) {
	case RETBLEED_CMD_OFF:
		return;

	case RETBLEED_CMD_UNRET:
		if (IS_ENABLED(CONFIG_CPU_UNRET_ENTRY)) {
			retbleed_mitigation = RETBLEED_MITIGATION_UNRET;
		} else {
			pr_err("WARNING: kernel not compiled with CPU_UNRET_ENTRY.\n");
			goto do_cmd_auto;
		}
		break;

	case RETBLEED_CMD_IBPB:
		if (!boot_cpu_has(X86_FEATURE_IBPB)) {
			pr_err("WARNING: CPU does not support IBPB.\n");
			goto do_cmd_auto;
		} else if (IS_ENABLED(CONFIG_CPU_IBPB_ENTRY)) {
			retbleed_mitigation = RETBLEED_MITIGATION_IBPB;
		} else {
			pr_err("WARNING: kernel not compiled with CPU_IBPB_ENTRY.\n");
			goto do_cmd_auto;
		}
		break;

do_cmd_auto:
	case RETBLEED_CMD_AUTO:
	default:
		if (boot_cpu_data.x86_vendor == X86_VENDOR_AMD ||
		    boot_cpu_data.x86_vendor == X86_VENDOR_HYGON) {
			if (IS_ENABLED(CONFIG_CPU_UNRET_ENTRY))
				retbleed_mitigation = RETBLEED_MITIGATION_UNRET;
			else if (IS_ENABLED(CONFIG_CPU_IBPB_ENTRY) && boot_cpu_has(X86_FEATURE_IBPB))
				retbleed_mitigation = RETBLEED_MITIGATION_IBPB;
		}

		/*
		 * The Intel mitigation (IBRS or eIBRS) was already selected in
		 * spectre_v2_select_mitigation().  'retbleed_mitigation' will
		 * be set accordingly below.
		 */

		break;
	}

	switch (retbleed_mitigation) {
	case RETBLEED_MITIGATION_UNRET:
		setup_force_cpu_cap(X86_FEATURE_RETHUNK);
		setup_force_cpu_cap(X86_FEATURE_UNRET);

		if (IS_ENABLED(CONFIG_RETHUNK))
			x86_return_thunk = retbleed_return_thunk;

		if (boot_cpu_data.x86_vendor != X86_VENDOR_AMD &&
		    boot_cpu_data.x86_vendor != X86_VENDOR_HYGON)
			pr_err(RETBLEED_UNTRAIN_MSG);

		mitigate_smt = true;
		break;

	case RETBLEED_MITIGATION_IBPB:
		setup_force_cpu_cap(X86_FEATURE_ENTRY_IBPB);
		mitigate_smt = true;
		break;

	default:
		break;
	}

	if (mitigate_smt && !boot_cpu_has(X86_FEATURE_STIBP) &&
	    (retbleed_nosmt || cpu_mitigations_auto_nosmt()))
		cpu_smt_disable(false);

	/*
	 * Let IBRS trump all on Intel without affecting the effects of the
	 * retbleed= cmdline option.
	 */
	if (boot_cpu_data.x86_vendor == X86_VENDOR_INTEL) {
		switch (spectre_v2_enabled) {
		case SPECTRE_V2_IBRS:
			retbleed_mitigation = RETBLEED_MITIGATION_IBRS;
			break;
		case SPECTRE_V2_EIBRS:
		case SPECTRE_V2_EIBRS_RETPOLINE:
		case SPECTRE_V2_EIBRS_LFENCE:
			retbleed_mitigation = RETBLEED_MITIGATION_EIBRS;
			break;
		default:
			pr_err(RETBLEED_INTEL_MSG);
		}
	}

	pr_info("%s\n", retbleed_strings[retbleed_mitigation]);
}

#undef pr_fmt
#define pr_fmt(fmt)     "Spectre V2 : " fmt

static enum spectre_v2_user_mitigation spectre_v2_user_stibp __ro_after_init =
	SPECTRE_V2_USER_NONE;
static enum spectre_v2_user_mitigation spectre_v2_user_ibpb __ro_after_init =
	SPECTRE_V2_USER_NONE;

#ifdef CONFIG_RETPOLINE
static bool spectre_v2_bad_module;

bool retpoline_module_ok(bool has_retpoline)
{
	if (spectre_v2_enabled == SPECTRE_V2_NONE || has_retpoline)
		return true;

	pr_err("System may be vulnerable to spectre v2\n");
	spectre_v2_bad_module = true;
	return false;
}

static inline const char *spectre_v2_module_string(void)
{
	return spectre_v2_bad_module ? " - vulnerable module loaded" : "";
}
#else
static inline const char *spectre_v2_module_string(void) { return ""; }
#endif

#define SPECTRE_V2_LFENCE_MSG "WARNING: LFENCE mitigation is not recommended for this CPU, data leaks possible!\n"
#define SPECTRE_V2_EIBRS_EBPF_MSG "WARNING: Unprivileged eBPF is enabled with eIBRS on, data leaks possible via Spectre v2 BHB attacks!\n"
#define SPECTRE_V2_EIBRS_LFENCE_EBPF_SMT_MSG "WARNING: Unprivileged eBPF is enabled with eIBRS+LFENCE mitigation and SMT, data leaks possible via Spectre v2 BHB attacks!\n"
#define SPECTRE_V2_IBRS_PERF_MSG "WARNING: IBRS mitigation selected on Enhanced IBRS CPU, this may cause unnecessary performance loss\n"

#ifdef CONFIG_BPF_SYSCALL
void unpriv_ebpf_notify(int new_state)
{
	if (new_state)
		return;

	/* Unprivileged eBPF is enabled */

	switch (spectre_v2_enabled) {
	case SPECTRE_V2_EIBRS:
		pr_err(SPECTRE_V2_EIBRS_EBPF_MSG);
		break;
	case SPECTRE_V2_EIBRS_LFENCE:
		if (sched_smt_active())
			pr_err(SPECTRE_V2_EIBRS_LFENCE_EBPF_SMT_MSG);
		break;
	default:
		break;
	}
}
#endif

static inline bool match_option(const char *arg, int arglen, const char *opt)
{
	int len = strlen(opt);

	return len == arglen && !strncmp(arg, opt, len);
}

/* The kernel command line selection for spectre v2 */
enum spectre_v2_mitigation_cmd {
	SPECTRE_V2_CMD_NONE,
	SPECTRE_V2_CMD_AUTO,
	SPECTRE_V2_CMD_FORCE,
	SPECTRE_V2_CMD_RETPOLINE,
	SPECTRE_V2_CMD_RETPOLINE_GENERIC,
	SPECTRE_V2_CMD_RETPOLINE_LFENCE,
	SPECTRE_V2_CMD_EIBRS,
	SPECTRE_V2_CMD_EIBRS_RETPOLINE,
	SPECTRE_V2_CMD_EIBRS_LFENCE,
	SPECTRE_V2_CMD_IBRS,
};

enum spectre_v2_user_cmd {
	SPECTRE_V2_USER_CMD_NONE,
	SPECTRE_V2_USER_CMD_AUTO,
	SPECTRE_V2_USER_CMD_FORCE,
	SPECTRE_V2_USER_CMD_PRCTL,
	SPECTRE_V2_USER_CMD_PRCTL_IBPB,
	SPECTRE_V2_USER_CMD_SECCOMP,
	SPECTRE_V2_USER_CMD_SECCOMP_IBPB,
};

static const char * const spectre_v2_user_strings[] = {
	[SPECTRE_V2_USER_NONE]			= "User space: Vulnerable",
	[SPECTRE_V2_USER_STRICT]		= "User space: Mitigation: STIBP protection",
	[SPECTRE_V2_USER_STRICT_PREFERRED]	= "User space: Mitigation: STIBP always-on protection",
	[SPECTRE_V2_USER_PRCTL]			= "User space: Mitigation: STIBP via prctl",
	[SPECTRE_V2_USER_SECCOMP]		= "User space: Mitigation: STIBP via seccomp and prctl",
};

static const struct {
	const char			*option;
	enum spectre_v2_user_cmd	cmd;
	bool				secure;
} v2_user_options[] __initconst = {
	{ "auto",		SPECTRE_V2_USER_CMD_AUTO,		false },
	{ "off",		SPECTRE_V2_USER_CMD_NONE,		false },
	{ "on",			SPECTRE_V2_USER_CMD_FORCE,		true  },
	{ "prctl",		SPECTRE_V2_USER_CMD_PRCTL,		false },
	{ "prctl,ibpb",		SPECTRE_V2_USER_CMD_PRCTL_IBPB,		false },
	{ "seccomp",		SPECTRE_V2_USER_CMD_SECCOMP,		false },
	{ "seccomp,ibpb",	SPECTRE_V2_USER_CMD_SECCOMP_IBPB,	false },
};

static void __init spec_v2_user_print_cond(const char *reason, bool secure)
{
	if (boot_cpu_has_bug(X86_BUG_SPECTRE_V2) != secure)
		pr_info("spectre_v2_user=%s forced on command line.\n", reason);
}

static __ro_after_init enum spectre_v2_mitigation_cmd spectre_v2_cmd;

static enum spectre_v2_user_cmd __init
spectre_v2_parse_user_cmdline(void)
{
	char arg[20];
	int ret, i;

	switch (spectre_v2_cmd) {
	case SPECTRE_V2_CMD_NONE:
		return SPECTRE_V2_USER_CMD_NONE;
	case SPECTRE_V2_CMD_FORCE:
		return SPECTRE_V2_USER_CMD_FORCE;
	default:
		break;
	}

	ret = cmdline_find_option(boot_command_line, "spectre_v2_user",
				  arg, sizeof(arg));
	if (ret < 0)
		return SPECTRE_V2_USER_CMD_AUTO;

	for (i = 0; i < ARRAY_SIZE(v2_user_options); i++) {
		if (match_option(arg, ret, v2_user_options[i].option)) {
			spec_v2_user_print_cond(v2_user_options[i].option,
						v2_user_options[i].secure);
			return v2_user_options[i].cmd;
		}
	}

	pr_err("Unknown user space protection option (%s). Switching to AUTO select\n", arg);
	return SPECTRE_V2_USER_CMD_AUTO;
}

static inline bool spectre_v2_in_eibrs_mode(enum spectre_v2_mitigation mode)
{
	return mode == SPECTRE_V2_EIBRS ||
	       mode == SPECTRE_V2_EIBRS_RETPOLINE ||
	       mode == SPECTRE_V2_EIBRS_LFENCE;
}

static inline bool spectre_v2_in_ibrs_mode(enum spectre_v2_mitigation mode)
{
	return spectre_v2_in_eibrs_mode(mode) || mode == SPECTRE_V2_IBRS;
}

static void __init
spectre_v2_user_select_mitigation(void)
{
	enum spectre_v2_user_mitigation mode = SPECTRE_V2_USER_NONE;
	bool smt_possible = IS_ENABLED(CONFIG_SMP);
	enum spectre_v2_user_cmd cmd;

	if (!boot_cpu_has(X86_FEATURE_IBPB) && !boot_cpu_has(X86_FEATURE_STIBP))
		return;

	if (cpu_smt_control == CPU_SMT_FORCE_DISABLED ||
	    cpu_smt_control == CPU_SMT_NOT_SUPPORTED)
		smt_possible = false;

	cmd = spectre_v2_parse_user_cmdline();
	switch (cmd) {
	case SPECTRE_V2_USER_CMD_NONE:
		goto set_mode;
	case SPECTRE_V2_USER_CMD_FORCE:
		mode = SPECTRE_V2_USER_STRICT;
		break;
	case SPECTRE_V2_USER_CMD_PRCTL:
	case SPECTRE_V2_USER_CMD_PRCTL_IBPB:
		mode = SPECTRE_V2_USER_PRCTL;
		break;
	case SPECTRE_V2_USER_CMD_AUTO:
	case SPECTRE_V2_USER_CMD_SECCOMP:
	case SPECTRE_V2_USER_CMD_SECCOMP_IBPB:
		if (IS_ENABLED(CONFIG_SECCOMP))
			mode = SPECTRE_V2_USER_SECCOMP;
		else
			mode = SPECTRE_V2_USER_PRCTL;
		break;
	}

	/* Initialize Indirect Branch Prediction Barrier */
	if (boot_cpu_has(X86_FEATURE_IBPB)) {
		setup_force_cpu_cap(X86_FEATURE_USE_IBPB);

		spectre_v2_user_ibpb = mode;
		switch (cmd) {
		case SPECTRE_V2_USER_CMD_FORCE:
		case SPECTRE_V2_USER_CMD_PRCTL_IBPB:
		case SPECTRE_V2_USER_CMD_SECCOMP_IBPB:
			static_branch_enable(&switch_mm_always_ibpb);
			spectre_v2_user_ibpb = SPECTRE_V2_USER_STRICT;
			break;
		case SPECTRE_V2_USER_CMD_PRCTL:
		case SPECTRE_V2_USER_CMD_AUTO:
		case SPECTRE_V2_USER_CMD_SECCOMP:
			static_branch_enable(&switch_mm_cond_ibpb);
			break;
		default:
			break;
		}

		pr_info("mitigation: Enabling %s Indirect Branch Prediction Barrier\n",
			static_key_enabled(&switch_mm_always_ibpb) ?
			"always-on" : "conditional");
	}

	/*
	 * If no STIBP, enhanced IBRS is enabled, or SMT impossible, STIBP
	 * is not required.
	 *
	 * Enhanced IBRS also protects against cross-thread branch target
	 * injection in user-mode as the IBRS bit remains always set which
	 * implicitly enables cross-thread protections.  However, in legacy IBRS
	 * mode, the IBRS bit is set only on kernel entry and cleared on return
	 * to userspace. This disables the implicit cross-thread protection,
	 * so allow for STIBP to be selected in that case.
	 */
	if (!boot_cpu_has(X86_FEATURE_STIBP) ||
	    !smt_possible ||
	    spectre_v2_in_eibrs_mode(spectre_v2_enabled))
		return;

	/*
	 * At this point, an STIBP mode other than "off" has been set.
	 * If STIBP support is not being forced, check if STIBP always-on
	 * is preferred.
	 */
	if (mode != SPECTRE_V2_USER_STRICT &&
	    boot_cpu_has(X86_FEATURE_AMD_STIBP_ALWAYS_ON))
		mode = SPECTRE_V2_USER_STRICT_PREFERRED;

	if (retbleed_mitigation == RETBLEED_MITIGATION_UNRET ||
	    retbleed_mitigation == RETBLEED_MITIGATION_IBPB) {
		if (mode != SPECTRE_V2_USER_STRICT &&
		    mode != SPECTRE_V2_USER_STRICT_PREFERRED)
			pr_info("Selecting STIBP always-on mode to complement retbleed mitigation\n");
		mode = SPECTRE_V2_USER_STRICT_PREFERRED;
	}

	spectre_v2_user_stibp = mode;

set_mode:
	pr_info("%s\n", spectre_v2_user_strings[mode]);
}

static const char * const spectre_v2_strings[] = {
	[SPECTRE_V2_NONE]			= "Vulnerable",
	[SPECTRE_V2_RETPOLINE]			= "Mitigation: Retpolines",
	[SPECTRE_V2_LFENCE]			= "Mitigation: LFENCE",
	[SPECTRE_V2_EIBRS]			= "Mitigation: Enhanced IBRS",
	[SPECTRE_V2_EIBRS_LFENCE]		= "Mitigation: Enhanced IBRS + LFENCE",
	[SPECTRE_V2_EIBRS_RETPOLINE]		= "Mitigation: Enhanced IBRS + Retpolines",
	[SPECTRE_V2_IBRS]			= "Mitigation: IBRS",
};

static const struct {
	const char *option;
	enum spectre_v2_mitigation_cmd cmd;
	bool secure;
} mitigation_options[] __initconst = {
	{ "off",		SPECTRE_V2_CMD_NONE,		  false },
	{ "on",			SPECTRE_V2_CMD_FORCE,		  true  },
	{ "retpoline",		SPECTRE_V2_CMD_RETPOLINE,	  false },
	{ "retpoline,amd",	SPECTRE_V2_CMD_RETPOLINE_LFENCE,  false },
	{ "retpoline,lfence",	SPECTRE_V2_CMD_RETPOLINE_LFENCE,  false },
	{ "retpoline,generic",	SPECTRE_V2_CMD_RETPOLINE_GENERIC, false },
	{ "eibrs",		SPECTRE_V2_CMD_EIBRS,		  false },
	{ "eibrs,lfence",	SPECTRE_V2_CMD_EIBRS_LFENCE,	  false },
	{ "eibrs,retpoline",	SPECTRE_V2_CMD_EIBRS_RETPOLINE,	  false },
	{ "auto",		SPECTRE_V2_CMD_AUTO,		  false },
	{ "ibrs",		SPECTRE_V2_CMD_IBRS,              false },
};

static void __init spec_v2_print_cond(const char *reason, bool secure)
{
	if (boot_cpu_has_bug(X86_BUG_SPECTRE_V2) != secure)
		pr_info("%s selected on command line.\n", reason);
}

static enum spectre_v2_mitigation_cmd __init spectre_v2_parse_cmdline(void)
{
	enum spectre_v2_mitigation_cmd cmd = SPECTRE_V2_CMD_AUTO;
	char arg[20];
	int ret, i;

	if (cmdline_find_option_bool(boot_command_line, "nospectre_v2") ||
	    cpu_mitigations_off())
		return SPECTRE_V2_CMD_NONE;

	ret = cmdline_find_option(boot_command_line, "spectre_v2", arg, sizeof(arg));
	if (ret < 0)
		return SPECTRE_V2_CMD_AUTO;

	for (i = 0; i < ARRAY_SIZE(mitigation_options); i++) {
		if (!match_option(arg, ret, mitigation_options[i].option))
			continue;
		cmd = mitigation_options[i].cmd;
		break;
	}

	if (i >= ARRAY_SIZE(mitigation_options)) {
		pr_err("unknown option (%s). Switching to AUTO select\n", arg);
		return SPECTRE_V2_CMD_AUTO;
	}

	if ((cmd == SPECTRE_V2_CMD_RETPOLINE ||
	     cmd == SPECTRE_V2_CMD_RETPOLINE_LFENCE ||
	     cmd == SPECTRE_V2_CMD_RETPOLINE_GENERIC ||
	     cmd == SPECTRE_V2_CMD_EIBRS_LFENCE ||
	     cmd == SPECTRE_V2_CMD_EIBRS_RETPOLINE) &&
	    !IS_ENABLED(CONFIG_RETPOLINE)) {
		pr_err("%s selected but not compiled in. Switching to AUTO select\n",
		       mitigation_options[i].option);
		return SPECTRE_V2_CMD_AUTO;
	}

	if ((cmd == SPECTRE_V2_CMD_EIBRS ||
	     cmd == SPECTRE_V2_CMD_EIBRS_LFENCE ||
	     cmd == SPECTRE_V2_CMD_EIBRS_RETPOLINE) &&
	    !boot_cpu_has(X86_FEATURE_IBRS_ENHANCED)) {
		pr_err("%s selected but CPU doesn't have eIBRS. Switching to AUTO select\n",
		       mitigation_options[i].option);
		return SPECTRE_V2_CMD_AUTO;
	}

	if ((cmd == SPECTRE_V2_CMD_RETPOLINE_LFENCE ||
	     cmd == SPECTRE_V2_CMD_EIBRS_LFENCE) &&
	    !boot_cpu_has(X86_FEATURE_LFENCE_RDTSC)) {
		pr_err("%s selected, but CPU doesn't have a serializing LFENCE. Switching to AUTO select\n",
		       mitigation_options[i].option);
		return SPECTRE_V2_CMD_AUTO;
	}

	if (cmd == SPECTRE_V2_CMD_IBRS && !IS_ENABLED(CONFIG_CPU_IBRS_ENTRY)) {
		pr_err("%s selected but not compiled in. Switching to AUTO select\n",
		       mitigation_options[i].option);
		return SPECTRE_V2_CMD_AUTO;
	}

	if (cmd == SPECTRE_V2_CMD_IBRS && boot_cpu_data.x86_vendor != X86_VENDOR_INTEL) {
		pr_err("%s selected but not Intel CPU. Switching to AUTO select\n",
		       mitigation_options[i].option);
		return SPECTRE_V2_CMD_AUTO;
	}

	if (cmd == SPECTRE_V2_CMD_IBRS && !boot_cpu_has(X86_FEATURE_IBRS)) {
		pr_err("%s selected but CPU doesn't have IBRS. Switching to AUTO select\n",
		       mitigation_options[i].option);
		return SPECTRE_V2_CMD_AUTO;
	}

	if (cmd == SPECTRE_V2_CMD_IBRS && boot_cpu_has(X86_FEATURE_XENPV)) {
		pr_err("%s selected but running as XenPV guest. Switching to AUTO select\n",
		       mitigation_options[i].option);
		return SPECTRE_V2_CMD_AUTO;
	}

	spec_v2_print_cond(mitigation_options[i].option,
			   mitigation_options[i].secure);
	return cmd;
}

static enum spectre_v2_mitigation __init spectre_v2_select_retpoline(void)
{
	if (!IS_ENABLED(CONFIG_RETPOLINE)) {
		pr_err("Kernel not compiled with retpoline; no mitigation available!");
		return SPECTRE_V2_NONE;
	}

	return SPECTRE_V2_RETPOLINE;
}

/* Disable in-kernel use of non-RSB RET predictors */
static void __init spec_ctrl_disable_kernel_rrsba(void)
{
	u64 ia32_cap;

	if (!boot_cpu_has(X86_FEATURE_RRSBA_CTRL))
		return;

	ia32_cap = x86_read_arch_cap_msr();

	if (ia32_cap & ARCH_CAP_RRSBA) {
		x86_spec_ctrl_base |= SPEC_CTRL_RRSBA_DIS_S;
		update_spec_ctrl(x86_spec_ctrl_base);
	}
}

static void __init spectre_v2_determine_rsb_fill_type_at_vmexit(enum spectre_v2_mitigation mode)
{
	/*
	 * Similar to context switches, there are two types of RSB attacks
	 * after VM exit:
	 *
	 * 1) RSB underflow
	 *
	 * 2) Poisoned RSB entry
	 *
	 * When retpoline is enabled, both are mitigated by filling/clearing
	 * the RSB.
	 *
	 * When IBRS is enabled, while #1 would be mitigated by the IBRS branch
	 * prediction isolation protections, RSB still needs to be cleared
	 * because of #2.  Note that SMEP provides no protection here, unlike
	 * user-space-poisoned RSB entries.
	 *
	 * eIBRS should protect against RSB poisoning, but if the EIBRS_PBRSB
	 * bug is present then a LITE version of RSB protection is required,
	 * just a single call needs to retire before a RET is executed.
	 */
	switch (mode) {
	case SPECTRE_V2_NONE:
		return;

	case SPECTRE_V2_EIBRS_LFENCE:
	case SPECTRE_V2_EIBRS:
		if (boot_cpu_has_bug(X86_BUG_EIBRS_PBRSB)) {
			setup_force_cpu_cap(X86_FEATURE_RSB_VMEXIT_LITE);
			pr_info("Spectre v2 / PBRSB-eIBRS: Retire a single CALL on VMEXIT\n");
		}
		return;

	case SPECTRE_V2_EIBRS_RETPOLINE:
	case SPECTRE_V2_RETPOLINE:
	case SPECTRE_V2_LFENCE:
	case SPECTRE_V2_IBRS:
		setup_force_cpu_cap(X86_FEATURE_RSB_VMEXIT);
		pr_info("Spectre v2 / SpectreRSB : Filling RSB on VMEXIT\n");
		return;
	}

	pr_warn_once("Unknown Spectre v2 mode, disabling RSB mitigation at VM exit");
	dump_stack();
}

static void __init spectre_v2_select_mitigation(void)
{
	enum spectre_v2_mitigation_cmd cmd = spectre_v2_parse_cmdline();
	enum spectre_v2_mitigation mode = SPECTRE_V2_NONE;

	/*
	 * If the CPU is not affected and the command line mode is NONE or AUTO
	 * then nothing to do.
	 */
	if (!boot_cpu_has_bug(X86_BUG_SPECTRE_V2) &&
	    (cmd == SPECTRE_V2_CMD_NONE || cmd == SPECTRE_V2_CMD_AUTO))
		return;

	switch (cmd) {
	case SPECTRE_V2_CMD_NONE:
		return;

	case SPECTRE_V2_CMD_FORCE:
	case SPECTRE_V2_CMD_AUTO:
		if (boot_cpu_has(X86_FEATURE_IBRS_ENHANCED)) {
			mode = SPECTRE_V2_EIBRS;
			break;
		}

		if (IS_ENABLED(CONFIG_CPU_IBRS_ENTRY) &&
		    boot_cpu_has_bug(X86_BUG_RETBLEED) &&
		    retbleed_cmd != RETBLEED_CMD_OFF &&
		    boot_cpu_has(X86_FEATURE_IBRS) &&
		    boot_cpu_data.x86_vendor == X86_VENDOR_INTEL) {
			mode = SPECTRE_V2_IBRS;
			break;
		}

		mode = spectre_v2_select_retpoline();
		break;

	case SPECTRE_V2_CMD_RETPOLINE_LFENCE:
		pr_err(SPECTRE_V2_LFENCE_MSG);
		mode = SPECTRE_V2_LFENCE;
		break;

	case SPECTRE_V2_CMD_RETPOLINE_GENERIC:
		mode = SPECTRE_V2_RETPOLINE;
		break;

	case SPECTRE_V2_CMD_RETPOLINE:
		mode = spectre_v2_select_retpoline();
		break;

	case SPECTRE_V2_CMD_IBRS:
		mode = SPECTRE_V2_IBRS;
		break;

	case SPECTRE_V2_CMD_EIBRS:
		mode = SPECTRE_V2_EIBRS;
		break;

	case SPECTRE_V2_CMD_EIBRS_LFENCE:
		mode = SPECTRE_V2_EIBRS_LFENCE;
		break;

	case SPECTRE_V2_CMD_EIBRS_RETPOLINE:
		mode = SPECTRE_V2_EIBRS_RETPOLINE;
		break;
	}

	if (mode == SPECTRE_V2_EIBRS && unprivileged_ebpf_enabled())
		pr_err(SPECTRE_V2_EIBRS_EBPF_MSG);

	if (spectre_v2_in_ibrs_mode(mode)) {
		x86_spec_ctrl_base |= SPEC_CTRL_IBRS;
		update_spec_ctrl(x86_spec_ctrl_base);
	}

	switch (mode) {
	case SPECTRE_V2_NONE:
	case SPECTRE_V2_EIBRS:
		break;

	case SPECTRE_V2_IBRS:
		setup_force_cpu_cap(X86_FEATURE_KERNEL_IBRS);
		if (boot_cpu_has(X86_FEATURE_IBRS_ENHANCED))
			pr_warn(SPECTRE_V2_IBRS_PERF_MSG);
		break;

	case SPECTRE_V2_LFENCE:
	case SPECTRE_V2_EIBRS_LFENCE:
		setup_force_cpu_cap(X86_FEATURE_RETPOLINE_LFENCE);
		fallthrough;

	case SPECTRE_V2_RETPOLINE:
	case SPECTRE_V2_EIBRS_RETPOLINE:
		setup_force_cpu_cap(X86_FEATURE_RETPOLINE);
		break;
	}

	/*
	 * Disable alternate RSB predictions in kernel when indirect CALLs and
	 * JMPs gets protection against BHI and Intramode-BTI, but RET
	 * prediction from a non-RSB predictor is still a risk.
	 */
	if (mode == SPECTRE_V2_EIBRS_LFENCE ||
	    mode == SPECTRE_V2_EIBRS_RETPOLINE ||
	    mode == SPECTRE_V2_RETPOLINE)
		spec_ctrl_disable_kernel_rrsba();

	spectre_v2_enabled = mode;
	pr_info("%s\n", spectre_v2_strings[mode]);

	/*
	 * If Spectre v2 protection has been enabled, fill the RSB during a
	 * context switch.  In general there are two types of RSB attacks
	 * across context switches, for which the CALLs/RETs may be unbalanced.
	 *
	 * 1) RSB underflow
	 *
	 *    Some Intel parts have "bottomless RSB".  When the RSB is empty,
	 *    speculated return targets may come from the branch predictor,
	 *    which could have a user-poisoned BTB or BHB entry.
	 *
	 *    AMD has it even worse: *all* returns are speculated from the BTB,
	 *    regardless of the state of the RSB.
	 *
	 *    When IBRS or eIBRS is enabled, the "user -> kernel" attack
	 *    scenario is mitigated by the IBRS branch prediction isolation
	 *    properties, so the RSB buffer filling wouldn't be necessary to
	 *    protect against this type of attack.
	 *
	 *    The "user -> user" attack scenario is mitigated by RSB filling.
	 *
	 * 2) Poisoned RSB entry
	 *
	 *    If the 'next' in-kernel return stack is shorter than 'prev',
	 *    'next' could be tricked into speculating with a user-poisoned RSB
	 *    entry.
	 *
	 *    The "user -> kernel" attack scenario is mitigated by SMEP and
	 *    eIBRS.
	 *
	 *    The "user -> user" scenario, also known as SpectreBHB, requires
	 *    RSB clearing.
	 *
	 * So to mitigate all cases, unconditionally fill RSB on context
	 * switches.
	 *
	 * FIXME: Is this pointless for retbleed-affected AMD?
	 */
	setup_force_cpu_cap(X86_FEATURE_RSB_CTXSW);
	pr_info("Spectre v2 / SpectreRSB mitigation: Filling RSB on context switch\n");

	spectre_v2_determine_rsb_fill_type_at_vmexit(mode);

	/*
	 * Retpoline protects the kernel, but doesn't protect firmware.  IBRS
	 * and Enhanced IBRS protect firmware too, so enable IBRS around
	 * firmware calls only when IBRS / Enhanced IBRS aren't otherwise
	 * enabled.
	 *
	 * Use "mode" to check Enhanced IBRS instead of boot_cpu_has(), because
	 * the user might select retpoline on the kernel command line and if
	 * the CPU supports Enhanced IBRS, kernel might un-intentionally not
	 * enable IBRS around firmware calls.
	 */
	if (boot_cpu_has_bug(X86_BUG_RETBLEED) &&
	    boot_cpu_has(X86_FEATURE_IBPB) &&
	    (boot_cpu_data.x86_vendor == X86_VENDOR_AMD ||
	     boot_cpu_data.x86_vendor == X86_VENDOR_HYGON)) {

		if (retbleed_cmd != RETBLEED_CMD_IBPB) {
			setup_force_cpu_cap(X86_FEATURE_USE_IBPB_FW);
			pr_info("Enabling Speculation Barrier for firmware calls\n");
		}

	} else if (boot_cpu_has(X86_FEATURE_IBRS) && !spectre_v2_in_ibrs_mode(mode)) {
		setup_force_cpu_cap(X86_FEATURE_USE_IBRS_FW);
		pr_info("Enabling Restricted Speculation for firmware calls\n");
	}

	/* Set up IBPB and STIBP depending on the general spectre V2 command */
	spectre_v2_cmd = cmd;
}

static void update_stibp_msr(void * __unused)
{
	u64 val = spec_ctrl_current() | (x86_spec_ctrl_base & SPEC_CTRL_STIBP);
	update_spec_ctrl(val);
}

/* Update x86_spec_ctrl_base in case SMT state changed. */
static void update_stibp_strict(void)
{
	u64 mask = x86_spec_ctrl_base & ~SPEC_CTRL_STIBP;

	if (sched_smt_active())
		mask |= SPEC_CTRL_STIBP;

	if (mask == x86_spec_ctrl_base)
		return;

	pr_info("Update user space SMT mitigation: STIBP %s\n",
		mask & SPEC_CTRL_STIBP ? "always-on" : "off");
	x86_spec_ctrl_base = mask;
	on_each_cpu(update_stibp_msr, NULL, 1);
}

/* Update the static key controlling the evaluation of TIF_SPEC_IB */
static void update_indir_branch_cond(void)
{
	if (sched_smt_active())
		static_branch_enable(&switch_to_cond_stibp);
	else
		static_branch_disable(&switch_to_cond_stibp);
}

#undef pr_fmt
#define pr_fmt(fmt) fmt

/* Update the static key controlling the MDS CPU buffer clear in idle */
static void update_mds_branch_idle(void)
{
	u64 ia32_cap = x86_read_arch_cap_msr();

	/*
	 * Enable the idle clearing if SMT is active on CPUs which are
	 * affected only by MSBDS and not any other MDS variant.
	 *
	 * The other variants cannot be mitigated when SMT is enabled, so
	 * clearing the buffers on idle just to prevent the Store Buffer
	 * repartitioning leak would be a window dressing exercise.
	 */
	if (!boot_cpu_has_bug(X86_BUG_MSBDS_ONLY))
		return;

	if (sched_smt_active()) {
		static_branch_enable(&mds_idle_clear);
	} else if (mmio_mitigation == MMIO_MITIGATION_OFF ||
		   (ia32_cap & ARCH_CAP_FBSDP_NO)) {
		static_branch_disable(&mds_idle_clear);
	}
}

#define MDS_MSG_SMT "MDS CPU bug present and SMT on, data leak possible. See https://www.kernel.org/doc/html/latest/admin-guide/hw-vuln/mds.html for more details.\n"
#define TAA_MSG_SMT "TAA CPU bug present and SMT on, data leak possible. See https://www.kernel.org/doc/html/latest/admin-guide/hw-vuln/tsx_async_abort.html for more details.\n"
#define MMIO_MSG_SMT "MMIO Stale Data CPU bug present and SMT on, data leak possible. See https://www.kernel.org/doc/html/latest/admin-guide/hw-vuln/processor_mmio_stale_data.html for more details.\n"

void cpu_bugs_smt_update(void)
{
	mutex_lock(&spec_ctrl_mutex);

	if (sched_smt_active() && unprivileged_ebpf_enabled() &&
	    spectre_v2_enabled == SPECTRE_V2_EIBRS_LFENCE)
		pr_warn_once(SPECTRE_V2_EIBRS_LFENCE_EBPF_SMT_MSG);

	switch (spectre_v2_user_stibp) {
	case SPECTRE_V2_USER_NONE:
		break;
	case SPECTRE_V2_USER_STRICT:
	case SPECTRE_V2_USER_STRICT_PREFERRED:
		update_stibp_strict();
		break;
	case SPECTRE_V2_USER_PRCTL:
	case SPECTRE_V2_USER_SECCOMP:
		update_indir_branch_cond();
		break;
	}

	switch (mds_mitigation) {
	case MDS_MITIGATION_FULL:
	case MDS_MITIGATION_VMWERV:
		if (sched_smt_active() && !boot_cpu_has(X86_BUG_MSBDS_ONLY))
			pr_warn_once(MDS_MSG_SMT);
		update_mds_branch_idle();
		break;
	case MDS_MITIGATION_OFF:
		break;
	}

	switch (taa_mitigation) {
	case TAA_MITIGATION_VERW:
	case TAA_MITIGATION_UCODE_NEEDED:
		if (sched_smt_active())
			pr_warn_once(TAA_MSG_SMT);
		break;
	case TAA_MITIGATION_TSX_DISABLED:
	case TAA_MITIGATION_OFF:
		break;
	}

	switch (mmio_mitigation) {
	case MMIO_MITIGATION_VERW:
	case MMIO_MITIGATION_UCODE_NEEDED:
		if (sched_smt_active())
			pr_warn_once(MMIO_MSG_SMT);
		break;
	case MMIO_MITIGATION_OFF:
		break;
	}

	mutex_unlock(&spec_ctrl_mutex);
}

#undef pr_fmt
#define pr_fmt(fmt)	"Speculative Store Bypass: " fmt

static enum ssb_mitigation ssb_mode __ro_after_init = SPEC_STORE_BYPASS_NONE;

/* The kernel command line selection */
enum ssb_mitigation_cmd {
	SPEC_STORE_BYPASS_CMD_NONE,
	SPEC_STORE_BYPASS_CMD_AUTO,
	SPEC_STORE_BYPASS_CMD_ON,
	SPEC_STORE_BYPASS_CMD_PRCTL,
	SPEC_STORE_BYPASS_CMD_SECCOMP,
};

static const char * const ssb_strings[] = {
	[SPEC_STORE_BYPASS_NONE]	= "Vulnerable",
	[SPEC_STORE_BYPASS_DISABLE]	= "Mitigation: Speculative Store Bypass disabled",
	[SPEC_STORE_BYPASS_PRCTL]	= "Mitigation: Speculative Store Bypass disabled via prctl",
	[SPEC_STORE_BYPASS_SECCOMP]	= "Mitigation: Speculative Store Bypass disabled via prctl and seccomp",
};

static const struct {
	const char *option;
	enum ssb_mitigation_cmd cmd;
} ssb_mitigation_options[]  __initconst = {
	{ "auto",	SPEC_STORE_BYPASS_CMD_AUTO },    /* Platform decides */
	{ "on",		SPEC_STORE_BYPASS_CMD_ON },      /* Disable Speculative Store Bypass */
	{ "off",	SPEC_STORE_BYPASS_CMD_NONE },    /* Don't touch Speculative Store Bypass */
	{ "prctl",	SPEC_STORE_BYPASS_CMD_PRCTL },   /* Disable Speculative Store Bypass via prctl */
	{ "seccomp",	SPEC_STORE_BYPASS_CMD_SECCOMP }, /* Disable Speculative Store Bypass via prctl and seccomp */
};

static enum ssb_mitigation_cmd __init ssb_parse_cmdline(void)
{
	enum ssb_mitigation_cmd cmd = SPEC_STORE_BYPASS_CMD_AUTO;
	char arg[20];
	int ret, i;

	if (cmdline_find_option_bool(boot_command_line, "nospec_store_bypass_disable") ||
	    cpu_mitigations_off()) {
		return SPEC_STORE_BYPASS_CMD_NONE;
	} else {
		ret = cmdline_find_option(boot_command_line, "spec_store_bypass_disable",
					  arg, sizeof(arg));
		if (ret < 0)
			return SPEC_STORE_BYPASS_CMD_AUTO;

		for (i = 0; i < ARRAY_SIZE(ssb_mitigation_options); i++) {
			if (!match_option(arg, ret, ssb_mitigation_options[i].option))
				continue;

			cmd = ssb_mitigation_options[i].cmd;
			break;
		}

		if (i >= ARRAY_SIZE(ssb_mitigation_options)) {
			pr_err("unknown option (%s). Switching to AUTO select\n", arg);
			return SPEC_STORE_BYPASS_CMD_AUTO;
		}
	}

	return cmd;
}

static enum ssb_mitigation __init __ssb_select_mitigation(void)
{
	enum ssb_mitigation mode = SPEC_STORE_BYPASS_NONE;
	enum ssb_mitigation_cmd cmd;

	if (!boot_cpu_has(X86_FEATURE_SSBD))
		return mode;

	cmd = ssb_parse_cmdline();
	if (!boot_cpu_has_bug(X86_BUG_SPEC_STORE_BYPASS) &&
	    (cmd == SPEC_STORE_BYPASS_CMD_NONE ||
	     cmd == SPEC_STORE_BYPASS_CMD_AUTO))
		return mode;

	switch (cmd) {
	case SPEC_STORE_BYPASS_CMD_AUTO:
	case SPEC_STORE_BYPASS_CMD_SECCOMP:
		/*
		 * Choose prctl+seccomp as the default mode if seccomp is
		 * enabled.
		 */
		if (IS_ENABLED(CONFIG_SECCOMP))
			mode = SPEC_STORE_BYPASS_SECCOMP;
		else
			mode = SPEC_STORE_BYPASS_PRCTL;
		break;
	case SPEC_STORE_BYPASS_CMD_ON:
		mode = SPEC_STORE_BYPASS_DISABLE;
		break;
	case SPEC_STORE_BYPASS_CMD_PRCTL:
		mode = SPEC_STORE_BYPASS_PRCTL;
		break;
	case SPEC_STORE_BYPASS_CMD_NONE:
		break;
	}

	/*
	 * We have three CPU feature flags that are in play here:
	 *  - X86_BUG_SPEC_STORE_BYPASS - CPU is susceptible.
	 *  - X86_FEATURE_SSBD - CPU is able to turn off speculative store bypass
	 *  - X86_FEATURE_SPEC_STORE_BYPASS_DISABLE - engage the mitigation
	 */
	if (mode == SPEC_STORE_BYPASS_DISABLE) {
		setup_force_cpu_cap(X86_FEATURE_SPEC_STORE_BYPASS_DISABLE);
		/*
		 * Intel uses the SPEC CTRL MSR Bit(2) for this, while AMD may
		 * use a completely different MSR and bit dependent on family.
		 */
		if (!static_cpu_has(X86_FEATURE_SPEC_CTRL_SSBD) &&
		    !static_cpu_has(X86_FEATURE_AMD_SSBD)) {
			x86_amd_ssb_disable();
		} else {
			x86_spec_ctrl_base |= SPEC_CTRL_SSBD;
			update_spec_ctrl(x86_spec_ctrl_base);
		}
	}

	return mode;
}

static void ssb_select_mitigation(void)
{
	ssb_mode = __ssb_select_mitigation();

	if (boot_cpu_has_bug(X86_BUG_SPEC_STORE_BYPASS))
		pr_info("%s\n", ssb_strings[ssb_mode]);
}

#undef pr_fmt
#define pr_fmt(fmt)     "Speculation prctl: " fmt

static void task_update_spec_tif(struct task_struct *tsk)
{
	/* Force the update of the real TIF bits */
	set_tsk_thread_flag(tsk, TIF_SPEC_FORCE_UPDATE);

	/*
	 * Immediately update the speculation control MSRs for the current
	 * task, but for a non-current task delay setting the CPU
	 * mitigation until it is scheduled next.
	 *
	 * This can only happen for SECCOMP mitigation. For PRCTL it's
	 * always the current task.
	 */
	if (tsk == current)
		speculation_ctrl_update_current();
}

static int l1d_flush_prctl_set(struct task_struct *task, unsigned long ctrl)
{

	if (!static_branch_unlikely(&switch_mm_cond_l1d_flush))
		return -EPERM;

	switch (ctrl) {
	case PR_SPEC_ENABLE:
		set_ti_thread_flag(&task->thread_info, TIF_SPEC_L1D_FLUSH);
		return 0;
	case PR_SPEC_DISABLE:
		clear_ti_thread_flag(&task->thread_info, TIF_SPEC_L1D_FLUSH);
		return 0;
	default:
		return -ERANGE;
	}
}

static int ssb_prctl_set(struct task_struct *task, unsigned long ctrl)
{
	if (ssb_mode != SPEC_STORE_BYPASS_PRCTL &&
	    ssb_mode != SPEC_STORE_BYPASS_SECCOMP)
		return -ENXIO;

	switch (ctrl) {
	case PR_SPEC_ENABLE:
		/* If speculation is force disabled, enable is not allowed */
		if (task_spec_ssb_force_disable(task))
			return -EPERM;
		task_clear_spec_ssb_disable(task);
		task_clear_spec_ssb_noexec(task);
		task_update_spec_tif(task);
		break;
	case PR_SPEC_DISABLE:
		task_set_spec_ssb_disable(task);
		task_clear_spec_ssb_noexec(task);
		task_update_spec_tif(task);
		break;
	case PR_SPEC_FORCE_DISABLE:
		task_set_spec_ssb_disable(task);
		task_set_spec_ssb_force_disable(task);
		task_clear_spec_ssb_noexec(task);
		task_update_spec_tif(task);
		break;
	case PR_SPEC_DISABLE_NOEXEC:
		if (task_spec_ssb_force_disable(task))
			return -EPERM;
		task_set_spec_ssb_disable(task);
		task_set_spec_ssb_noexec(task);
		task_update_spec_tif(task);
		break;
	default:
		return -ERANGE;
	}
	return 0;
}

static bool is_spec_ib_user_controlled(void)
{
	return spectre_v2_user_ibpb == SPECTRE_V2_USER_PRCTL ||
		spectre_v2_user_ibpb == SPECTRE_V2_USER_SECCOMP ||
		spectre_v2_user_stibp == SPECTRE_V2_USER_PRCTL ||
		spectre_v2_user_stibp == SPECTRE_V2_USER_SECCOMP;
}

static int ib_prctl_set(struct task_struct *task, unsigned long ctrl)
{
	switch (ctrl) {
	case PR_SPEC_ENABLE:
		if (spectre_v2_user_ibpb == SPECTRE_V2_USER_NONE &&
		    spectre_v2_user_stibp == SPECTRE_V2_USER_NONE)
			return 0;

		/*
		 * With strict mode for both IBPB and STIBP, the instruction
		 * code paths avoid checking this task flag and instead,
		 * unconditionally run the instruction. However, STIBP and IBPB
		 * are independent and either can be set to conditionally
		 * enabled regardless of the mode of the other.
		 *
		 * If either is set to conditional, allow the task flag to be
		 * updated, unless it was force-disabled by a previous prctl
		 * call. Currently, this is possible on an AMD CPU which has the
		 * feature X86_FEATURE_AMD_STIBP_ALWAYS_ON. In this case, if the
		 * kernel is booted with 'spectre_v2_user=seccomp', then
		 * spectre_v2_user_ibpb == SPECTRE_V2_USER_SECCOMP and
		 * spectre_v2_user_stibp == SPECTRE_V2_USER_STRICT_PREFERRED.
		 */
		if (!is_spec_ib_user_controlled() ||
		    task_spec_ib_force_disable(task))
			return -EPERM;

		task_clear_spec_ib_disable(task);
		task_update_spec_tif(task);
		break;
	case PR_SPEC_DISABLE:
	case PR_SPEC_FORCE_DISABLE:
		/*
		 * Indirect branch speculation is always allowed when
		 * mitigation is force disabled.
		 */
		if (spectre_v2_user_ibpb == SPECTRE_V2_USER_NONE &&
		    spectre_v2_user_stibp == SPECTRE_V2_USER_NONE)
			return -EPERM;

		if (!is_spec_ib_user_controlled())
			return 0;

		task_set_spec_ib_disable(task);
		if (ctrl == PR_SPEC_FORCE_DISABLE)
			task_set_spec_ib_force_disable(task);
		task_update_spec_tif(task);
		if (task == current)
			indirect_branch_prediction_barrier();
		break;
	default:
		return -ERANGE;
	}
	return 0;
}

int arch_prctl_spec_ctrl_set(struct task_struct *task, unsigned long which,
			     unsigned long ctrl)
{
	switch (which) {
	case PR_SPEC_STORE_BYPASS:
		return ssb_prctl_set(task, ctrl);
	case PR_SPEC_INDIRECT_BRANCH:
		return ib_prctl_set(task, ctrl);
	case PR_SPEC_L1D_FLUSH:
		return l1d_flush_prctl_set(task, ctrl);
	default:
		return -ENODEV;
	}
}

#ifdef CONFIG_SECCOMP
void arch_seccomp_spec_mitigate(struct task_struct *task)
{
	if (ssb_mode == SPEC_STORE_BYPASS_SECCOMP)
		ssb_prctl_set(task, PR_SPEC_FORCE_DISABLE);
	if (spectre_v2_user_ibpb == SPECTRE_V2_USER_SECCOMP ||
	    spectre_v2_user_stibp == SPECTRE_V2_USER_SECCOMP)
		ib_prctl_set(task, PR_SPEC_FORCE_DISABLE);
}
#endif

static int l1d_flush_prctl_get(struct task_struct *task)
{
	if (!static_branch_unlikely(&switch_mm_cond_l1d_flush))
		return PR_SPEC_FORCE_DISABLE;

	if (test_ti_thread_flag(&task->thread_info, TIF_SPEC_L1D_FLUSH))
		return PR_SPEC_PRCTL | PR_SPEC_ENABLE;
	else
		return PR_SPEC_PRCTL | PR_SPEC_DISABLE;
}

static int ssb_prctl_get(struct task_struct *task)
{
	switch (ssb_mode) {
	case SPEC_STORE_BYPASS_DISABLE:
		return PR_SPEC_DISABLE;
	case SPEC_STORE_BYPASS_SECCOMP:
	case SPEC_STORE_BYPASS_PRCTL:
		if (task_spec_ssb_force_disable(task))
			return PR_SPEC_PRCTL | PR_SPEC_FORCE_DISABLE;
		if (task_spec_ssb_noexec(task))
			return PR_SPEC_PRCTL | PR_SPEC_DISABLE_NOEXEC;
		if (task_spec_ssb_disable(task))
			return PR_SPEC_PRCTL | PR_SPEC_DISABLE;
		return PR_SPEC_PRCTL | PR_SPEC_ENABLE;
	default:
		if (boot_cpu_has_bug(X86_BUG_SPEC_STORE_BYPASS))
			return PR_SPEC_ENABLE;
		return PR_SPEC_NOT_AFFECTED;
	}
}

static int ib_prctl_get(struct task_struct *task)
{
	if (!boot_cpu_has_bug(X86_BUG_SPECTRE_V2))
		return PR_SPEC_NOT_AFFECTED;

	if (spectre_v2_user_ibpb == SPECTRE_V2_USER_NONE &&
	    spectre_v2_user_stibp == SPECTRE_V2_USER_NONE)
		return PR_SPEC_ENABLE;
	else if (is_spec_ib_user_controlled()) {
		if (task_spec_ib_force_disable(task))
			return PR_SPEC_PRCTL | PR_SPEC_FORCE_DISABLE;
		if (task_spec_ib_disable(task))
			return PR_SPEC_PRCTL | PR_SPEC_DISABLE;
		return PR_SPEC_PRCTL | PR_SPEC_ENABLE;
	} else if (spectre_v2_user_ibpb == SPECTRE_V2_USER_STRICT ||
	    spectre_v2_user_stibp == SPECTRE_V2_USER_STRICT ||
	    spectre_v2_user_stibp == SPECTRE_V2_USER_STRICT_PREFERRED)
		return PR_SPEC_DISABLE;
	else
		return PR_SPEC_NOT_AFFECTED;
}

int arch_prctl_spec_ctrl_get(struct task_struct *task, unsigned long which)
{
	switch (which) {
	case PR_SPEC_STORE_BYPASS:
		return ssb_prctl_get(task);
	case PR_SPEC_INDIRECT_BRANCH:
		return ib_prctl_get(task);
	case PR_SPEC_L1D_FLUSH:
		return l1d_flush_prctl_get(task);
	default:
		return -ENODEV;
	}
}

void x86_spec_ctrl_setup_ap(void)
{
	if (boot_cpu_has(X86_FEATURE_MSR_SPEC_CTRL))
		update_spec_ctrl(x86_spec_ctrl_base);

	if (ssb_mode == SPEC_STORE_BYPASS_DISABLE)
		x86_amd_ssb_disable();
}

bool itlb_multihit_kvm_mitigation;
EXPORT_SYMBOL_GPL(itlb_multihit_kvm_mitigation);

#undef pr_fmt
#define pr_fmt(fmt)	"L1TF: " fmt

/* Default mitigation for L1TF-affected CPUs */
enum l1tf_mitigations l1tf_mitigation __ro_after_init = L1TF_MITIGATION_FLUSH;
#if IS_ENABLED(CONFIG_KVM_INTEL)
EXPORT_SYMBOL_GPL(l1tf_mitigation);
#endif
enum vmx_l1d_flush_state l1tf_vmx_mitigation = VMENTER_L1D_FLUSH_AUTO;
EXPORT_SYMBOL_GPL(l1tf_vmx_mitigation);

/*
 * These CPUs all support 44bits physical address space internally in the
 * cache but CPUID can report a smaller number of physical address bits.
 *
 * The L1TF mitigation uses the top most address bit for the inversion of
 * non present PTEs. When the installed memory reaches into the top most
 * address bit due to memory holes, which has been observed on machines
 * which report 36bits physical address bits and have 32G RAM installed,
 * then the mitigation range check in l1tf_select_mitigation() triggers.
 * This is a false positive because the mitigation is still possible due to
 * the fact that the cache uses 44bit internally. Use the cache bits
 * instead of the reported physical bits and adjust them on the affected
 * machines to 44bit if the reported bits are less than 44.
 */
static void override_cache_bits(struct cpuinfo_x86 *c)
{
	if (c->x86 != 6)
		return;

	switch (c->x86_model) {
	case INTEL_FAM6_NEHALEM:
	case INTEL_FAM6_WESTMERE:
	case INTEL_FAM6_SANDYBRIDGE:
	case INTEL_FAM6_IVYBRIDGE:
	case INTEL_FAM6_HASWELL:
	case INTEL_FAM6_HASWELL_L:
	case INTEL_FAM6_HASWELL_G:
	case INTEL_FAM6_BROADWELL:
	case INTEL_FAM6_BROADWELL_G:
	case INTEL_FAM6_SKYLAKE_L:
	case INTEL_FAM6_SKYLAKE:
	case INTEL_FAM6_KABYLAKE_L:
	case INTEL_FAM6_KABYLAKE:
		if (c->x86_cache_bits < 44)
			c->x86_cache_bits = 44;
		break;
	}
}

static void __init l1tf_select_mitigation(void)
{
	u64 half_pa;

	if (!boot_cpu_has_bug(X86_BUG_L1TF))
		return;

	if (cpu_mitigations_off())
		l1tf_mitigation = L1TF_MITIGATION_OFF;
	else if (cpu_mitigations_auto_nosmt())
		l1tf_mitigation = L1TF_MITIGATION_FLUSH_NOSMT;

	override_cache_bits(&boot_cpu_data);

	switch (l1tf_mitigation) {
	case L1TF_MITIGATION_OFF:
	case L1TF_MITIGATION_FLUSH_NOWARN:
	case L1TF_MITIGATION_FLUSH:
		break;
	case L1TF_MITIGATION_FLUSH_NOSMT:
	case L1TF_MITIGATION_FULL:
		cpu_smt_disable(false);
		break;
	case L1TF_MITIGATION_FULL_FORCE:
		cpu_smt_disable(true);
		break;
	}

#if CONFIG_PGTABLE_LEVELS == 2
	pr_warn("Kernel not compiled for PAE. No mitigation for L1TF\n");
	return;
#endif

	half_pa = (u64)l1tf_pfn_limit() << PAGE_SHIFT;
	if (l1tf_mitigation != L1TF_MITIGATION_OFF &&
			e820__mapped_any(half_pa, ULLONG_MAX - half_pa, E820_TYPE_RAM)) {
		pr_warn("System has more than MAX_PA/2 memory. L1TF mitigation not effective.\n");
		pr_info("You may make it effective by booting the kernel with mem=%llu parameter.\n",
				half_pa);
		pr_info("However, doing so will make a part of your RAM unusable.\n");
		pr_info("Reading https://www.kernel.org/doc/html/latest/admin-guide/hw-vuln/l1tf.html might help you decide.\n");
		return;
	}

	setup_force_cpu_cap(X86_FEATURE_L1TF_PTEINV);
}

static int __init l1tf_cmdline(char *str)
{
	if (!boot_cpu_has_bug(X86_BUG_L1TF))
		return 0;

	if (!str)
		return -EINVAL;

	if (!strcmp(str, "off"))
		l1tf_mitigation = L1TF_MITIGATION_OFF;
	else if (!strcmp(str, "flush,nowarn"))
		l1tf_mitigation = L1TF_MITIGATION_FLUSH_NOWARN;
	else if (!strcmp(str, "flush"))
		l1tf_mitigation = L1TF_MITIGATION_FLUSH;
	else if (!strcmp(str, "flush,nosmt"))
		l1tf_mitigation = L1TF_MITIGATION_FLUSH_NOSMT;
	else if (!strcmp(str, "full"))
		l1tf_mitigation = L1TF_MITIGATION_FULL;
	else if (!strcmp(str, "full,force"))
		l1tf_mitigation = L1TF_MITIGATION_FULL_FORCE;

	return 0;
}
early_param("l1tf", l1tf_cmdline);

#undef pr_fmt
#define pr_fmt(fmt)	"Speculative Return Stack Overflow: " fmt

enum srso_mitigation {
	SRSO_MITIGATION_NONE,
	SRSO_MITIGATION_MICROCODE,
	SRSO_MITIGATION_SAFE_RET,
	SRSO_MITIGATION_IBPB,
	SRSO_MITIGATION_IBPB_ON_VMEXIT,
};

enum srso_mitigation_cmd {
	SRSO_CMD_OFF,
	SRSO_CMD_MICROCODE,
	SRSO_CMD_SAFE_RET,
	SRSO_CMD_IBPB,
	SRSO_CMD_IBPB_ON_VMEXIT,
};

static const char * const srso_strings[] = {
	[SRSO_MITIGATION_NONE]           = "Vulnerable",
	[SRSO_MITIGATION_MICROCODE]      = "Mitigation: microcode",
	[SRSO_MITIGATION_SAFE_RET]	 = "Mitigation: safe RET",
	[SRSO_MITIGATION_IBPB]		 = "Mitigation: IBPB",
	[SRSO_MITIGATION_IBPB_ON_VMEXIT] = "Mitigation: IBPB on VMEXIT only"
};

static enum srso_mitigation srso_mitigation __ro_after_init = SRSO_MITIGATION_NONE;
static enum srso_mitigation_cmd srso_cmd __ro_after_init = SRSO_CMD_SAFE_RET;

static int __init srso_parse_cmdline(char *str)
{
	if (!str)
		return -EINVAL;

	if (!strcmp(str, "off"))
		srso_cmd = SRSO_CMD_OFF;
	else if (!strcmp(str, "microcode"))
		srso_cmd = SRSO_CMD_MICROCODE;
	else if (!strcmp(str, "safe-ret"))
		srso_cmd = SRSO_CMD_SAFE_RET;
	else if (!strcmp(str, "ibpb"))
		srso_cmd = SRSO_CMD_IBPB;
	else if (!strcmp(str, "ibpb-vmexit"))
		srso_cmd = SRSO_CMD_IBPB_ON_VMEXIT;
	else
		pr_err("Ignoring unknown SRSO option (%s).", str);

	return 0;
}
early_param("spec_rstack_overflow", srso_parse_cmdline);

#define SRSO_NOTICE "WARNING: See https://kernel.org/doc/html/latest/admin-guide/hw-vuln/srso.html for mitigation options."

static void __init srso_select_mitigation(void)
{
	bool has_microcode;

	if (!boot_cpu_has_bug(X86_BUG_SRSO) || cpu_mitigations_off())
		goto pred_cmd;

	/*
	 * The first check is for the kernel running as a guest in order
	 * for guests to verify whether IBPB is a viable mitigation.
	 */
	has_microcode = boot_cpu_has(X86_FEATURE_IBPB_BRTYPE) || cpu_has_ibpb_brtype_microcode();
	if (!has_microcode) {
		pr_warn("IBPB-extending microcode not applied!\n");
		pr_warn(SRSO_NOTICE);
	} else {
		/*
		 * Enable the synthetic (even if in a real CPUID leaf)
		 * flags for guests.
		 */
		setup_force_cpu_cap(X86_FEATURE_IBPB_BRTYPE);

		/*
		 * Zen1/2 with SMT off aren't vulnerable after the right
		 * IBPB microcode has been applied.
		 */
		if (boot_cpu_data.x86 < 0x19 && !cpu_smt_possible()) {
			setup_force_cpu_cap(X86_FEATURE_SRSO_NO);
			return;
		}
	}

	if (retbleed_mitigation == RETBLEED_MITIGATION_IBPB) {
		if (has_microcode) {
			pr_err("Retbleed IBPB mitigation enabled, using same for SRSO\n");
			srso_mitigation = SRSO_MITIGATION_IBPB;
			goto pred_cmd;
		}
	}

	switch (srso_cmd) {
	case SRSO_CMD_OFF:
<<<<<<< HEAD
		return;
=======
		goto pred_cmd;
>>>>>>> 575f85f9

	case SRSO_CMD_MICROCODE:
		if (has_microcode) {
			srso_mitigation = SRSO_MITIGATION_MICROCODE;
			pr_warn(SRSO_NOTICE);
		}
		break;

	case SRSO_CMD_SAFE_RET:
		if (IS_ENABLED(CONFIG_CPU_SRSO)) {
			/*
			 * Enable the return thunk for generated code
			 * like ftrace, static_call, etc.
			 */
			setup_force_cpu_cap(X86_FEATURE_RETHUNK);
			setup_force_cpu_cap(X86_FEATURE_UNRET);

			if (boot_cpu_data.x86 == 0x19) {
				setup_force_cpu_cap(X86_FEATURE_SRSO_ALIAS);
				x86_return_thunk = srso_alias_return_thunk;
			} else {
				setup_force_cpu_cap(X86_FEATURE_SRSO);
				x86_return_thunk = srso_return_thunk;
			}
			srso_mitigation = SRSO_MITIGATION_SAFE_RET;
		} else {
			pr_err("WARNING: kernel not compiled with CPU_SRSO.\n");
			goto pred_cmd;
		}
		break;

	case SRSO_CMD_IBPB:
		if (IS_ENABLED(CONFIG_CPU_IBPB_ENTRY)) {
			if (has_microcode) {
				setup_force_cpu_cap(X86_FEATURE_ENTRY_IBPB);
				srso_mitigation = SRSO_MITIGATION_IBPB;
			}
		} else {
			pr_err("WARNING: kernel not compiled with CPU_IBPB_ENTRY.\n");
			goto pred_cmd;
		}
		break;

	case SRSO_CMD_IBPB_ON_VMEXIT:
		if (IS_ENABLED(CONFIG_CPU_SRSO)) {
			if (!boot_cpu_has(X86_FEATURE_ENTRY_IBPB) && has_microcode) {
				setup_force_cpu_cap(X86_FEATURE_IBPB_ON_VMEXIT);
				srso_mitigation = SRSO_MITIGATION_IBPB_ON_VMEXIT;
			}
		} else {
			pr_err("WARNING: kernel not compiled with CPU_SRSO.\n");
			goto pred_cmd;
                }
		break;

	default:
		break;
	}

	pr_info("%s%s\n", srso_strings[srso_mitigation], (has_microcode ? "" : ", no microcode"));

pred_cmd:
	if ((boot_cpu_has(X86_FEATURE_SRSO_NO) || srso_cmd == SRSO_CMD_OFF) &&
	     boot_cpu_has(X86_FEATURE_SBPB))
		x86_pred_cmd = PRED_CMD_SBPB;
}

#undef pr_fmt
#define pr_fmt(fmt) fmt

#ifdef CONFIG_SYSFS

#define L1TF_DEFAULT_MSG "Mitigation: PTE Inversion"

#if IS_ENABLED(CONFIG_KVM_INTEL)
static const char * const l1tf_vmx_states[] = {
	[VMENTER_L1D_FLUSH_AUTO]		= "auto",
	[VMENTER_L1D_FLUSH_NEVER]		= "vulnerable",
	[VMENTER_L1D_FLUSH_COND]		= "conditional cache flushes",
	[VMENTER_L1D_FLUSH_ALWAYS]		= "cache flushes",
	[VMENTER_L1D_FLUSH_EPT_DISABLED]	= "EPT disabled",
	[VMENTER_L1D_FLUSH_NOT_REQUIRED]	= "flush not necessary"
};

static ssize_t l1tf_show_state(char *buf)
{
	if (l1tf_vmx_mitigation == VMENTER_L1D_FLUSH_AUTO)
		return sprintf(buf, "%s\n", L1TF_DEFAULT_MSG);

	if (l1tf_vmx_mitigation == VMENTER_L1D_FLUSH_EPT_DISABLED ||
	    (l1tf_vmx_mitigation == VMENTER_L1D_FLUSH_NEVER &&
	     sched_smt_active())) {
		return sprintf(buf, "%s; VMX: %s\n", L1TF_DEFAULT_MSG,
			       l1tf_vmx_states[l1tf_vmx_mitigation]);
	}

	return sprintf(buf, "%s; VMX: %s, SMT %s\n", L1TF_DEFAULT_MSG,
		       l1tf_vmx_states[l1tf_vmx_mitigation],
		       sched_smt_active() ? "vulnerable" : "disabled");
}

static ssize_t itlb_multihit_show_state(char *buf)
{
	if (!boot_cpu_has(X86_FEATURE_MSR_IA32_FEAT_CTL) ||
	    !boot_cpu_has(X86_FEATURE_VMX))
		return sprintf(buf, "KVM: Mitigation: VMX unsupported\n");
	else if (!(cr4_read_shadow() & X86_CR4_VMXE))
		return sprintf(buf, "KVM: Mitigation: VMX disabled\n");
	else if (itlb_multihit_kvm_mitigation)
		return sprintf(buf, "KVM: Mitigation: Split huge pages\n");
	else
		return sprintf(buf, "KVM: Vulnerable\n");
}
#else
static ssize_t l1tf_show_state(char *buf)
{
	return sprintf(buf, "%s\n", L1TF_DEFAULT_MSG);
}

static ssize_t itlb_multihit_show_state(char *buf)
{
	return sprintf(buf, "Processor vulnerable\n");
}
#endif

static ssize_t mds_show_state(char *buf)
{
	if (boot_cpu_has(X86_FEATURE_HYPERVISOR)) {
		return sprintf(buf, "%s; SMT Host state unknown\n",
			       mds_strings[mds_mitigation]);
	}

	if (boot_cpu_has(X86_BUG_MSBDS_ONLY)) {
		return sprintf(buf, "%s; SMT %s\n", mds_strings[mds_mitigation],
			       (mds_mitigation == MDS_MITIGATION_OFF ? "vulnerable" :
			        sched_smt_active() ? "mitigated" : "disabled"));
	}

	return sprintf(buf, "%s; SMT %s\n", mds_strings[mds_mitigation],
		       sched_smt_active() ? "vulnerable" : "disabled");
}

static ssize_t tsx_async_abort_show_state(char *buf)
{
	if ((taa_mitigation == TAA_MITIGATION_TSX_DISABLED) ||
	    (taa_mitigation == TAA_MITIGATION_OFF))
		return sprintf(buf, "%s\n", taa_strings[taa_mitigation]);

	if (boot_cpu_has(X86_FEATURE_HYPERVISOR)) {
		return sprintf(buf, "%s; SMT Host state unknown\n",
			       taa_strings[taa_mitigation]);
	}

	return sprintf(buf, "%s; SMT %s\n", taa_strings[taa_mitigation],
		       sched_smt_active() ? "vulnerable" : "disabled");
}

static ssize_t mmio_stale_data_show_state(char *buf)
{
	if (boot_cpu_has_bug(X86_BUG_MMIO_UNKNOWN))
		return sysfs_emit(buf, "Unknown: No mitigations\n");

	if (mmio_mitigation == MMIO_MITIGATION_OFF)
		return sysfs_emit(buf, "%s\n", mmio_strings[mmio_mitigation]);

	if (boot_cpu_has(X86_FEATURE_HYPERVISOR)) {
		return sysfs_emit(buf, "%s; SMT Host state unknown\n",
				  mmio_strings[mmio_mitigation]);
	}

	return sysfs_emit(buf, "%s; SMT %s\n", mmio_strings[mmio_mitigation],
			  sched_smt_active() ? "vulnerable" : "disabled");
}

static char *stibp_state(void)
{
	if (spectre_v2_in_eibrs_mode(spectre_v2_enabled))
		return "";

	switch (spectre_v2_user_stibp) {
	case SPECTRE_V2_USER_NONE:
		return ", STIBP: disabled";
	case SPECTRE_V2_USER_STRICT:
		return ", STIBP: forced";
	case SPECTRE_V2_USER_STRICT_PREFERRED:
		return ", STIBP: always-on";
	case SPECTRE_V2_USER_PRCTL:
	case SPECTRE_V2_USER_SECCOMP:
		if (static_key_enabled(&switch_to_cond_stibp))
			return ", STIBP: conditional";
	}
	return "";
}

static char *ibpb_state(void)
{
	if (boot_cpu_has(X86_FEATURE_IBPB)) {
		if (static_key_enabled(&switch_mm_always_ibpb))
			return ", IBPB: always-on";
		if (static_key_enabled(&switch_mm_cond_ibpb))
			return ", IBPB: conditional";
		return ", IBPB: disabled";
	}
	return "";
}

static char *pbrsb_eibrs_state(void)
{
	if (boot_cpu_has_bug(X86_BUG_EIBRS_PBRSB)) {
		if (boot_cpu_has(X86_FEATURE_RSB_VMEXIT_LITE) ||
		    boot_cpu_has(X86_FEATURE_RSB_VMEXIT))
			return ", PBRSB-eIBRS: SW sequence";
		else
			return ", PBRSB-eIBRS: Vulnerable";
	} else {
		return ", PBRSB-eIBRS: Not affected";
	}
}

static ssize_t spectre_v2_show_state(char *buf)
{
	if (spectre_v2_enabled == SPECTRE_V2_LFENCE)
		return sprintf(buf, "Vulnerable: LFENCE\n");

	if (spectre_v2_enabled == SPECTRE_V2_EIBRS && unprivileged_ebpf_enabled())
		return sprintf(buf, "Vulnerable: eIBRS with unprivileged eBPF\n");

	if (sched_smt_active() && unprivileged_ebpf_enabled() &&
	    spectre_v2_enabled == SPECTRE_V2_EIBRS_LFENCE)
		return sprintf(buf, "Vulnerable: eIBRS+LFENCE with unprivileged eBPF and SMT\n");

	return sprintf(buf, "%s%s%s%s%s%s%s\n",
		       spectre_v2_strings[spectre_v2_enabled],
		       ibpb_state(),
		       boot_cpu_has(X86_FEATURE_USE_IBRS_FW) ? ", IBRS_FW" : "",
		       stibp_state(),
		       boot_cpu_has(X86_FEATURE_RSB_CTXSW) ? ", RSB filling" : "",
		       pbrsb_eibrs_state(),
		       spectre_v2_module_string());
}

static ssize_t srbds_show_state(char *buf)
{
	return sprintf(buf, "%s\n", srbds_strings[srbds_mitigation]);
}

static ssize_t retbleed_show_state(char *buf)
{
	if (retbleed_mitigation == RETBLEED_MITIGATION_UNRET ||
	    retbleed_mitigation == RETBLEED_MITIGATION_IBPB) {
	    if (boot_cpu_data.x86_vendor != X86_VENDOR_AMD &&
		boot_cpu_data.x86_vendor != X86_VENDOR_HYGON)
		    return sprintf(buf, "Vulnerable: untrained return thunk / IBPB on non-AMD based uarch\n");

	    return sprintf(buf, "%s; SMT %s\n",
			   retbleed_strings[retbleed_mitigation],
			   !sched_smt_active() ? "disabled" :
			   spectre_v2_user_stibp == SPECTRE_V2_USER_STRICT ||
			   spectre_v2_user_stibp == SPECTRE_V2_USER_STRICT_PREFERRED ?
			   "enabled with STIBP protection" : "vulnerable");
	}

	return sprintf(buf, "%s\n", retbleed_strings[retbleed_mitigation]);
}

static ssize_t gds_show_state(char *buf)
{
	return sysfs_emit(buf, "%s\n", gds_strings[gds_mitigation]);
}

static ssize_t srso_show_state(char *buf)
{
	if (boot_cpu_has(X86_FEATURE_SRSO_NO))
		return sysfs_emit(buf, "Mitigation: SMT disabled\n");

	return sysfs_emit(buf, "%s%s\n",
			  srso_strings[srso_mitigation],
<<<<<<< HEAD
			  (cpu_has_ibpb_brtype_microcode() ? "" : ", no microcode"));
=======
			  boot_cpu_has(X86_FEATURE_IBPB_BRTYPE) ? "" : ", no microcode");
>>>>>>> 575f85f9
}

static ssize_t cpu_show_common(struct device *dev, struct device_attribute *attr,
			       char *buf, unsigned int bug)
{
	if (!boot_cpu_has_bug(bug))
		return sprintf(buf, "Not affected\n");

	switch (bug) {
	case X86_BUG_CPU_MELTDOWN:
		if (boot_cpu_has(X86_FEATURE_PTI))
			return sprintf(buf, "Mitigation: PTI\n");

		if (hypervisor_is_type(X86_HYPER_XEN_PV))
			return sprintf(buf, "Unknown (XEN PV detected, hypervisor mitigation required)\n");

		break;

	case X86_BUG_SPECTRE_V1:
		return sprintf(buf, "%s\n", spectre_v1_strings[spectre_v1_mitigation]);

	case X86_BUG_SPECTRE_V2:
		return spectre_v2_show_state(buf);

	case X86_BUG_SPEC_STORE_BYPASS:
		return sprintf(buf, "%s\n", ssb_strings[ssb_mode]);

	case X86_BUG_L1TF:
		if (boot_cpu_has(X86_FEATURE_L1TF_PTEINV))
			return l1tf_show_state(buf);
		break;

	case X86_BUG_MDS:
		return mds_show_state(buf);

	case X86_BUG_TAA:
		return tsx_async_abort_show_state(buf);

	case X86_BUG_ITLB_MULTIHIT:
		return itlb_multihit_show_state(buf);

	case X86_BUG_SRBDS:
		return srbds_show_state(buf);

	case X86_BUG_MMIO_STALE_DATA:
	case X86_BUG_MMIO_UNKNOWN:
		return mmio_stale_data_show_state(buf);

	case X86_BUG_RETBLEED:
		return retbleed_show_state(buf);

	case X86_BUG_GDS:
		return gds_show_state(buf);

	case X86_BUG_SRSO:
		return srso_show_state(buf);

	default:
		break;
	}

	return sprintf(buf, "Vulnerable\n");
}

ssize_t cpu_show_meltdown(struct device *dev, struct device_attribute *attr, char *buf)
{
	return cpu_show_common(dev, attr, buf, X86_BUG_CPU_MELTDOWN);
}

ssize_t cpu_show_spectre_v1(struct device *dev, struct device_attribute *attr, char *buf)
{
	return cpu_show_common(dev, attr, buf, X86_BUG_SPECTRE_V1);
}

ssize_t cpu_show_spectre_v2(struct device *dev, struct device_attribute *attr, char *buf)
{
	return cpu_show_common(dev, attr, buf, X86_BUG_SPECTRE_V2);
}

ssize_t cpu_show_spec_store_bypass(struct device *dev, struct device_attribute *attr, char *buf)
{
	return cpu_show_common(dev, attr, buf, X86_BUG_SPEC_STORE_BYPASS);
}

ssize_t cpu_show_l1tf(struct device *dev, struct device_attribute *attr, char *buf)
{
	return cpu_show_common(dev, attr, buf, X86_BUG_L1TF);
}

ssize_t cpu_show_mds(struct device *dev, struct device_attribute *attr, char *buf)
{
	return cpu_show_common(dev, attr, buf, X86_BUG_MDS);
}

ssize_t cpu_show_tsx_async_abort(struct device *dev, struct device_attribute *attr, char *buf)
{
	return cpu_show_common(dev, attr, buf, X86_BUG_TAA);
}

ssize_t cpu_show_itlb_multihit(struct device *dev, struct device_attribute *attr, char *buf)
{
	return cpu_show_common(dev, attr, buf, X86_BUG_ITLB_MULTIHIT);
}

ssize_t cpu_show_srbds(struct device *dev, struct device_attribute *attr, char *buf)
{
	return cpu_show_common(dev, attr, buf, X86_BUG_SRBDS);
}

ssize_t cpu_show_mmio_stale_data(struct device *dev, struct device_attribute *attr, char *buf)
{
	if (boot_cpu_has_bug(X86_BUG_MMIO_UNKNOWN))
		return cpu_show_common(dev, attr, buf, X86_BUG_MMIO_UNKNOWN);
	else
		return cpu_show_common(dev, attr, buf, X86_BUG_MMIO_STALE_DATA);
}

ssize_t cpu_show_retbleed(struct device *dev, struct device_attribute *attr, char *buf)
{
	return cpu_show_common(dev, attr, buf, X86_BUG_RETBLEED);
}

ssize_t cpu_show_gds(struct device *dev, struct device_attribute *attr, char *buf)
{
	return cpu_show_common(dev, attr, buf, X86_BUG_GDS);
}

ssize_t cpu_show_spec_rstack_overflow(struct device *dev, struct device_attribute *attr, char *buf)
{
	return cpu_show_common(dev, attr, buf, X86_BUG_SRSO);
}
#endif<|MERGE_RESOLUTION|>--- conflicted
+++ resolved
@@ -2414,11 +2414,7 @@
 
 	switch (srso_cmd) {
 	case SRSO_CMD_OFF:
-<<<<<<< HEAD
-		return;
-=======
 		goto pred_cmd;
->>>>>>> 575f85f9
 
 	case SRSO_CMD_MICROCODE:
 		if (has_microcode) {
@@ -2696,11 +2692,7 @@
 
 	return sysfs_emit(buf, "%s%s\n",
 			  srso_strings[srso_mitigation],
-<<<<<<< HEAD
-			  (cpu_has_ibpb_brtype_microcode() ? "" : ", no microcode"));
-=======
 			  boot_cpu_has(X86_FEATURE_IBPB_BRTYPE) ? "" : ", no microcode");
->>>>>>> 575f85f9
 }
 
 static ssize_t cpu_show_common(struct device *dev, struct device_attribute *attr,
