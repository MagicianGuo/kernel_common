/* SPDX-License-Identifier: GPL-2.0 */

#ifndef _ASM_X86_NOSPEC_BRANCH_H_
#define _ASM_X86_NOSPEC_BRANCH_H_

#include <linux/static_key.h>
#include <linux/objtool.h>
#include <linux/linkage.h>

#include <asm/alternative.h>
#include <asm/cpufeatures.h>
#include <asm/msr-index.h>
#include <asm/unwind_hints.h>
#include <asm/percpu.h>

#define RETPOLINE_THUNK_SIZE	32

/*
 * Fill the CPU return stack buffer.
 *
 * Each entry in the RSB, if used for a speculative 'ret', contains an
 * infinite 'pause; lfence; jmp' loop to capture speculative execution.
 *
 * This is required in various cases for retpoline and IBRS-based
 * mitigations for the Spectre variant 2 vulnerability. Sometimes to
 * eliminate potentially bogus entries from the RSB, and sometimes
 * purely to ensure that it doesn't get empty, which on some CPUs would
 * allow predictions from other (unwanted!) sources to be used.
 *
 * We define a CPP macro such that it can be used from both .S files and
 * inline assembly. It's possible to do a .macro and then include that
 * from C via asm(".include <asm/nospec-branch.h>") but let's not go there.
 */

#define RSB_CLEAR_LOOPS		32	/* To forcibly overwrite all entries */

/*
 * Common helper for __FILL_RETURN_BUFFER and __FILL_ONE_RETURN.
 */
#define __FILL_RETURN_SLOT			\
	ANNOTATE_INTRA_FUNCTION_CALL;		\
	call	772f;				\
	int3;					\
772:

/*
 * Stuff the entire RSB.
 *
 * Google experimented with loop-unrolling and this turned out to be
 * the optimal version - two calls, each with their own speculation
 * trap should their return address end up getting used, in a loop.
 */
#ifdef CONFIG_X86_64
#define __FILL_RETURN_BUFFER(reg, nr)			\
	mov	$(nr/2), reg;				\
771:							\
	__FILL_RETURN_SLOT				\
	__FILL_RETURN_SLOT				\
	add	$(BITS_PER_LONG/8) * 2, %_ASM_SP;	\
	dec	reg;					\
	jnz	771b;					\
	/* barrier for jnz misprediction */		\
	lfence;
#else
/*
 * i386 doesn't unconditionally have LFENCE, as such it can't
 * do a loop.
 */
#define __FILL_RETURN_BUFFER(reg, nr)			\
	.rept nr;					\
	__FILL_RETURN_SLOT;				\
	.endr;						\
	add	$(BITS_PER_LONG/8) * nr, %_ASM_SP;
#endif

/*
 * Stuff a single RSB slot.
 *
 * To mitigate Post-Barrier RSB speculation, one CALL instruction must be
 * forced to retire before letting a RET instruction execute.
 *
 * On PBRSB-vulnerable CPUs, it is not safe for a RET to be executed
 * before this point.
 */
#define __FILL_ONE_RETURN				\
	__FILL_RETURN_SLOT				\
	add	$(BITS_PER_LONG/8), %_ASM_SP;		\
	lfence;

#ifdef __ASSEMBLY__

/*
 * This should be used immediately before an indirect jump/call. It tells
 * objtool the subsequent indirect jump/call is vouched safe for retpoline
 * builds.
 */
.macro ANNOTATE_RETPOLINE_SAFE
	.Lannotate_\@:
	.pushsection .discard.retpoline_safe
	_ASM_PTR .Lannotate_\@
	.popsection
.endm

/*
 * (ab)use RETPOLINE_SAFE on RET to annotate away 'bare' RET instructions
 * vs RETBleed validation.
 */
#define ANNOTATE_UNRET_SAFE ANNOTATE_RETPOLINE_SAFE

/*
 * Abuse ANNOTATE_RETPOLINE_SAFE on a NOP to indicate UNRET_END, should
 * eventually turn into it's own annotation.
 */
.macro ANNOTATE_UNRET_END
#if (defined(CONFIG_CPU_UNRET_ENTRY) || defined(CONFIG_CPU_SRSO))
	ANNOTATE_RETPOLINE_SAFE
	nop
#endif
.endm

/*
 * JMP_NOSPEC and CALL_NOSPEC macros can be used instead of a simple
 * indirect jmp/call which may be susceptible to the Spectre variant 2
 * attack.
 */
.macro JMP_NOSPEC reg:req
#ifdef CONFIG_RETPOLINE
	ALTERNATIVE_2 __stringify(ANNOTATE_RETPOLINE_SAFE; jmp *%\reg), \
		      __stringify(jmp __x86_indirect_thunk_\reg), X86_FEATURE_RETPOLINE, \
		      __stringify(lfence; ANNOTATE_RETPOLINE_SAFE; jmp *%\reg), X86_FEATURE_RETPOLINE_LFENCE
#else
	jmp	*%\reg
#endif
.endm

.macro CALL_NOSPEC reg:req
#ifdef CONFIG_RETPOLINE
	ALTERNATIVE_2 __stringify(ANNOTATE_RETPOLINE_SAFE; call *%\reg), \
		      __stringify(call __x86_indirect_thunk_\reg), X86_FEATURE_RETPOLINE, \
		      __stringify(lfence; ANNOTATE_RETPOLINE_SAFE; call *%\reg), X86_FEATURE_RETPOLINE_LFENCE
#else
	call	*%\reg
#endif
.endm

 /*
  * A simpler FILL_RETURN_BUFFER macro. Don't make people use the CPP
  * monstrosity above, manually.
  */
.macro FILL_RETURN_BUFFER reg:req nr:req ftr:req ftr2=ALT_NOT(X86_FEATURE_ALWAYS)
	ALTERNATIVE_2 "jmp .Lskip_rsb_\@", \
		__stringify(__FILL_RETURN_BUFFER(\reg,\nr)), \ftr, \
		__stringify(__FILL_ONE_RETURN), \ftr2

.Lskip_rsb_\@:
.endm

/*
 * The CALL to srso_alias_untrain_ret() must be patched in directly at
 * the spot where untraining must be done, ie., srso_alias_untrain_ret()
 * must be the target of a CALL instruction instead of indirectly
 * jumping to a wrapper which then calls it. Therefore, this macro is
 * called outside of __UNTRAIN_RET below, for the time being, before the
 * kernel can support nested alternatives with arbitrary nesting.
 */
.macro CALL_UNTRAIN_RET
#ifdef CONFIG_CPU_UNRET_ENTRY
	ALTERNATIVE_2 "", "call entry_untrain_ret", X86_FEATURE_UNRET, \
		          "call srso_alias_untrain_ret", X86_FEATURE_SRSO_ALIAS
#endif
.endm

/*
 * Mitigate RETBleed for AMD/Hygon Zen uarch. Requires KERNEL CR3 because the
 * return thunk isn't mapped into the userspace tables (then again, AMD
 * typically has NO_MELTDOWN).
 *
 * While retbleed_untrain_ret() doesn't clobber anything but requires stack,
 * entry_ibpb() will clobber AX, CX, DX.
 *
 * As such, this must be placed after every *SWITCH_TO_KERNEL_CR3 at a point
 * where we have a stack but before any RET instruction.
 */
.macro UNTRAIN_RET
#if defined(CONFIG_CPU_UNRET_ENTRY) || defined(CONFIG_CPU_IBPB_ENTRY) || \
	defined(CONFIG_CPU_SRSO)
	ANNOTATE_UNRET_END
	CALL_UNTRAIN_RET
	ALTERNATIVE "", "call entry_ibpb", X86_FEATURE_ENTRY_IBPB
#endif
.endm

/*
 * Macro to execute VERW instruction that mitigate transient data sampling
 * attacks such as MDS. On affected systems a microcode update overloaded VERW
 * instruction to also clear the CPU buffers. VERW clobbers CFLAGS.ZF.
 *
 * Note: Only the memory operand variant of VERW clears the CPU buffers.
 */
.macro CLEAR_CPU_BUFFERS
	ALTERNATIVE "jmp .Lskip_verw_\@", "", X86_FEATURE_CLEAR_CPU_BUF
	verw _ASM_RIP(mds_verw_sel)
.Lskip_verw_\@:
.endm

#ifdef CONFIG_X86_64
.macro CLEAR_BRANCH_HISTORY
	ALTERNATIVE "", "call clear_bhb_loop", X86_FEATURE_CLEAR_BHB_LOOP
.endm

.macro CLEAR_BRANCH_HISTORY_VMEXIT
	ALTERNATIVE "", "call clear_bhb_loop", X86_FEATURE_CLEAR_BHB_LOOP_ON_VMEXIT
.endm
#else
#define CLEAR_BRANCH_HISTORY
#define CLEAR_BRANCH_HISTORY_VMEXIT
#endif

#else /* __ASSEMBLY__ */

#define ANNOTATE_RETPOLINE_SAFE					\
	"999:\n\t"						\
	".pushsection .discard.retpoline_safe\n\t"		\
	_ASM_PTR " 999b\n\t"					\
	".popsection\n\t"

#ifdef CONFIG_RETHUNK
extern void __x86_return_thunk(void);
#else
static inline void __x86_return_thunk(void) {}
#endif

extern void retbleed_return_thunk(void);
extern void srso_return_thunk(void);
extern void srso_alias_return_thunk(void);

extern void retbleed_untrain_ret(void);
extern void srso_untrain_ret(void);
extern void srso_alias_untrain_ret(void);

extern void entry_untrain_ret(void);
extern void entry_ibpb(void);

<<<<<<< HEAD
=======
#ifdef CONFIG_X86_64
extern void clear_bhb_loop(void);
#endif

>>>>>>> 4f5ee1d4
extern void (*x86_return_thunk)(void);

#ifdef CONFIG_RETPOLINE

typedef u8 retpoline_thunk_t[RETPOLINE_THUNK_SIZE];

#define GEN(reg) \
	extern retpoline_thunk_t __x86_indirect_thunk_ ## reg;
#include <asm/GEN-for-each-reg.h>
#undef GEN

extern retpoline_thunk_t __x86_indirect_thunk_array[];

#ifdef CONFIG_X86_64

/*
 * Inline asm uses the %V modifier which is only in newer GCC
 * which is ensured when CONFIG_RETPOLINE is defined.
 */
# define CALL_NOSPEC						\
	ALTERNATIVE_2(						\
	ANNOTATE_RETPOLINE_SAFE					\
	"call *%[thunk_target]\n",				\
	"call __x86_indirect_thunk_%V[thunk_target]\n",		\
	X86_FEATURE_RETPOLINE,					\
	"lfence;\n"						\
	ANNOTATE_RETPOLINE_SAFE					\
	"call *%[thunk_target]\n",				\
	X86_FEATURE_RETPOLINE_LFENCE)

# define THUNK_TARGET(addr) [thunk_target] "r" (addr)

#else /* CONFIG_X86_32 */
/*
 * For i386 we use the original ret-equivalent retpoline, because
 * otherwise we'll run out of registers. We don't care about CET
 * here, anyway.
 */
# define CALL_NOSPEC						\
	ALTERNATIVE_2(						\
	ANNOTATE_RETPOLINE_SAFE					\
	"call *%[thunk_target]\n",				\
	"       jmp    904f;\n"					\
	"       .align 16\n"					\
	"901:	call   903f;\n"					\
	"902:	pause;\n"					\
	"    	lfence;\n"					\
	"       jmp    902b;\n"					\
	"       .align 16\n"					\
	"903:	lea    4(%%esp), %%esp;\n"			\
	"       pushl  %[thunk_target];\n"			\
	"       ret;\n"						\
	"       .align 16\n"					\
	"904:	call   901b;\n",				\
	X86_FEATURE_RETPOLINE,					\
	"lfence;\n"						\
	ANNOTATE_RETPOLINE_SAFE					\
	"call *%[thunk_target]\n",				\
	X86_FEATURE_RETPOLINE_LFENCE)

# define THUNK_TARGET(addr) [thunk_target] "rm" (addr)
#endif
#else /* No retpoline for C / inline asm */
# define CALL_NOSPEC "call *%[thunk_target]\n"
# define THUNK_TARGET(addr) [thunk_target] "rm" (addr)
#endif

/* The Spectre V2 mitigation variants */
enum spectre_v2_mitigation {
	SPECTRE_V2_NONE,
	SPECTRE_V2_RETPOLINE,
	SPECTRE_V2_LFENCE,
	SPECTRE_V2_EIBRS,
	SPECTRE_V2_EIBRS_RETPOLINE,
	SPECTRE_V2_EIBRS_LFENCE,
	SPECTRE_V2_IBRS,
};

/* The indirect branch speculation control variants */
enum spectre_v2_user_mitigation {
	SPECTRE_V2_USER_NONE,
	SPECTRE_V2_USER_STRICT,
	SPECTRE_V2_USER_STRICT_PREFERRED,
	SPECTRE_V2_USER_PRCTL,
	SPECTRE_V2_USER_SECCOMP,
};

/* The Speculative Store Bypass disable variants */
enum ssb_mitigation {
	SPEC_STORE_BYPASS_NONE,
	SPEC_STORE_BYPASS_DISABLE,
	SPEC_STORE_BYPASS_PRCTL,
	SPEC_STORE_BYPASS_SECCOMP,
};

extern char __indirect_thunk_start[];
extern char __indirect_thunk_end[];

static __always_inline
void alternative_msr_write(unsigned int msr, u64 val, unsigned int feature)
{
	asm volatile(ALTERNATIVE("", "wrmsr", %c[feature])
		: : "c" (msr),
		    "a" ((u32)val),
		    "d" ((u32)(val >> 32)),
		    [feature] "i" (feature)
		: "memory");
}

extern u64 x86_pred_cmd;

static inline void indirect_branch_prediction_barrier(void)
{
	alternative_msr_write(MSR_IA32_PRED_CMD, x86_pred_cmd, X86_FEATURE_USE_IBPB);
}

/* The Intel SPEC CTRL MSR base value cache */
extern u64 x86_spec_ctrl_base;
DECLARE_PER_CPU(u64, x86_spec_ctrl_current);
extern void update_spec_ctrl_cond(u64 val);
extern u64 spec_ctrl_current(void);

/*
 * With retpoline, we must use IBRS to restrict branch prediction
 * before calling into firmware.
 *
 * (Implemented as CPP macros due to header hell.)
 */
#define firmware_restrict_branch_speculation_start()			\
do {									\
	preempt_disable();						\
	alternative_msr_write(MSR_IA32_SPEC_CTRL,			\
			      spec_ctrl_current() | SPEC_CTRL_IBRS,	\
			      X86_FEATURE_USE_IBRS_FW);			\
	alternative_msr_write(MSR_IA32_PRED_CMD, PRED_CMD_IBPB,		\
			      X86_FEATURE_USE_IBPB_FW);			\
} while (0)

#define firmware_restrict_branch_speculation_end()			\
do {									\
	alternative_msr_write(MSR_IA32_SPEC_CTRL,			\
			      spec_ctrl_current(),			\
			      X86_FEATURE_USE_IBRS_FW);			\
	preempt_enable();						\
} while (0)

DECLARE_STATIC_KEY_FALSE(switch_to_cond_stibp);
DECLARE_STATIC_KEY_FALSE(switch_mm_cond_ibpb);
DECLARE_STATIC_KEY_FALSE(switch_mm_always_ibpb);

DECLARE_STATIC_KEY_FALSE(mds_idle_clear);

DECLARE_STATIC_KEY_FALSE(switch_mm_cond_l1d_flush);

DECLARE_STATIC_KEY_FALSE(mmio_stale_data_clear);

extern u16 mds_verw_sel;

#include <asm/segment.h>

/**
 * mds_clear_cpu_buffers - Mitigation for MDS and TAA vulnerability
 *
 * This uses the otherwise unused and obsolete VERW instruction in
 * combination with microcode which triggers a CPU buffer flush when the
 * instruction is executed.
 */
static __always_inline void mds_clear_cpu_buffers(void)
{
	static const u16 ds = __KERNEL_DS;

	/*
	 * Has to be the memory-operand variant because only that
	 * guarantees the CPU buffer flush functionality according to
	 * documentation. The register-operand variant does not.
	 * Works with any segment selector, but a valid writable
	 * data segment is the fastest variant.
	 *
	 * "cc" clobber is required because VERW modifies ZF.
	 */
	asm volatile("verw %[ds]" : : [ds] "m" (ds) : "cc");
}

/**
 * mds_idle_clear_cpu_buffers - Mitigation for MDS vulnerability
 *
 * Clear CPU buffers if the corresponding static key is enabled
 */
static inline void mds_idle_clear_cpu_buffers(void)
{
	if (static_branch_likely(&mds_idle_clear))
		mds_clear_cpu_buffers();
}

#endif /* __ASSEMBLY__ */

#endif /* _ASM_X86_NOSPEC_BRANCH_H_ */<|MERGE_RESOLUTION|>--- conflicted
+++ resolved
@@ -241,13 +241,10 @@
 extern void entry_untrain_ret(void);
 extern void entry_ibpb(void);
 
-<<<<<<< HEAD
-=======
 #ifdef CONFIG_X86_64
 extern void clear_bhb_loop(void);
 #endif
 
->>>>>>> 4f5ee1d4
 extern void (*x86_return_thunk)(void);
 
 #ifdef CONFIG_RETPOLINE
