--- conflicted
+++ resolved
@@ -57,16 +57,13 @@
 KBUILD_LDFLAGS += $(shell $(LD) --help 2>&1 | grep -q "\-z noreloc-overflow" \
 	&& echo "-z noreloc-overflow -pie --no-dynamic-linker")
 endif
-<<<<<<< HEAD
 ifeq ($(CONFIG_RELOCATABLE), y)
 KBUILD_LDFLAGS += -z notext
 endif
-=======
 
 KBUILD_LDFLAGS += -z noexecstack
 KBUILD_LDFLAGS += $(call ld-option,--no-warn-rwx-segments)
 
->>>>>>> 684cc17b
 LDFLAGS_vmlinux := -T
 
 hostprogs-y	:= mkpiggy
