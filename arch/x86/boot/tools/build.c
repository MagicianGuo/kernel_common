// SPDX-License-Identifier: GPL-2.0
/*
 *  Copyright (C) 1991, 1992  Linus Torvalds
 *  Copyright (C) 1997 Martin Mares
 *  Copyright (C) 2007 H. Peter Anvin
 */

/*
 * This file builds a disk-image from three different files:
 *
 * - setup: 8086 machine code, sets up system parm
 * - system: 80386 code for actual system
 * - zoffset.h: header with ZO_* defines
 *
 * It does some checking that all files are of the correct type, and writes
 * the result to the specified destination, removing headers and padding to
 * the right amount. It also writes some system data to stdout.
 */

/*
 * Changes by tytso to allow root device specification
 * High loaded stuff by Hans Lermen & Werner Almesberger, Feb. 1996
 * Cross compiling fixes by Gertjan van Wingerde, July 1996
 * Rewritten by Martin Mares, April 1997
 * Substantially overhauled by H. Peter Anvin, April 2007
 */

#include <stdio.h>
#include <string.h>
#include <stdlib.h>
#include <stdarg.h>
#include <sys/types.h>
#include <sys/stat.h>
#include <unistd.h>
#include <fcntl.h>
#include <sys/mman.h>
#include <tools/le_byteshift.h>

typedef unsigned char  u8;
typedef unsigned short u16;
typedef unsigned int   u32;

/* Minimal number of setup sectors */
#define SETUP_SECT_MIN 5
#define SETUP_SECT_MAX 64

/* This must be large enough to hold the entire setup */
u8 buf[SETUP_SECT_MAX*512];

static unsigned long _edata;

/*----------------------------------------------------------------------*/

static const u32 crctab32[] = {
	0x00000000, 0x77073096, 0xee0e612c, 0x990951ba, 0x076dc419,
	0x706af48f, 0xe963a535, 0x9e6495a3, 0x0edb8832, 0x79dcb8a4,
	0xe0d5e91e, 0x97d2d988, 0x09b64c2b, 0x7eb17cbd, 0xe7b82d07,
	0x90bf1d91, 0x1db71064, 0x6ab020f2, 0xf3b97148, 0x84be41de,
	0x1adad47d, 0x6ddde4eb, 0xf4d4b551, 0x83d385c7, 0x136c9856,
	0x646ba8c0, 0xfd62f97a, 0x8a65c9ec, 0x14015c4f, 0x63066cd9,
	0xfa0f3d63, 0x8d080df5, 0x3b6e20c8, 0x4c69105e, 0xd56041e4,
	0xa2677172, 0x3c03e4d1, 0x4b04d447, 0xd20d85fd, 0xa50ab56b,
	0x35b5a8fa, 0x42b2986c, 0xdbbbc9d6, 0xacbcf940, 0x32d86ce3,
	0x45df5c75, 0xdcd60dcf, 0xabd13d59, 0x26d930ac, 0x51de003a,
	0xc8d75180, 0xbfd06116, 0x21b4f4b5, 0x56b3c423, 0xcfba9599,
	0xb8bda50f, 0x2802b89e, 0x5f058808, 0xc60cd9b2, 0xb10be924,
	0x2f6f7c87, 0x58684c11, 0xc1611dab, 0xb6662d3d, 0x76dc4190,
	0x01db7106, 0x98d220bc, 0xefd5102a, 0x71b18589, 0x06b6b51f,
	0x9fbfe4a5, 0xe8b8d433, 0x7807c9a2, 0x0f00f934, 0x9609a88e,
	0xe10e9818, 0x7f6a0dbb, 0x086d3d2d, 0x91646c97, 0xe6635c01,
	0x6b6b51f4, 0x1c6c6162, 0x856530d8, 0xf262004e, 0x6c0695ed,
	0x1b01a57b, 0x8208f4c1, 0xf50fc457, 0x65b0d9c6, 0x12b7e950,
	0x8bbeb8ea, 0xfcb9887c, 0x62dd1ddf, 0x15da2d49, 0x8cd37cf3,
	0xfbd44c65, 0x4db26158, 0x3ab551ce, 0xa3bc0074, 0xd4bb30e2,
	0x4adfa541, 0x3dd895d7, 0xa4d1c46d, 0xd3d6f4fb, 0x4369e96a,
	0x346ed9fc, 0xad678846, 0xda60b8d0, 0x44042d73, 0x33031de5,
	0xaa0a4c5f, 0xdd0d7cc9, 0x5005713c, 0x270241aa, 0xbe0b1010,
	0xc90c2086, 0x5768b525, 0x206f85b3, 0xb966d409, 0xce61e49f,
	0x5edef90e, 0x29d9c998, 0xb0d09822, 0xc7d7a8b4, 0x59b33d17,
	0x2eb40d81, 0xb7bd5c3b, 0xc0ba6cad, 0xedb88320, 0x9abfb3b6,
	0x03b6e20c, 0x74b1d29a, 0xead54739, 0x9dd277af, 0x04db2615,
	0x73dc1683, 0xe3630b12, 0x94643b84, 0x0d6d6a3e, 0x7a6a5aa8,
	0xe40ecf0b, 0x9309ff9d, 0x0a00ae27, 0x7d079eb1, 0xf00f9344,
	0x8708a3d2, 0x1e01f268, 0x6906c2fe, 0xf762575d, 0x806567cb,
	0x196c3671, 0x6e6b06e7, 0xfed41b76, 0x89d32be0, 0x10da7a5a,
	0x67dd4acc, 0xf9b9df6f, 0x8ebeeff9, 0x17b7be43, 0x60b08ed5,
	0xd6d6a3e8, 0xa1d1937e, 0x38d8c2c4, 0x4fdff252, 0xd1bb67f1,
	0xa6bc5767, 0x3fb506dd, 0x48b2364b, 0xd80d2bda, 0xaf0a1b4c,
	0x36034af6, 0x41047a60, 0xdf60efc3, 0xa867df55, 0x316e8eef,
	0x4669be79, 0xcb61b38c, 0xbc66831a, 0x256fd2a0, 0x5268e236,
	0xcc0c7795, 0xbb0b4703, 0x220216b9, 0x5505262f, 0xc5ba3bbe,
	0xb2bd0b28, 0x2bb45a92, 0x5cb36a04, 0xc2d7ffa7, 0xb5d0cf31,
	0x2cd99e8b, 0x5bdeae1d, 0x9b64c2b0, 0xec63f226, 0x756aa39c,
	0x026d930a, 0x9c0906a9, 0xeb0e363f, 0x72076785, 0x05005713,
	0x95bf4a82, 0xe2b87a14, 0x7bb12bae, 0x0cb61b38, 0x92d28e9b,
	0xe5d5be0d, 0x7cdcefb7, 0x0bdbdf21, 0x86d3d2d4, 0xf1d4e242,
	0x68ddb3f8, 0x1fda836e, 0x81be16cd, 0xf6b9265b, 0x6fb077e1,
	0x18b74777, 0x88085ae6, 0xff0f6a70, 0x66063bca, 0x11010b5c,
	0x8f659eff, 0xf862ae69, 0x616bffd3, 0x166ccf45, 0xa00ae278,
	0xd70dd2ee, 0x4e048354, 0x3903b3c2, 0xa7672661, 0xd06016f7,
	0x4969474d, 0x3e6e77db, 0xaed16a4a, 0xd9d65adc, 0x40df0b66,
	0x37d83bf0, 0xa9bcae53, 0xdebb9ec5, 0x47b2cf7f, 0x30b5ffe9,
	0xbdbdf21c, 0xcabac28a, 0x53b39330, 0x24b4a3a6, 0xbad03605,
	0xcdd70693, 0x54de5729, 0x23d967bf, 0xb3667a2e, 0xc4614ab8,
	0x5d681b02, 0x2a6f2b94, 0xb40bbe37, 0xc30c8ea1, 0x5a05df1b,
	0x2d02ef8d
};

static u32 partial_crc32_one(u8 c, u32 crc)
{
	return crctab32[(crc ^ c) & 0xff] ^ (crc >> 8);
}

static u32 partial_crc32(const u8 *s, int len, u32 crc)
{
	while (len--)
		crc = partial_crc32_one(*s++, crc);
	return crc;
}

static void die(const char * str, ...)
{
	va_list args;
	va_start(args, str);
	vfprintf(stderr, str, args);
	va_end(args);
	fputc('\n', stderr);
	exit(1);
}

static void usage(void)
{
	die("Usage: build setup system zoffset.h image");
}

<<<<<<< HEAD
#ifdef CONFIG_EFI_STUB

static void update_pecoff_section_header_fields(char *section_name, u32 vma, u32 size, u32 datasz, u32 offset)
{
	unsigned int pe_header;
	unsigned short num_sections;
	u8 *section;

	pe_header = get_unaligned_le32(&buf[0x3c]);
	num_sections = get_unaligned_le16(&buf[pe_header + 6]);

#ifdef CONFIG_X86_32
	section = &buf[pe_header + 0xa8];
#else
	section = &buf[pe_header + 0xb8];
#endif

	while (num_sections > 0) {
		if (strncmp((char*)section, section_name, 8) == 0) {
			/* section header size field */
			put_unaligned_le32(size, section + 0x8);

			/* section header vma field */
			put_unaligned_le32(vma, section + 0xc);

			/* section header 'size of initialised data' field */
			put_unaligned_le32(datasz, section + 0x10);

			/* section header 'file offset' field */
			put_unaligned_le32(offset, section + 0x14);

			break;
		}
		section += 0x28;
		num_sections--;
	}
}

static void update_pecoff_section_header(char *section_name, u32 offset, u32 size)
{
	update_pecoff_section_header_fields(section_name, offset, size, size, offset);
}

static void update_pecoff_setup_and_reloc(unsigned int size)
{
	u32 setup_offset = 0x200;
	u32 reloc_offset = size - PECOFF_RELOC_RESERVE - PECOFF_COMPAT_RESERVE;
#ifdef CONFIG_EFI_MIXED
	u32 compat_offset = reloc_offset + PECOFF_RELOC_RESERVE;
#endif
	u32 setup_size = reloc_offset - setup_offset;

	update_pecoff_section_header(".setup", setup_offset, setup_size);
	update_pecoff_section_header(".reloc", reloc_offset, PECOFF_RELOC_RESERVE);

	/*
	 * Modify .reloc section contents with a single entry. The
	 * relocation is applied to offset 10 of the relocation section.
	 */
	put_unaligned_le32(reloc_offset + 10, &buf[reloc_offset]);
	put_unaligned_le32(10, &buf[reloc_offset + 4]);

#ifdef CONFIG_EFI_MIXED
	update_pecoff_section_header(".compat", compat_offset, PECOFF_COMPAT_RESERVE);

	/*
	 * Put the IA-32 machine type (0x14c) and the associated entry point
	 * address in the .compat section, so loaders can figure out which other
	 * execution modes this image supports.
	 */
	buf[compat_offset] = 0x1;
	buf[compat_offset + 1] = 0x8;
	put_unaligned_le16(0x14c, &buf[compat_offset + 2]);
	put_unaligned_le32(efi32_pe_entry + size, &buf[compat_offset + 4]);
#endif
}

static void update_pecoff_text(unsigned int text_start, unsigned int file_sz,
			       unsigned int init_sz)
{
	unsigned int pe_header;
	unsigned int text_sz = file_sz - text_start;
	unsigned int bss_sz = init_sz - file_sz;

	pe_header = get_unaligned_le32(&buf[0x3c]);

	/*
	 * The PE/COFF loader may load the image at an address which is
	 * misaligned with respect to the kernel_alignment field in the setup
	 * header.
	 *
	 * In order to avoid relocating the kernel to correct the misalignment,
	 * add slack to allow the buffer to be aligned within the declared size
	 * of the image.
	 */
	bss_sz	+= CONFIG_PHYSICAL_ALIGN;
	init_sz	+= CONFIG_PHYSICAL_ALIGN;

	/*
	 * Size of code: Subtract the size of the first sector (512 bytes)
	 * which includes the header.
	 */
	put_unaligned_le32(file_sz - 512 + bss_sz, &buf[pe_header + 0x1c]);

	/* Size of image */
	put_unaligned_le32(init_sz, &buf[pe_header + 0x50]);

	/*
	 * Address of entry point for PE/COFF executable
	 */
	put_unaligned_le32(text_start + efi_pe_entry, &buf[pe_header + 0x28]);

	update_pecoff_section_header_fields(".text", text_start, text_sz + bss_sz,
					    text_sz, text_start);
}

static int reserve_pecoff_reloc_section(int c)
{
	/* Reserve 0x20 bytes for .reloc section */
	memset(buf+c, 0, PECOFF_RELOC_RESERVE);
	return PECOFF_RELOC_RESERVE;
}

static void efi_stub_defaults(void)
{
	/* Defaults for old kernel */
#ifdef CONFIG_X86_32
	efi_pe_entry = 0x10;
#else
	efi_pe_entry = 0x210;
	startup_64 = 0x200;
#endif
}

static void efi_stub_entry_update(void)
{
	unsigned long addr = efi32_stub_entry;

#ifdef CONFIG_EFI_HANDOVER_PROTOCOL
#ifdef CONFIG_X86_64
	/* Yes, this is really how we defined it :( */
	addr = efi64_stub_entry - 0x200;
#endif

#ifdef CONFIG_EFI_MIXED
	if (efi32_stub_entry != addr)
		die("32-bit and 64-bit EFI entry points do not match\n");
#endif
#endif
	put_unaligned_le32(addr, &buf[0x264]);
}

#else

static inline void update_pecoff_setup_and_reloc(unsigned int size) {}
static inline void update_pecoff_text(unsigned int text_start,
				      unsigned int file_sz,
				      unsigned int init_sz) {}
static inline void efi_stub_defaults(void) {}
static inline void efi_stub_entry_update(void) {}

static inline int reserve_pecoff_reloc_section(int c)
{
	return 0;
}
#endif /* CONFIG_EFI_STUB */

static int reserve_pecoff_compat_section(int c)
{
	/* Reserve 0x20 bytes for .compat section */
	memset(buf+c, 0, PECOFF_COMPAT_RESERVE);
	return PECOFF_COMPAT_RESERVE;
}

=======
>>>>>>> c0345356
/*
 * Parse zoffset.h and find the entry points. We could just #include zoffset.h
 * but that would mean tools/build would have to be rebuilt every time. It's
 * not as if parsing it is hard...
 */
#define PARSE_ZOFS(p, sym) do { \
	if (!strncmp(p, "#define ZO_" #sym " ", 11+sizeof(#sym)))	\
		sym = strtoul(p + 11 + sizeof(#sym), NULL, 16);		\
} while (0)

static void parse_zoffset(char *fname)
{
	FILE *file;
	char *p;
	int c;

	file = fopen(fname, "r");
	if (!file)
		die("Unable to open `%s': %m", fname);
	c = fread(buf, 1, sizeof(buf) - 1, file);
	if (ferror(file))
		die("read-error on `zoffset.h'");
	fclose(file);
	buf[c] = 0;

	p = (char *)buf;

	while (p && *p) {
		PARSE_ZOFS(p, _edata);

		p = strchr(p, '\n');
		while (p && (*p == '\r' || *p == '\n'))
			p++;
	}
}

int main(int argc, char ** argv)
{
	unsigned int i, sz, setup_sectors;
	int c;
	struct stat sb;
	FILE *file, *dest;
	int fd;
	void *kernel;
	u32 crc = 0xffffffffUL;

	if (argc != 5)
		usage();
	parse_zoffset(argv[3]);

	dest = fopen(argv[4], "w");
	if (!dest)
		die("Unable to write `%s': %m", argv[4]);

	/* Copy the setup code */
	file = fopen(argv[1], "r");
	if (!file)
		die("Unable to open `%s': %m", argv[1]);
	c = fread(buf, 1, sizeof(buf), file);
	if (ferror(file))
		die("read-error on `setup'");
	if (c < 1024)
		die("The setup must be at least 1024 bytes");
	if (get_unaligned_le16(&buf[510]) != 0xAA55)
		die("Boot block hasn't got boot flag (0xAA55)");
	fclose(file);

	/* Pad unused space with zeros */
	setup_sectors = (c + 4095) / 4096;
	setup_sectors *= 8;
	if (setup_sectors < SETUP_SECT_MIN)
		setup_sectors = SETUP_SECT_MIN;
	i = setup_sectors*512;
	memset(buf+c, 0, i-c);

	/* Open and stat the kernel file */
	fd = open(argv[2], O_RDONLY);
	if (fd < 0)
		die("Unable to open `%s': %m", argv[2]);
	if (fstat(fd, &sb))
		die("Unable to stat `%s': %m", argv[2]);
	if (_edata != sb.st_size)
		die("Unexpected file size `%s': %u != %u", argv[2], _edata,
		    sb.st_size);
	sz = _edata - 4;
	kernel = mmap(NULL, sz, PROT_READ, MAP_SHARED, fd, 0);
	if (kernel == MAP_FAILED)
		die("Unable to mmap '%s': %m", argv[2]);

	crc = partial_crc32(buf, i, crc);
	if (fwrite(buf, 1, i, dest) != i)
		die("Writing setup failed");

	/* Copy the kernel code */
	crc = partial_crc32(kernel, sz, crc);
	if (fwrite(kernel, 1, sz, dest) != sz)
		die("Writing kernel failed");

	/* Write the CRC */
	put_unaligned_le32(crc, buf);
	if (fwrite(buf, 1, 4, dest) != 4)
		die("Writing CRC failed");

	/* Catch any delayed write failures */
	if (fclose(dest))
		die("Writing image failed");

	close(fd);

	/* Everything is OK */
	return 0;
}<|MERGE_RESOLUTION|>--- conflicted
+++ resolved
@@ -133,183 +133,6 @@
 	die("Usage: build setup system zoffset.h image");
 }
 
-<<<<<<< HEAD
-#ifdef CONFIG_EFI_STUB
-
-static void update_pecoff_section_header_fields(char *section_name, u32 vma, u32 size, u32 datasz, u32 offset)
-{
-	unsigned int pe_header;
-	unsigned short num_sections;
-	u8 *section;
-
-	pe_header = get_unaligned_le32(&buf[0x3c]);
-	num_sections = get_unaligned_le16(&buf[pe_header + 6]);
-
-#ifdef CONFIG_X86_32
-	section = &buf[pe_header + 0xa8];
-#else
-	section = &buf[pe_header + 0xb8];
-#endif
-
-	while (num_sections > 0) {
-		if (strncmp((char*)section, section_name, 8) == 0) {
-			/* section header size field */
-			put_unaligned_le32(size, section + 0x8);
-
-			/* section header vma field */
-			put_unaligned_le32(vma, section + 0xc);
-
-			/* section header 'size of initialised data' field */
-			put_unaligned_le32(datasz, section + 0x10);
-
-			/* section header 'file offset' field */
-			put_unaligned_le32(offset, section + 0x14);
-
-			break;
-		}
-		section += 0x28;
-		num_sections--;
-	}
-}
-
-static void update_pecoff_section_header(char *section_name, u32 offset, u32 size)
-{
-	update_pecoff_section_header_fields(section_name, offset, size, size, offset);
-}
-
-static void update_pecoff_setup_and_reloc(unsigned int size)
-{
-	u32 setup_offset = 0x200;
-	u32 reloc_offset = size - PECOFF_RELOC_RESERVE - PECOFF_COMPAT_RESERVE;
-#ifdef CONFIG_EFI_MIXED
-	u32 compat_offset = reloc_offset + PECOFF_RELOC_RESERVE;
-#endif
-	u32 setup_size = reloc_offset - setup_offset;
-
-	update_pecoff_section_header(".setup", setup_offset, setup_size);
-	update_pecoff_section_header(".reloc", reloc_offset, PECOFF_RELOC_RESERVE);
-
-	/*
-	 * Modify .reloc section contents with a single entry. The
-	 * relocation is applied to offset 10 of the relocation section.
-	 */
-	put_unaligned_le32(reloc_offset + 10, &buf[reloc_offset]);
-	put_unaligned_le32(10, &buf[reloc_offset + 4]);
-
-#ifdef CONFIG_EFI_MIXED
-	update_pecoff_section_header(".compat", compat_offset, PECOFF_COMPAT_RESERVE);
-
-	/*
-	 * Put the IA-32 machine type (0x14c) and the associated entry point
-	 * address in the .compat section, so loaders can figure out which other
-	 * execution modes this image supports.
-	 */
-	buf[compat_offset] = 0x1;
-	buf[compat_offset + 1] = 0x8;
-	put_unaligned_le16(0x14c, &buf[compat_offset + 2]);
-	put_unaligned_le32(efi32_pe_entry + size, &buf[compat_offset + 4]);
-#endif
-}
-
-static void update_pecoff_text(unsigned int text_start, unsigned int file_sz,
-			       unsigned int init_sz)
-{
-	unsigned int pe_header;
-	unsigned int text_sz = file_sz - text_start;
-	unsigned int bss_sz = init_sz - file_sz;
-
-	pe_header = get_unaligned_le32(&buf[0x3c]);
-
-	/*
-	 * The PE/COFF loader may load the image at an address which is
-	 * misaligned with respect to the kernel_alignment field in the setup
-	 * header.
-	 *
-	 * In order to avoid relocating the kernel to correct the misalignment,
-	 * add slack to allow the buffer to be aligned within the declared size
-	 * of the image.
-	 */
-	bss_sz	+= CONFIG_PHYSICAL_ALIGN;
-	init_sz	+= CONFIG_PHYSICAL_ALIGN;
-
-	/*
-	 * Size of code: Subtract the size of the first sector (512 bytes)
-	 * which includes the header.
-	 */
-	put_unaligned_le32(file_sz - 512 + bss_sz, &buf[pe_header + 0x1c]);
-
-	/* Size of image */
-	put_unaligned_le32(init_sz, &buf[pe_header + 0x50]);
-
-	/*
-	 * Address of entry point for PE/COFF executable
-	 */
-	put_unaligned_le32(text_start + efi_pe_entry, &buf[pe_header + 0x28]);
-
-	update_pecoff_section_header_fields(".text", text_start, text_sz + bss_sz,
-					    text_sz, text_start);
-}
-
-static int reserve_pecoff_reloc_section(int c)
-{
-	/* Reserve 0x20 bytes for .reloc section */
-	memset(buf+c, 0, PECOFF_RELOC_RESERVE);
-	return PECOFF_RELOC_RESERVE;
-}
-
-static void efi_stub_defaults(void)
-{
-	/* Defaults for old kernel */
-#ifdef CONFIG_X86_32
-	efi_pe_entry = 0x10;
-#else
-	efi_pe_entry = 0x210;
-	startup_64 = 0x200;
-#endif
-}
-
-static void efi_stub_entry_update(void)
-{
-	unsigned long addr = efi32_stub_entry;
-
-#ifdef CONFIG_EFI_HANDOVER_PROTOCOL
-#ifdef CONFIG_X86_64
-	/* Yes, this is really how we defined it :( */
-	addr = efi64_stub_entry - 0x200;
-#endif
-
-#ifdef CONFIG_EFI_MIXED
-	if (efi32_stub_entry != addr)
-		die("32-bit and 64-bit EFI entry points do not match\n");
-#endif
-#endif
-	put_unaligned_le32(addr, &buf[0x264]);
-}
-
-#else
-
-static inline void update_pecoff_setup_and_reloc(unsigned int size) {}
-static inline void update_pecoff_text(unsigned int text_start,
-				      unsigned int file_sz,
-				      unsigned int init_sz) {}
-static inline void efi_stub_defaults(void) {}
-static inline void efi_stub_entry_update(void) {}
-
-static inline int reserve_pecoff_reloc_section(int c)
-{
-	return 0;
-}
-#endif /* CONFIG_EFI_STUB */
-
-static int reserve_pecoff_compat_section(int c)
-{
-	/* Reserve 0x20 bytes for .compat section */
-	memset(buf+c, 0, PECOFF_COMPAT_RESERVE);
-	return PECOFF_COMPAT_RESERVE;
-}
-
-=======
->>>>>>> c0345356
 /*
  * Parse zoffset.h and find the entry points. We could just #include zoffset.h
  * but that would mean tools/build would have to be rebuilt every time. It's
