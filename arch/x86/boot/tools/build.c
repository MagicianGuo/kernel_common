--- conflicted
+++ resolved
@@ -198,12 +198,6 @@
 
 	pe_header = get_unaligned_le32(&buf[0x3c]);
 
-<<<<<<< HEAD
-=======
-	/* Size of code */
-	put_unaligned_le32(file_sz, &buf[pe_header + 0x1c]);
-
->>>>>>> a51f4047
 	/* Size of image */
 	put_unaligned_le32(file_sz, &buf[pe_header + 0x50]);
 
@@ -215,7 +209,7 @@
 	file_sz -= 512;
 
 	/* Size of code */
-	*(unsigned int *)&buf[pe_header + 0x1c] = file_sz;
+	put_unaligned_le32(file_sz, &buf[pe_header + 0x1c]);
 
 #ifdef CONFIG_X86_32
 	/* Address of entry point */
@@ -225,17 +219,13 @@
 	put_unaligned_le32(file_sz, &buf[pe_header + 0xb0]);
 
 	/* .text vma */
-	*(unsigned int *)&buf[pe_header + 0xb4] = 0x200;
+	put_unaligned_le32(0x200, &buf[pe_header + 0xb4]);
 
 	/* .text size of initialised data */
-<<<<<<< HEAD
-	*(unsigned int *)&buf[pe_header + 0xb8] = file_sz;
+	put_unaligned_le32(file_sz, &buf[pe_header + 0xb8]);
 
 	/* .text file offset */
-	*(unsigned int *)&buf[pe_header + 0xbc] = 0x200;
-=======
-	put_unaligned_le32(file_sz, &buf[pe_header + 0xb8]);
->>>>>>> a51f4047
+	put_unaligned_le32(0x200, &buf[pe_header + 0xbc]);
 #else
 	/*
 	 * Address of entry point. startup_32 is at the beginning and
@@ -248,18 +238,13 @@
 	put_unaligned_le32(file_sz, &buf[pe_header + 0xc0]);
 
 	/* .text vma */
-	*(unsigned int *)&buf[pe_header + 0xc4] = 0x200;
+	put_unaligned_le32(0x200, &buf[pe_header + 0xc4]);
 
 	/* .text size of initialised data */
-<<<<<<< HEAD
-	*(unsigned int *)&buf[pe_header + 0xc8] = file_sz;
+	put_unaligned_le32(file_sz, &buf[pe_header + 0xc8]);
 
 	/* .text file offset */
-	*(unsigned int *)&buf[pe_header + 0xcc] = 0x200;
-=======
-	put_unaligned_le32(file_sz, &buf[pe_header + 0xc8]);
-
->>>>>>> a51f4047
+	put_unaligned_le32(0x200, &buf[pe_header + 0xcc]);
 #endif /* CONFIG_X86_32 */
 #endif /* CONFIG_EFI_STUB */
 
