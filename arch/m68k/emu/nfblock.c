--- conflicted
+++ resolved
@@ -130,23 +130,16 @@
 	sprintf(dev->disk->disk_name, "nfhd%u", dev_id);
 	set_capacity(dev->disk, (sector_t)blocks * (bsize / 512));
 	blk_queue_logical_block_size(dev->disk->queue, bsize);
-<<<<<<< HEAD
-	add_disk(dev->disk);
-=======
 	err = add_disk(dev->disk);
 	if (err)
 		goto out_cleanup_disk;
->>>>>>> df0cc57e
 
 	list_add_tail(&dev->list, &nfhd_list);
 
 	return 0;
 
-<<<<<<< HEAD
-=======
 out_cleanup_disk:
 	blk_cleanup_disk(dev->disk);
->>>>>>> df0cc57e
 free_dev:
 	kfree(dev);
 out:
