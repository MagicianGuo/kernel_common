--- conflicted
+++ resolved
@@ -41,12 +41,7 @@
 #define TASK_UNMAPPED_BASE      (TASK_SIZE / 3)
 
 struct thread_struct {
-<<<<<<< HEAD
-	unsigned long  ksp;       /* kernel stack pointer */
-	unsigned long  sr;        /* saved status register */
-=======
 	unsigned long  sp;        /* kernel stack pointer */
->>>>>>> 358c7c61
 	unsigned long  trap_no;   /* saved status register */
 
 	/* FPU regs */
