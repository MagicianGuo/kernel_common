--- conflicted
+++ resolved
@@ -19,11 +19,6 @@
 CONFIG_CC_OPTIMIZE_FOR_SIZE=y
 CONFIG_KALLSYMS_ALL=y
 CONFIG_EMBEDDED=y
-<<<<<<< HEAD
-=======
-# CONFIG_VM_EVENT_COUNTERS is not set
-# CONFIG_COMPAT_BRK is not set
->>>>>>> 7bc162d5
 CONFIG_MACH_INGENIC_SOC=y
 CONFIG_JZ4780_CI20=y
 CONFIG_HIGHMEM=y
@@ -32,7 +27,6 @@
 # CONFIG_SECCOMP is not set
 CONFIG_MODULES=y
 # CONFIG_CORE_DUMP_DEFAULT_ELF_HEADERS is not set
-CONFIG_SLAB=y
 # CONFIG_COMPAT_BRK is not set
 # CONFIG_COMPACTION is not set
 CONFIG_CMA=y
