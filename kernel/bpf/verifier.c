// SPDX-License-Identifier: GPL-2.0-only
/* Copyright (c) 2011-2014 PLUMgrid, http://plumgrid.com
 * Copyright (c) 2016 Facebook
 * Copyright (c) 2018 Covalent IO, Inc. http://covalent.io
 */
#include <uapi/linux/btf.h>
#include <linux/kernel.h>
#include <linux/types.h>
#include <linux/slab.h>
#include <linux/bpf.h>
#include <linux/btf.h>
#include <linux/bpf_verifier.h>
#include <linux/filter.h>
#include <net/netlink.h>
#include <linux/file.h>
#include <linux/vmalloc.h>
#include <linux/stringify.h>
#include <linux/bsearch.h>
#include <linux/sort.h>
#include <linux/perf_event.h>
#include <linux/ctype.h>
#include <linux/error-injection.h>
#include <linux/bpf_lsm.h>
#include <linux/btf_ids.h>

#include "disasm.h"

static const struct bpf_verifier_ops * const bpf_verifier_ops[] = {
#define BPF_PROG_TYPE(_id, _name, prog_ctx_type, kern_ctx_type) \
	[_id] = & _name ## _verifier_ops,
#define BPF_MAP_TYPE(_id, _ops)
#define BPF_LINK_TYPE(_id, _name)
#include <linux/bpf_types.h>
#undef BPF_PROG_TYPE
#undef BPF_MAP_TYPE
#undef BPF_LINK_TYPE
};

/* bpf_check() is a static code analyzer that walks eBPF program
 * instruction by instruction and updates register/stack state.
 * All paths of conditional branches are analyzed until 'bpf_exit' insn.
 *
 * The first pass is depth-first-search to check that the program is a DAG.
 * It rejects the following programs:
 * - larger than BPF_MAXINSNS insns
 * - if loop is present (detected via back-edge)
 * - unreachable insns exist (shouldn't be a forest. program = one function)
 * - out of bounds or malformed jumps
 * The second pass is all possible path descent from the 1st insn.
 * Since it's analyzing all pathes through the program, the length of the
 * analysis is limited to 64k insn, which may be hit even if total number of
 * insn is less then 4K, but there are too many branches that change stack/regs.
 * Number of 'branches to be analyzed' is limited to 1k
 *
 * On entry to each instruction, each register has a type, and the instruction
 * changes the types of the registers depending on instruction semantics.
 * If instruction is BPF_MOV64_REG(BPF_REG_1, BPF_REG_5), then type of R5 is
 * copied to R1.
 *
 * All registers are 64-bit.
 * R0 - return register
 * R1-R5 argument passing registers
 * R6-R9 callee saved registers
 * R10 - frame pointer read-only
 *
 * At the start of BPF program the register R1 contains a pointer to bpf_context
 * and has type PTR_TO_CTX.
 *
 * Verifier tracks arithmetic operations on pointers in case:
 *    BPF_MOV64_REG(BPF_REG_1, BPF_REG_10),
 *    BPF_ALU64_IMM(BPF_ADD, BPF_REG_1, -20),
 * 1st insn copies R10 (which has FRAME_PTR) type into R1
 * and 2nd arithmetic instruction is pattern matched to recognize
 * that it wants to construct a pointer to some element within stack.
 * So after 2nd insn, the register R1 has type PTR_TO_STACK
 * (and -20 constant is saved for further stack bounds checking).
 * Meaning that this reg is a pointer to stack plus known immediate constant.
 *
 * Most of the time the registers have SCALAR_VALUE type, which
 * means the register has some value, but it's not a valid pointer.
 * (like pointer plus pointer becomes SCALAR_VALUE type)
 *
 * When verifier sees load or store instructions the type of base register
 * can be: PTR_TO_MAP_VALUE, PTR_TO_CTX, PTR_TO_STACK, PTR_TO_SOCKET. These are
 * four pointer types recognized by check_mem_access() function.
 *
 * PTR_TO_MAP_VALUE means that this register is pointing to 'map element value'
 * and the range of [ptr, ptr + map's value_size) is accessible.
 *
 * registers used to pass values to function calls are checked against
 * function argument constraints.
 *
 * ARG_PTR_TO_MAP_KEY is one of such argument constraints.
 * It means that the register type passed to this function must be
 * PTR_TO_STACK and it will be used inside the function as
 * 'pointer to map element key'
 *
 * For example the argument constraints for bpf_map_lookup_elem():
 *   .ret_type = RET_PTR_TO_MAP_VALUE_OR_NULL,
 *   .arg1_type = ARG_CONST_MAP_PTR,
 *   .arg2_type = ARG_PTR_TO_MAP_KEY,
 *
 * ret_type says that this function returns 'pointer to map elem value or null'
 * function expects 1st argument to be a const pointer to 'struct bpf_map' and
 * 2nd argument should be a pointer to stack, which will be used inside
 * the helper function as a pointer to map element key.
 *
 * On the kernel side the helper function looks like:
 * u64 bpf_map_lookup_elem(u64 r1, u64 r2, u64 r3, u64 r4, u64 r5)
 * {
 *    struct bpf_map *map = (struct bpf_map *) (unsigned long) r1;
 *    void *key = (void *) (unsigned long) r2;
 *    void *value;
 *
 *    here kernel can access 'key' and 'map' pointers safely, knowing that
 *    [key, key + map->key_size) bytes are valid and were initialized on
 *    the stack of eBPF program.
 * }
 *
 * Corresponding eBPF program may look like:
 *    BPF_MOV64_REG(BPF_REG_2, BPF_REG_10),  // after this insn R2 type is FRAME_PTR
 *    BPF_ALU64_IMM(BPF_ADD, BPF_REG_2, -4), // after this insn R2 type is PTR_TO_STACK
 *    BPF_LD_MAP_FD(BPF_REG_1, map_fd),      // after this insn R1 type is CONST_PTR_TO_MAP
 *    BPF_RAW_INSN(BPF_JMP | BPF_CALL, 0, 0, 0, BPF_FUNC_map_lookup_elem),
 * here verifier looks at prototype of map_lookup_elem() and sees:
 * .arg1_type == ARG_CONST_MAP_PTR and R1->type == CONST_PTR_TO_MAP, which is ok,
 * Now verifier knows that this map has key of R1->map_ptr->key_size bytes
 *
 * Then .arg2_type == ARG_PTR_TO_MAP_KEY and R2->type == PTR_TO_STACK, ok so far,
 * Now verifier checks that [R2, R2 + map's key_size) are within stack limits
 * and were initialized prior to this call.
 * If it's ok, then verifier allows this BPF_CALL insn and looks at
 * .ret_type which is RET_PTR_TO_MAP_VALUE_OR_NULL, so it sets
 * R0->type = PTR_TO_MAP_VALUE_OR_NULL which means bpf_map_lookup_elem() function
 * returns ether pointer to map value or NULL.
 *
 * When type PTR_TO_MAP_VALUE_OR_NULL passes through 'if (reg != 0) goto +off'
 * insn, the register holding that pointer in the true branch changes state to
 * PTR_TO_MAP_VALUE and the same register changes state to CONST_IMM in the false
 * branch. See check_cond_jmp_op().
 *
 * After the call R0 is set to return type of the function and registers R1-R5
 * are set to NOT_INIT to indicate that they are no longer readable.
 *
 * The following reference types represent a potential reference to a kernel
 * resource which, after first being allocated, must be checked and freed by
 * the BPF program:
 * - PTR_TO_SOCKET_OR_NULL, PTR_TO_SOCKET
 *
 * When the verifier sees a helper call return a reference type, it allocates a
 * pointer id for the reference and stores it in the current function state.
 * Similar to the way that PTR_TO_MAP_VALUE_OR_NULL is converted into
 * PTR_TO_MAP_VALUE, PTR_TO_SOCKET_OR_NULL becomes PTR_TO_SOCKET when the type
 * passes through a NULL-check conditional. For the branch wherein the state is
 * changed to CONST_IMM, the verifier releases the reference.
 *
 * For each helper function that allocates a reference, such as
 * bpf_sk_lookup_tcp(), there is a corresponding release function, such as
 * bpf_sk_release(). When a reference type passes into the release function,
 * the verifier also releases the reference. If any unchecked or unreleased
 * reference remains at the end of the program, the verifier rejects it.
 */

/* verifier_state + insn_idx are pushed to stack when branch is encountered */
struct bpf_verifier_stack_elem {
	/* verifer state is 'st'
	 * before processing instruction 'insn_idx'
	 * and after processing instruction 'prev_insn_idx'
	 */
	struct bpf_verifier_state st;
	int insn_idx;
	int prev_insn_idx;
	struct bpf_verifier_stack_elem *next;
	/* length of verifier log at the time this state was pushed on stack */
	u32 log_pos;
};

#define BPF_COMPLEXITY_LIMIT_JMP_SEQ	8192
#define BPF_COMPLEXITY_LIMIT_STATES	64

#define BPF_MAP_KEY_POISON	(1ULL << 63)
#define BPF_MAP_KEY_SEEN	(1ULL << 62)

#define BPF_MAP_PTR_UNPRIV	1UL
#define BPF_MAP_PTR_POISON	((void *)((0xeB9FUL << 1) +	\
					  POISON_POINTER_DELTA))
#define BPF_MAP_PTR(X)		((struct bpf_map *)((X) & ~BPF_MAP_PTR_UNPRIV))

static bool bpf_map_ptr_poisoned(const struct bpf_insn_aux_data *aux)
{
	return BPF_MAP_PTR(aux->map_ptr_state) == BPF_MAP_PTR_POISON;
}

static bool bpf_map_ptr_unpriv(const struct bpf_insn_aux_data *aux)
{
	return aux->map_ptr_state & BPF_MAP_PTR_UNPRIV;
}

static void bpf_map_ptr_store(struct bpf_insn_aux_data *aux,
			      const struct bpf_map *map, bool unpriv)
{
	BUILD_BUG_ON((unsigned long)BPF_MAP_PTR_POISON & BPF_MAP_PTR_UNPRIV);
	unpriv |= bpf_map_ptr_unpriv(aux);
	aux->map_ptr_state = (unsigned long)map |
			     (unpriv ? BPF_MAP_PTR_UNPRIV : 0UL);
}

static bool bpf_map_key_poisoned(const struct bpf_insn_aux_data *aux)
{
	return aux->map_key_state & BPF_MAP_KEY_POISON;
}

static bool bpf_map_key_unseen(const struct bpf_insn_aux_data *aux)
{
	return !(aux->map_key_state & BPF_MAP_KEY_SEEN);
}

static u64 bpf_map_key_immediate(const struct bpf_insn_aux_data *aux)
{
	return aux->map_key_state & ~(BPF_MAP_KEY_SEEN | BPF_MAP_KEY_POISON);
}

static void bpf_map_key_store(struct bpf_insn_aux_data *aux, u64 state)
{
	bool poisoned = bpf_map_key_poisoned(aux);

	aux->map_key_state = state | BPF_MAP_KEY_SEEN |
			     (poisoned ? BPF_MAP_KEY_POISON : 0ULL);
}

struct bpf_call_arg_meta {
	struct bpf_map *map_ptr;
	bool raw_mode;
	bool pkt_access;
	int regno;
	int access_size;
	int mem_size;
	u64 msize_max_value;
	int ref_obj_id;
	int func_id;
	u32 btf_id;
	u32 ret_btf_id;
};

struct btf *btf_vmlinux;

static DEFINE_MUTEX(bpf_verifier_lock);

static const struct bpf_line_info *
find_linfo(const struct bpf_verifier_env *env, u32 insn_off)
{
	const struct bpf_line_info *linfo;
	const struct bpf_prog *prog;
	u32 i, nr_linfo;

	prog = env->prog;
	nr_linfo = prog->aux->nr_linfo;

	if (!nr_linfo || insn_off >= prog->len)
		return NULL;

	linfo = prog->aux->linfo;
	for (i = 1; i < nr_linfo; i++)
		if (insn_off < linfo[i].insn_off)
			break;

	return &linfo[i - 1];
}

void bpf_verifier_vlog(struct bpf_verifier_log *log, const char *fmt,
		       va_list args)
{
	unsigned int n;

	n = vscnprintf(log->kbuf, BPF_VERIFIER_TMP_LOG_SIZE, fmt, args);

	WARN_ONCE(n >= BPF_VERIFIER_TMP_LOG_SIZE - 1,
		  "verifier log line truncated - local buffer too short\n");

	n = min(log->len_total - log->len_used - 1, n);
	log->kbuf[n] = '\0';

	if (log->level == BPF_LOG_KERNEL) {
		pr_err("BPF:%s\n", log->kbuf);
		return;
	}
	if (!copy_to_user(log->ubuf + log->len_used, log->kbuf, n + 1))
		log->len_used += n;
	else
		log->ubuf = NULL;
}

static void bpf_vlog_reset(struct bpf_verifier_log *log, u32 new_pos)
{
	char zero = 0;

	if (!bpf_verifier_log_needed(log))
		return;

	log->len_used = new_pos;
	if (put_user(zero, log->ubuf + new_pos))
		log->ubuf = NULL;
}

/* log_level controls verbosity level of eBPF verifier.
 * bpf_verifier_log_write() is used to dump the verification trace to the log,
 * so the user can figure out what's wrong with the program
 */
__printf(2, 3) void bpf_verifier_log_write(struct bpf_verifier_env *env,
					   const char *fmt, ...)
{
	va_list args;

	if (!bpf_verifier_log_needed(&env->log))
		return;

	va_start(args, fmt);
	bpf_verifier_vlog(&env->log, fmt, args);
	va_end(args);
}
EXPORT_SYMBOL_GPL(bpf_verifier_log_write);

__printf(2, 3) static void verbose(void *private_data, const char *fmt, ...)
{
	struct bpf_verifier_env *env = private_data;
	va_list args;

	if (!bpf_verifier_log_needed(&env->log))
		return;

	va_start(args, fmt);
	bpf_verifier_vlog(&env->log, fmt, args);
	va_end(args);
}

__printf(2, 3) void bpf_log(struct bpf_verifier_log *log,
			    const char *fmt, ...)
{
	va_list args;

	if (!bpf_verifier_log_needed(log))
		return;

	va_start(args, fmt);
	bpf_verifier_vlog(log, fmt, args);
	va_end(args);
}

static const char *ltrim(const char *s)
{
	while (isspace(*s))
		s++;

	return s;
}

__printf(3, 4) static void verbose_linfo(struct bpf_verifier_env *env,
					 u32 insn_off,
					 const char *prefix_fmt, ...)
{
	const struct bpf_line_info *linfo;

	if (!bpf_verifier_log_needed(&env->log))
		return;

	linfo = find_linfo(env, insn_off);
	if (!linfo || linfo == env->prev_linfo)
		return;

	if (prefix_fmt) {
		va_list args;

		va_start(args, prefix_fmt);
		bpf_verifier_vlog(&env->log, prefix_fmt, args);
		va_end(args);
	}

	verbose(env, "%s\n",
		ltrim(btf_name_by_offset(env->prog->aux->btf,
					 linfo->line_off)));

	env->prev_linfo = linfo;
}

static bool type_is_pkt_pointer(enum bpf_reg_type type)
{
	return type == PTR_TO_PACKET ||
	       type == PTR_TO_PACKET_META;
}

static bool type_is_sk_pointer(enum bpf_reg_type type)
{
	return type == PTR_TO_SOCKET ||
		type == PTR_TO_SOCK_COMMON ||
		type == PTR_TO_TCP_SOCK ||
		type == PTR_TO_XDP_SOCK;
}

static bool reg_type_not_null(enum bpf_reg_type type)
{
	return type == PTR_TO_SOCKET ||
		type == PTR_TO_TCP_SOCK ||
		type == PTR_TO_MAP_VALUE ||
		type == PTR_TO_SOCK_COMMON;
}

static bool reg_type_may_be_null(enum bpf_reg_type type)
{
	return type == PTR_TO_MAP_VALUE_OR_NULL ||
	       type == PTR_TO_SOCKET_OR_NULL ||
	       type == PTR_TO_SOCK_COMMON_OR_NULL ||
	       type == PTR_TO_TCP_SOCK_OR_NULL ||
	       type == PTR_TO_BTF_ID_OR_NULL ||
	       type == PTR_TO_MEM_OR_NULL ||
	       type == PTR_TO_RDONLY_BUF_OR_NULL ||
	       type == PTR_TO_RDWR_BUF_OR_NULL;
}

static bool reg_may_point_to_spin_lock(const struct bpf_reg_state *reg)
{
	return reg->type == PTR_TO_MAP_VALUE &&
		map_value_has_spin_lock(reg->map_ptr);
}

static bool reg_type_may_be_refcounted_or_null(enum bpf_reg_type type)
{
	return type == PTR_TO_SOCKET ||
		type == PTR_TO_SOCKET_OR_NULL ||
		type == PTR_TO_TCP_SOCK ||
		type == PTR_TO_TCP_SOCK_OR_NULL ||
		type == PTR_TO_MEM ||
		type == PTR_TO_MEM_OR_NULL;
}

static bool arg_type_may_be_refcounted(enum bpf_arg_type type)
{
	return type == ARG_PTR_TO_SOCK_COMMON;
}

static bool arg_type_may_be_null(enum bpf_arg_type type)
{
	return type == ARG_PTR_TO_MAP_VALUE_OR_NULL ||
	       type == ARG_PTR_TO_MEM_OR_NULL ||
	       type == ARG_PTR_TO_CTX_OR_NULL ||
	       type == ARG_PTR_TO_SOCKET_OR_NULL ||
	       type == ARG_PTR_TO_ALLOC_MEM_OR_NULL;
}

/* Determine whether the function releases some resources allocated by another
 * function call. The first reference type argument will be assumed to be
 * released by release_reference().
 */
static bool is_release_function(enum bpf_func_id func_id)
{
	return func_id == BPF_FUNC_sk_release ||
	       func_id == BPF_FUNC_ringbuf_submit ||
	       func_id == BPF_FUNC_ringbuf_discard;
}

static bool may_be_acquire_function(enum bpf_func_id func_id)
{
	return func_id == BPF_FUNC_sk_lookup_tcp ||
		func_id == BPF_FUNC_sk_lookup_udp ||
		func_id == BPF_FUNC_skc_lookup_tcp ||
		func_id == BPF_FUNC_map_lookup_elem ||
	        func_id == BPF_FUNC_ringbuf_reserve;
}

static bool is_acquire_function(enum bpf_func_id func_id,
				const struct bpf_map *map)
{
	enum bpf_map_type map_type = map ? map->map_type : BPF_MAP_TYPE_UNSPEC;

	if (func_id == BPF_FUNC_sk_lookup_tcp ||
	    func_id == BPF_FUNC_sk_lookup_udp ||
	    func_id == BPF_FUNC_skc_lookup_tcp ||
	    func_id == BPF_FUNC_ringbuf_reserve)
		return true;

	if (func_id == BPF_FUNC_map_lookup_elem &&
	    (map_type == BPF_MAP_TYPE_SOCKMAP ||
	     map_type == BPF_MAP_TYPE_SOCKHASH))
		return true;

	return false;
}

static bool is_ptr_cast_function(enum bpf_func_id func_id)
{
	return func_id == BPF_FUNC_tcp_sock ||
		func_id == BPF_FUNC_sk_fullsock ||
		func_id == BPF_FUNC_skc_to_tcp_sock ||
		func_id == BPF_FUNC_skc_to_tcp6_sock ||
		func_id == BPF_FUNC_skc_to_udp6_sock ||
		func_id == BPF_FUNC_skc_to_tcp_timewait_sock ||
		func_id == BPF_FUNC_skc_to_tcp_request_sock;
}

/* string representation of 'enum bpf_reg_type' */
static const char * const reg_type_str[] = {
	[NOT_INIT]		= "?",
	[SCALAR_VALUE]		= "inv",
	[PTR_TO_CTX]		= "ctx",
	[CONST_PTR_TO_MAP]	= "map_ptr",
	[PTR_TO_MAP_VALUE]	= "map_value",
	[PTR_TO_MAP_VALUE_OR_NULL] = "map_value_or_null",
	[PTR_TO_STACK]		= "fp",
	[PTR_TO_PACKET]		= "pkt",
	[PTR_TO_PACKET_META]	= "pkt_meta",
	[PTR_TO_PACKET_END]	= "pkt_end",
	[PTR_TO_FLOW_KEYS]	= "flow_keys",
	[PTR_TO_SOCKET]		= "sock",
	[PTR_TO_SOCKET_OR_NULL] = "sock_or_null",
	[PTR_TO_SOCK_COMMON]	= "sock_common",
	[PTR_TO_SOCK_COMMON_OR_NULL] = "sock_common_or_null",
	[PTR_TO_TCP_SOCK]	= "tcp_sock",
	[PTR_TO_TCP_SOCK_OR_NULL] = "tcp_sock_or_null",
	[PTR_TO_TP_BUFFER]	= "tp_buffer",
	[PTR_TO_XDP_SOCK]	= "xdp_sock",
	[PTR_TO_BTF_ID]		= "ptr_",
	[PTR_TO_BTF_ID_OR_NULL]	= "ptr_or_null_",
	[PTR_TO_PERCPU_BTF_ID]	= "percpu_ptr_",
	[PTR_TO_MEM]		= "mem",
	[PTR_TO_MEM_OR_NULL]	= "mem_or_null",
	[PTR_TO_RDONLY_BUF]	= "rdonly_buf",
	[PTR_TO_RDONLY_BUF_OR_NULL] = "rdonly_buf_or_null",
	[PTR_TO_RDWR_BUF]	= "rdwr_buf",
	[PTR_TO_RDWR_BUF_OR_NULL] = "rdwr_buf_or_null",
};

static char slot_type_char[] = {
	[STACK_INVALID]	= '?',
	[STACK_SPILL]	= 'r',
	[STACK_MISC]	= 'm',
	[STACK_ZERO]	= '0',
};

static void print_liveness(struct bpf_verifier_env *env,
			   enum bpf_reg_liveness live)
{
	if (live & (REG_LIVE_READ | REG_LIVE_WRITTEN | REG_LIVE_DONE))
	    verbose(env, "_");
	if (live & REG_LIVE_READ)
		verbose(env, "r");
	if (live & REG_LIVE_WRITTEN)
		verbose(env, "w");
	if (live & REG_LIVE_DONE)
		verbose(env, "D");
}

static struct bpf_func_state *func(struct bpf_verifier_env *env,
				   const struct bpf_reg_state *reg)
{
	struct bpf_verifier_state *cur = env->cur_state;

	return cur->frame[reg->frameno];
}

const char *kernel_type_name(u32 id)
{
	return btf_name_by_offset(btf_vmlinux,
				  btf_type_by_id(btf_vmlinux, id)->name_off);
}

/* The reg state of a pointer or a bounded scalar was saved when
 * it was spilled to the stack.
 */
static bool is_spilled_reg(const struct bpf_stack_state *stack)
{
	return stack->slot_type[BPF_REG_SIZE - 1] == STACK_SPILL;
}

static void scrub_spilled_slot(u8 *stype)
{
	if (*stype != STACK_INVALID)
		*stype = STACK_MISC;
}

static void print_verifier_state(struct bpf_verifier_env *env,
				 const struct bpf_func_state *state)
{
	const struct bpf_reg_state *reg;
	enum bpf_reg_type t;
	int i;

	if (state->frameno)
		verbose(env, " frame%d:", state->frameno);
	for (i = 0; i < MAX_BPF_REG; i++) {
		reg = &state->regs[i];
		t = reg->type;
		if (t == NOT_INIT)
			continue;
		verbose(env, " R%d", i);
		print_liveness(env, reg->live);
		verbose(env, "=%s", reg_type_str[t]);
		if (t == SCALAR_VALUE && reg->precise)
			verbose(env, "P");
		if ((t == SCALAR_VALUE || t == PTR_TO_STACK) &&
		    tnum_is_const(reg->var_off)) {
			/* reg->off should be 0 for SCALAR_VALUE */
			verbose(env, "%lld", reg->var_off.value + reg->off);
		} else {
			if (t == PTR_TO_BTF_ID ||
			    t == PTR_TO_BTF_ID_OR_NULL ||
			    t == PTR_TO_PERCPU_BTF_ID)
				verbose(env, "%s", kernel_type_name(reg->btf_id));
			verbose(env, "(id=%d", reg->id);
			if (reg_type_may_be_refcounted_or_null(t))
				verbose(env, ",ref_obj_id=%d", reg->ref_obj_id);
			if (t != SCALAR_VALUE)
				verbose(env, ",off=%d", reg->off);
			if (type_is_pkt_pointer(t))
				verbose(env, ",r=%d", reg->range);
			else if (t == CONST_PTR_TO_MAP ||
				 t == PTR_TO_MAP_VALUE ||
				 t == PTR_TO_MAP_VALUE_OR_NULL)
				verbose(env, ",ks=%d,vs=%d",
					reg->map_ptr->key_size,
					reg->map_ptr->value_size);
			if (tnum_is_const(reg->var_off)) {
				/* Typically an immediate SCALAR_VALUE, but
				 * could be a pointer whose offset is too big
				 * for reg->off
				 */
				verbose(env, ",imm=%llx", reg->var_off.value);
			} else {
				if (reg->smin_value != reg->umin_value &&
				    reg->smin_value != S64_MIN)
					verbose(env, ",smin_value=%lld",
						(long long)reg->smin_value);
				if (reg->smax_value != reg->umax_value &&
				    reg->smax_value != S64_MAX)
					verbose(env, ",smax_value=%lld",
						(long long)reg->smax_value);
				if (reg->umin_value != 0)
					verbose(env, ",umin_value=%llu",
						(unsigned long long)reg->umin_value);
				if (reg->umax_value != U64_MAX)
					verbose(env, ",umax_value=%llu",
						(unsigned long long)reg->umax_value);
				if (!tnum_is_unknown(reg->var_off)) {
					char tn_buf[48];

					tnum_strn(tn_buf, sizeof(tn_buf), reg->var_off);
					verbose(env, ",var_off=%s", tn_buf);
				}
				if (reg->s32_min_value != reg->smin_value &&
				    reg->s32_min_value != S32_MIN)
					verbose(env, ",s32_min_value=%d",
						(int)(reg->s32_min_value));
				if (reg->s32_max_value != reg->smax_value &&
				    reg->s32_max_value != S32_MAX)
					verbose(env, ",s32_max_value=%d",
						(int)(reg->s32_max_value));
				if (reg->u32_min_value != reg->umin_value &&
				    reg->u32_min_value != U32_MIN)
					verbose(env, ",u32_min_value=%d",
						(int)(reg->u32_min_value));
				if (reg->u32_max_value != reg->umax_value &&
				    reg->u32_max_value != U32_MAX)
					verbose(env, ",u32_max_value=%d",
						(int)(reg->u32_max_value));
			}
			verbose(env, ")");
		}
	}
	for (i = 0; i < state->allocated_stack / BPF_REG_SIZE; i++) {
		char types_buf[BPF_REG_SIZE + 1];
		bool valid = false;
		int j;

		for (j = 0; j < BPF_REG_SIZE; j++) {
			if (state->stack[i].slot_type[j] != STACK_INVALID)
				valid = true;
			types_buf[j] = slot_type_char[
					state->stack[i].slot_type[j]];
		}
		types_buf[BPF_REG_SIZE] = 0;
		if (!valid)
			continue;
		verbose(env, " fp%d", (-i - 1) * BPF_REG_SIZE);
		print_liveness(env, state->stack[i].spilled_ptr.live);
		if (is_spilled_reg(&state->stack[i])) {
			reg = &state->stack[i].spilled_ptr;
			t = reg->type;
			verbose(env, "=%s", reg_type_str[t]);
			if (t == SCALAR_VALUE && reg->precise)
				verbose(env, "P");
			if (t == SCALAR_VALUE && tnum_is_const(reg->var_off))
				verbose(env, "%lld", reg->var_off.value + reg->off);
		} else {
			verbose(env, "=%s", types_buf);
		}
	}
	if (state->acquired_refs && state->refs[0].id) {
		verbose(env, " refs=%d", state->refs[0].id);
		for (i = 1; i < state->acquired_refs; i++)
			if (state->refs[i].id)
				verbose(env, ",%d", state->refs[i].id);
	}
	verbose(env, "\n");
}

#define COPY_STATE_FN(NAME, COUNT, FIELD, SIZE)				\
static int copy_##NAME##_state(struct bpf_func_state *dst,		\
			       const struct bpf_func_state *src)	\
{									\
	if (!src->FIELD)						\
		return 0;						\
	if (WARN_ON_ONCE(dst->COUNT < src->COUNT)) {			\
		/* internal bug, make state invalid to reject the program */ \
		memset(dst, 0, sizeof(*dst));				\
		return -EFAULT;						\
	}								\
	memcpy(dst->FIELD, src->FIELD,					\
	       sizeof(*src->FIELD) * (src->COUNT / SIZE));		\
	return 0;							\
}
/* copy_reference_state() */
COPY_STATE_FN(reference, acquired_refs, refs, 1)
/* copy_stack_state() */
COPY_STATE_FN(stack, allocated_stack, stack, BPF_REG_SIZE)
#undef COPY_STATE_FN

#define REALLOC_STATE_FN(NAME, COUNT, FIELD, SIZE)			\
static int realloc_##NAME##_state(struct bpf_func_state *state, int size, \
				  bool copy_old)			\
{									\
	u32 old_size = state->COUNT;					\
	struct bpf_##NAME##_state *new_##FIELD;				\
	int slot = size / SIZE;						\
									\
	if (size <= old_size || !size) {				\
		if (copy_old)						\
			return 0;					\
		state->COUNT = slot * SIZE;				\
		if (!size && old_size) {				\
			kfree(state->FIELD);				\
			state->FIELD = NULL;				\
		}							\
		return 0;						\
	}								\
	new_##FIELD = kmalloc_array(slot, sizeof(struct bpf_##NAME##_state), \
				    GFP_KERNEL);			\
	if (!new_##FIELD)						\
		return -ENOMEM;						\
	if (copy_old) {							\
		if (state->FIELD)					\
			memcpy(new_##FIELD, state->FIELD,		\
			       sizeof(*new_##FIELD) * (old_size / SIZE)); \
		memset(new_##FIELD + old_size / SIZE, 0,		\
		       sizeof(*new_##FIELD) * (size - old_size) / SIZE); \
	}								\
	state->COUNT = slot * SIZE;					\
	kfree(state->FIELD);						\
	state->FIELD = new_##FIELD;					\
	return 0;							\
}
/* realloc_reference_state() */
REALLOC_STATE_FN(reference, acquired_refs, refs, 1)
/* realloc_stack_state() */
REALLOC_STATE_FN(stack, allocated_stack, stack, BPF_REG_SIZE)
#undef REALLOC_STATE_FN

/* do_check() starts with zero-sized stack in struct bpf_verifier_state to
 * make it consume minimal amount of memory. check_stack_write() access from
 * the program calls into realloc_func_state() to grow the stack size.
 * Note there is a non-zero 'parent' pointer inside bpf_verifier_state
 * which realloc_stack_state() copies over. It points to previous
 * bpf_verifier_state which is never reallocated.
 */
static int realloc_func_state(struct bpf_func_state *state, int stack_size,
			      int refs_size, bool copy_old)
{
	int err = realloc_reference_state(state, refs_size, copy_old);
	if (err)
		return err;
	return realloc_stack_state(state, stack_size, copy_old);
}

/* Acquire a pointer id from the env and update the state->refs to include
 * this new pointer reference.
 * On success, returns a valid pointer id to associate with the register
 * On failure, returns a negative errno.
 */
static int acquire_reference_state(struct bpf_verifier_env *env, int insn_idx)
{
	struct bpf_func_state *state = cur_func(env);
	int new_ofs = state->acquired_refs;
	int id, err;

	err = realloc_reference_state(state, state->acquired_refs + 1, true);
	if (err)
		return err;
	id = ++env->id_gen;
	state->refs[new_ofs].id = id;
	state->refs[new_ofs].insn_idx = insn_idx;

	return id;
}

/* release function corresponding to acquire_reference_state(). Idempotent. */
static int release_reference_state(struct bpf_func_state *state, int ptr_id)
{
	int i, last_idx;

	last_idx = state->acquired_refs - 1;
	for (i = 0; i < state->acquired_refs; i++) {
		if (state->refs[i].id == ptr_id) {
			if (last_idx && i != last_idx)
				memcpy(&state->refs[i], &state->refs[last_idx],
				       sizeof(*state->refs));
			memset(&state->refs[last_idx], 0, sizeof(*state->refs));
			state->acquired_refs--;
			return 0;
		}
	}
	return -EINVAL;
}

static int transfer_reference_state(struct bpf_func_state *dst,
				    struct bpf_func_state *src)
{
	int err = realloc_reference_state(dst, src->acquired_refs, false);
	if (err)
		return err;
	err = copy_reference_state(dst, src);
	if (err)
		return err;
	return 0;
}

static void free_func_state(struct bpf_func_state *state)
{
	if (!state)
		return;
	kfree(state->refs);
	kfree(state->stack);
	kfree(state);
}

static void clear_jmp_history(struct bpf_verifier_state *state)
{
	kfree(state->jmp_history);
	state->jmp_history = NULL;
	state->jmp_history_cnt = 0;
}

static void free_verifier_state(struct bpf_verifier_state *state,
				bool free_self)
{
	int i;

	for (i = 0; i <= state->curframe; i++) {
		free_func_state(state->frame[i]);
		state->frame[i] = NULL;
	}
	clear_jmp_history(state);
	if (free_self)
		kfree(state);
}

/* copy verifier state from src to dst growing dst stack space
 * when necessary to accommodate larger src stack
 */
static int copy_func_state(struct bpf_func_state *dst,
			   const struct bpf_func_state *src)
{
	int err;

	err = realloc_func_state(dst, src->allocated_stack, src->acquired_refs,
				 false);
	if (err)
		return err;
	memcpy(dst, src, offsetof(struct bpf_func_state, acquired_refs));
	err = copy_reference_state(dst, src);
	if (err)
		return err;
	return copy_stack_state(dst, src);
}

static int copy_verifier_state(struct bpf_verifier_state *dst_state,
			       const struct bpf_verifier_state *src)
{
	struct bpf_func_state *dst;
	u32 jmp_sz = sizeof(struct bpf_idx_pair) * src->jmp_history_cnt;
	int i, err;

	if (dst_state->jmp_history_cnt < src->jmp_history_cnt) {
		kfree(dst_state->jmp_history);
		dst_state->jmp_history = kmalloc(jmp_sz, GFP_USER);
		if (!dst_state->jmp_history)
			return -ENOMEM;
	}
	memcpy(dst_state->jmp_history, src->jmp_history, jmp_sz);
	dst_state->jmp_history_cnt = src->jmp_history_cnt;

	/* if dst has more stack frames then src frame, free them */
	for (i = src->curframe + 1; i <= dst_state->curframe; i++) {
		free_func_state(dst_state->frame[i]);
		dst_state->frame[i] = NULL;
	}
	dst_state->speculative = src->speculative;
	dst_state->curframe = src->curframe;
	dst_state->active_spin_lock = src->active_spin_lock;
	dst_state->branches = src->branches;
	dst_state->parent = src->parent;
	dst_state->first_insn_idx = src->first_insn_idx;
	dst_state->last_insn_idx = src->last_insn_idx;
	for (i = 0; i <= src->curframe; i++) {
		dst = dst_state->frame[i];
		if (!dst) {
			dst = kzalloc(sizeof(*dst), GFP_KERNEL);
			if (!dst)
				return -ENOMEM;
			dst_state->frame[i] = dst;
		}
		err = copy_func_state(dst, src->frame[i]);
		if (err)
			return err;
	}
	return 0;
}

static void update_branch_counts(struct bpf_verifier_env *env, struct bpf_verifier_state *st)
{
	while (st) {
		u32 br = --st->branches;

		/* WARN_ON(br > 1) technically makes sense here,
		 * but see comment in push_stack(), hence:
		 */
		WARN_ONCE((int)br < 0,
			  "BUG update_branch_counts:branches_to_explore=%d\n",
			  br);
		if (br)
			break;
		st = st->parent;
	}
}

static int pop_stack(struct bpf_verifier_env *env, int *prev_insn_idx,
		     int *insn_idx, bool pop_log)
{
	struct bpf_verifier_state *cur = env->cur_state;
	struct bpf_verifier_stack_elem *elem, *head = env->head;
	int err;

	if (env->head == NULL)
		return -ENOENT;

	if (cur) {
		err = copy_verifier_state(cur, &head->st);
		if (err)
			return err;
	}
	if (pop_log)
		bpf_vlog_reset(&env->log, head->log_pos);
	if (insn_idx)
		*insn_idx = head->insn_idx;
	if (prev_insn_idx)
		*prev_insn_idx = head->prev_insn_idx;
	elem = head->next;
	free_verifier_state(&head->st, false);
	kfree(head);
	env->head = elem;
	env->stack_size--;
	return 0;
}

static struct bpf_verifier_state *push_stack(struct bpf_verifier_env *env,
					     int insn_idx, int prev_insn_idx,
					     bool speculative)
{
	struct bpf_verifier_state *cur = env->cur_state;
	struct bpf_verifier_stack_elem *elem;
	int err;

	elem = kzalloc(sizeof(struct bpf_verifier_stack_elem), GFP_KERNEL);
	if (!elem)
		goto err;

	elem->insn_idx = insn_idx;
	elem->prev_insn_idx = prev_insn_idx;
	elem->next = env->head;
	elem->log_pos = env->log.len_used;
	env->head = elem;
	env->stack_size++;
	err = copy_verifier_state(&elem->st, cur);
	if (err)
		goto err;
	elem->st.speculative |= speculative;
	if (env->stack_size > BPF_COMPLEXITY_LIMIT_JMP_SEQ) {
		verbose(env, "The sequence of %d jumps is too complex.\n",
			env->stack_size);
		goto err;
	}
	if (elem->st.parent) {
		++elem->st.parent->branches;
		/* WARN_ON(branches > 2) technically makes sense here,
		 * but
		 * 1. speculative states will bump 'branches' for non-branch
		 * instructions
		 * 2. is_state_visited() heuristics may decide not to create
		 * a new state for a sequence of branches and all such current
		 * and cloned states will be pointing to a single parent state
		 * which might have large 'branches' count.
		 */
	}
	return &elem->st;
err:
	free_verifier_state(env->cur_state, true);
	env->cur_state = NULL;
	/* pop all elements and return */
	while (!pop_stack(env, NULL, NULL, false));
	return NULL;
}

#define CALLER_SAVED_REGS 6
static const int caller_saved[CALLER_SAVED_REGS] = {
	BPF_REG_0, BPF_REG_1, BPF_REG_2, BPF_REG_3, BPF_REG_4, BPF_REG_5
};

static void __mark_reg_not_init(const struct bpf_verifier_env *env,
				struct bpf_reg_state *reg);

/* This helper doesn't clear reg->id */
static void ___mark_reg_known(struct bpf_reg_state *reg, u64 imm)
{
	reg->var_off = tnum_const(imm);
	reg->smin_value = (s64)imm;
	reg->smax_value = (s64)imm;
	reg->umin_value = imm;
	reg->umax_value = imm;

	reg->s32_min_value = (s32)imm;
	reg->s32_max_value = (s32)imm;
	reg->u32_min_value = (u32)imm;
	reg->u32_max_value = (u32)imm;
}

/* Mark the unknown part of a register (variable offset or scalar value) as
 * known to have the value @imm.
 */
static void __mark_reg_known(struct bpf_reg_state *reg, u64 imm)
{
	/* Clear id, off, and union(map_ptr, range) */
	memset(((u8 *)reg) + sizeof(reg->type), 0,
	       offsetof(struct bpf_reg_state, var_off) - sizeof(reg->type));
	___mark_reg_known(reg, imm);
}

static void __mark_reg32_known(struct bpf_reg_state *reg, u64 imm)
{
	reg->var_off = tnum_const_subreg(reg->var_off, imm);
	reg->s32_min_value = (s32)imm;
	reg->s32_max_value = (s32)imm;
	reg->u32_min_value = (u32)imm;
	reg->u32_max_value = (u32)imm;
}

/* Mark the 'variable offset' part of a register as zero.  This should be
 * used only on registers holding a pointer type.
 */
static void __mark_reg_known_zero(struct bpf_reg_state *reg)
{
	__mark_reg_known(reg, 0);
}

static void __mark_reg_const_zero(struct bpf_reg_state *reg)
{
	__mark_reg_known(reg, 0);
	reg->type = SCALAR_VALUE;
}

static void mark_reg_known_zero(struct bpf_verifier_env *env,
				struct bpf_reg_state *regs, u32 regno)
{
	if (WARN_ON(regno >= MAX_BPF_REG)) {
		verbose(env, "mark_reg_known_zero(regs, %u)\n", regno);
		/* Something bad happened, let's kill all regs */
		for (regno = 0; regno < MAX_BPF_REG; regno++)
			__mark_reg_not_init(env, regs + regno);
		return;
	}
	__mark_reg_known_zero(regs + regno);
}

static bool reg_is_pkt_pointer(const struct bpf_reg_state *reg)
{
	return type_is_pkt_pointer(reg->type);
}

static bool reg_is_pkt_pointer_any(const struct bpf_reg_state *reg)
{
	return reg_is_pkt_pointer(reg) ||
	       reg->type == PTR_TO_PACKET_END;
}

/* Unmodified PTR_TO_PACKET[_META,_END] register from ctx access. */
static bool reg_is_init_pkt_pointer(const struct bpf_reg_state *reg,
				    enum bpf_reg_type which)
{
	/* The register can already have a range from prior markings.
	 * This is fine as long as it hasn't been advanced from its
	 * origin.
	 */
	return reg->type == which &&
	       reg->id == 0 &&
	       reg->off == 0 &&
	       tnum_equals_const(reg->var_off, 0);
}

/* Reset the min/max bounds of a register */
static void __mark_reg_unbounded(struct bpf_reg_state *reg)
{
	reg->smin_value = S64_MIN;
	reg->smax_value = S64_MAX;
	reg->umin_value = 0;
	reg->umax_value = U64_MAX;

	reg->s32_min_value = S32_MIN;
	reg->s32_max_value = S32_MAX;
	reg->u32_min_value = 0;
	reg->u32_max_value = U32_MAX;
}

static void __mark_reg64_unbounded(struct bpf_reg_state *reg)
{
	reg->smin_value = S64_MIN;
	reg->smax_value = S64_MAX;
	reg->umin_value = 0;
	reg->umax_value = U64_MAX;
}

static void __mark_reg32_unbounded(struct bpf_reg_state *reg)
{
	reg->s32_min_value = S32_MIN;
	reg->s32_max_value = S32_MAX;
	reg->u32_min_value = 0;
	reg->u32_max_value = U32_MAX;
}

static void __update_reg32_bounds(struct bpf_reg_state *reg)
{
	struct tnum var32_off = tnum_subreg(reg->var_off);

	/* min signed is max(sign bit) | min(other bits) */
	reg->s32_min_value = max_t(s32, reg->s32_min_value,
			var32_off.value | (var32_off.mask & S32_MIN));
	/* max signed is min(sign bit) | max(other bits) */
	reg->s32_max_value = min_t(s32, reg->s32_max_value,
			var32_off.value | (var32_off.mask & S32_MAX));
	reg->u32_min_value = max_t(u32, reg->u32_min_value, (u32)var32_off.value);
	reg->u32_max_value = min(reg->u32_max_value,
				 (u32)(var32_off.value | var32_off.mask));
}

static void __update_reg64_bounds(struct bpf_reg_state *reg)
{
	/* min signed is max(sign bit) | min(other bits) */
	reg->smin_value = max_t(s64, reg->smin_value,
				reg->var_off.value | (reg->var_off.mask & S64_MIN));
	/* max signed is min(sign bit) | max(other bits) */
	reg->smax_value = min_t(s64, reg->smax_value,
				reg->var_off.value | (reg->var_off.mask & S64_MAX));
	reg->umin_value = max(reg->umin_value, reg->var_off.value);
	reg->umax_value = min(reg->umax_value,
			      reg->var_off.value | reg->var_off.mask);
}

static void __update_reg_bounds(struct bpf_reg_state *reg)
{
	__update_reg32_bounds(reg);
	__update_reg64_bounds(reg);
}

/* Uses signed min/max values to inform unsigned, and vice-versa */
static void __reg32_deduce_bounds(struct bpf_reg_state *reg)
{
	/* Learn sign from signed bounds.
	 * If we cannot cross the sign boundary, then signed and unsigned bounds
	 * are the same, so combine.  This works even in the negative case, e.g.
	 * -3 s<= x s<= -1 implies 0xf...fd u<= x u<= 0xf...ff.
	 */
	if (reg->s32_min_value >= 0 || reg->s32_max_value < 0) {
		reg->s32_min_value = reg->u32_min_value =
			max_t(u32, reg->s32_min_value, reg->u32_min_value);
		reg->s32_max_value = reg->u32_max_value =
			min_t(u32, reg->s32_max_value, reg->u32_max_value);
		return;
	}
	/* Learn sign from unsigned bounds.  Signed bounds cross the sign
	 * boundary, so we must be careful.
	 */
	if ((s32)reg->u32_max_value >= 0) {
		/* Positive.  We can't learn anything from the smin, but smax
		 * is positive, hence safe.
		 */
		reg->s32_min_value = reg->u32_min_value;
		reg->s32_max_value = reg->u32_max_value =
			min_t(u32, reg->s32_max_value, reg->u32_max_value);
	} else if ((s32)reg->u32_min_value < 0) {
		/* Negative.  We can't learn anything from the smax, but smin
		 * is negative, hence safe.
		 */
		reg->s32_min_value = reg->u32_min_value =
			max_t(u32, reg->s32_min_value, reg->u32_min_value);
		reg->s32_max_value = reg->u32_max_value;
	}
}

static void __reg64_deduce_bounds(struct bpf_reg_state *reg)
{
	/* Learn sign from signed bounds.
	 * If we cannot cross the sign boundary, then signed and unsigned bounds
	 * are the same, so combine.  This works even in the negative case, e.g.
	 * -3 s<= x s<= -1 implies 0xf...fd u<= x u<= 0xf...ff.
	 */
	if (reg->smin_value >= 0 || reg->smax_value < 0) {
		reg->smin_value = reg->umin_value = max_t(u64, reg->smin_value,
							  reg->umin_value);
		reg->smax_value = reg->umax_value = min_t(u64, reg->smax_value,
							  reg->umax_value);
		return;
	}
	/* Learn sign from unsigned bounds.  Signed bounds cross the sign
	 * boundary, so we must be careful.
	 */
	if ((s64)reg->umax_value >= 0) {
		/* Positive.  We can't learn anything from the smin, but smax
		 * is positive, hence safe.
		 */
		reg->smin_value = reg->umin_value;
		reg->smax_value = reg->umax_value = min_t(u64, reg->smax_value,
							  reg->umax_value);
	} else if ((s64)reg->umin_value < 0) {
		/* Negative.  We can't learn anything from the smax, but smin
		 * is negative, hence safe.
		 */
		reg->smin_value = reg->umin_value = max_t(u64, reg->smin_value,
							  reg->umin_value);
		reg->smax_value = reg->umax_value;
	}
}

static void __reg_deduce_bounds(struct bpf_reg_state *reg)
{
	__reg32_deduce_bounds(reg);
	__reg64_deduce_bounds(reg);
}

/* Attempts to improve var_off based on unsigned min/max information */
static void __reg_bound_offset(struct bpf_reg_state *reg)
{
	struct tnum var64_off = tnum_intersect(reg->var_off,
					       tnum_range(reg->umin_value,
							  reg->umax_value));
	struct tnum var32_off = tnum_intersect(tnum_subreg(reg->var_off),
						tnum_range(reg->u32_min_value,
							   reg->u32_max_value));

	reg->var_off = tnum_or(tnum_clear_subreg(var64_off), var32_off);
}

static void reg_bounds_sync(struct bpf_reg_state *reg)
{
	/* We might have learned new bounds from the var_off. */
	__update_reg_bounds(reg);
	/* We might have learned something about the sign bit. */
	__reg_deduce_bounds(reg);
	/* We might have learned some bits from the bounds. */
	__reg_bound_offset(reg);
	/* Intersecting with the old var_off might have improved our bounds
	 * slightly, e.g. if umax was 0x7f...f and var_off was (0; 0xf...fc),
	 * then new var_off is (0; 0x7f...fc) which improves our umax.
	 */
	__update_reg_bounds(reg);
}

static bool __reg32_bound_s64(s32 a)
{
	return a >= 0 && a <= S32_MAX;
}

static void __reg_assign_32_into_64(struct bpf_reg_state *reg)
{
	reg->umin_value = reg->u32_min_value;
	reg->umax_value = reg->u32_max_value;

	/* Attempt to pull 32-bit signed bounds into 64-bit bounds but must
	 * be positive otherwise set to worse case bounds and refine later
	 * from tnum.
	 */
	if (__reg32_bound_s64(reg->s32_min_value) &&
	    __reg32_bound_s64(reg->s32_max_value)) {
		reg->smin_value = reg->s32_min_value;
		reg->smax_value = reg->s32_max_value;
	} else {
		reg->smin_value = 0;
		reg->smax_value = U32_MAX;
	}
}

static void __reg_combine_32_into_64(struct bpf_reg_state *reg)
{
	/* special case when 64-bit register has upper 32-bit register
	 * zeroed. Typically happens after zext or <<32, >>32 sequence
	 * allowing us to use 32-bit bounds directly,
	 */
	if (tnum_equals_const(tnum_clear_subreg(reg->var_off), 0)) {
		__reg_assign_32_into_64(reg);
	} else {
		/* Otherwise the best we can do is push lower 32bit known and
		 * unknown bits into register (var_off set from jmp logic)
		 * then learn as much as possible from the 64-bit tnum
		 * known and unknown bits. The previous smin/smax bounds are
		 * invalid here because of jmp32 compare so mark them unknown
		 * so they do not impact tnum bounds calculation.
		 */
		__mark_reg64_unbounded(reg);
	}
	reg_bounds_sync(reg);
}

static bool __reg64_bound_s32(s64 a)
{
	return a >= S32_MIN && a <= S32_MAX;
}

static bool __reg64_bound_u32(u64 a)
{
	return a >= U32_MIN && a <= U32_MAX;
}

static void __reg_combine_64_into_32(struct bpf_reg_state *reg)
{
	__mark_reg32_unbounded(reg);
	if (__reg64_bound_s32(reg->smin_value) && __reg64_bound_s32(reg->smax_value)) {
		reg->s32_min_value = (s32)reg->smin_value;
		reg->s32_max_value = (s32)reg->smax_value;
	}
	if (__reg64_bound_u32(reg->umin_value) && __reg64_bound_u32(reg->umax_value)) {
		reg->u32_min_value = (u32)reg->umin_value;
		reg->u32_max_value = (u32)reg->umax_value;
	}
	reg_bounds_sync(reg);
}

/* Mark a register as having a completely unknown (scalar) value. */
static void __mark_reg_unknown(const struct bpf_verifier_env *env,
			       struct bpf_reg_state *reg)
{
	/*
	 * Clear type, id, off, and union(map_ptr, range) and
	 * padding between 'type' and union
	 */
	memset(reg, 0, offsetof(struct bpf_reg_state, var_off));
	reg->type = SCALAR_VALUE;
	reg->var_off = tnum_unknown;
	reg->frameno = 0;
	reg->precise = env->subprog_cnt > 1 || !env->bpf_capable;
	__mark_reg_unbounded(reg);
}

static void mark_reg_unknown(struct bpf_verifier_env *env,
			     struct bpf_reg_state *regs, u32 regno)
{
	if (WARN_ON(regno >= MAX_BPF_REG)) {
		verbose(env, "mark_reg_unknown(regs, %u)\n", regno);
		/* Something bad happened, let's kill all regs except FP */
		for (regno = 0; regno < BPF_REG_FP; regno++)
			__mark_reg_not_init(env, regs + regno);
		return;
	}
	__mark_reg_unknown(env, regs + regno);
}

static void __mark_reg_not_init(const struct bpf_verifier_env *env,
				struct bpf_reg_state *reg)
{
	__mark_reg_unknown(env, reg);
	reg->type = NOT_INIT;
}

static void mark_reg_not_init(struct bpf_verifier_env *env,
			      struct bpf_reg_state *regs, u32 regno)
{
	if (WARN_ON(regno >= MAX_BPF_REG)) {
		verbose(env, "mark_reg_not_init(regs, %u)\n", regno);
		/* Something bad happened, let's kill all regs except FP */
		for (regno = 0; regno < BPF_REG_FP; regno++)
			__mark_reg_not_init(env, regs + regno);
		return;
	}
	__mark_reg_not_init(env, regs + regno);
}

static void mark_btf_ld_reg(struct bpf_verifier_env *env,
			    struct bpf_reg_state *regs, u32 regno,
			    enum bpf_reg_type reg_type, u32 btf_id)
{
	if (reg_type == SCALAR_VALUE) {
		mark_reg_unknown(env, regs, regno);
		return;
	}
	mark_reg_known_zero(env, regs, regno);
	regs[regno].type = PTR_TO_BTF_ID;
	regs[regno].btf_id = btf_id;
}

#define DEF_NOT_SUBREG	(0)
static void init_reg_state(struct bpf_verifier_env *env,
			   struct bpf_func_state *state)
{
	struct bpf_reg_state *regs = state->regs;
	int i;

	for (i = 0; i < MAX_BPF_REG; i++) {
		mark_reg_not_init(env, regs, i);
		regs[i].live = REG_LIVE_NONE;
		regs[i].parent = NULL;
		regs[i].subreg_def = DEF_NOT_SUBREG;
	}

	/* frame pointer */
	regs[BPF_REG_FP].type = PTR_TO_STACK;
	mark_reg_known_zero(env, regs, BPF_REG_FP);
	regs[BPF_REG_FP].frameno = state->frameno;
}

#define BPF_MAIN_FUNC (-1)
static void init_func_state(struct bpf_verifier_env *env,
			    struct bpf_func_state *state,
			    int callsite, int frameno, int subprogno)
{
	state->callsite = callsite;
	state->frameno = frameno;
	state->subprogno = subprogno;
	init_reg_state(env, state);
}

enum reg_arg_type {
	SRC_OP,		/* register is used as source operand */
	DST_OP,		/* register is used as destination operand */
	DST_OP_NO_MARK	/* same as above, check only, don't mark */
};

static int cmp_subprogs(const void *a, const void *b)
{
	return ((struct bpf_subprog_info *)a)->start -
	       ((struct bpf_subprog_info *)b)->start;
}

static int find_subprog(struct bpf_verifier_env *env, int off)
{
	struct bpf_subprog_info *p;

	p = bsearch(&off, env->subprog_info, env->subprog_cnt,
		    sizeof(env->subprog_info[0]), cmp_subprogs);
	if (!p)
		return -ENOENT;
	return p - env->subprog_info;

}

static int add_subprog(struct bpf_verifier_env *env, int off)
{
	int insn_cnt = env->prog->len;
	int ret;

	if (off >= insn_cnt || off < 0) {
		verbose(env, "call to invalid destination\n");
		return -EINVAL;
	}
	ret = find_subprog(env, off);
	if (ret >= 0)
		return 0;
	if (env->subprog_cnt >= BPF_MAX_SUBPROGS) {
		verbose(env, "too many subprograms\n");
		return -E2BIG;
	}
	env->subprog_info[env->subprog_cnt++].start = off;
	sort(env->subprog_info, env->subprog_cnt,
	     sizeof(env->subprog_info[0]), cmp_subprogs, NULL);
	return 0;
}

static int check_subprogs(struct bpf_verifier_env *env)
{
	int i, ret, subprog_start, subprog_end, off, cur_subprog = 0;
	struct bpf_subprog_info *subprog = env->subprog_info;
	struct bpf_insn *insn = env->prog->insnsi;
	int insn_cnt = env->prog->len;

	/* Add entry function. */
	ret = add_subprog(env, 0);
	if (ret < 0)
		return ret;

	/* determine subprog starts. The end is one before the next starts */
	for (i = 0; i < insn_cnt; i++) {
		if (insn[i].code != (BPF_JMP | BPF_CALL))
			continue;
		if (insn[i].src_reg != BPF_PSEUDO_CALL)
			continue;
		if (!env->bpf_capable) {
			verbose(env,
				"function calls to other bpf functions are allowed for CAP_BPF and CAP_SYS_ADMIN\n");
			return -EPERM;
		}
		ret = add_subprog(env, i + insn[i].imm + 1);
		if (ret < 0)
			return ret;
	}

	/* Add a fake 'exit' subprog which could simplify subprog iteration
	 * logic. 'subprog_cnt' should not be increased.
	 */
	subprog[env->subprog_cnt].start = insn_cnt;

	if (env->log.level & BPF_LOG_LEVEL2)
		for (i = 0; i < env->subprog_cnt; i++)
			verbose(env, "func#%d @%d\n", i, subprog[i].start);

	/* now check that all jumps are within the same subprog */
	subprog_start = subprog[cur_subprog].start;
	subprog_end = subprog[cur_subprog + 1].start;
	for (i = 0; i < insn_cnt; i++) {
		u8 code = insn[i].code;

		if (code == (BPF_JMP | BPF_CALL) &&
		    insn[i].imm == BPF_FUNC_tail_call &&
		    insn[i].src_reg != BPF_PSEUDO_CALL)
			subprog[cur_subprog].has_tail_call = true;
		if (BPF_CLASS(code) == BPF_LD &&
		    (BPF_MODE(code) == BPF_ABS || BPF_MODE(code) == BPF_IND))
			subprog[cur_subprog].has_ld_abs = true;
		if (BPF_CLASS(code) != BPF_JMP && BPF_CLASS(code) != BPF_JMP32)
			goto next;
		if (BPF_OP(code) == BPF_EXIT || BPF_OP(code) == BPF_CALL)
			goto next;
		off = i + insn[i].off + 1;
		if (off < subprog_start || off >= subprog_end) {
			verbose(env, "jump out of range from insn %d to %d\n", i, off);
			return -EINVAL;
		}
next:
		if (i == subprog_end - 1) {
			/* to avoid fall-through from one subprog into another
			 * the last insn of the subprog should be either exit
			 * or unconditional jump back
			 */
			if (code != (BPF_JMP | BPF_EXIT) &&
			    code != (BPF_JMP | BPF_JA)) {
				verbose(env, "last insn is not an exit or jmp\n");
				return -EINVAL;
			}
			subprog_start = subprog_end;
			cur_subprog++;
			if (cur_subprog < env->subprog_cnt)
				subprog_end = subprog[cur_subprog + 1].start;
		}
	}
	return 0;
}

/* Parentage chain of this register (or stack slot) should take care of all
 * issues like callee-saved registers, stack slot allocation time, etc.
 */
static int mark_reg_read(struct bpf_verifier_env *env,
			 const struct bpf_reg_state *state,
			 struct bpf_reg_state *parent, u8 flag)
{
	bool writes = parent == state->parent; /* Observe write marks */
	int cnt = 0;

	while (parent) {
		/* if read wasn't screened by an earlier write ... */
		if (writes && state->live & REG_LIVE_WRITTEN)
			break;
		if (parent->live & REG_LIVE_DONE) {
			verbose(env, "verifier BUG type %s var_off %lld off %d\n",
				reg_type_str[parent->type],
				parent->var_off.value, parent->off);
			return -EFAULT;
		}
		/* The first condition is more likely to be true than the
		 * second, checked it first.
		 */
		if ((parent->live & REG_LIVE_READ) == flag ||
		    parent->live & REG_LIVE_READ64)
			/* The parentage chain never changes and
			 * this parent was already marked as LIVE_READ.
			 * There is no need to keep walking the chain again and
			 * keep re-marking all parents as LIVE_READ.
			 * This case happens when the same register is read
			 * multiple times without writes into it in-between.
			 * Also, if parent has the stronger REG_LIVE_READ64 set,
			 * then no need to set the weak REG_LIVE_READ32.
			 */
			break;
		/* ... then we depend on parent's value */
		parent->live |= flag;
		/* REG_LIVE_READ64 overrides REG_LIVE_READ32. */
		if (flag == REG_LIVE_READ64)
			parent->live &= ~REG_LIVE_READ32;
		state = parent;
		parent = state->parent;
		writes = true;
		cnt++;
	}

	if (env->longest_mark_read_walk < cnt)
		env->longest_mark_read_walk = cnt;
	return 0;
}

/* This function is supposed to be used by the following 32-bit optimization
 * code only. It returns TRUE if the source or destination register operates
 * on 64-bit, otherwise return FALSE.
 */
static bool is_reg64(struct bpf_verifier_env *env, struct bpf_insn *insn,
		     u32 regno, struct bpf_reg_state *reg, enum reg_arg_type t)
{
	u8 code, class, op;

	code = insn->code;
	class = BPF_CLASS(code);
	op = BPF_OP(code);
	if (class == BPF_JMP) {
		/* BPF_EXIT for "main" will reach here. Return TRUE
		 * conservatively.
		 */
		if (op == BPF_EXIT)
			return true;
		if (op == BPF_CALL) {
			/* BPF to BPF call will reach here because of marking
			 * caller saved clobber with DST_OP_NO_MARK for which we
			 * don't care the register def because they are anyway
			 * marked as NOT_INIT already.
			 */
			if (insn->src_reg == BPF_PSEUDO_CALL)
				return false;
			/* Helper call will reach here because of arg type
			 * check, conservatively return TRUE.
			 */
			if (t == SRC_OP)
				return true;

			return false;
		}
	}

	if (class == BPF_ALU64 || class == BPF_JMP ||
	    /* BPF_END always use BPF_ALU class. */
	    (class == BPF_ALU && op == BPF_END && insn->imm == 64))
		return true;

	if (class == BPF_ALU || class == BPF_JMP32)
		return false;

	if (class == BPF_LDX) {
		if (t != SRC_OP)
			return BPF_SIZE(code) == BPF_DW;
		/* LDX source must be ptr. */
		return true;
	}

	if (class == BPF_STX) {
		if (reg->type != SCALAR_VALUE)
			return true;
		return BPF_SIZE(code) == BPF_DW;
	}

	if (class == BPF_LD) {
		u8 mode = BPF_MODE(code);

		/* LD_IMM64 */
		if (mode == BPF_IMM)
			return true;

		/* Both LD_IND and LD_ABS return 32-bit data. */
		if (t != SRC_OP)
			return  false;

		/* Implicit ctx ptr. */
		if (regno == BPF_REG_6)
			return true;

		/* Explicit source could be any width. */
		return true;
	}

	if (class == BPF_ST)
		/* The only source register for BPF_ST is a ptr. */
		return true;

	/* Conservatively return true at default. */
	return true;
}

/* Return TRUE if INSN doesn't have explicit value define. */
static bool insn_no_def(struct bpf_insn *insn)
{
	u8 class = BPF_CLASS(insn->code);

	return (class == BPF_JMP || class == BPF_JMP32 ||
		class == BPF_STX || class == BPF_ST);
}

/* Return TRUE if INSN has defined any 32-bit value explicitly. */
static bool insn_has_def32(struct bpf_verifier_env *env, struct bpf_insn *insn)
{
	if (insn_no_def(insn))
		return false;

	return !is_reg64(env, insn, insn->dst_reg, NULL, DST_OP);
}

static void mark_insn_zext(struct bpf_verifier_env *env,
			   struct bpf_reg_state *reg)
{
	s32 def_idx = reg->subreg_def;

	if (def_idx == DEF_NOT_SUBREG)
		return;

	env->insn_aux_data[def_idx - 1].zext_dst = true;
	/* The dst will be zero extended, so won't be sub-register anymore. */
	reg->subreg_def = DEF_NOT_SUBREG;
}

static int check_reg_arg(struct bpf_verifier_env *env, u32 regno,
			 enum reg_arg_type t)
{
	struct bpf_verifier_state *vstate = env->cur_state;
	struct bpf_func_state *state = vstate->frame[vstate->curframe];
	struct bpf_insn *insn = env->prog->insnsi + env->insn_idx;
	struct bpf_reg_state *reg, *regs = state->regs;
	bool rw64;

	if (regno >= MAX_BPF_REG) {
		verbose(env, "R%d is invalid\n", regno);
		return -EINVAL;
	}

	reg = &regs[regno];
	rw64 = is_reg64(env, insn, regno, reg, t);
	if (t == SRC_OP) {
		/* check whether register used as source operand can be read */
		if (reg->type == NOT_INIT) {
			verbose(env, "R%d !read_ok\n", regno);
			return -EACCES;
		}
		/* We don't need to worry about FP liveness because it's read-only */
		if (regno == BPF_REG_FP)
			return 0;

		if (rw64)
			mark_insn_zext(env, reg);

		return mark_reg_read(env, reg, reg->parent,
				     rw64 ? REG_LIVE_READ64 : REG_LIVE_READ32);
	} else {
		/* check whether register used as dest operand can be written to */
		if (regno == BPF_REG_FP) {
			verbose(env, "frame pointer is read only\n");
			return -EACCES;
		}
		reg->live |= REG_LIVE_WRITTEN;
		reg->subreg_def = rw64 ? DEF_NOT_SUBREG : env->insn_idx + 1;
		if (t == DST_OP)
			mark_reg_unknown(env, regs, regno);
	}
	return 0;
}

/* for any branch, call, exit record the history of jmps in the given state */
static int push_jmp_history(struct bpf_verifier_env *env,
			    struct bpf_verifier_state *cur)
{
	u32 cnt = cur->jmp_history_cnt;
	struct bpf_idx_pair *p;

	cnt++;
	p = krealloc(cur->jmp_history, cnt * sizeof(*p), GFP_USER);
	if (!p)
		return -ENOMEM;
	p[cnt - 1].idx = env->insn_idx;
	p[cnt - 1].prev_idx = env->prev_insn_idx;
	cur->jmp_history = p;
	cur->jmp_history_cnt = cnt;
	return 0;
}

/* Backtrack one insn at a time. If idx is not at the top of recorded
 * history then previous instruction came from straight line execution.
 */
static int get_prev_insn_idx(struct bpf_verifier_state *st, int i,
			     u32 *history)
{
	u32 cnt = *history;

	if (cnt && st->jmp_history[cnt - 1].idx == i) {
		i = st->jmp_history[cnt - 1].prev_idx;
		(*history)--;
	} else {
		i--;
	}
	return i;
}

/* For given verifier state backtrack_insn() is called from the last insn to
 * the first insn. Its purpose is to compute a bitmask of registers and
 * stack slots that needs precision in the parent verifier state.
 */
static int backtrack_insn(struct bpf_verifier_env *env, int idx,
			  u32 *reg_mask, u64 *stack_mask)
{
	const struct bpf_insn_cbs cbs = {
		.cb_print	= verbose,
		.private_data	= env,
	};
	struct bpf_insn *insn = env->prog->insnsi + idx;
	u8 class = BPF_CLASS(insn->code);
	u8 opcode = BPF_OP(insn->code);
	u8 mode = BPF_MODE(insn->code);
	u32 dreg = 1u << insn->dst_reg;
	u32 sreg = 1u << insn->src_reg;
	u32 spi;

	if (insn->code == 0)
		return 0;
	if (env->log.level & BPF_LOG_LEVEL) {
		verbose(env, "regs=%x stack=%llx before ", *reg_mask, *stack_mask);
		verbose(env, "%d: ", idx);
		print_bpf_insn(&cbs, insn, env->allow_ptr_leaks);
	}

	if (class == BPF_ALU || class == BPF_ALU64) {
		if (!(*reg_mask & dreg))
			return 0;
		if (opcode == BPF_MOV) {
			if (BPF_SRC(insn->code) == BPF_X) {
				/* dreg = sreg
				 * dreg needs precision after this insn
				 * sreg needs precision before this insn
				 */
				*reg_mask &= ~dreg;
				*reg_mask |= sreg;
			} else {
				/* dreg = K
				 * dreg needs precision after this insn.
				 * Corresponding register is already marked
				 * as precise=true in this verifier state.
				 * No further markings in parent are necessary
				 */
				*reg_mask &= ~dreg;
			}
		} else {
			if (BPF_SRC(insn->code) == BPF_X) {
				/* dreg += sreg
				 * both dreg and sreg need precision
				 * before this insn
				 */
				*reg_mask |= sreg;
			} /* else dreg += K
			   * dreg still needs precision before this insn
			   */
		}
	} else if (class == BPF_LDX) {
		if (!(*reg_mask & dreg))
			return 0;
		*reg_mask &= ~dreg;

		/* scalars can only be spilled into stack w/o losing precision.
		 * Load from any other memory can be zero extended.
		 * The desire to keep that precision is already indicated
		 * by 'precise' mark in corresponding register of this state.
		 * No further tracking necessary.
		 */
		if (insn->src_reg != BPF_REG_FP)
			return 0;

		/* dreg = *(u64 *)[fp - off] was a fill from the stack.
		 * that [fp - off] slot contains scalar that needs to be
		 * tracked with precision
		 */
		spi = (-insn->off - 1) / BPF_REG_SIZE;
		if (spi >= 64) {
			verbose(env, "BUG spi %d\n", spi);
			WARN_ONCE(1, "verifier backtracking bug");
			return -EFAULT;
		}
		*stack_mask |= 1ull << spi;
	} else if (class == BPF_STX || class == BPF_ST) {
		if (*reg_mask & dreg)
			/* stx & st shouldn't be using _scalar_ dst_reg
			 * to access memory. It means backtracking
			 * encountered a case of pointer subtraction.
			 */
			return -ENOTSUPP;
		/* scalars can only be spilled into stack */
		if (insn->dst_reg != BPF_REG_FP)
			return 0;
		spi = (-insn->off - 1) / BPF_REG_SIZE;
		if (spi >= 64) {
			verbose(env, "BUG spi %d\n", spi);
			WARN_ONCE(1, "verifier backtracking bug");
			return -EFAULT;
		}
		if (!(*stack_mask & (1ull << spi)))
			return 0;
		*stack_mask &= ~(1ull << spi);
		if (class == BPF_STX)
			*reg_mask |= sreg;
	} else if (class == BPF_JMP || class == BPF_JMP32) {
		if (opcode == BPF_CALL) {
			if (insn->src_reg == BPF_PSEUDO_CALL)
				return -ENOTSUPP;
			/* regular helper call sets R0 */
			*reg_mask &= ~1;
			if (*reg_mask & 0x3f) {
				/* if backtracing was looking for registers R1-R5
				 * they should have been found already.
				 */
				verbose(env, "BUG regs %x\n", *reg_mask);
				WARN_ONCE(1, "verifier backtracking bug");
				return -EFAULT;
			}
		} else if (opcode == BPF_EXIT) {
			return -ENOTSUPP;
		}
	} else if (class == BPF_LD) {
		if (!(*reg_mask & dreg))
			return 0;
		*reg_mask &= ~dreg;
		/* It's ld_imm64 or ld_abs or ld_ind.
		 * For ld_imm64 no further tracking of precision
		 * into parent is necessary
		 */
		if (mode == BPF_IND || mode == BPF_ABS)
			/* to be analyzed */
			return -ENOTSUPP;
	}
	return 0;
}

/* the scalar precision tracking algorithm:
 * . at the start all registers have precise=false.
 * . scalar ranges are tracked as normal through alu and jmp insns.
 * . once precise value of the scalar register is used in:
 *   .  ptr + scalar alu
 *   . if (scalar cond K|scalar)
 *   .  helper_call(.., scalar, ...) where ARG_CONST is expected
 *   backtrack through the verifier states and mark all registers and
 *   stack slots with spilled constants that these scalar regisers
 *   should be precise.
 * . during state pruning two registers (or spilled stack slots)
 *   are equivalent if both are not precise.
 *
 * Note the verifier cannot simply walk register parentage chain,
 * since many different registers and stack slots could have been
 * used to compute single precise scalar.
 *
 * The approach of starting with precise=true for all registers and then
 * backtrack to mark a register as not precise when the verifier detects
 * that program doesn't care about specific value (e.g., when helper
 * takes register as ARG_ANYTHING parameter) is not safe.
 *
 * It's ok to walk single parentage chain of the verifier states.
 * It's possible that this backtracking will go all the way till 1st insn.
 * All other branches will be explored for needing precision later.
 *
 * The backtracking needs to deal with cases like:
 *   R8=map_value(id=0,off=0,ks=4,vs=1952,imm=0) R9_w=map_value(id=0,off=40,ks=4,vs=1952,imm=0)
 * r9 -= r8
 * r5 = r9
 * if r5 > 0x79f goto pc+7
 *    R5_w=inv(id=0,umax_value=1951,var_off=(0x0; 0x7ff))
 * r5 += 1
 * ...
 * call bpf_perf_event_output#25
 *   where .arg5_type = ARG_CONST_SIZE_OR_ZERO
 *
 * and this case:
 * r6 = 1
 * call foo // uses callee's r6 inside to compute r0
 * r0 += r6
 * if r0 == 0 goto
 *
 * to track above reg_mask/stack_mask needs to be independent for each frame.
 *
 * Also if parent's curframe > frame where backtracking started,
 * the verifier need to mark registers in both frames, otherwise callees
 * may incorrectly prune callers. This is similar to
 * commit 7640ead93924 ("bpf: verifier: make sure callees don't prune with caller differences")
 *
 * For now backtracking falls back into conservative marking.
 */
static void mark_all_scalars_precise(struct bpf_verifier_env *env,
				     struct bpf_verifier_state *st)
{
	struct bpf_func_state *func;
	struct bpf_reg_state *reg;
	int i, j;

	/* big hammer: mark all scalars precise in this path.
	 * pop_stack may still get !precise scalars.
	 */
	for (; st; st = st->parent)
		for (i = 0; i <= st->curframe; i++) {
			func = st->frame[i];
			for (j = 0; j < BPF_REG_FP; j++) {
				reg = &func->regs[j];
				if (reg->type != SCALAR_VALUE)
					continue;
				reg->precise = true;
			}
			for (j = 0; j < func->allocated_stack / BPF_REG_SIZE; j++) {
				if (!is_spilled_reg(&func->stack[j]))
					continue;
				reg = &func->stack[j].spilled_ptr;
				if (reg->type != SCALAR_VALUE)
					continue;
				reg->precise = true;
			}
		}
}

static int __mark_chain_precision(struct bpf_verifier_env *env, int frame, int regno,
				  int spi)
{
	struct bpf_verifier_state *st = env->cur_state;
	int first_idx = st->first_insn_idx;
	int last_idx = env->insn_idx;
	struct bpf_func_state *func;
	struct bpf_reg_state *reg;
	u32 reg_mask = regno >= 0 ? 1u << regno : 0;
	u64 stack_mask = spi >= 0 ? 1ull << spi : 0;
	bool skip_first = true;
	bool new_marks = false;
	int i, err;

	if (!env->bpf_capable)
		return 0;

	func = st->frame[frame];
	if (regno >= 0) {
		reg = &func->regs[regno];
		if (reg->type != SCALAR_VALUE) {
			WARN_ONCE(1, "backtracing misuse");
			return -EFAULT;
		}
		if (!reg->precise)
			new_marks = true;
		else
			reg_mask = 0;
		reg->precise = true;
	}

	while (spi >= 0) {
		if (!is_spilled_reg(&func->stack[spi])) {
			stack_mask = 0;
			break;
		}
		reg = &func->stack[spi].spilled_ptr;
		if (reg->type != SCALAR_VALUE) {
			stack_mask = 0;
			break;
		}
		if (!reg->precise)
			new_marks = true;
		else
			stack_mask = 0;
		reg->precise = true;
		break;
	}

	if (!new_marks)
		return 0;
	if (!reg_mask && !stack_mask)
		return 0;
	for (;;) {
		DECLARE_BITMAP(mask, 64);
		u32 history = st->jmp_history_cnt;

		if (env->log.level & BPF_LOG_LEVEL)
			verbose(env, "last_idx %d first_idx %d\n", last_idx, first_idx);
		for (i = last_idx;;) {
			if (skip_first) {
				err = 0;
				skip_first = false;
			} else {
				err = backtrack_insn(env, i, &reg_mask, &stack_mask);
			}
			if (err == -ENOTSUPP) {
				mark_all_scalars_precise(env, st);
				return 0;
			} else if (err) {
				return err;
			}
			if (!reg_mask && !stack_mask)
				/* Found assignment(s) into tracked register in this state.
				 * Since this state is already marked, just return.
				 * Nothing to be tracked further in the parent state.
				 */
				return 0;
			if (i == first_idx)
				break;
			i = get_prev_insn_idx(st, i, &history);
			if (i >= env->prog->len) {
				/* This can happen if backtracking reached insn 0
				 * and there are still reg_mask or stack_mask
				 * to backtrack.
				 * It means the backtracking missed the spot where
				 * particular register was initialized with a constant.
				 */
				verbose(env, "BUG backtracking idx %d\n", i);
				WARN_ONCE(1, "verifier backtracking bug");
				return -EFAULT;
			}
		}
		st = st->parent;
		if (!st)
			break;

		new_marks = false;
		func = st->frame[frame];
		bitmap_from_u64(mask, reg_mask);
		for_each_set_bit(i, mask, 32) {
			reg = &func->regs[i];
			if (reg->type != SCALAR_VALUE) {
				reg_mask &= ~(1u << i);
				continue;
			}
			if (!reg->precise)
				new_marks = true;
			reg->precise = true;
		}

		bitmap_from_u64(mask, stack_mask);
		for_each_set_bit(i, mask, 64) {
			if (i >= func->allocated_stack / BPF_REG_SIZE) {
				/* the sequence of instructions:
				 * 2: (bf) r3 = r10
				 * 3: (7b) *(u64 *)(r3 -8) = r0
				 * 4: (79) r4 = *(u64 *)(r10 -8)
				 * doesn't contain jmps. It's backtracked
				 * as a single block.
				 * During backtracking insn 3 is not recognized as
				 * stack access, so at the end of backtracking
				 * stack slot fp-8 is still marked in stack_mask.
				 * However the parent state may not have accessed
				 * fp-8 and it's "unallocated" stack space.
				 * In such case fallback to conservative.
				 */
				mark_all_scalars_precise(env, st);
				return 0;
			}

			if (!is_spilled_reg(&func->stack[i])) {
				stack_mask &= ~(1ull << i);
				continue;
			}
			reg = &func->stack[i].spilled_ptr;
			if (reg->type != SCALAR_VALUE) {
				stack_mask &= ~(1ull << i);
				continue;
			}
			if (!reg->precise)
				new_marks = true;
			reg->precise = true;
		}
		if (env->log.level & BPF_LOG_LEVEL) {
			print_verifier_state(env, func);
			verbose(env, "parent %s regs=%x stack=%llx marks\n",
				new_marks ? "didn't have" : "already had",
				reg_mask, stack_mask);
		}

		if (!reg_mask && !stack_mask)
			break;
		if (!new_marks)
			break;

		last_idx = st->last_insn_idx;
		first_idx = st->first_insn_idx;
	}
	return 0;
}

static int mark_chain_precision(struct bpf_verifier_env *env, int regno)
{
	return __mark_chain_precision(env, env->cur_state->curframe, regno, -1);
}

static int mark_chain_precision_frame(struct bpf_verifier_env *env, int frame, int regno)
{
	return __mark_chain_precision(env, frame, regno, -1);
}

static int mark_chain_precision_stack_frame(struct bpf_verifier_env *env, int frame, int spi)
{
	return __mark_chain_precision(env, frame, -1, spi);
}

static bool is_spillable_regtype(enum bpf_reg_type type)
{
	switch (type) {
	case PTR_TO_MAP_VALUE:
	case PTR_TO_MAP_VALUE_OR_NULL:
	case PTR_TO_STACK:
	case PTR_TO_CTX:
	case PTR_TO_PACKET:
	case PTR_TO_PACKET_META:
	case PTR_TO_PACKET_END:
	case PTR_TO_FLOW_KEYS:
	case CONST_PTR_TO_MAP:
	case PTR_TO_SOCKET:
	case PTR_TO_SOCKET_OR_NULL:
	case PTR_TO_SOCK_COMMON:
	case PTR_TO_SOCK_COMMON_OR_NULL:
	case PTR_TO_TCP_SOCK:
	case PTR_TO_TCP_SOCK_OR_NULL:
	case PTR_TO_XDP_SOCK:
	case PTR_TO_BTF_ID:
	case PTR_TO_BTF_ID_OR_NULL:
	case PTR_TO_RDONLY_BUF:
	case PTR_TO_RDONLY_BUF_OR_NULL:
	case PTR_TO_RDWR_BUF:
	case PTR_TO_RDWR_BUF_OR_NULL:
	case PTR_TO_PERCPU_BTF_ID:
	case PTR_TO_MEM:
	case PTR_TO_MEM_OR_NULL:
		return true;
	default:
		return false;
	}
}

/* Does this register contain a constant zero? */
static bool register_is_null(struct bpf_reg_state *reg)
{
	return reg->type == SCALAR_VALUE && tnum_equals_const(reg->var_off, 0);
}

static bool register_is_const(struct bpf_reg_state *reg)
{
	return reg->type == SCALAR_VALUE && tnum_is_const(reg->var_off);
}

static bool __is_scalar_unbounded(struct bpf_reg_state *reg)
{
	return tnum_is_unknown(reg->var_off) &&
	       reg->smin_value == S64_MIN && reg->smax_value == S64_MAX &&
	       reg->umin_value == 0 && reg->umax_value == U64_MAX &&
	       reg->s32_min_value == S32_MIN && reg->s32_max_value == S32_MAX &&
	       reg->u32_min_value == 0 && reg->u32_max_value == U32_MAX;
}

static bool register_is_bounded(struct bpf_reg_state *reg)
{
	return reg->type == SCALAR_VALUE && !__is_scalar_unbounded(reg);
}

static bool __is_pointer_value(bool allow_ptr_leaks,
			       const struct bpf_reg_state *reg)
{
	if (allow_ptr_leaks)
		return false;

	return reg->type != SCALAR_VALUE;
}

/* Copy src state preserving dst->parent and dst->live fields */
static void copy_register_state(struct bpf_reg_state *dst, const struct bpf_reg_state *src)
{
	struct bpf_reg_state *parent = dst->parent;
	enum bpf_reg_liveness live = dst->live;

	*dst = *src;
	dst->parent = parent;
	dst->live = live;
}

static void save_register_state(struct bpf_func_state *state,
				int spi, struct bpf_reg_state *reg,
				int size)
{
	int i;

	copy_register_state(&state->stack[spi].spilled_ptr, reg);
	if (size == BPF_REG_SIZE)
		state->stack[spi].spilled_ptr.live |= REG_LIVE_WRITTEN;

	for (i = BPF_REG_SIZE; i > BPF_REG_SIZE - size; i--)
		state->stack[spi].slot_type[i - 1] = STACK_SPILL;

	/* size < 8 bytes spill */
	for (; i; i--)
		scrub_spilled_slot(&state->stack[spi].slot_type[i - 1]);
}

/* check_stack_{read,write}_fixed_off functions track spill/fill of registers,
 * stack boundary and alignment are checked in check_mem_access()
 */
static int check_stack_write_fixed_off(struct bpf_verifier_env *env,
				       /* stack frame we're writing to */
				       struct bpf_func_state *state,
				       int off, int size, int value_regno,
				       int insn_idx)
{
	struct bpf_func_state *cur; /* state of the current function */
	int i, slot = -off - 1, spi = slot / BPF_REG_SIZE, err;
	u32 dst_reg = env->prog->insnsi[insn_idx].dst_reg;
	struct bpf_reg_state *reg = NULL;

	err = realloc_func_state(state, round_up(slot + 1, BPF_REG_SIZE),
				 state->acquired_refs, true);
	if (err)
		return err;
	/* caller checked that off % size == 0 and -MAX_BPF_STACK <= off < 0,
	 * so it's aligned access and [off, off + size) are within stack limits
	 */
	if (!env->allow_ptr_leaks &&
	    state->stack[spi].slot_type[0] == STACK_SPILL &&
	    size != BPF_REG_SIZE) {
		verbose(env, "attempt to corrupt spilled pointer on stack\n");
		return -EACCES;
	}

	cur = env->cur_state->frame[env->cur_state->curframe];
	if (value_regno >= 0)
		reg = &cur->regs[value_regno];
	if (!env->bypass_spec_v4) {
		bool sanitize = reg && is_spillable_regtype(reg->type);

		for (i = 0; i < size; i++) {
			u8 type = state->stack[spi].slot_type[i];

			if (type != STACK_MISC && type != STACK_ZERO) {
				sanitize = true;
				break;
			}
		}

		if (sanitize)
			env->insn_aux_data[insn_idx].sanitize_stack_spill = true;
	}

	if (reg && !(off % BPF_REG_SIZE) && register_is_bounded(reg) &&
	    !register_is_null(reg) && env->bpf_capable) {
		if (dst_reg != BPF_REG_FP) {
			/* The backtracking logic can only recognize explicit
			 * stack slot address like [fp - 8]. Other spill of
			 * scalar via different register has to be conervative.
			 * Backtrack from here and mark all registers as precise
			 * that contributed into 'reg' being a constant.
			 */
			err = mark_chain_precision(env, value_regno);
			if (err)
				return err;
		}
		save_register_state(state, spi, reg, size);
	} else if (reg && is_spillable_regtype(reg->type)) {
		/* register containing pointer is being spilled into stack */
		if (size != BPF_REG_SIZE) {
			verbose_linfo(env, insn_idx, "; ");
			verbose(env, "invalid size of register spill\n");
			return -EACCES;
		}
		if (state != cur && reg->type == PTR_TO_STACK) {
			verbose(env, "cannot spill pointers to stack into stack frame of the caller\n");
			return -EINVAL;
		}
		save_register_state(state, spi, reg, size);
	} else {
		u8 type = STACK_MISC;

		/* regular write of data into stack destroys any spilled ptr */
		state->stack[spi].spilled_ptr.type = NOT_INIT;
		/* Mark slots as STACK_MISC if they belonged to spilled ptr. */
		if (is_spilled_reg(&state->stack[spi]))
			for (i = 0; i < BPF_REG_SIZE; i++)
				scrub_spilled_slot(&state->stack[spi].slot_type[i]);

		/* only mark the slot as written if all 8 bytes were written
		 * otherwise read propagation may incorrectly stop too soon
		 * when stack slots are partially written.
		 * This heuristic means that read propagation will be
		 * conservative, since it will add reg_live_read marks
		 * to stack slots all the way to first state when programs
		 * writes+reads less than 8 bytes
		 */
		if (size == BPF_REG_SIZE)
			state->stack[spi].spilled_ptr.live |= REG_LIVE_WRITTEN;

		/* when we zero initialize stack slots mark them as such */
		if (reg && register_is_null(reg)) {
			/* backtracking doesn't work for STACK_ZERO yet. */
			err = mark_chain_precision(env, value_regno);
			if (err)
				return err;
			type = STACK_ZERO;
		}

		/* Mark slots affected by this stack write. */
		for (i = 0; i < size; i++)
			state->stack[spi].slot_type[(slot - i) % BPF_REG_SIZE] =
				type;
	}
	return 0;
}

/* Write the stack: 'stack[ptr_regno + off] = value_regno'. 'ptr_regno' is
 * known to contain a variable offset.
 * This function checks whether the write is permitted and conservatively
 * tracks the effects of the write, considering that each stack slot in the
 * dynamic range is potentially written to.
 *
 * 'off' includes 'regno->off'.
 * 'value_regno' can be -1, meaning that an unknown value is being written to
 * the stack.
 *
 * Spilled pointers in range are not marked as written because we don't know
 * what's going to be actually written. This means that read propagation for
 * future reads cannot be terminated by this write.
 *
 * For privileged programs, uninitialized stack slots are considered
 * initialized by this write (even though we don't know exactly what offsets
 * are going to be written to). The idea is that we don't want the verifier to
 * reject future reads that access slots written to through variable offsets.
 */
static int check_stack_write_var_off(struct bpf_verifier_env *env,
				     /* func where register points to */
				     struct bpf_func_state *state,
				     int ptr_regno, int off, int size,
				     int value_regno, int insn_idx)
{
	struct bpf_func_state *cur; /* state of the current function */
	int min_off, max_off;
	int i, err;
	struct bpf_reg_state *ptr_reg = NULL, *value_reg = NULL;
	bool writing_zero = false;
	/* set if the fact that we're writing a zero is used to let any
	 * stack slots remain STACK_ZERO
	 */
	bool zero_used = false;

	cur = env->cur_state->frame[env->cur_state->curframe];
	ptr_reg = &cur->regs[ptr_regno];
	min_off = ptr_reg->smin_value + off;
	max_off = ptr_reg->smax_value + off + size;
	if (value_regno >= 0)
		value_reg = &cur->regs[value_regno];
	if (value_reg && register_is_null(value_reg))
		writing_zero = true;

	err = realloc_func_state(state, round_up(-min_off, BPF_REG_SIZE),
				 state->acquired_refs, true);
	if (err)
		return err;


	/* Variable offset writes destroy any spilled pointers in range. */
	for (i = min_off; i < max_off; i++) {
		u8 new_type, *stype;
		int slot, spi;

		slot = -i - 1;
		spi = slot / BPF_REG_SIZE;
		stype = &state->stack[spi].slot_type[slot % BPF_REG_SIZE];

		if (!env->allow_ptr_leaks && *stype != STACK_MISC && *stype != STACK_ZERO) {
			/* Reject the write if range we may write to has not
			 * been initialized beforehand. If we didn't reject
			 * here, the ptr status would be erased below (even
			 * though not all slots are actually overwritten),
			 * possibly opening the door to leaks.
			 *
			 * We do however catch STACK_INVALID case below, and
			 * only allow reading possibly uninitialized memory
			 * later for CAP_PERFMON, as the write may not happen to
			 * that slot.
			 */
			verbose(env, "spilled ptr in range of var-offset stack write; insn %d, ptr off: %d",
				insn_idx, i);
			return -EINVAL;
		}

		/* Erase all spilled pointers. */
		state->stack[spi].spilled_ptr.type = NOT_INIT;

		/* Update the slot type. */
		new_type = STACK_MISC;
		if (writing_zero && *stype == STACK_ZERO) {
			new_type = STACK_ZERO;
			zero_used = true;
		}
		/* If the slot is STACK_INVALID, we check whether it's OK to
		 * pretend that it will be initialized by this write. The slot
		 * might not actually be written to, and so if we mark it as
		 * initialized future reads might leak uninitialized memory.
		 * For privileged programs, we will accept such reads to slots
		 * that may or may not be written because, if we're reject
		 * them, the error would be too confusing.
		 */
		if (*stype == STACK_INVALID && !env->allow_uninit_stack) {
			verbose(env, "uninit stack in range of var-offset write prohibited for !root; insn %d, off: %d",
					insn_idx, i);
			return -EINVAL;
		}
		*stype = new_type;
	}
	if (zero_used) {
		/* backtracking doesn't work for STACK_ZERO yet. */
		err = mark_chain_precision(env, value_regno);
		if (err)
			return err;
	}
	return 0;
}

/* When register 'dst_regno' is assigned some values from stack[min_off,
 * max_off), we set the register's type according to the types of the
 * respective stack slots. If all the stack values are known to be zeros, then
 * so is the destination reg. Otherwise, the register is considered to be
 * SCALAR. This function does not deal with register filling; the caller must
 * ensure that all spilled registers in the stack range have been marked as
 * read.
 */
static void mark_reg_stack_read(struct bpf_verifier_env *env,
				/* func where src register points to */
				struct bpf_func_state *ptr_state,
				int min_off, int max_off, int dst_regno)
{
	struct bpf_verifier_state *vstate = env->cur_state;
	struct bpf_func_state *state = vstate->frame[vstate->curframe];
	int i, slot, spi;
	u8 *stype;
	int zeros = 0;

	for (i = min_off; i < max_off; i++) {
		slot = -i - 1;
		spi = slot / BPF_REG_SIZE;
		stype = ptr_state->stack[spi].slot_type;
		if (stype[slot % BPF_REG_SIZE] != STACK_ZERO)
			break;
		zeros++;
	}
	if (zeros == max_off - min_off) {
		/* any access_size read into register is zero extended,
		 * so the whole register == const_zero
		 */
		__mark_reg_const_zero(&state->regs[dst_regno]);
		/* backtracking doesn't support STACK_ZERO yet,
		 * so mark it precise here, so that later
		 * backtracking can stop here.
		 * Backtracking may not need this if this register
		 * doesn't participate in pointer adjustment.
		 * Forward propagation of precise flag is not
		 * necessary either. This mark is only to stop
		 * backtracking. Any register that contributed
		 * to const 0 was marked precise before spill.
		 */
		state->regs[dst_regno].precise = true;
	} else {
		/* have read misc data from the stack */
		mark_reg_unknown(env, state->regs, dst_regno);
	}
	state->regs[dst_regno].live |= REG_LIVE_WRITTEN;
}

/* Read the stack at 'off' and put the results into the register indicated by
 * 'dst_regno'. It handles reg filling if the addressed stack slot is a
 * spilled reg.
 *
 * 'dst_regno' can be -1, meaning that the read value is not going to a
 * register.
 *
 * The access is assumed to be within the current stack bounds.
 */
static int check_stack_read_fixed_off(struct bpf_verifier_env *env,
				      /* func where src register points to */
				      struct bpf_func_state *reg_state,
				      int off, int size, int dst_regno)
{
	struct bpf_verifier_state *vstate = env->cur_state;
	struct bpf_func_state *state = vstate->frame[vstate->curframe];
	int i, slot = -off - 1, spi = slot / BPF_REG_SIZE;
	struct bpf_reg_state *reg;
	u8 *stype, type;

	stype = reg_state->stack[spi].slot_type;
	reg = &reg_state->stack[spi].spilled_ptr;

	if (is_spilled_reg(&reg_state->stack[spi])) {
		u8 spill_size = 1;

		for (i = BPF_REG_SIZE - 1; i > 0 && stype[i - 1] == STACK_SPILL; i--)
			spill_size++;

		if (size != BPF_REG_SIZE || spill_size != BPF_REG_SIZE) {
			if (reg->type != SCALAR_VALUE) {
				verbose_linfo(env, env->insn_idx, "; ");
				verbose(env, "invalid size of register fill\n");
				return -EACCES;
			}

			mark_reg_read(env, reg, reg->parent, REG_LIVE_READ64);
			if (dst_regno < 0)
				return 0;

			if (!(off % BPF_REG_SIZE) && size == spill_size) {
				/* The earlier check_reg_arg() has decided the
				 * subreg_def for this insn.  Save it first.
				 */
				s32 subreg_def = state->regs[dst_regno].subreg_def;

				copy_register_state(&state->regs[dst_regno], reg);
				state->regs[dst_regno].subreg_def = subreg_def;
			} else {
				for (i = 0; i < size; i++) {
					type = stype[(slot - i) % BPF_REG_SIZE];
					if (type == STACK_SPILL)
						continue;
					if (type == STACK_MISC)
						continue;
					verbose(env, "invalid read from stack off %d+%d size %d\n",
						off, i, size);
					return -EACCES;
				}
				mark_reg_unknown(env, state->regs, dst_regno);
			}
			state->regs[dst_regno].live |= REG_LIVE_WRITTEN;
			return 0;
		}

		if (dst_regno >= 0) {
			/* restore register state from stack */
			copy_register_state(&state->regs[dst_regno], reg);
			/* mark reg as written since spilled pointer state likely
			 * has its liveness marks cleared by is_state_visited()
			 * which resets stack/reg liveness for state transitions
			 */
			state->regs[dst_regno].live |= REG_LIVE_WRITTEN;
		} else if (__is_pointer_value(env->allow_ptr_leaks, reg)) {
			/* If dst_regno==-1, the caller is asking us whether
			 * it is acceptable to use this value as a SCALAR_VALUE
			 * (e.g. for XADD).
			 * We must not allow unprivileged callers to do that
			 * with spilled pointers.
			 */
			verbose(env, "leaking pointer from stack off %d\n",
				off);
			return -EACCES;
		}
		mark_reg_read(env, reg, reg->parent, REG_LIVE_READ64);
	} else {
		for (i = 0; i < size; i++) {
			type = stype[(slot - i) % BPF_REG_SIZE];
			if (type == STACK_MISC)
				continue;
			if (type == STACK_ZERO)
				continue;
			verbose(env, "invalid read from stack off %d+%d size %d\n",
				off, i, size);
			return -EACCES;
		}
		mark_reg_read(env, reg, reg->parent, REG_LIVE_READ64);
		if (dst_regno >= 0)
			mark_reg_stack_read(env, reg_state, off, off + size, dst_regno);
	}
	return 0;
}

enum stack_access_src {
	ACCESS_DIRECT = 1,  /* the access is performed by an instruction */
	ACCESS_HELPER = 2,  /* the access is performed by a helper */
};

static int check_stack_range_initialized(struct bpf_verifier_env *env,
					 int regno, int off, int access_size,
					 bool zero_size_allowed,
					 enum stack_access_src type,
					 struct bpf_call_arg_meta *meta);

static struct bpf_reg_state *reg_state(struct bpf_verifier_env *env, int regno)
{
	return cur_regs(env) + regno;
}

/* Read the stack at 'ptr_regno + off' and put the result into the register
 * 'dst_regno'.
 * 'off' includes the pointer register's fixed offset(i.e. 'ptr_regno.off'),
 * but not its variable offset.
 * 'size' is assumed to be <= reg size and the access is assumed to be aligned.
 *
 * As opposed to check_stack_read_fixed_off, this function doesn't deal with
 * filling registers (i.e. reads of spilled register cannot be detected when
 * the offset is not fixed). We conservatively mark 'dst_regno' as containing
 * SCALAR_VALUE. That's why we assert that the 'ptr_regno' has a variable
 * offset; for a fixed offset check_stack_read_fixed_off should be used
 * instead.
 */
static int check_stack_read_var_off(struct bpf_verifier_env *env,
				    int ptr_regno, int off, int size, int dst_regno)
{
	/* The state of the source register. */
	struct bpf_reg_state *reg = reg_state(env, ptr_regno);
	struct bpf_func_state *ptr_state = func(env, reg);
	int err;
	int min_off, max_off;

	/* Note that we pass a NULL meta, so raw access will not be permitted.
	 */
	err = check_stack_range_initialized(env, ptr_regno, off, size,
					    false, ACCESS_DIRECT, NULL);
	if (err)
		return err;

	min_off = reg->smin_value + off;
	max_off = reg->smax_value + off;
	mark_reg_stack_read(env, ptr_state, min_off, max_off + size, dst_regno);
	return 0;
}

/* check_stack_read dispatches to check_stack_read_fixed_off or
 * check_stack_read_var_off.
 *
 * The caller must ensure that the offset falls within the allocated stack
 * bounds.
 *
 * 'dst_regno' is a register which will receive the value from the stack. It
 * can be -1, meaning that the read value is not going to a register.
 */
static int check_stack_read(struct bpf_verifier_env *env,
			    int ptr_regno, int off, int size,
			    int dst_regno)
{
	struct bpf_reg_state *reg = reg_state(env, ptr_regno);
	struct bpf_func_state *state = func(env, reg);
	int err;
	/* Some accesses are only permitted with a static offset. */
	bool var_off = !tnum_is_const(reg->var_off);

	/* The offset is required to be static when reads don't go to a
	 * register, in order to not leak pointers (see
	 * check_stack_read_fixed_off).
	 */
	if (dst_regno < 0 && var_off) {
		char tn_buf[48];

		tnum_strn(tn_buf, sizeof(tn_buf), reg->var_off);
		verbose(env, "variable offset stack pointer cannot be passed into helper function; var_off=%s off=%d size=%d\n",
			tn_buf, off, size);
		return -EACCES;
	}
	/* Variable offset is prohibited for unprivileged mode for simplicity
	 * since it requires corresponding support in Spectre masking for stack
	 * ALU. See also retrieve_ptr_limit().
	 */
	if (!env->bypass_spec_v1 && var_off) {
		char tn_buf[48];

		tnum_strn(tn_buf, sizeof(tn_buf), reg->var_off);
		verbose(env, "R%d variable offset stack access prohibited for !root, var_off=%s\n",
				ptr_regno, tn_buf);
		return -EACCES;
	}

	if (!var_off) {
		off += reg->var_off.value;
		err = check_stack_read_fixed_off(env, state, off, size,
						 dst_regno);
	} else {
		/* Variable offset stack reads need more conservative handling
		 * than fixed offset ones. Note that dst_regno >= 0 on this
		 * branch.
		 */
		err = check_stack_read_var_off(env, ptr_regno, off, size,
					       dst_regno);
	}
	return err;
}


/* check_stack_write dispatches to check_stack_write_fixed_off or
 * check_stack_write_var_off.
 *
 * 'ptr_regno' is the register used as a pointer into the stack.
 * 'off' includes 'ptr_regno->off', but not its variable offset (if any).
 * 'value_regno' is the register whose value we're writing to the stack. It can
 * be -1, meaning that we're not writing from a register.
 *
 * The caller must ensure that the offset falls within the maximum stack size.
 */
static int check_stack_write(struct bpf_verifier_env *env,
			     int ptr_regno, int off, int size,
			     int value_regno, int insn_idx)
{
	struct bpf_reg_state *reg = reg_state(env, ptr_regno);
	struct bpf_func_state *state = func(env, reg);
	int err;

	if (tnum_is_const(reg->var_off)) {
		off += reg->var_off.value;
		err = check_stack_write_fixed_off(env, state, off, size,
						  value_regno, insn_idx);
	} else {
		/* Variable offset stack reads need more conservative handling
		 * than fixed offset ones.
		 */
		err = check_stack_write_var_off(env, state,
						ptr_regno, off, size,
						value_regno, insn_idx);
	}
	return err;
}

static int check_map_access_type(struct bpf_verifier_env *env, u32 regno,
				 int off, int size, enum bpf_access_type type)
{
	struct bpf_reg_state *regs = cur_regs(env);
	struct bpf_map *map = regs[regno].map_ptr;
	u32 cap = bpf_map_flags_to_cap(map);

	if (type == BPF_WRITE && !(cap & BPF_MAP_CAN_WRITE)) {
		verbose(env, "write into map forbidden, value_size=%d off=%d size=%d\n",
			map->value_size, off, size);
		return -EACCES;
	}

	if (type == BPF_READ && !(cap & BPF_MAP_CAN_READ)) {
		verbose(env, "read from map forbidden, value_size=%d off=%d size=%d\n",
			map->value_size, off, size);
		return -EACCES;
	}

	return 0;
}

/* check read/write into memory region (e.g., map value, ringbuf sample, etc) */
static int __check_mem_access(struct bpf_verifier_env *env, int regno,
			      int off, int size, u32 mem_size,
			      bool zero_size_allowed)
{
	bool size_ok = size > 0 || (size == 0 && zero_size_allowed);
	struct bpf_reg_state *reg;

	if (off >= 0 && size_ok && (u64)off + size <= mem_size)
		return 0;

	reg = &cur_regs(env)[regno];
	switch (reg->type) {
	case PTR_TO_MAP_VALUE:
		verbose(env, "invalid access to map value, value_size=%d off=%d size=%d\n",
			mem_size, off, size);
		break;
	case PTR_TO_PACKET:
	case PTR_TO_PACKET_META:
	case PTR_TO_PACKET_END:
		verbose(env, "invalid access to packet, off=%d size=%d, R%d(id=%d,off=%d,r=%d)\n",
			off, size, regno, reg->id, off, mem_size);
		break;
	case PTR_TO_MEM:
	default:
		verbose(env, "invalid access to memory, mem_size=%u off=%d size=%d\n",
			mem_size, off, size);
	}

	return -EACCES;
}

/* check read/write into a memory region with possible variable offset */
static int check_mem_region_access(struct bpf_verifier_env *env, u32 regno,
				   int off, int size, u32 mem_size,
				   bool zero_size_allowed)
{
	struct bpf_verifier_state *vstate = env->cur_state;
	struct bpf_func_state *state = vstate->frame[vstate->curframe];
	struct bpf_reg_state *reg = &state->regs[regno];
	int err;

	/* We may have adjusted the register pointing to memory region, so we
	 * need to try adding each of min_value and max_value to off
	 * to make sure our theoretical access will be safe.
	 */
	if (env->log.level & BPF_LOG_LEVEL)
		print_verifier_state(env, state);

	/* The minimum value is only important with signed
	 * comparisons where we can't assume the floor of a
	 * value is 0.  If we are using signed variables for our
	 * index'es we need to make sure that whatever we use
	 * will have a set floor within our range.
	 */
	if (reg->smin_value < 0 &&
	    (reg->smin_value == S64_MIN ||
	     (off + reg->smin_value != (s64)(s32)(off + reg->smin_value)) ||
	      reg->smin_value + off < 0)) {
		verbose(env, "R%d min value is negative, either use unsigned index or do a if (index >=0) check.\n",
			regno);
		return -EACCES;
	}
	err = __check_mem_access(env, regno, reg->smin_value + off, size,
				 mem_size, zero_size_allowed);
	if (err) {
		verbose(env, "R%d min value is outside of the allowed memory range\n",
			regno);
		return err;
	}

	/* If we haven't set a max value then we need to bail since we can't be
	 * sure we won't do bad things.
	 * If reg->umax_value + off could overflow, treat that as unbounded too.
	 */
	if (reg->umax_value >= BPF_MAX_VAR_OFF) {
		verbose(env, "R%d unbounded memory access, make sure to bounds check any such access\n",
			regno);
		return -EACCES;
	}
	err = __check_mem_access(env, regno, reg->umax_value + off, size,
				 mem_size, zero_size_allowed);
	if (err) {
		verbose(env, "R%d max value is outside of the allowed memory range\n",
			regno);
		return err;
	}

	return 0;
}

/* check read/write into a map element with possible variable offset */
static int check_map_access(struct bpf_verifier_env *env, u32 regno,
			    int off, int size, bool zero_size_allowed)
{
	struct bpf_verifier_state *vstate = env->cur_state;
	struct bpf_func_state *state = vstate->frame[vstate->curframe];
	struct bpf_reg_state *reg = &state->regs[regno];
	struct bpf_map *map = reg->map_ptr;
	int err;

	err = check_mem_region_access(env, regno, off, size, map->value_size,
				      zero_size_allowed);
	if (err)
		return err;

	if (map_value_has_spin_lock(map)) {
		u32 lock = map->spin_lock_off;

		/* if any part of struct bpf_spin_lock can be touched by
		 * load/store reject this program.
		 * To check that [x1, x2) overlaps with [y1, y2)
		 * it is sufficient to check x1 < y2 && y1 < x2.
		 */
		if (reg->smin_value + off < lock + sizeof(struct bpf_spin_lock) &&
		     lock < reg->umax_value + off + size) {
			verbose(env, "bpf_spin_lock cannot be accessed directly by load/store\n");
			return -EACCES;
		}
	}
	return err;
}

#define MAX_PACKET_OFF 0xffff

static enum bpf_prog_type resolve_prog_type(struct bpf_prog *prog)
{
	return prog->aux->dst_prog ? prog->aux->dst_prog->type : prog->type;
}

static bool may_access_direct_pkt_data(struct bpf_verifier_env *env,
				       const struct bpf_call_arg_meta *meta,
				       enum bpf_access_type t)
{
	enum bpf_prog_type prog_type = resolve_prog_type(env->prog);

	switch (prog_type) {
	/* Program types only with direct read access go here! */
	case BPF_PROG_TYPE_LWT_IN:
	case BPF_PROG_TYPE_LWT_OUT:
	case BPF_PROG_TYPE_LWT_SEG6LOCAL:
	case BPF_PROG_TYPE_SK_REUSEPORT:
	case BPF_PROG_TYPE_FLOW_DISSECTOR:
	case BPF_PROG_TYPE_CGROUP_SKB:
		if (t == BPF_WRITE)
			return false;
		fallthrough;

	/* Program types with direct read + write access go here! */
	case BPF_PROG_TYPE_SCHED_CLS:
	case BPF_PROG_TYPE_SCHED_ACT:
	case BPF_PROG_TYPE_XDP:
	case BPF_PROG_TYPE_LWT_XMIT:
	case BPF_PROG_TYPE_SK_SKB:
	case BPF_PROG_TYPE_SK_MSG:
		if (meta)
			return meta->pkt_access;

		env->seen_direct_write = true;
		return true;

	case BPF_PROG_TYPE_CGROUP_SOCKOPT:
		if (t == BPF_WRITE)
			env->seen_direct_write = true;

		return true;

	default:
		return false;
	}
}

static int check_packet_access(struct bpf_verifier_env *env, u32 regno, int off,
			       int size, bool zero_size_allowed)
{
	struct bpf_reg_state *regs = cur_regs(env);
	struct bpf_reg_state *reg = &regs[regno];
	int err;

	/* We may have added a variable offset to the packet pointer; but any
	 * reg->range we have comes after that.  We are only checking the fixed
	 * offset.
	 */

	/* We don't allow negative numbers, because we aren't tracking enough
	 * detail to prove they're safe.
	 */
	if (reg->smin_value < 0) {
		verbose(env, "R%d min value is negative, either use unsigned index or do a if (index >=0) check.\n",
			regno);
		return -EACCES;
	}

	err = reg->range < 0 ? -EINVAL :
	      __check_mem_access(env, regno, off, size, reg->range,
				 zero_size_allowed);
	if (err) {
		verbose(env, "R%d offset is outside of the packet\n", regno);
		return err;
	}

	/* __check_mem_access has made sure "off + size - 1" is within u16.
	 * reg->umax_value can't be bigger than MAX_PACKET_OFF which is 0xffff,
	 * otherwise find_good_pkt_pointers would have refused to set range info
	 * that __check_mem_access would have rejected this pkt access.
	 * Therefore, "off + reg->umax_value + size - 1" won't overflow u32.
	 */
	env->prog->aux->max_pkt_offset =
		max_t(u32, env->prog->aux->max_pkt_offset,
		      off + reg->umax_value + size - 1);

	return err;
}

/* check access to 'struct bpf_context' fields.  Supports fixed offsets only */
static int check_ctx_access(struct bpf_verifier_env *env, int insn_idx, int off, int size,
			    enum bpf_access_type t, enum bpf_reg_type *reg_type,
			    u32 *btf_id)
{
	struct bpf_insn_access_aux info = {
		.reg_type = *reg_type,
		.log = &env->log,
	};

	if (env->ops->is_valid_access &&
	    env->ops->is_valid_access(off, size, t, env->prog, &info)) {
		/* A non zero info.ctx_field_size indicates that this field is a
		 * candidate for later verifier transformation to load the whole
		 * field and then apply a mask when accessed with a narrower
		 * access than actual ctx access size. A zero info.ctx_field_size
		 * will only allow for whole field access and rejects any other
		 * type of narrower access.
		 */
		*reg_type = info.reg_type;

		if (*reg_type == PTR_TO_BTF_ID || *reg_type == PTR_TO_BTF_ID_OR_NULL)
			*btf_id = info.btf_id;
		else
			env->insn_aux_data[insn_idx].ctx_field_size = info.ctx_field_size;
		/* remember the offset of last byte accessed in ctx */
		if (env->prog->aux->max_ctx_offset < off + size)
			env->prog->aux->max_ctx_offset = off + size;
		return 0;
	}

	verbose(env, "invalid bpf_context access off=%d size=%d\n", off, size);
	return -EACCES;
}

static int check_flow_keys_access(struct bpf_verifier_env *env, int off,
				  int size)
{
	if (size < 0 || off < 0 ||
	    (u64)off + size > sizeof(struct bpf_flow_keys)) {
		verbose(env, "invalid access to flow keys off=%d size=%d\n",
			off, size);
		return -EACCES;
	}
	return 0;
}

static int check_sock_access(struct bpf_verifier_env *env, int insn_idx,
			     u32 regno, int off, int size,
			     enum bpf_access_type t)
{
	struct bpf_reg_state *regs = cur_regs(env);
	struct bpf_reg_state *reg = &regs[regno];
	struct bpf_insn_access_aux info = {};
	bool valid;

	if (reg->smin_value < 0) {
		verbose(env, "R%d min value is negative, either use unsigned index or do a if (index >=0) check.\n",
			regno);
		return -EACCES;
	}

	switch (reg->type) {
	case PTR_TO_SOCK_COMMON:
		valid = bpf_sock_common_is_valid_access(off, size, t, &info);
		break;
	case PTR_TO_SOCKET:
		valid = bpf_sock_is_valid_access(off, size, t, &info);
		break;
	case PTR_TO_TCP_SOCK:
		valid = bpf_tcp_sock_is_valid_access(off, size, t, &info);
		break;
	case PTR_TO_XDP_SOCK:
		valid = bpf_xdp_sock_is_valid_access(off, size, t, &info);
		break;
	default:
		valid = false;
	}


	if (valid) {
		env->insn_aux_data[insn_idx].ctx_field_size =
			info.ctx_field_size;
		return 0;
	}

	verbose(env, "R%d invalid %s access off=%d size=%d\n",
		regno, reg_type_str[reg->type], off, size);

	return -EACCES;
}

static bool is_pointer_value(struct bpf_verifier_env *env, int regno)
{
	return __is_pointer_value(env->allow_ptr_leaks, reg_state(env, regno));
}

static bool is_ctx_reg(struct bpf_verifier_env *env, int regno)
{
	const struct bpf_reg_state *reg = reg_state(env, regno);

	return reg->type == PTR_TO_CTX;
}

static bool is_sk_reg(struct bpf_verifier_env *env, int regno)
{
	const struct bpf_reg_state *reg = reg_state(env, regno);

	return type_is_sk_pointer(reg->type);
}

static bool is_pkt_reg(struct bpf_verifier_env *env, int regno)
{
	const struct bpf_reg_state *reg = reg_state(env, regno);

	return type_is_pkt_pointer(reg->type);
}

static bool is_flow_key_reg(struct bpf_verifier_env *env, int regno)
{
	const struct bpf_reg_state *reg = reg_state(env, regno);

	/* Separate to is_ctx_reg() since we still want to allow BPF_ST here. */
	return reg->type == PTR_TO_FLOW_KEYS;
}

static int check_pkt_ptr_alignment(struct bpf_verifier_env *env,
				   const struct bpf_reg_state *reg,
				   int off, int size, bool strict)
{
	struct tnum reg_off;
	int ip_align;

	/* Byte size accesses are always allowed. */
	if (!strict || size == 1)
		return 0;

	/* For platforms that do not have a Kconfig enabling
	 * CONFIG_HAVE_EFFICIENT_UNALIGNED_ACCESS the value of
	 * NET_IP_ALIGN is universally set to '2'.  And on platforms
	 * that do set CONFIG_HAVE_EFFICIENT_UNALIGNED_ACCESS, we get
	 * to this code only in strict mode where we want to emulate
	 * the NET_IP_ALIGN==2 checking.  Therefore use an
	 * unconditional IP align value of '2'.
	 */
	ip_align = 2;

	reg_off = tnum_add(reg->var_off, tnum_const(ip_align + reg->off + off));
	if (!tnum_is_aligned(reg_off, size)) {
		char tn_buf[48];

		tnum_strn(tn_buf, sizeof(tn_buf), reg->var_off);
		verbose(env,
			"misaligned packet access off %d+%s+%d+%d size %d\n",
			ip_align, tn_buf, reg->off, off, size);
		return -EACCES;
	}

	return 0;
}

static int check_generic_ptr_alignment(struct bpf_verifier_env *env,
				       const struct bpf_reg_state *reg,
				       const char *pointer_desc,
				       int off, int size, bool strict)
{
	struct tnum reg_off;

	/* Byte size accesses are always allowed. */
	if (!strict || size == 1)
		return 0;

	reg_off = tnum_add(reg->var_off, tnum_const(reg->off + off));
	if (!tnum_is_aligned(reg_off, size)) {
		char tn_buf[48];

		tnum_strn(tn_buf, sizeof(tn_buf), reg->var_off);
		verbose(env, "misaligned %saccess off %s+%d+%d size %d\n",
			pointer_desc, tn_buf, reg->off, off, size);
		return -EACCES;
	}

	return 0;
}

static int check_ptr_alignment(struct bpf_verifier_env *env,
			       const struct bpf_reg_state *reg, int off,
			       int size, bool strict_alignment_once)
{
	bool strict = env->strict_alignment || strict_alignment_once;
	const char *pointer_desc = "";

	switch (reg->type) {
	case PTR_TO_PACKET:
	case PTR_TO_PACKET_META:
		/* Special case, because of NET_IP_ALIGN. Given metadata sits
		 * right in front, treat it the very same way.
		 */
		return check_pkt_ptr_alignment(env, reg, off, size, strict);
	case PTR_TO_FLOW_KEYS:
		pointer_desc = "flow keys ";
		break;
	case PTR_TO_MAP_VALUE:
		pointer_desc = "value ";
		break;
	case PTR_TO_CTX:
		pointer_desc = "context ";
		break;
	case PTR_TO_STACK:
		pointer_desc = "stack ";
		/* The stack spill tracking logic in check_stack_write_fixed_off()
		 * and check_stack_read_fixed_off() relies on stack accesses being
		 * aligned.
		 */
		strict = true;
		break;
	case PTR_TO_SOCKET:
		pointer_desc = "sock ";
		break;
	case PTR_TO_SOCK_COMMON:
		pointer_desc = "sock_common ";
		break;
	case PTR_TO_TCP_SOCK:
		pointer_desc = "tcp_sock ";
		break;
	case PTR_TO_XDP_SOCK:
		pointer_desc = "xdp_sock ";
		break;
	default:
		break;
	}
	return check_generic_ptr_alignment(env, reg, pointer_desc, off, size,
					   strict);
}

static int update_stack_depth(struct bpf_verifier_env *env,
			      const struct bpf_func_state *func,
			      int off)
{
	u16 stack = env->subprog_info[func->subprogno].stack_depth;

	if (stack >= -off)
		return 0;

	/* update known max for given subprogram */
	env->subprog_info[func->subprogno].stack_depth = -off;
	return 0;
}

/* starting from main bpf function walk all instructions of the function
 * and recursively walk all callees that given function can call.
 * Ignore jump and exit insns.
 * Since recursion is prevented by check_cfg() this algorithm
 * only needs a local stack of MAX_CALL_FRAMES to remember callsites
 */
static int check_max_stack_depth(struct bpf_verifier_env *env)
{
	int depth = 0, frame = 0, idx = 0, i = 0, subprog_end;
	struct bpf_subprog_info *subprog = env->subprog_info;
	struct bpf_insn *insn = env->prog->insnsi;
	bool tail_call_reachable = false;
	int ret_insn[MAX_CALL_FRAMES];
	int ret_prog[MAX_CALL_FRAMES];
	int j;

process_func:
	/* protect against potential stack overflow that might happen when
	 * bpf2bpf calls get combined with tailcalls. Limit the caller's stack
	 * depth for such case down to 256 so that the worst case scenario
	 * would result in 8k stack size (32 which is tailcall limit * 256 =
	 * 8k).
	 *
	 * To get the idea what might happen, see an example:
	 * func1 -> sub rsp, 128
	 *  subfunc1 -> sub rsp, 256
	 *  tailcall1 -> add rsp, 256
	 *   func2 -> sub rsp, 192 (total stack size = 128 + 192 = 320)
	 *   subfunc2 -> sub rsp, 64
	 *   subfunc22 -> sub rsp, 128
	 *   tailcall2 -> add rsp, 128
	 *    func3 -> sub rsp, 32 (total stack size 128 + 192 + 64 + 32 = 416)
	 *
	 * tailcall will unwind the current stack frame but it will not get rid
	 * of caller's stack as shown on the example above.
	 */
	if (idx && subprog[idx].has_tail_call && depth >= 256) {
		verbose(env,
			"tail_calls are not allowed when call stack of previous frames is %d bytes. Too large\n",
			depth);
		return -EACCES;
	}
	/* round up to 32-bytes, since this is granularity
	 * of interpreter stack size
	 */
	depth += round_up(max_t(u32, subprog[idx].stack_depth, 1), 32);
	if (depth > MAX_BPF_STACK) {
		verbose(env, "combined stack size of %d calls is %d. Too large\n",
			frame + 1, depth);
		return -EACCES;
	}
continue_func:
	subprog_end = subprog[idx + 1].start;
	for (; i < subprog_end; i++) {
		if (insn[i].code != (BPF_JMP | BPF_CALL))
			continue;
		if (insn[i].src_reg != BPF_PSEUDO_CALL)
			continue;
		/* remember insn and function to return to */
		ret_insn[frame] = i + 1;
		ret_prog[frame] = idx;

		/* find the callee */
		i = i + insn[i].imm + 1;
		idx = find_subprog(env, i);
		if (idx < 0) {
			WARN_ONCE(1, "verifier bug. No program starts at insn %d\n",
				  i);
			return -EFAULT;
		}

		if (subprog[idx].has_tail_call)
			tail_call_reachable = true;

		frame++;
		if (frame >= MAX_CALL_FRAMES) {
			verbose(env, "the call stack of %d frames is too deep !\n",
				frame);
			return -E2BIG;
		}
		goto process_func;
	}
	/* if tail call got detected across bpf2bpf calls then mark each of the
	 * currently present subprog frames as tail call reachable subprogs;
	 * this info will be utilized by JIT so that we will be preserving the
	 * tail call counter throughout bpf2bpf calls combined with tailcalls
	 */
	if (tail_call_reachable)
		for (j = 0; j < frame; j++)
			subprog[ret_prog[j]].tail_call_reachable = true;
	if (subprog[0].tail_call_reachable)
		env->prog->aux->tail_call_reachable = true;

	/* end of for() loop means the last insn of the 'subprog'
	 * was reached. Doesn't matter whether it was JA or EXIT
	 */
	if (frame == 0)
		return 0;
	depth -= round_up(max_t(u32, subprog[idx].stack_depth, 1), 32);
	frame--;
	i = ret_insn[frame];
	idx = ret_prog[frame];
	goto continue_func;
}

#ifndef CONFIG_BPF_JIT_ALWAYS_ON
static int get_callee_stack_depth(struct bpf_verifier_env *env,
				  const struct bpf_insn *insn, int idx)
{
	int start = idx + insn->imm + 1, subprog;

	subprog = find_subprog(env, start);
	if (subprog < 0) {
		WARN_ONCE(1, "verifier bug. No program starts at insn %d\n",
			  start);
		return -EFAULT;
	}
	return env->subprog_info[subprog].stack_depth;
}
#endif

int check_ctx_reg(struct bpf_verifier_env *env,
		  const struct bpf_reg_state *reg, int regno)
{
	/* Access to ctx or passing it to a helper is only allowed in
	 * its original, unmodified form.
	 */

	if (reg->off) {
		verbose(env, "dereference of modified ctx ptr R%d off=%d disallowed\n",
			regno, reg->off);
		return -EACCES;
	}

	if (!tnum_is_const(reg->var_off) || reg->var_off.value) {
		char tn_buf[48];

		tnum_strn(tn_buf, sizeof(tn_buf), reg->var_off);
		verbose(env, "variable ctx access var_off=%s disallowed\n", tn_buf);
		return -EACCES;
	}

	return 0;
}

static int __check_buffer_access(struct bpf_verifier_env *env,
				 const char *buf_info,
				 const struct bpf_reg_state *reg,
				 int regno, int off, int size)
{
	if (off < 0) {
		verbose(env,
			"R%d invalid %s buffer access: off=%d, size=%d\n",
			regno, buf_info, off, size);
		return -EACCES;
	}
	if (!tnum_is_const(reg->var_off) || reg->var_off.value) {
		char tn_buf[48];

		tnum_strn(tn_buf, sizeof(tn_buf), reg->var_off);
		verbose(env,
			"R%d invalid variable buffer offset: off=%d, var_off=%s\n",
			regno, off, tn_buf);
		return -EACCES;
	}

	return 0;
}

static int check_tp_buffer_access(struct bpf_verifier_env *env,
				  const struct bpf_reg_state *reg,
				  int regno, int off, int size)
{
	int err;

	err = __check_buffer_access(env, "tracepoint", reg, regno, off, size);
	if (err)
		return err;

	if (off + size > env->prog->aux->max_tp_access)
		env->prog->aux->max_tp_access = off + size;

	return 0;
}

static int check_buffer_access(struct bpf_verifier_env *env,
			       const struct bpf_reg_state *reg,
			       int regno, int off, int size,
			       bool zero_size_allowed,
			       const char *buf_info,
			       u32 *max_access)
{
	int err;

	err = __check_buffer_access(env, buf_info, reg, regno, off, size);
	if (err)
		return err;

	if (off + size > *max_access)
		*max_access = off + size;

	return 0;
}

/* BPF architecture zero extends alu32 ops into 64-bit registesr */
static void zext_32_to_64(struct bpf_reg_state *reg)
{
	reg->var_off = tnum_subreg(reg->var_off);
	__reg_assign_32_into_64(reg);
}

/* truncate register to smaller size (in bytes)
 * must be called with size < BPF_REG_SIZE
 */
static void coerce_reg_to_size(struct bpf_reg_state *reg, int size)
{
	u64 mask;

	/* clear high bits in bit representation */
	reg->var_off = tnum_cast(reg->var_off, size);

	/* fix arithmetic bounds */
	mask = ((u64)1 << (size * 8)) - 1;
	if ((reg->umin_value & ~mask) == (reg->umax_value & ~mask)) {
		reg->umin_value &= mask;
		reg->umax_value &= mask;
	} else {
		reg->umin_value = 0;
		reg->umax_value = mask;
	}
	reg->smin_value = reg->umin_value;
	reg->smax_value = reg->umax_value;

	/* If size is smaller than 32bit register the 32bit register
	 * values are also truncated so we push 64-bit bounds into
	 * 32-bit bounds. Above were truncated < 32-bits already.
	 */
	if (size >= 4)
		return;
	__reg_combine_64_into_32(reg);
}

static bool bpf_map_is_rdonly(const struct bpf_map *map)
{
	/* A map is considered read-only if the following condition are true:
	 *
	 * 1) BPF program side cannot change any of the map content. The
	 *    BPF_F_RDONLY_PROG flag is throughout the lifetime of a map
	 *    and was set at map creation time.
	 * 2) The map value(s) have been initialized from user space by a
	 *    loader and then "frozen", such that no new map update/delete
	 *    operations from syscall side are possible for the rest of
	 *    the map's lifetime from that point onwards.
	 * 3) Any parallel/pending map update/delete operations from syscall
	 *    side have been completed. Only after that point, it's safe to
	 *    assume that map value(s) are immutable.
	 */
	return (map->map_flags & BPF_F_RDONLY_PROG) &&
	       READ_ONCE(map->frozen) &&
	       !bpf_map_write_active(map);
}

static int bpf_map_direct_read(struct bpf_map *map, int off, int size, u64 *val)
{
	void *ptr;
	u64 addr;
	int err;

	err = map->ops->map_direct_value_addr(map, &addr, off);
	if (err)
		return err;
	ptr = (void *)(long)addr + off;

	switch (size) {
	case sizeof(u8):
		*val = (u64)*(u8 *)ptr;
		break;
	case sizeof(u16):
		*val = (u64)*(u16 *)ptr;
		break;
	case sizeof(u32):
		*val = (u64)*(u32 *)ptr;
		break;
	case sizeof(u64):
		*val = *(u64 *)ptr;
		break;
	default:
		return -EINVAL;
	}
	return 0;
}

static int check_ptr_to_btf_access(struct bpf_verifier_env *env,
				   struct bpf_reg_state *regs,
				   int regno, int off, int size,
				   enum bpf_access_type atype,
				   int value_regno)
{
	struct bpf_reg_state *reg = regs + regno;
	const struct btf_type *t = btf_type_by_id(btf_vmlinux, reg->btf_id);
	const char *tname = btf_name_by_offset(btf_vmlinux, t->name_off);
	u32 btf_id;
	int ret;

	if (off < 0) {
		verbose(env,
			"R%d is ptr_%s invalid negative access: off=%d\n",
			regno, tname, off);
		return -EACCES;
	}
	if (!tnum_is_const(reg->var_off) || reg->var_off.value) {
		char tn_buf[48];

		tnum_strn(tn_buf, sizeof(tn_buf), reg->var_off);
		verbose(env,
			"R%d is ptr_%s invalid variable offset: off=%d, var_off=%s\n",
			regno, tname, off, tn_buf);
		return -EACCES;
	}

	if (env->ops->btf_struct_access) {
		ret = env->ops->btf_struct_access(&env->log, t, off, size,
						  atype, &btf_id);
	} else {
		if (atype != BPF_READ) {
			verbose(env, "only read is supported\n");
			return -EACCES;
		}

		ret = btf_struct_access(&env->log, t, off, size, atype,
					&btf_id);
	}

	if (ret < 0)
		return ret;

	if (atype == BPF_READ && value_regno >= 0)
		mark_btf_ld_reg(env, regs, value_regno, ret, btf_id);

	return 0;
}

static int check_ptr_to_map_access(struct bpf_verifier_env *env,
				   struct bpf_reg_state *regs,
				   int regno, int off, int size,
				   enum bpf_access_type atype,
				   int value_regno)
{
	struct bpf_reg_state *reg = regs + regno;
	struct bpf_map *map = reg->map_ptr;
	const struct btf_type *t;
	const char *tname;
	u32 btf_id;
	int ret;

	if (!btf_vmlinux) {
		verbose(env, "map_ptr access not supported without CONFIG_DEBUG_INFO_BTF\n");
		return -ENOTSUPP;
	}

	if (!map->ops->map_btf_id || !*map->ops->map_btf_id) {
		verbose(env, "map_ptr access not supported for map type %d\n",
			map->map_type);
		return -ENOTSUPP;
	}

	t = btf_type_by_id(btf_vmlinux, *map->ops->map_btf_id);
	tname = btf_name_by_offset(btf_vmlinux, t->name_off);

	if (!env->allow_ptr_to_map_access) {
		verbose(env,
			"%s access is allowed only to CAP_PERFMON and CAP_SYS_ADMIN\n",
			tname);
		return -EPERM;
	}

	if (off < 0) {
		verbose(env, "R%d is %s invalid negative access: off=%d\n",
			regno, tname, off);
		return -EACCES;
	}

	if (atype != BPF_READ) {
		verbose(env, "only read from %s is supported\n", tname);
		return -EACCES;
	}

	ret = btf_struct_access(&env->log, t, off, size, atype, &btf_id);
	if (ret < 0)
		return ret;

	if (value_regno >= 0)
		mark_btf_ld_reg(env, regs, value_regno, ret, btf_id);

	return 0;
}

/* Check that the stack access at the given offset is within bounds. The
 * maximum valid offset is -1.
 *
 * The minimum valid offset is -MAX_BPF_STACK for writes, and
 * -state->allocated_stack for reads.
 */
static int check_stack_slot_within_bounds(int off,
					  struct bpf_func_state *state,
					  enum bpf_access_type t)
{
	int min_valid_off;

	if (t == BPF_WRITE)
		min_valid_off = -MAX_BPF_STACK;
	else
		min_valid_off = -state->allocated_stack;

	if (off < min_valid_off || off > -1)
		return -EACCES;
	return 0;
}

/* Check that the stack access at 'regno + off' falls within the maximum stack
 * bounds.
 *
 * 'off' includes `regno->offset`, but not its dynamic part (if any).
 */
static int check_stack_access_within_bounds(
		struct bpf_verifier_env *env,
		int regno, int off, int access_size,
		enum stack_access_src src, enum bpf_access_type type)
{
	struct bpf_reg_state *regs = cur_regs(env);
	struct bpf_reg_state *reg = regs + regno;
	struct bpf_func_state *state = func(env, reg);
	int min_off, max_off;
	int err;
	char *err_extra;

	if (src == ACCESS_HELPER)
		/* We don't know if helpers are reading or writing (or both). */
		err_extra = " indirect access to";
	else if (type == BPF_READ)
		err_extra = " read from";
	else
		err_extra = " write to";

	if (tnum_is_const(reg->var_off)) {
		min_off = reg->var_off.value + off;
		if (access_size > 0)
			max_off = min_off + access_size - 1;
		else
			max_off = min_off;
	} else {
		if (reg->smax_value >= BPF_MAX_VAR_OFF ||
		    reg->smin_value <= -BPF_MAX_VAR_OFF) {
			verbose(env, "invalid unbounded variable-offset%s stack R%d\n",
				err_extra, regno);
			return -EACCES;
		}
		min_off = reg->smin_value + off;
		if (access_size > 0)
			max_off = reg->smax_value + off + access_size - 1;
		else
			max_off = min_off;
	}

	err = check_stack_slot_within_bounds(min_off, state, type);
	if (!err)
		err = check_stack_slot_within_bounds(max_off, state, type);

	if (err) {
		if (tnum_is_const(reg->var_off)) {
			verbose(env, "invalid%s stack R%d off=%d size=%d\n",
				err_extra, regno, off, access_size);
		} else {
			char tn_buf[48];

			tnum_strn(tn_buf, sizeof(tn_buf), reg->var_off);
			verbose(env, "invalid variable-offset%s stack R%d var_off=%s size=%d\n",
				err_extra, regno, tn_buf, access_size);
		}
	}
	return err;
}

/* check whether memory at (regno + off) is accessible for t = (read | write)
 * if t==write, value_regno is a register which value is stored into memory
 * if t==read, value_regno is a register which will receive the value from memory
 * if t==write && value_regno==-1, some unknown value is stored into memory
 * if t==read && value_regno==-1, don't care what we read from memory
 */
static int check_mem_access(struct bpf_verifier_env *env, int insn_idx, u32 regno,
			    int off, int bpf_size, enum bpf_access_type t,
			    int value_regno, bool strict_alignment_once)
{
	struct bpf_reg_state *regs = cur_regs(env);
	struct bpf_reg_state *reg = regs + regno;
	struct bpf_func_state *state;
	int size, err = 0;

	size = bpf_size_to_bytes(bpf_size);
	if (size < 0)
		return size;

	/* alignment checks will add in reg->off themselves */
	err = check_ptr_alignment(env, reg, off, size, strict_alignment_once);
	if (err)
		return err;

	/* for access checks, reg->off is just part of off */
	off += reg->off;

	if (reg->type == PTR_TO_MAP_VALUE) {
		if (t == BPF_WRITE && value_regno >= 0 &&
		    is_pointer_value(env, value_regno)) {
			verbose(env, "R%d leaks addr into map\n", value_regno);
			return -EACCES;
		}
		err = check_map_access_type(env, regno, off, size, t);
		if (err)
			return err;
		err = check_map_access(env, regno, off, size, false);
		if (!err && t == BPF_READ && value_regno >= 0) {
			struct bpf_map *map = reg->map_ptr;

			/* if map is read-only, track its contents as scalars */
			if (tnum_is_const(reg->var_off) &&
			    bpf_map_is_rdonly(map) &&
			    map->ops->map_direct_value_addr) {
				int map_off = off + reg->var_off.value;
				u64 val = 0;

				err = bpf_map_direct_read(map, map_off, size,
							  &val);
				if (err)
					return err;

				regs[value_regno].type = SCALAR_VALUE;
				__mark_reg_known(&regs[value_regno], val);
			} else {
				mark_reg_unknown(env, regs, value_regno);
			}
		}
	} else if (reg->type == PTR_TO_MEM) {
		if (t == BPF_WRITE && value_regno >= 0 &&
		    is_pointer_value(env, value_regno)) {
			verbose(env, "R%d leaks addr into mem\n", value_regno);
			return -EACCES;
		}
		err = check_mem_region_access(env, regno, off, size,
					      reg->mem_size, false);
		if (!err && t == BPF_READ && value_regno >= 0)
			mark_reg_unknown(env, regs, value_regno);
	} else if (reg->type == PTR_TO_CTX) {
		enum bpf_reg_type reg_type = SCALAR_VALUE;
		u32 btf_id = 0;

		if (t == BPF_WRITE && value_regno >= 0 &&
		    is_pointer_value(env, value_regno)) {
			verbose(env, "R%d leaks addr into ctx\n", value_regno);
			return -EACCES;
		}

		err = check_ctx_reg(env, reg, regno);
		if (err < 0)
			return err;

		err = check_ctx_access(env, insn_idx, off, size, t, &reg_type, &btf_id);
		if (err)
			verbose_linfo(env, insn_idx, "; ");
		if (!err && t == BPF_READ && value_regno >= 0) {
			/* ctx access returns either a scalar, or a
			 * PTR_TO_PACKET[_META,_END]. In the latter
			 * case, we know the offset is zero.
			 */
			if (reg_type == SCALAR_VALUE) {
				mark_reg_unknown(env, regs, value_regno);
			} else {
				mark_reg_known_zero(env, regs,
						    value_regno);
				if (reg_type_may_be_null(reg_type))
					regs[value_regno].id = ++env->id_gen;
				/* A load of ctx field could have different
				 * actual load size with the one encoded in the
				 * insn. When the dst is PTR, it is for sure not
				 * a sub-register.
				 */
				regs[value_regno].subreg_def = DEF_NOT_SUBREG;
				if (reg_type == PTR_TO_BTF_ID ||
				    reg_type == PTR_TO_BTF_ID_OR_NULL)
					regs[value_regno].btf_id = btf_id;
			}
			regs[value_regno].type = reg_type;
		}

	} else if (reg->type == PTR_TO_STACK) {
		/* Basic bounds checks. */
		err = check_stack_access_within_bounds(env, regno, off, size, ACCESS_DIRECT, t);
		if (err)
			return err;

		state = func(env, reg);
		err = update_stack_depth(env, state, off);
		if (err)
			return err;

		if (t == BPF_READ)
			err = check_stack_read(env, regno, off, size,
					       value_regno);
		else
			err = check_stack_write(env, regno, off, size,
						value_regno, insn_idx);
	} else if (reg_is_pkt_pointer(reg)) {
		if (t == BPF_WRITE && !may_access_direct_pkt_data(env, NULL, t)) {
			verbose(env, "cannot write into packet\n");
			return -EACCES;
		}
		if (t == BPF_WRITE && value_regno >= 0 &&
		    is_pointer_value(env, value_regno)) {
			verbose(env, "R%d leaks addr into packet\n",
				value_regno);
			return -EACCES;
		}
		err = check_packet_access(env, regno, off, size, false);
		if (!err && t == BPF_READ && value_regno >= 0)
			mark_reg_unknown(env, regs, value_regno);
	} else if (reg->type == PTR_TO_FLOW_KEYS) {
		if (t == BPF_WRITE && value_regno >= 0 &&
		    is_pointer_value(env, value_regno)) {
			verbose(env, "R%d leaks addr into flow keys\n",
				value_regno);
			return -EACCES;
		}

		err = check_flow_keys_access(env, off, size);
		if (!err && t == BPF_READ && value_regno >= 0)
			mark_reg_unknown(env, regs, value_regno);
	} else if (type_is_sk_pointer(reg->type)) {
		if (t == BPF_WRITE) {
			verbose(env, "R%d cannot write into %s\n",
				regno, reg_type_str[reg->type]);
			return -EACCES;
		}
		err = check_sock_access(env, insn_idx, regno, off, size, t);
		if (!err && value_regno >= 0)
			mark_reg_unknown(env, regs, value_regno);
	} else if (reg->type == PTR_TO_TP_BUFFER) {
		err = check_tp_buffer_access(env, reg, regno, off, size);
		if (!err && t == BPF_READ && value_regno >= 0)
			mark_reg_unknown(env, regs, value_regno);
	} else if (reg->type == PTR_TO_BTF_ID) {
		err = check_ptr_to_btf_access(env, regs, regno, off, size, t,
					      value_regno);
	} else if (reg->type == CONST_PTR_TO_MAP) {
		err = check_ptr_to_map_access(env, regs, regno, off, size, t,
					      value_regno);
	} else if (reg->type == PTR_TO_RDONLY_BUF) {
		if (t == BPF_WRITE) {
			verbose(env, "R%d cannot write into %s\n",
				regno, reg_type_str[reg->type]);
			return -EACCES;
		}
		err = check_buffer_access(env, reg, regno, off, size, false,
					  "rdonly",
					  &env->prog->aux->max_rdonly_access);
		if (!err && value_regno >= 0)
			mark_reg_unknown(env, regs, value_regno);
	} else if (reg->type == PTR_TO_RDWR_BUF) {
		err = check_buffer_access(env, reg, regno, off, size, false,
					  "rdwr",
					  &env->prog->aux->max_rdwr_access);
		if (!err && t == BPF_READ && value_regno >= 0)
			mark_reg_unknown(env, regs, value_regno);
	} else {
		verbose(env, "R%d invalid mem access '%s'\n", regno,
			reg_type_str[reg->type]);
		return -EACCES;
	}

	if (!err && size < BPF_REG_SIZE && value_regno >= 0 && t == BPF_READ &&
	    regs[value_regno].type == SCALAR_VALUE) {
		/* b/h/w load zero-extends, mark upper bits as known 0 */
		coerce_reg_to_size(&regs[value_regno], size);
	}
	return err;
}

static int check_xadd(struct bpf_verifier_env *env, int insn_idx, struct bpf_insn *insn)
{
	int err;

	if ((BPF_SIZE(insn->code) != BPF_W && BPF_SIZE(insn->code) != BPF_DW) ||
	    insn->imm != 0) {
		verbose(env, "BPF_XADD uses reserved fields\n");
		return -EINVAL;
	}

	/* check src1 operand */
	err = check_reg_arg(env, insn->src_reg, SRC_OP);
	if (err)
		return err;

	/* check src2 operand */
	err = check_reg_arg(env, insn->dst_reg, SRC_OP);
	if (err)
		return err;

	if (is_pointer_value(env, insn->src_reg)) {
		verbose(env, "R%d leaks addr into mem\n", insn->src_reg);
		return -EACCES;
	}

	if (is_ctx_reg(env, insn->dst_reg) ||
	    is_pkt_reg(env, insn->dst_reg) ||
	    is_flow_key_reg(env, insn->dst_reg) ||
	    is_sk_reg(env, insn->dst_reg)) {
		verbose(env, "BPF_XADD stores into R%d %s is not allowed\n",
			insn->dst_reg,
			reg_type_str[reg_state(env, insn->dst_reg)->type]);
		return -EACCES;
	}

	/* check whether atomic_add can read the memory */
	err = check_mem_access(env, insn_idx, insn->dst_reg, insn->off,
			       BPF_SIZE(insn->code), BPF_READ, -1, true);
	if (err)
		return err;

	/* check whether atomic_add can write into the same memory */
	return check_mem_access(env, insn_idx, insn->dst_reg, insn->off,
				BPF_SIZE(insn->code), BPF_WRITE, -1, true);
}

/* When register 'regno' is used to read the stack (either directly or through
 * a helper function) make sure that it's within stack boundary and, depending
 * on the access type, that all elements of the stack are initialized.
 *
 * 'off' includes 'regno->off', but not its dynamic part (if any).
 *
 * All registers that have been spilled on the stack in the slots within the
 * read offsets are marked as read.
 */
static int check_stack_range_initialized(
		struct bpf_verifier_env *env, int regno, int off,
		int access_size, bool zero_size_allowed,
		enum stack_access_src type, struct bpf_call_arg_meta *meta)
{
	struct bpf_reg_state *reg = reg_state(env, regno);
	struct bpf_func_state *state = func(env, reg);
	int err, min_off, max_off, i, j, slot, spi;
	char *err_extra = type == ACCESS_HELPER ? " indirect" : "";
	enum bpf_access_type bounds_check_type;
	/* Some accesses can write anything into the stack, others are
	 * read-only.
	 */
	bool clobber = false;

	if (access_size == 0 && !zero_size_allowed) {
		verbose(env, "invalid zero-sized read\n");
		return -EACCES;
	}

	if (type == ACCESS_HELPER) {
		/* The bounds checks for writes are more permissive than for
		 * reads. However, if raw_mode is not set, we'll do extra
		 * checks below.
		 */
		bounds_check_type = BPF_WRITE;
		clobber = true;
	} else {
		bounds_check_type = BPF_READ;
	}
	err = check_stack_access_within_bounds(env, regno, off, access_size,
					       type, bounds_check_type);
	if (err)
		return err;


	if (tnum_is_const(reg->var_off)) {
		min_off = max_off = reg->var_off.value + off;
	} else {
		/* Variable offset is prohibited for unprivileged mode for
		 * simplicity since it requires corresponding support in
		 * Spectre masking for stack ALU.
		 * See also retrieve_ptr_limit().
		 */
		if (!env->bypass_spec_v1) {
			char tn_buf[48];

			tnum_strn(tn_buf, sizeof(tn_buf), reg->var_off);
			verbose(env, "R%d%s variable offset stack access prohibited for !root, var_off=%s\n",
				regno, err_extra, tn_buf);
			return -EACCES;
		}
		/* Only initialized buffer on stack is allowed to be accessed
		 * with variable offset. With uninitialized buffer it's hard to
		 * guarantee that whole memory is marked as initialized on
		 * helper return since specific bounds are unknown what may
		 * cause uninitialized stack leaking.
		 */
		if (meta && meta->raw_mode)
			meta = NULL;

		min_off = reg->smin_value + off;
		max_off = reg->smax_value + off;
	}

	if (meta && meta->raw_mode) {
		meta->access_size = access_size;
		meta->regno = regno;
		return 0;
	}

	for (i = min_off; i < max_off + access_size; i++) {
		u8 *stype;

		slot = -i - 1;
		spi = slot / BPF_REG_SIZE;
		if (state->allocated_stack <= slot)
			goto err;
		stype = &state->stack[spi].slot_type[slot % BPF_REG_SIZE];
		if (*stype == STACK_MISC)
			goto mark;
		if (*stype == STACK_ZERO) {
			if (clobber) {
				/* helper can write anything into the stack */
				*stype = STACK_MISC;
			}
			goto mark;
		}

		if (is_spilled_reg(&state->stack[spi]) &&
		    state->stack[spi].spilled_ptr.type == PTR_TO_BTF_ID)
			goto mark;

		if (is_spilled_reg(&state->stack[spi]) &&
		    (state->stack[spi].spilled_ptr.type == SCALAR_VALUE ||
		     env->allow_ptr_leaks)) {
			if (clobber) {
				__mark_reg_unknown(env, &state->stack[spi].spilled_ptr);
				for (j = 0; j < BPF_REG_SIZE; j++)
					scrub_spilled_slot(&state->stack[spi].slot_type[j]);
			}
			goto mark;
		}

err:
		if (tnum_is_const(reg->var_off)) {
			verbose(env, "invalid%s read from stack R%d off %d+%d size %d\n",
				err_extra, regno, min_off, i - min_off, access_size);
		} else {
			char tn_buf[48];

			tnum_strn(tn_buf, sizeof(tn_buf), reg->var_off);
			verbose(env, "invalid%s read from stack R%d var_off %s+%d size %d\n",
				err_extra, regno, tn_buf, i - min_off, access_size);
		}
		return -EACCES;
mark:
		/* reading any byte out of 8-byte 'spill_slot' will cause
		 * the whole slot to be marked as 'read'
		 */
		mark_reg_read(env, &state->stack[spi].spilled_ptr,
			      state->stack[spi].spilled_ptr.parent,
			      REG_LIVE_READ64);
	}
	return update_stack_depth(env, state, min_off);
}

static int check_helper_mem_access(struct bpf_verifier_env *env, int regno,
				   int access_size, bool zero_size_allowed,
				   struct bpf_call_arg_meta *meta)
{
	struct bpf_reg_state *regs = cur_regs(env), *reg = &regs[regno];

	switch (reg->type) {
	case PTR_TO_PACKET:
	case PTR_TO_PACKET_META:
		return check_packet_access(env, regno, reg->off, access_size,
					   zero_size_allowed);
	case PTR_TO_MAP_VALUE:
		if (check_map_access_type(env, regno, reg->off, access_size,
					  meta && meta->raw_mode ? BPF_WRITE :
					  BPF_READ))
			return -EACCES;
		return check_map_access(env, regno, reg->off, access_size,
					zero_size_allowed);
	case PTR_TO_MEM:
		return check_mem_region_access(env, regno, reg->off,
					       access_size, reg->mem_size,
					       zero_size_allowed);
	case PTR_TO_RDONLY_BUF:
		if (meta && meta->raw_mode)
			return -EACCES;
		return check_buffer_access(env, reg, regno, reg->off,
					   access_size, zero_size_allowed,
					   "rdonly",
					   &env->prog->aux->max_rdonly_access);
	case PTR_TO_RDWR_BUF:
		return check_buffer_access(env, reg, regno, reg->off,
					   access_size, zero_size_allowed,
					   "rdwr",
					   &env->prog->aux->max_rdwr_access);
	case PTR_TO_STACK:
		return check_stack_range_initialized(
				env,
				regno, reg->off, access_size,
				zero_size_allowed, ACCESS_HELPER, meta);
	default: /* scalar_value or invalid ptr */
		/* Allow zero-byte read from NULL, regardless of pointer type */
		if (zero_size_allowed && access_size == 0 &&
		    register_is_null(reg))
			return 0;

		verbose(env, "R%d type=%s expected=%s\n", regno,
			reg_type_str[reg->type],
			reg_type_str[PTR_TO_STACK]);
		return -EACCES;
	}
}

/* Implementation details:
 * bpf_map_lookup returns PTR_TO_MAP_VALUE_OR_NULL
 * Two bpf_map_lookups (even with the same key) will have different reg->id.
 * For traditional PTR_TO_MAP_VALUE the verifier clears reg->id after
 * value_or_null->value transition, since the verifier only cares about
 * the range of access to valid map value pointer and doesn't care about actual
 * address of the map element.
 * For maps with 'struct bpf_spin_lock' inside map value the verifier keeps
 * reg->id > 0 after value_or_null->value transition. By doing so
 * two bpf_map_lookups will be considered two different pointers that
 * point to different bpf_spin_locks.
 * The verifier allows taking only one bpf_spin_lock at a time to avoid
 * dead-locks.
 * Since only one bpf_spin_lock is allowed the checks are simpler than
 * reg_is_refcounted() logic. The verifier needs to remember only
 * one spin_lock instead of array of acquired_refs.
 * cur_state->active_spin_lock remembers which map value element got locked
 * and clears it after bpf_spin_unlock.
 */
static int process_spin_lock(struct bpf_verifier_env *env, int regno,
			     bool is_lock)
{
	struct bpf_reg_state *regs = cur_regs(env), *reg = &regs[regno];
	struct bpf_verifier_state *cur = env->cur_state;
	bool is_const = tnum_is_const(reg->var_off);
	struct bpf_map *map = reg->map_ptr;
	u64 val = reg->var_off.value;

	if (!is_const) {
		verbose(env,
			"R%d doesn't have constant offset. bpf_spin_lock has to be at the constant offset\n",
			regno);
		return -EINVAL;
	}
	if (!map->btf) {
		verbose(env,
			"map '%s' has to have BTF in order to use bpf_spin_lock\n",
			map->name);
		return -EINVAL;
	}
	if (!map_value_has_spin_lock(map)) {
		if (map->spin_lock_off == -E2BIG)
			verbose(env,
				"map '%s' has more than one 'struct bpf_spin_lock'\n",
				map->name);
		else if (map->spin_lock_off == -ENOENT)
			verbose(env,
				"map '%s' doesn't have 'struct bpf_spin_lock'\n",
				map->name);
		else
			verbose(env,
				"map '%s' is not a struct type or bpf_spin_lock is mangled\n",
				map->name);
		return -EINVAL;
	}
	if (map->spin_lock_off != val + reg->off) {
		verbose(env, "off %lld doesn't point to 'struct bpf_spin_lock'\n",
			val + reg->off);
		return -EINVAL;
	}
	if (is_lock) {
		if (cur->active_spin_lock) {
			verbose(env,
				"Locking two bpf_spin_locks are not allowed\n");
			return -EINVAL;
		}
		cur->active_spin_lock = reg->id;
	} else {
		if (!cur->active_spin_lock) {
			verbose(env, "bpf_spin_unlock without taking a lock\n");
			return -EINVAL;
		}
		if (cur->active_spin_lock != reg->id) {
			verbose(env, "bpf_spin_unlock of different lock\n");
			return -EINVAL;
		}
		cur->active_spin_lock = 0;
	}
	return 0;
}

static bool arg_type_is_mem_ptr(enum bpf_arg_type type)
{
	return type == ARG_PTR_TO_MEM ||
	       type == ARG_PTR_TO_MEM_OR_NULL ||
	       type == ARG_PTR_TO_UNINIT_MEM;
}

static bool arg_type_is_mem_size(enum bpf_arg_type type)
{
	return type == ARG_CONST_SIZE ||
	       type == ARG_CONST_SIZE_OR_ZERO;
}

static bool arg_type_is_alloc_size(enum bpf_arg_type type)
{
	return type == ARG_CONST_ALLOC_SIZE_OR_ZERO;
}

static bool arg_type_is_int_ptr(enum bpf_arg_type type)
{
	return type == ARG_PTR_TO_INT ||
	       type == ARG_PTR_TO_LONG;
}

static int int_ptr_type_to_size(enum bpf_arg_type type)
{
	if (type == ARG_PTR_TO_INT)
		return sizeof(u32);
	else if (type == ARG_PTR_TO_LONG)
		return sizeof(u64);

	return -EINVAL;
}

static int resolve_map_arg_type(struct bpf_verifier_env *env,
				 const struct bpf_call_arg_meta *meta,
				 enum bpf_arg_type *arg_type)
{
	if (!meta->map_ptr) {
		/* kernel subsystem misconfigured verifier */
		verbose(env, "invalid map_ptr to access map->type\n");
		return -EACCES;
	}

	switch (meta->map_ptr->map_type) {
	case BPF_MAP_TYPE_SOCKMAP:
	case BPF_MAP_TYPE_SOCKHASH:
		if (*arg_type == ARG_PTR_TO_MAP_VALUE) {
			*arg_type = ARG_PTR_TO_BTF_ID_SOCK_COMMON;
		} else {
			verbose(env, "invalid arg_type for sockmap/sockhash\n");
			return -EINVAL;
		}
		break;

	default:
		break;
	}
	return 0;
}

struct bpf_reg_types {
	const enum bpf_reg_type types[10];
	u32 *btf_id;
};

static const struct bpf_reg_types map_key_value_types = {
	.types = {
		PTR_TO_STACK,
		PTR_TO_PACKET,
		PTR_TO_PACKET_META,
		PTR_TO_MAP_VALUE,
	},
};

static const struct bpf_reg_types sock_types = {
	.types = {
		PTR_TO_SOCK_COMMON,
		PTR_TO_SOCKET,
		PTR_TO_TCP_SOCK,
		PTR_TO_XDP_SOCK,
	},
};

#ifdef CONFIG_NET
static const struct bpf_reg_types btf_id_sock_common_types = {
	.types = {
		PTR_TO_SOCK_COMMON,
		PTR_TO_SOCKET,
		PTR_TO_TCP_SOCK,
		PTR_TO_XDP_SOCK,
		PTR_TO_BTF_ID,
	},
	.btf_id = &btf_sock_ids[BTF_SOCK_TYPE_SOCK_COMMON],
};
#endif

static const struct bpf_reg_types mem_types = {
	.types = {
		PTR_TO_STACK,
		PTR_TO_PACKET,
		PTR_TO_PACKET_META,
		PTR_TO_MAP_VALUE,
		PTR_TO_MEM,
		PTR_TO_RDONLY_BUF,
		PTR_TO_RDWR_BUF,
	},
};

static const struct bpf_reg_types int_ptr_types = {
	.types = {
		PTR_TO_STACK,
		PTR_TO_PACKET,
		PTR_TO_PACKET_META,
		PTR_TO_MAP_VALUE,
	},
};

static const struct bpf_reg_types fullsock_types = { .types = { PTR_TO_SOCKET } };
static const struct bpf_reg_types scalar_types = { .types = { SCALAR_VALUE } };
static const struct bpf_reg_types context_types = { .types = { PTR_TO_CTX } };
static const struct bpf_reg_types alloc_mem_types = { .types = { PTR_TO_MEM } };
static const struct bpf_reg_types const_map_ptr_types = { .types = { CONST_PTR_TO_MAP } };
static const struct bpf_reg_types btf_ptr_types = { .types = { PTR_TO_BTF_ID } };
static const struct bpf_reg_types spin_lock_types = { .types = { PTR_TO_MAP_VALUE } };
static const struct bpf_reg_types percpu_btf_ptr_types = { .types = { PTR_TO_PERCPU_BTF_ID } };

static const struct bpf_reg_types *compatible_reg_types[__BPF_ARG_TYPE_MAX] = {
	[ARG_PTR_TO_MAP_KEY]		= &map_key_value_types,
	[ARG_PTR_TO_MAP_VALUE]		= &map_key_value_types,
	[ARG_PTR_TO_UNINIT_MAP_VALUE]	= &map_key_value_types,
	[ARG_PTR_TO_MAP_VALUE_OR_NULL]	= &map_key_value_types,
	[ARG_CONST_SIZE]		= &scalar_types,
	[ARG_CONST_SIZE_OR_ZERO]	= &scalar_types,
	[ARG_CONST_ALLOC_SIZE_OR_ZERO]	= &scalar_types,
	[ARG_CONST_MAP_PTR]		= &const_map_ptr_types,
	[ARG_PTR_TO_CTX]		= &context_types,
	[ARG_PTR_TO_CTX_OR_NULL]	= &context_types,
	[ARG_PTR_TO_SOCK_COMMON]	= &sock_types,
#ifdef CONFIG_NET
	[ARG_PTR_TO_BTF_ID_SOCK_COMMON]	= &btf_id_sock_common_types,
#endif
	[ARG_PTR_TO_SOCKET]		= &fullsock_types,
	[ARG_PTR_TO_SOCKET_OR_NULL]	= &fullsock_types,
	[ARG_PTR_TO_BTF_ID]		= &btf_ptr_types,
	[ARG_PTR_TO_SPIN_LOCK]		= &spin_lock_types,
	[ARG_PTR_TO_MEM]		= &mem_types,
	[ARG_PTR_TO_MEM_OR_NULL]	= &mem_types,
	[ARG_PTR_TO_UNINIT_MEM]		= &mem_types,
	[ARG_PTR_TO_ALLOC_MEM]		= &alloc_mem_types,
	[ARG_PTR_TO_ALLOC_MEM_OR_NULL]	= &alloc_mem_types,
	[ARG_PTR_TO_INT]		= &int_ptr_types,
	[ARG_PTR_TO_LONG]		= &int_ptr_types,
	[ARG_PTR_TO_PERCPU_BTF_ID]	= &percpu_btf_ptr_types,
};

static int check_reg_type(struct bpf_verifier_env *env, u32 regno,
			  enum bpf_arg_type arg_type,
			  const u32 *arg_btf_id)
{
	struct bpf_reg_state *regs = cur_regs(env), *reg = &regs[regno];
	enum bpf_reg_type expected, type = reg->type;
	const struct bpf_reg_types *compatible;
	int i, j;

	compatible = compatible_reg_types[arg_type];
	if (!compatible) {
		verbose(env, "verifier internal error: unsupported arg type %d\n", arg_type);
		return -EFAULT;
	}

	for (i = 0; i < ARRAY_SIZE(compatible->types); i++) {
		expected = compatible->types[i];
		if (expected == NOT_INIT)
			break;

		if (type == expected)
			goto found;
	}

	verbose(env, "R%d type=%s expected=", regno, reg_type_str[type]);
	for (j = 0; j + 1 < i; j++)
		verbose(env, "%s, ", reg_type_str[compatible->types[j]]);
	verbose(env, "%s\n", reg_type_str[compatible->types[j]]);
	return -EACCES;

found:
	if (type == PTR_TO_BTF_ID) {
		if (!arg_btf_id) {
			if (!compatible->btf_id) {
				verbose(env, "verifier internal error: missing arg compatible BTF ID\n");
				return -EFAULT;
			}
			arg_btf_id = compatible->btf_id;
		}

		if (!btf_struct_ids_match(&env->log, reg->off, reg->btf_id,
					  *arg_btf_id)) {
			verbose(env, "R%d is of type %s but %s is expected\n",
				regno, kernel_type_name(reg->btf_id),
				kernel_type_name(*arg_btf_id));
			return -EACCES;
		}

		if (!tnum_is_const(reg->var_off) || reg->var_off.value) {
			verbose(env, "R%d is a pointer to in-kernel struct with non-zero offset\n",
				regno);
			return -EACCES;
		}
	}

	return 0;
}

static int check_func_arg(struct bpf_verifier_env *env, u32 arg,
			  struct bpf_call_arg_meta *meta,
			  const struct bpf_func_proto *fn)
{
	u32 regno = BPF_REG_1 + arg;
	struct bpf_reg_state *regs = cur_regs(env), *reg = &regs[regno];
	enum bpf_arg_type arg_type = fn->arg_type[arg];
	enum bpf_reg_type type = reg->type;
	int err = 0;

	if (arg_type == ARG_DONTCARE)
		return 0;

	err = check_reg_arg(env, regno, SRC_OP);
	if (err)
		return err;

	if (arg_type == ARG_ANYTHING) {
		if (is_pointer_value(env, regno)) {
			verbose(env, "R%d leaks addr into helper function\n",
				regno);
			return -EACCES;
		}
		return 0;
	}

	if (type_is_pkt_pointer(type) &&
	    !may_access_direct_pkt_data(env, meta, BPF_READ)) {
		verbose(env, "helper access to the packet is not allowed\n");
		return -EACCES;
	}

	if (arg_type == ARG_PTR_TO_MAP_VALUE ||
	    arg_type == ARG_PTR_TO_UNINIT_MAP_VALUE ||
	    arg_type == ARG_PTR_TO_MAP_VALUE_OR_NULL) {
		err = resolve_map_arg_type(env, meta, &arg_type);
		if (err)
			return err;
	}

	if (register_is_null(reg) && arg_type_may_be_null(arg_type))
		/* A NULL register has a SCALAR_VALUE type, so skip
		 * type checking.
		 */
		goto skip_type_check;

	err = check_reg_type(env, regno, arg_type, fn->arg_btf_id[arg]);
	if (err)
		return err;

	if (type == PTR_TO_CTX) {
		err = check_ctx_reg(env, reg, regno);
		if (err < 0)
			return err;
	}

skip_type_check:
	if (reg->ref_obj_id) {
		if (meta->ref_obj_id) {
			verbose(env, "verifier internal error: more than one arg with ref_obj_id R%d %u %u\n",
				regno, reg->ref_obj_id,
				meta->ref_obj_id);
			return -EFAULT;
		}
		meta->ref_obj_id = reg->ref_obj_id;
	}

	if (arg_type == ARG_CONST_MAP_PTR) {
		/* bpf_map_xxx(map_ptr) call: remember that map_ptr */
		meta->map_ptr = reg->map_ptr;
	} else if (arg_type == ARG_PTR_TO_MAP_KEY) {
		/* bpf_map_xxx(..., map_ptr, ..., key) call:
		 * check that [key, key + map->key_size) are within
		 * stack limits and initialized
		 */
		if (!meta->map_ptr) {
			/* in function declaration map_ptr must come before
			 * map_key, so that it's verified and known before
			 * we have to check map_key here. Otherwise it means
			 * that kernel subsystem misconfigured verifier
			 */
			verbose(env, "invalid map_ptr to access map->key\n");
			return -EACCES;
		}
		err = check_helper_mem_access(env, regno,
					      meta->map_ptr->key_size, false,
					      NULL);
	} else if (arg_type == ARG_PTR_TO_MAP_VALUE ||
		   (arg_type == ARG_PTR_TO_MAP_VALUE_OR_NULL &&
		    !register_is_null(reg)) ||
		   arg_type == ARG_PTR_TO_UNINIT_MAP_VALUE) {
		/* bpf_map_xxx(..., map_ptr, ..., value) call:
		 * check [value, value + map->value_size) validity
		 */
		if (!meta->map_ptr) {
			/* kernel subsystem misconfigured verifier */
			verbose(env, "invalid map_ptr to access map->value\n");
			return -EACCES;
		}
		meta->raw_mode = (arg_type == ARG_PTR_TO_UNINIT_MAP_VALUE);
		err = check_helper_mem_access(env, regno,
					      meta->map_ptr->value_size, false,
					      meta);
	} else if (arg_type == ARG_PTR_TO_PERCPU_BTF_ID) {
		if (!reg->btf_id) {
			verbose(env, "Helper has invalid btf_id in R%d\n", regno);
			return -EACCES;
		}
		meta->ret_btf_id = reg->btf_id;
	} else if (arg_type == ARG_PTR_TO_SPIN_LOCK) {
		if (meta->func_id == BPF_FUNC_spin_lock) {
			if (process_spin_lock(env, regno, true))
				return -EACCES;
		} else if (meta->func_id == BPF_FUNC_spin_unlock) {
			if (process_spin_lock(env, regno, false))
				return -EACCES;
		} else {
			verbose(env, "verifier internal error\n");
			return -EFAULT;
		}
	} else if (arg_type_is_mem_ptr(arg_type)) {
		/* The access to this pointer is only checked when we hit the
		 * next is_mem_size argument below.
		 */
		meta->raw_mode = (arg_type == ARG_PTR_TO_UNINIT_MEM);
	} else if (arg_type_is_mem_size(arg_type)) {
		bool zero_size_allowed = (arg_type == ARG_CONST_SIZE_OR_ZERO);

		/* This is used to refine r0 return value bounds for helpers
		 * that enforce this value as an upper bound on return values.
		 * See do_refine_retval_range() for helpers that can refine
		 * the return value. C type of helper is u32 so we pull register
		 * bound from umax_value however, if negative verifier errors
		 * out. Only upper bounds can be learned because retval is an
		 * int type and negative retvals are allowed.
		 */
		meta->msize_max_value = reg->umax_value;

		/* The register is SCALAR_VALUE; the access check
		 * happens using its boundaries.
		 */
		if (!tnum_is_const(reg->var_off))
			/* For unprivileged variable accesses, disable raw
			 * mode so that the program is required to
			 * initialize all the memory that the helper could
			 * just partially fill up.
			 */
			meta = NULL;

		if (reg->smin_value < 0) {
			verbose(env, "R%d min value is negative, either use unsigned or 'var &= const'\n",
				regno);
			return -EACCES;
		}

		if (reg->umin_value == 0) {
			err = check_helper_mem_access(env, regno - 1, 0,
						      zero_size_allowed,
						      meta);
			if (err)
				return err;
		}

		if (reg->umax_value >= BPF_MAX_VAR_SIZ) {
			verbose(env, "R%d unbounded memory access, use 'var &= const' or 'if (var < const)'\n",
				regno);
			return -EACCES;
		}
		err = check_helper_mem_access(env, regno - 1,
					      reg->umax_value,
					      zero_size_allowed, meta);
		if (!err)
			err = mark_chain_precision(env, regno);
	} else if (arg_type_is_alloc_size(arg_type)) {
		if (!tnum_is_const(reg->var_off)) {
			verbose(env, "R%d unbounded size, use 'var &= const' or 'if (var < const)'\n",
				regno);
			return -EACCES;
		}
		meta->mem_size = reg->var_off.value;
	} else if (arg_type_is_int_ptr(arg_type)) {
		int size = int_ptr_type_to_size(arg_type);

		err = check_helper_mem_access(env, regno, size, false, meta);
		if (err)
			return err;
		err = check_ptr_alignment(env, reg, 0, size, true);
	}

	return err;
}

static bool may_update_sockmap(struct bpf_verifier_env *env, int func_id)
{
	enum bpf_attach_type eatype = env->prog->expected_attach_type;
	enum bpf_prog_type type = resolve_prog_type(env->prog);

	if (func_id != BPF_FUNC_map_update_elem)
		return false;

	/* It's not possible to get access to a locked struct sock in these
	 * contexts, so updating is safe.
	 */
	switch (type) {
	case BPF_PROG_TYPE_TRACING:
		if (eatype == BPF_TRACE_ITER)
			return true;
		break;
	case BPF_PROG_TYPE_SOCKET_FILTER:
	case BPF_PROG_TYPE_SCHED_CLS:
	case BPF_PROG_TYPE_SCHED_ACT:
	case BPF_PROG_TYPE_XDP:
	case BPF_PROG_TYPE_SK_REUSEPORT:
	case BPF_PROG_TYPE_FLOW_DISSECTOR:
	case BPF_PROG_TYPE_SK_LOOKUP:
		return true;
	default:
		break;
	}

	verbose(env, "cannot update sockmap in this context\n");
	return false;
}

static bool allow_tail_call_in_subprogs(struct bpf_verifier_env *env)
{
	return env->prog->jit_requested && IS_ENABLED(CONFIG_X86_64);
}

static int check_map_func_compatibility(struct bpf_verifier_env *env,
					struct bpf_map *map, int func_id)
{
	if (!map)
		return 0;

	/* We need a two way check, first is from map perspective ... */
	switch (map->map_type) {
	case BPF_MAP_TYPE_PROG_ARRAY:
		if (func_id != BPF_FUNC_tail_call)
			goto error;
		break;
	case BPF_MAP_TYPE_PERF_EVENT_ARRAY:
		if (func_id != BPF_FUNC_perf_event_read &&
		    func_id != BPF_FUNC_perf_event_output &&
		    func_id != BPF_FUNC_skb_output &&
		    func_id != BPF_FUNC_perf_event_read_value &&
		    func_id != BPF_FUNC_xdp_output)
			goto error;
		break;
	case BPF_MAP_TYPE_RINGBUF:
		if (func_id != BPF_FUNC_ringbuf_output &&
		    func_id != BPF_FUNC_ringbuf_reserve &&
		    func_id != BPF_FUNC_ringbuf_query)
			goto error;
		break;
	case BPF_MAP_TYPE_STACK_TRACE:
		if (func_id != BPF_FUNC_get_stackid)
			goto error;
		break;
	case BPF_MAP_TYPE_CGROUP_ARRAY:
		if (func_id != BPF_FUNC_skb_under_cgroup &&
		    func_id != BPF_FUNC_current_task_under_cgroup)
			goto error;
		break;
	case BPF_MAP_TYPE_CGROUP_STORAGE:
	case BPF_MAP_TYPE_PERCPU_CGROUP_STORAGE:
		if (func_id != BPF_FUNC_get_local_storage)
			goto error;
		break;
	case BPF_MAP_TYPE_DEVMAP:
	case BPF_MAP_TYPE_DEVMAP_HASH:
		if (func_id != BPF_FUNC_redirect_map &&
		    func_id != BPF_FUNC_map_lookup_elem)
			goto error;
		break;
	/* Restrict bpf side of cpumap and xskmap, open when use-cases
	 * appear.
	 */
	case BPF_MAP_TYPE_CPUMAP:
		if (func_id != BPF_FUNC_redirect_map)
			goto error;
		break;
	case BPF_MAP_TYPE_XSKMAP:
		if (func_id != BPF_FUNC_redirect_map &&
		    func_id != BPF_FUNC_map_lookup_elem)
			goto error;
		break;
	case BPF_MAP_TYPE_ARRAY_OF_MAPS:
	case BPF_MAP_TYPE_HASH_OF_MAPS:
		if (func_id != BPF_FUNC_map_lookup_elem)
			goto error;
		break;
	case BPF_MAP_TYPE_SOCKMAP:
		if (func_id != BPF_FUNC_sk_redirect_map &&
		    func_id != BPF_FUNC_sock_map_update &&
		    func_id != BPF_FUNC_map_delete_elem &&
		    func_id != BPF_FUNC_msg_redirect_map &&
		    func_id != BPF_FUNC_sk_select_reuseport &&
		    func_id != BPF_FUNC_map_lookup_elem &&
		    !may_update_sockmap(env, func_id))
			goto error;
		break;
	case BPF_MAP_TYPE_SOCKHASH:
		if (func_id != BPF_FUNC_sk_redirect_hash &&
		    func_id != BPF_FUNC_sock_hash_update &&
		    func_id != BPF_FUNC_map_delete_elem &&
		    func_id != BPF_FUNC_msg_redirect_hash &&
		    func_id != BPF_FUNC_sk_select_reuseport &&
		    func_id != BPF_FUNC_map_lookup_elem &&
		    !may_update_sockmap(env, func_id))
			goto error;
		break;
	case BPF_MAP_TYPE_REUSEPORT_SOCKARRAY:
		if (func_id != BPF_FUNC_sk_select_reuseport)
			goto error;
		break;
	case BPF_MAP_TYPE_QUEUE:
	case BPF_MAP_TYPE_STACK:
		if (func_id != BPF_FUNC_map_peek_elem &&
		    func_id != BPF_FUNC_map_pop_elem &&
		    func_id != BPF_FUNC_map_push_elem)
			goto error;
		break;
	case BPF_MAP_TYPE_SK_STORAGE:
		if (func_id != BPF_FUNC_sk_storage_get &&
		    func_id != BPF_FUNC_sk_storage_delete)
			goto error;
		break;
	case BPF_MAP_TYPE_INODE_STORAGE:
		if (func_id != BPF_FUNC_inode_storage_get &&
		    func_id != BPF_FUNC_inode_storage_delete)
			goto error;
		break;
	default:
		break;
	}

	/* ... and second from the function itself. */
	switch (func_id) {
	case BPF_FUNC_tail_call:
		if (map->map_type != BPF_MAP_TYPE_PROG_ARRAY)
			goto error;
		if (env->subprog_cnt > 1 && !allow_tail_call_in_subprogs(env)) {
			verbose(env, "tail_calls are not allowed in non-JITed programs with bpf-to-bpf calls\n");
			return -EINVAL;
		}
		break;
	case BPF_FUNC_perf_event_read:
	case BPF_FUNC_perf_event_output:
	case BPF_FUNC_perf_event_read_value:
	case BPF_FUNC_skb_output:
	case BPF_FUNC_xdp_output:
		if (map->map_type != BPF_MAP_TYPE_PERF_EVENT_ARRAY)
			goto error;
		break;
	case BPF_FUNC_ringbuf_output:
	case BPF_FUNC_ringbuf_reserve:
	case BPF_FUNC_ringbuf_query:
		if (map->map_type != BPF_MAP_TYPE_RINGBUF)
			goto error;
		break;
	case BPF_FUNC_get_stackid:
		if (map->map_type != BPF_MAP_TYPE_STACK_TRACE)
			goto error;
		break;
	case BPF_FUNC_current_task_under_cgroup:
	case BPF_FUNC_skb_under_cgroup:
		if (map->map_type != BPF_MAP_TYPE_CGROUP_ARRAY)
			goto error;
		break;
	case BPF_FUNC_redirect_map:
		if (map->map_type != BPF_MAP_TYPE_DEVMAP &&
		    map->map_type != BPF_MAP_TYPE_DEVMAP_HASH &&
		    map->map_type != BPF_MAP_TYPE_CPUMAP &&
		    map->map_type != BPF_MAP_TYPE_XSKMAP)
			goto error;
		break;
	case BPF_FUNC_sk_redirect_map:
	case BPF_FUNC_msg_redirect_map:
	case BPF_FUNC_sock_map_update:
		if (map->map_type != BPF_MAP_TYPE_SOCKMAP)
			goto error;
		break;
	case BPF_FUNC_sk_redirect_hash:
	case BPF_FUNC_msg_redirect_hash:
	case BPF_FUNC_sock_hash_update:
		if (map->map_type != BPF_MAP_TYPE_SOCKHASH)
			goto error;
		break;
	case BPF_FUNC_get_local_storage:
		if (map->map_type != BPF_MAP_TYPE_CGROUP_STORAGE &&
		    map->map_type != BPF_MAP_TYPE_PERCPU_CGROUP_STORAGE)
			goto error;
		break;
	case BPF_FUNC_sk_select_reuseport:
		if (map->map_type != BPF_MAP_TYPE_REUSEPORT_SOCKARRAY &&
		    map->map_type != BPF_MAP_TYPE_SOCKMAP &&
		    map->map_type != BPF_MAP_TYPE_SOCKHASH)
			goto error;
		break;
	case BPF_FUNC_map_peek_elem:
	case BPF_FUNC_map_pop_elem:
	case BPF_FUNC_map_push_elem:
		if (map->map_type != BPF_MAP_TYPE_QUEUE &&
		    map->map_type != BPF_MAP_TYPE_STACK)
			goto error;
		break;
	case BPF_FUNC_sk_storage_get:
	case BPF_FUNC_sk_storage_delete:
		if (map->map_type != BPF_MAP_TYPE_SK_STORAGE)
			goto error;
		break;
	case BPF_FUNC_inode_storage_get:
	case BPF_FUNC_inode_storage_delete:
		if (map->map_type != BPF_MAP_TYPE_INODE_STORAGE)
			goto error;
		break;
	default:
		break;
	}

	return 0;
error:
	verbose(env, "cannot pass map_type %d into func %s#%d\n",
		map->map_type, func_id_name(func_id), func_id);
	return -EINVAL;
}

static bool check_raw_mode_ok(const struct bpf_func_proto *fn)
{
	int count = 0;

	if (fn->arg1_type == ARG_PTR_TO_UNINIT_MEM)
		count++;
	if (fn->arg2_type == ARG_PTR_TO_UNINIT_MEM)
		count++;
	if (fn->arg3_type == ARG_PTR_TO_UNINIT_MEM)
		count++;
	if (fn->arg4_type == ARG_PTR_TO_UNINIT_MEM)
		count++;
	if (fn->arg5_type == ARG_PTR_TO_UNINIT_MEM)
		count++;

	/* We only support one arg being in raw mode at the moment,
	 * which is sufficient for the helper functions we have
	 * right now.
	 */
	return count <= 1;
}

static bool check_args_pair_invalid(enum bpf_arg_type arg_curr,
				    enum bpf_arg_type arg_next)
{
	return (arg_type_is_mem_ptr(arg_curr) &&
	        !arg_type_is_mem_size(arg_next)) ||
	       (!arg_type_is_mem_ptr(arg_curr) &&
		arg_type_is_mem_size(arg_next));
}

static bool check_arg_pair_ok(const struct bpf_func_proto *fn)
{
	/* bpf_xxx(..., buf, len) call will access 'len'
	 * bytes from memory 'buf'. Both arg types need
	 * to be paired, so make sure there's no buggy
	 * helper function specification.
	 */
	if (arg_type_is_mem_size(fn->arg1_type) ||
	    arg_type_is_mem_ptr(fn->arg5_type)  ||
	    check_args_pair_invalid(fn->arg1_type, fn->arg2_type) ||
	    check_args_pair_invalid(fn->arg2_type, fn->arg3_type) ||
	    check_args_pair_invalid(fn->arg3_type, fn->arg4_type) ||
	    check_args_pair_invalid(fn->arg4_type, fn->arg5_type))
		return false;

	return true;
}

static bool check_refcount_ok(const struct bpf_func_proto *fn, int func_id)
{
	int count = 0;

	if (arg_type_may_be_refcounted(fn->arg1_type))
		count++;
	if (arg_type_may_be_refcounted(fn->arg2_type))
		count++;
	if (arg_type_may_be_refcounted(fn->arg3_type))
		count++;
	if (arg_type_may_be_refcounted(fn->arg4_type))
		count++;
	if (arg_type_may_be_refcounted(fn->arg5_type))
		count++;

	/* A reference acquiring function cannot acquire
	 * another refcounted ptr.
	 */
	if (may_be_acquire_function(func_id) && count)
		return false;

	/* We only support one arg being unreferenced at the moment,
	 * which is sufficient for the helper functions we have right now.
	 */
	return count <= 1;
}

static bool check_btf_id_ok(const struct bpf_func_proto *fn)
{
	int i;

	for (i = 0; i < ARRAY_SIZE(fn->arg_type); i++) {
		if (fn->arg_type[i] == ARG_PTR_TO_BTF_ID && !fn->arg_btf_id[i])
			return false;

		if (fn->arg_type[i] != ARG_PTR_TO_BTF_ID && fn->arg_btf_id[i])
			return false;
	}

	return true;
}

static int check_func_proto(const struct bpf_func_proto *fn, int func_id)
{
	return check_raw_mode_ok(fn) &&
	       check_arg_pair_ok(fn) &&
	       check_btf_id_ok(fn) &&
	       check_refcount_ok(fn, func_id) ? 0 : -EINVAL;
}

/* Packet data might have moved, any old PTR_TO_PACKET[_META,_END]
 * are now invalid, so turn them into unknown SCALAR_VALUE.
 */
static void clear_all_pkt_pointers(struct bpf_verifier_env *env)
{
	struct bpf_func_state *state;
	struct bpf_reg_state *reg;

	bpf_for_each_reg_in_vstate(env->cur_state, state, reg, ({
		if (reg_is_pkt_pointer_any(reg))
			__mark_reg_unknown(env, reg);
	}));
}

enum {
	AT_PKT_END = -1,
	BEYOND_PKT_END = -2,
};

static void mark_pkt_end(struct bpf_verifier_state *vstate, int regn, bool range_open)
{
	struct bpf_func_state *state = vstate->frame[vstate->curframe];
	struct bpf_reg_state *reg = &state->regs[regn];

	if (reg->type != PTR_TO_PACKET)
		/* PTR_TO_PACKET_META is not supported yet */
		return;

	/* The 'reg' is pkt > pkt_end or pkt >= pkt_end.
	 * How far beyond pkt_end it goes is unknown.
	 * if (!range_open) it's the case of pkt >= pkt_end
	 * if (range_open) it's the case of pkt > pkt_end
	 * hence this pointer is at least 1 byte bigger than pkt_end
	 */
	if (range_open)
		reg->range = BEYOND_PKT_END;
	else
		reg->range = AT_PKT_END;
}

/* The pointer with the specified id has released its reference to kernel
 * resources. Identify all copies of the same pointer and clear the reference.
 */
static int release_reference(struct bpf_verifier_env *env,
			     int ref_obj_id)
{
	struct bpf_func_state *state;
	struct bpf_reg_state *reg;
	int err;

	err = release_reference_state(cur_func(env), ref_obj_id);
	if (err)
		return err;

	bpf_for_each_reg_in_vstate(env->cur_state, state, reg, ({
		if (reg->ref_obj_id == ref_obj_id) {
			if (!env->allow_ptr_leaks)
				__mark_reg_not_init(env, reg);
			else
				__mark_reg_unknown(env, reg);
		}
	}));

	return 0;
}

static void clear_caller_saved_regs(struct bpf_verifier_env *env,
				    struct bpf_reg_state *regs)
{
	int i;

	/* after the call registers r0 - r5 were scratched */
	for (i = 0; i < CALLER_SAVED_REGS; i++) {
		mark_reg_not_init(env, regs, caller_saved[i]);
		check_reg_arg(env, caller_saved[i], DST_OP_NO_MARK);
	}
}

static int check_func_call(struct bpf_verifier_env *env, struct bpf_insn *insn,
			   int *insn_idx)
{
	struct bpf_verifier_state *state = env->cur_state;
	struct bpf_func_info_aux *func_info_aux;
	struct bpf_func_state *caller, *callee;
	int i, err, subprog, target_insn;
	bool is_global = false;

	if (state->curframe + 1 >= MAX_CALL_FRAMES) {
		verbose(env, "the call stack of %d frames is too deep\n",
			state->curframe + 2);
		return -E2BIG;
	}

	target_insn = *insn_idx + insn->imm;
	subprog = find_subprog(env, target_insn + 1);
	if (subprog < 0) {
		verbose(env, "verifier bug. No program starts at insn %d\n",
			target_insn + 1);
		return -EFAULT;
	}

	caller = state->frame[state->curframe];
	if (state->frame[state->curframe + 1]) {
		verbose(env, "verifier bug. Frame %d already allocated\n",
			state->curframe + 1);
		return -EFAULT;
	}

	func_info_aux = env->prog->aux->func_info_aux;
	if (func_info_aux)
		is_global = func_info_aux[subprog].linkage == BTF_FUNC_GLOBAL;
	err = btf_check_func_arg_match(env, subprog, caller->regs);
	if (err == -EFAULT)
		return err;
	if (is_global) {
		if (err) {
			verbose(env, "Caller passes invalid args into func#%d\n",
				subprog);
			return err;
		} else {
			if (env->log.level & BPF_LOG_LEVEL)
				verbose(env,
					"Func#%d is global and valid. Skipping.\n",
					subprog);
			clear_caller_saved_regs(env, caller->regs);

			/* All global functions return a 64-bit SCALAR_VALUE */
			mark_reg_unknown(env, caller->regs, BPF_REG_0);
			caller->regs[BPF_REG_0].subreg_def = DEF_NOT_SUBREG;

			/* continue with next insn after call */
			return 0;
		}
	}

	callee = kzalloc(sizeof(*callee), GFP_KERNEL);
	if (!callee)
		return -ENOMEM;
	state->frame[state->curframe + 1] = callee;

	/* callee cannot access r0, r6 - r9 for reading and has to write
	 * into its own stack before reading from it.
	 * callee can read/write into caller's stack
	 */
	init_func_state(env, callee,
			/* remember the callsite, it will be used by bpf_exit */
			*insn_idx /* callsite */,
			state->curframe + 1 /* frameno within this callchain */,
			subprog /* subprog number within this prog */);

	/* Transfer references to the callee */
	err = transfer_reference_state(callee, caller);
	if (err)
		return err;

	/* copy r1 - r5 args that callee can access.  The copy includes parent
	 * pointers, which connects us up to the liveness chain
	 */
	for (i = BPF_REG_1; i <= BPF_REG_5; i++)
		callee->regs[i] = caller->regs[i];

	clear_caller_saved_regs(env, caller->regs);

	/* only increment it after check_reg_arg() finished */
	state->curframe++;

	/* and go analyze first insn of the callee */
	*insn_idx = target_insn;

	if (env->log.level & BPF_LOG_LEVEL) {
		verbose(env, "caller:\n");
		print_verifier_state(env, caller);
		verbose(env, "callee:\n");
		print_verifier_state(env, callee);
	}
	return 0;
}

static int prepare_func_exit(struct bpf_verifier_env *env, int *insn_idx)
{
	struct bpf_verifier_state *state = env->cur_state;
	struct bpf_func_state *caller, *callee;
	struct bpf_reg_state *r0;
	int err;

	callee = state->frame[state->curframe];
	r0 = &callee->regs[BPF_REG_0];
	if (r0->type == PTR_TO_STACK) {
		/* technically it's ok to return caller's stack pointer
		 * (or caller's caller's pointer) back to the caller,
		 * since these pointers are valid. Only current stack
		 * pointer will be invalid as soon as function exits,
		 * but let's be conservative
		 */
		verbose(env, "cannot return stack pointer to the caller\n");
		return -EINVAL;
	}

	state->curframe--;
	caller = state->frame[state->curframe];
	/* return to the caller whatever r0 had in the callee */
	caller->regs[BPF_REG_0] = *r0;

	/* Transfer references to the caller */
	err = transfer_reference_state(caller, callee);
	if (err)
		return err;

	*insn_idx = callee->callsite + 1;
	if (env->log.level & BPF_LOG_LEVEL) {
		verbose(env, "returning from callee:\n");
		print_verifier_state(env, callee);
		verbose(env, "to caller at %d:\n", *insn_idx);
		print_verifier_state(env, caller);
	}
	/* clear everything in the callee */
	free_func_state(callee);
	state->frame[state->curframe + 1] = NULL;
	return 0;
}

static void do_refine_retval_range(struct bpf_reg_state *regs, int ret_type,
				   int func_id,
				   struct bpf_call_arg_meta *meta)
{
	struct bpf_reg_state *ret_reg = &regs[BPF_REG_0];

	if (ret_type != RET_INTEGER ||
	    (func_id != BPF_FUNC_get_stack &&
	     func_id != BPF_FUNC_probe_read_str &&
	     func_id != BPF_FUNC_probe_read_kernel_str &&
	     func_id != BPF_FUNC_probe_read_user_str))
		return;

	ret_reg->smax_value = meta->msize_max_value;
	ret_reg->s32_max_value = meta->msize_max_value;
	ret_reg->smin_value = -MAX_ERRNO;
	ret_reg->s32_min_value = -MAX_ERRNO;
	reg_bounds_sync(ret_reg);
}

static int
record_func_map(struct bpf_verifier_env *env, struct bpf_call_arg_meta *meta,
		int func_id, int insn_idx)
{
	struct bpf_insn_aux_data *aux = &env->insn_aux_data[insn_idx];
	struct bpf_map *map = meta->map_ptr;

	if (func_id != BPF_FUNC_tail_call &&
	    func_id != BPF_FUNC_map_lookup_elem &&
	    func_id != BPF_FUNC_map_update_elem &&
	    func_id != BPF_FUNC_map_delete_elem &&
	    func_id != BPF_FUNC_map_push_elem &&
	    func_id != BPF_FUNC_map_pop_elem &&
	    func_id != BPF_FUNC_map_peek_elem)
		return 0;

	if (map == NULL) {
		verbose(env, "kernel subsystem misconfigured verifier\n");
		return -EINVAL;
	}

	/* In case of read-only, some additional restrictions
	 * need to be applied in order to prevent altering the
	 * state of the map from program side.
	 */
	if ((map->map_flags & BPF_F_RDONLY_PROG) &&
	    (func_id == BPF_FUNC_map_delete_elem ||
	     func_id == BPF_FUNC_map_update_elem ||
	     func_id == BPF_FUNC_map_push_elem ||
	     func_id == BPF_FUNC_map_pop_elem)) {
		verbose(env, "write into map forbidden\n");
		return -EACCES;
	}

	if (!BPF_MAP_PTR(aux->map_ptr_state))
		bpf_map_ptr_store(aux, meta->map_ptr,
				  !meta->map_ptr->bypass_spec_v1);
	else if (BPF_MAP_PTR(aux->map_ptr_state) != meta->map_ptr)
		bpf_map_ptr_store(aux, BPF_MAP_PTR_POISON,
				  !meta->map_ptr->bypass_spec_v1);
	return 0;
}

static int
record_func_key(struct bpf_verifier_env *env, struct bpf_call_arg_meta *meta,
		int func_id, int insn_idx)
{
	struct bpf_insn_aux_data *aux = &env->insn_aux_data[insn_idx];
	struct bpf_reg_state *regs = cur_regs(env), *reg;
	struct bpf_map *map = meta->map_ptr;
	u64 val, max;
	int err;

	if (func_id != BPF_FUNC_tail_call)
		return 0;
	if (!map || map->map_type != BPF_MAP_TYPE_PROG_ARRAY) {
		verbose(env, "kernel subsystem misconfigured verifier\n");
		return -EINVAL;
	}

	reg = &regs[BPF_REG_3];
	val = reg->var_off.value;
	max = map->max_entries;

	if (!(register_is_const(reg) && val < max)) {
		bpf_map_key_store(aux, BPF_MAP_KEY_POISON);
		return 0;
	}

	err = mark_chain_precision(env, BPF_REG_3);
	if (err)
		return err;
	if (bpf_map_key_unseen(aux))
		bpf_map_key_store(aux, val);
	else if (!bpf_map_key_poisoned(aux) &&
		  bpf_map_key_immediate(aux) != val)
		bpf_map_key_store(aux, BPF_MAP_KEY_POISON);
	return 0;
}

static int check_reference_leak(struct bpf_verifier_env *env)
{
	struct bpf_func_state *state = cur_func(env);
	int i;

	for (i = 0; i < state->acquired_refs; i++) {
		verbose(env, "Unreleased reference id=%d alloc_insn=%d\n",
			state->refs[i].id, state->refs[i].insn_idx);
	}
	return state->acquired_refs ? -EINVAL : 0;
}

static int check_helper_call(struct bpf_verifier_env *env, int func_id, int insn_idx)
{
	const struct bpf_func_proto *fn = NULL;
	struct bpf_reg_state *regs;
	struct bpf_call_arg_meta meta;
	bool changes_data;
	int i, err;

	/* find function prototype */
	if (func_id < 0 || func_id >= __BPF_FUNC_MAX_ID) {
		verbose(env, "invalid func %s#%d\n", func_id_name(func_id),
			func_id);
		return -EINVAL;
	}

	if (env->ops->get_func_proto)
		fn = env->ops->get_func_proto(func_id, env->prog);
	if (!fn) {
		verbose(env, "unknown func %s#%d\n", func_id_name(func_id),
			func_id);
		return -EINVAL;
	}

	/* eBPF programs must be GPL compatible to use GPL-ed functions */
	if (!env->prog->gpl_compatible && fn->gpl_only) {
		verbose(env, "cannot call GPL-restricted function from non-GPL compatible program\n");
		return -EINVAL;
	}

	if (fn->allowed && !fn->allowed(env->prog)) {
		verbose(env, "helper call is not allowed in probe\n");
		return -EINVAL;
	}

	/* With LD_ABS/IND some JITs save/restore skb from r1. */
	changes_data = bpf_helper_changes_pkt_data(fn->func);
	if (changes_data && fn->arg1_type != ARG_PTR_TO_CTX) {
		verbose(env, "kernel subsystem misconfigured func %s#%d: r1 != ctx\n",
			func_id_name(func_id), func_id);
		return -EINVAL;
	}

	memset(&meta, 0, sizeof(meta));
	meta.pkt_access = fn->pkt_access;

	err = check_func_proto(fn, func_id);
	if (err) {
		verbose(env, "kernel subsystem misconfigured func %s#%d\n",
			func_id_name(func_id), func_id);
		return err;
	}

	meta.func_id = func_id;
	/* check args */
	for (i = 0; i < 5; i++) {
		err = check_func_arg(env, i, &meta, fn);
		if (err)
			return err;
	}

	err = record_func_map(env, &meta, func_id, insn_idx);
	if (err)
		return err;

	err = record_func_key(env, &meta, func_id, insn_idx);
	if (err)
		return err;

	/* Mark slots with STACK_MISC in case of raw mode, stack offset
	 * is inferred from register state.
	 */
	for (i = 0; i < meta.access_size; i++) {
		err = check_mem_access(env, insn_idx, meta.regno, i, BPF_B,
				       BPF_WRITE, -1, false);
		if (err)
			return err;
	}

	if (func_id == BPF_FUNC_tail_call) {
		err = check_reference_leak(env);
		if (err) {
			verbose(env, "tail_call would lead to reference leak\n");
			return err;
		}
	} else if (is_release_function(func_id)) {
		err = release_reference(env, meta.ref_obj_id);
		if (err) {
			verbose(env, "func %s#%d reference has not been acquired before\n",
				func_id_name(func_id), func_id);
			return err;
		}
	}

	regs = cur_regs(env);

	/* check that flags argument in get_local_storage(map, flags) is 0,
	 * this is required because get_local_storage() can't return an error.
	 */
	if (func_id == BPF_FUNC_get_local_storage &&
	    !register_is_null(&regs[BPF_REG_2])) {
		verbose(env, "get_local_storage() doesn't support non-zero flags\n");
		return -EINVAL;
	}

	/* reset caller saved regs */
	for (i = 0; i < CALLER_SAVED_REGS; i++) {
		mark_reg_not_init(env, regs, caller_saved[i]);
		check_reg_arg(env, caller_saved[i], DST_OP_NO_MARK);
	}

	/* helper call returns 64-bit value. */
	regs[BPF_REG_0].subreg_def = DEF_NOT_SUBREG;

	/* update return register (already marked as written above) */
	if (fn->ret_type == RET_INTEGER) {
		/* sets type to SCALAR_VALUE */
		mark_reg_unknown(env, regs, BPF_REG_0);
	} else if (fn->ret_type == RET_VOID) {
		regs[BPF_REG_0].type = NOT_INIT;
	} else if (fn->ret_type == RET_PTR_TO_MAP_VALUE_OR_NULL ||
		   fn->ret_type == RET_PTR_TO_MAP_VALUE) {
		/* There is no offset yet applied, variable or fixed */
		mark_reg_known_zero(env, regs, BPF_REG_0);
		/* remember map_ptr, so that check_map_access()
		 * can check 'value_size' boundary of memory access
		 * to map element returned from bpf_map_lookup_elem()
		 */
		if (meta.map_ptr == NULL) {
			verbose(env,
				"kernel subsystem misconfigured verifier\n");
			return -EINVAL;
		}
		regs[BPF_REG_0].map_ptr = meta.map_ptr;
		if (fn->ret_type == RET_PTR_TO_MAP_VALUE) {
			regs[BPF_REG_0].type = PTR_TO_MAP_VALUE;
			if (map_value_has_spin_lock(meta.map_ptr))
				regs[BPF_REG_0].id = ++env->id_gen;
		} else {
			regs[BPF_REG_0].type = PTR_TO_MAP_VALUE_OR_NULL;
		}
	} else if (fn->ret_type == RET_PTR_TO_SOCKET_OR_NULL) {
		mark_reg_known_zero(env, regs, BPF_REG_0);
		regs[BPF_REG_0].type = PTR_TO_SOCKET_OR_NULL;
	} else if (fn->ret_type == RET_PTR_TO_SOCK_COMMON_OR_NULL) {
		mark_reg_known_zero(env, regs, BPF_REG_0);
		regs[BPF_REG_0].type = PTR_TO_SOCK_COMMON_OR_NULL;
	} else if (fn->ret_type == RET_PTR_TO_TCP_SOCK_OR_NULL) {
		mark_reg_known_zero(env, regs, BPF_REG_0);
		regs[BPF_REG_0].type = PTR_TO_TCP_SOCK_OR_NULL;
	} else if (fn->ret_type == RET_PTR_TO_ALLOC_MEM_OR_NULL) {
		mark_reg_known_zero(env, regs, BPF_REG_0);
		regs[BPF_REG_0].type = PTR_TO_MEM_OR_NULL;
		regs[BPF_REG_0].mem_size = meta.mem_size;
	} else if (fn->ret_type == RET_PTR_TO_MEM_OR_BTF_ID_OR_NULL ||
		   fn->ret_type == RET_PTR_TO_MEM_OR_BTF_ID) {
		const struct btf_type *t;

		mark_reg_known_zero(env, regs, BPF_REG_0);
		t = btf_type_skip_modifiers(btf_vmlinux, meta.ret_btf_id, NULL);
		if (!btf_type_is_struct(t)) {
			u32 tsize;
			const struct btf_type *ret;
			const char *tname;

			/* resolve the type size of ksym. */
			ret = btf_resolve_size(btf_vmlinux, t, &tsize);
			if (IS_ERR(ret)) {
				tname = btf_name_by_offset(btf_vmlinux, t->name_off);
				verbose(env, "unable to resolve the size of type '%s': %ld\n",
					tname, PTR_ERR(ret));
				return -EINVAL;
			}
			regs[BPF_REG_0].type =
				fn->ret_type == RET_PTR_TO_MEM_OR_BTF_ID ?
				PTR_TO_MEM : PTR_TO_MEM_OR_NULL;
			regs[BPF_REG_0].mem_size = tsize;
		} else {
			regs[BPF_REG_0].type =
				fn->ret_type == RET_PTR_TO_MEM_OR_BTF_ID ?
				PTR_TO_BTF_ID : PTR_TO_BTF_ID_OR_NULL;
			regs[BPF_REG_0].btf_id = meta.ret_btf_id;
		}
	} else if (fn->ret_type == RET_PTR_TO_BTF_ID_OR_NULL) {
		int ret_btf_id;

		mark_reg_known_zero(env, regs, BPF_REG_0);
		regs[BPF_REG_0].type = PTR_TO_BTF_ID_OR_NULL;
		ret_btf_id = *fn->ret_btf_id;
		if (ret_btf_id == 0) {
			verbose(env, "invalid return type %d of func %s#%d\n",
				fn->ret_type, func_id_name(func_id), func_id);
			return -EINVAL;
		}
		regs[BPF_REG_0].btf_id = ret_btf_id;
	} else {
		verbose(env, "unknown return type %d of func %s#%d\n",
			fn->ret_type, func_id_name(func_id), func_id);
		return -EINVAL;
	}

	if (reg_type_may_be_null(regs[BPF_REG_0].type))
		regs[BPF_REG_0].id = ++env->id_gen;

	if (is_ptr_cast_function(func_id)) {
		/* For release_reference() */
		regs[BPF_REG_0].ref_obj_id = meta.ref_obj_id;
	} else if (is_acquire_function(func_id, meta.map_ptr)) {
		int id = acquire_reference_state(env, insn_idx);

		if (id < 0)
			return id;
		/* For mark_ptr_or_null_reg() */
		regs[BPF_REG_0].id = id;
		/* For release_reference() */
		regs[BPF_REG_0].ref_obj_id = id;
	}

	do_refine_retval_range(regs, fn->ret_type, func_id, &meta);

	err = check_map_func_compatibility(env, meta.map_ptr, func_id);
	if (err)
		return err;

	if ((func_id == BPF_FUNC_get_stack ||
	     func_id == BPF_FUNC_get_task_stack) &&
	    !env->prog->has_callchain_buf) {
		const char *err_str;

#ifdef CONFIG_PERF_EVENTS
		err = get_callchain_buffers(sysctl_perf_event_max_stack);
		err_str = "cannot get callchain buffer for func %s#%d\n";
#else
		err = -ENOTSUPP;
		err_str = "func %s#%d not supported without CONFIG_PERF_EVENTS\n";
#endif
		if (err) {
			verbose(env, err_str, func_id_name(func_id), func_id);
			return err;
		}

		env->prog->has_callchain_buf = true;
	}

	if (func_id == BPF_FUNC_get_stackid || func_id == BPF_FUNC_get_stack)
		env->prog->call_get_stack = true;

	if (changes_data)
		clear_all_pkt_pointers(env);
	return 0;
}

static bool signed_add_overflows(s64 a, s64 b)
{
	/* Do the add in u64, where overflow is well-defined */
	s64 res = (s64)((u64)a + (u64)b);

	if (b < 0)
		return res > a;
	return res < a;
}

static bool signed_add32_overflows(s32 a, s32 b)
{
	/* Do the add in u32, where overflow is well-defined */
	s32 res = (s32)((u32)a + (u32)b);

	if (b < 0)
		return res > a;
	return res < a;
}

static bool signed_sub_overflows(s64 a, s64 b)
{
	/* Do the sub in u64, where overflow is well-defined */
	s64 res = (s64)((u64)a - (u64)b);

	if (b < 0)
		return res < a;
	return res > a;
}

static bool signed_sub32_overflows(s32 a, s32 b)
{
	/* Do the sub in u32, where overflow is well-defined */
	s32 res = (s32)((u32)a - (u32)b);

	if (b < 0)
		return res < a;
	return res > a;
}

static bool check_reg_sane_offset(struct bpf_verifier_env *env,
				  const struct bpf_reg_state *reg,
				  enum bpf_reg_type type)
{
	bool known = tnum_is_const(reg->var_off);
	s64 val = reg->var_off.value;
	s64 smin = reg->smin_value;

	if (known && (val >= BPF_MAX_VAR_OFF || val <= -BPF_MAX_VAR_OFF)) {
		verbose(env, "math between %s pointer and %lld is not allowed\n",
			reg_type_str[type], val);
		return false;
	}

	if (reg->off >= BPF_MAX_VAR_OFF || reg->off <= -BPF_MAX_VAR_OFF) {
		verbose(env, "%s pointer offset %d is not allowed\n",
			reg_type_str[type], reg->off);
		return false;
	}

	if (smin == S64_MIN) {
		verbose(env, "math between %s pointer and register with unbounded min value is not allowed\n",
			reg_type_str[type]);
		return false;
	}

	if (smin >= BPF_MAX_VAR_OFF || smin <= -BPF_MAX_VAR_OFF) {
		verbose(env, "value %lld makes %s pointer be out of bounds\n",
			smin, reg_type_str[type]);
		return false;
	}

	return true;
}

static struct bpf_insn_aux_data *cur_aux(struct bpf_verifier_env *env)
{
	return &env->insn_aux_data[env->insn_idx];
}

enum {
	REASON_BOUNDS	= -1,
	REASON_TYPE	= -2,
	REASON_PATHS	= -3,
	REASON_LIMIT	= -4,
	REASON_STACK	= -5,
};

static int retrieve_ptr_limit(const struct bpf_reg_state *ptr_reg,
			      u32 *alu_limit, bool mask_to_left)
{
	u32 max = 0, ptr_limit = 0;

	switch (ptr_reg->type) {
	case PTR_TO_STACK:
		/* Offset 0 is out-of-bounds, but acceptable start for the
		 * left direction, see BPF_REG_FP. Also, unknown scalar
		 * offset where we would need to deal with min/max bounds is
		 * currently prohibited for unprivileged.
		 */
		max = MAX_BPF_STACK + mask_to_left;
		ptr_limit = -(ptr_reg->var_off.value + ptr_reg->off);
		break;
	case PTR_TO_MAP_VALUE:
		max = ptr_reg->map_ptr->value_size;
		ptr_limit = (mask_to_left ?
			     ptr_reg->smin_value :
			     ptr_reg->umax_value) + ptr_reg->off;
		break;
	default:
		return REASON_TYPE;
	}

	if (ptr_limit >= max)
		return REASON_LIMIT;
	*alu_limit = ptr_limit;
	return 0;
}

static bool can_skip_alu_sanitation(const struct bpf_verifier_env *env,
				    const struct bpf_insn *insn)
{
	return env->bypass_spec_v1 || BPF_SRC(insn->code) == BPF_K;
}

static int update_alu_sanitation_state(struct bpf_insn_aux_data *aux,
				       u32 alu_state, u32 alu_limit)
{
	/* If we arrived here from different branches with different
	 * state or limits to sanitize, then this won't work.
	 */
	if (aux->alu_state &&
	    (aux->alu_state != alu_state ||
	     aux->alu_limit != alu_limit))
		return REASON_PATHS;

	/* Corresponding fixup done in fixup_bpf_calls(). */
	aux->alu_state = alu_state;
	aux->alu_limit = alu_limit;
	return 0;
}

static int sanitize_val_alu(struct bpf_verifier_env *env,
			    struct bpf_insn *insn)
{
	struct bpf_insn_aux_data *aux = cur_aux(env);

	if (can_skip_alu_sanitation(env, insn))
		return 0;

	return update_alu_sanitation_state(aux, BPF_ALU_NON_POINTER, 0);
}

static bool sanitize_needed(u8 opcode)
{
	return opcode == BPF_ADD || opcode == BPF_SUB;
}

struct bpf_sanitize_info {
	struct bpf_insn_aux_data aux;
	bool mask_to_left;
};

static struct bpf_verifier_state *
sanitize_speculative_path(struct bpf_verifier_env *env,
			  const struct bpf_insn *insn,
			  u32 next_idx, u32 curr_idx)
{
	struct bpf_verifier_state *branch;
	struct bpf_reg_state *regs;

	branch = push_stack(env, next_idx, curr_idx, true);
	if (branch && insn) {
		regs = branch->frame[branch->curframe]->regs;
		if (BPF_SRC(insn->code) == BPF_K) {
			mark_reg_unknown(env, regs, insn->dst_reg);
		} else if (BPF_SRC(insn->code) == BPF_X) {
			mark_reg_unknown(env, regs, insn->dst_reg);
			mark_reg_unknown(env, regs, insn->src_reg);
		}
	}
	return branch;
}

static int sanitize_ptr_alu(struct bpf_verifier_env *env,
			    struct bpf_insn *insn,
			    const struct bpf_reg_state *ptr_reg,
			    const struct bpf_reg_state *off_reg,
			    struct bpf_reg_state *dst_reg,
			    struct bpf_sanitize_info *info,
			    const bool commit_window)
{
	struct bpf_insn_aux_data *aux = commit_window ? cur_aux(env) : &info->aux;
	struct bpf_verifier_state *vstate = env->cur_state;
	bool off_is_imm = tnum_is_const(off_reg->var_off);
	bool off_is_neg = off_reg->smin_value < 0;
	bool ptr_is_dst_reg = ptr_reg == dst_reg;
	u8 opcode = BPF_OP(insn->code);
	u32 alu_state, alu_limit;
	struct bpf_reg_state tmp;
	bool ret;
	int err;

	if (can_skip_alu_sanitation(env, insn))
		return 0;

	/* We already marked aux for masking from non-speculative
	 * paths, thus we got here in the first place. We only care
	 * to explore bad access from here.
	 */
	if (vstate->speculative)
		goto do_sim;

	if (!commit_window) {
		if (!tnum_is_const(off_reg->var_off) &&
		    (off_reg->smin_value < 0) != (off_reg->smax_value < 0))
			return REASON_BOUNDS;

		info->mask_to_left = (opcode == BPF_ADD &&  off_is_neg) ||
				     (opcode == BPF_SUB && !off_is_neg);
	}

	err = retrieve_ptr_limit(ptr_reg, &alu_limit, info->mask_to_left);
	if (err < 0)
		return err;

	if (commit_window) {
		/* In commit phase we narrow the masking window based on
		 * the observed pointer move after the simulated operation.
		 */
		alu_state = info->aux.alu_state;
		alu_limit = abs(info->aux.alu_limit - alu_limit);
	} else {
		alu_state  = off_is_neg ? BPF_ALU_NEG_VALUE : 0;
		alu_state |= off_is_imm ? BPF_ALU_IMMEDIATE : 0;
		alu_state |= ptr_is_dst_reg ?
			     BPF_ALU_SANITIZE_SRC : BPF_ALU_SANITIZE_DST;

		/* Limit pruning on unknown scalars to enable deep search for
		 * potential masking differences from other program paths.
		 */
		if (!off_is_imm)
			env->explore_alu_limits = true;
	}

	err = update_alu_sanitation_state(aux, alu_state, alu_limit);
	if (err < 0)
		return err;
do_sim:
	/* If we're in commit phase, we're done here given we already
	 * pushed the truncated dst_reg into the speculative verification
	 * stack.
	 *
	 * Also, when register is a known constant, we rewrite register-based
	 * operation to immediate-based, and thus do not need masking (and as
	 * a consequence, do not need to simulate the zero-truncation either).
	 */
	if (commit_window || off_is_imm)
		return 0;

	/* Simulate and find potential out-of-bounds access under
	 * speculative execution from truncation as a result of
	 * masking when off was not within expected range. If off
	 * sits in dst, then we temporarily need to move ptr there
	 * to simulate dst (== 0) +/-= ptr. Needed, for example,
	 * for cases where we use K-based arithmetic in one direction
	 * and truncated reg-based in the other in order to explore
	 * bad access.
	 */
	if (!ptr_is_dst_reg) {
		tmp = *dst_reg;
		copy_register_state(dst_reg, ptr_reg);
	}
	ret = sanitize_speculative_path(env, NULL, env->insn_idx + 1,
					env->insn_idx);
	if (!ptr_is_dst_reg && ret)
		*dst_reg = tmp;
	return !ret ? REASON_STACK : 0;
}

static void sanitize_mark_insn_seen(struct bpf_verifier_env *env)
{
	struct bpf_verifier_state *vstate = env->cur_state;

	/* If we simulate paths under speculation, we don't update the
	 * insn as 'seen' such that when we verify unreachable paths in
	 * the non-speculative domain, sanitize_dead_code() can still
	 * rewrite/sanitize them.
	 */
	if (!vstate->speculative)
		env->insn_aux_data[env->insn_idx].seen = env->pass_cnt;
}

static int sanitize_err(struct bpf_verifier_env *env,
			const struct bpf_insn *insn, int reason,
			const struct bpf_reg_state *off_reg,
			const struct bpf_reg_state *dst_reg)
{
	static const char *err = "pointer arithmetic with it prohibited for !root";
	const char *op = BPF_OP(insn->code) == BPF_ADD ? "add" : "sub";
	u32 dst = insn->dst_reg, src = insn->src_reg;

	switch (reason) {
	case REASON_BOUNDS:
		verbose(env, "R%d has unknown scalar with mixed signed bounds, %s\n",
			off_reg == dst_reg ? dst : src, err);
		break;
	case REASON_TYPE:
		verbose(env, "R%d has pointer with unsupported alu operation, %s\n",
			off_reg == dst_reg ? src : dst, err);
		break;
	case REASON_PATHS:
		verbose(env, "R%d tried to %s from different maps, paths or scalars, %s\n",
			dst, op, err);
		break;
	case REASON_LIMIT:
		verbose(env, "R%d tried to %s beyond pointer bounds, %s\n",
			dst, op, err);
		break;
	case REASON_STACK:
		verbose(env, "R%d could not be pushed for speculative verification, %s\n",
			dst, err);
		break;
	default:
		verbose(env, "verifier internal error: unknown reason (%d)\n",
			reason);
		break;
	}

	return -EACCES;
}

/* check that stack access falls within stack limits and that 'reg' doesn't
 * have a variable offset.
 *
 * Variable offset is prohibited for unprivileged mode for simplicity since it
 * requires corresponding support in Spectre masking for stack ALU.  See also
 * retrieve_ptr_limit().
 *
 *
 * 'off' includes 'reg->off'.
 */
static int check_stack_access_for_ptr_arithmetic(
				struct bpf_verifier_env *env,
				int regno,
				const struct bpf_reg_state *reg,
				int off)
{
	if (!tnum_is_const(reg->var_off)) {
		char tn_buf[48];

		tnum_strn(tn_buf, sizeof(tn_buf), reg->var_off);
		verbose(env, "R%d variable stack access prohibited for !root, var_off=%s off=%d\n",
			regno, tn_buf, off);
		return -EACCES;
	}

	if (off >= 0 || off < -MAX_BPF_STACK) {
		verbose(env, "R%d stack pointer arithmetic goes out of range, "
			"prohibited for !root; off=%d\n", regno, off);
		return -EACCES;
	}

	return 0;
}

static int sanitize_check_bounds(struct bpf_verifier_env *env,
				 const struct bpf_insn *insn,
				 const struct bpf_reg_state *dst_reg)
{
	u32 dst = insn->dst_reg;

	/* For unprivileged we require that resulting offset must be in bounds
	 * in order to be able to sanitize access later on.
	 */
	if (env->bypass_spec_v1)
		return 0;

	switch (dst_reg->type) {
	case PTR_TO_STACK:
		if (check_stack_access_for_ptr_arithmetic(env, dst, dst_reg,
					dst_reg->off + dst_reg->var_off.value))
			return -EACCES;
		break;
	case PTR_TO_MAP_VALUE:
		if (check_map_access(env, dst, dst_reg->off, 1, false)) {
			verbose(env, "R%d pointer arithmetic of map value goes out of range, "
				"prohibited for !root\n", dst);
			return -EACCES;
		}
		break;
	default:
		break;
	}

	return 0;
}

/* Handles arithmetic on a pointer and a scalar: computes new min/max and var_off.
 * Caller should also handle BPF_MOV case separately.
 * If we return -EACCES, caller may want to try again treating pointer as a
 * scalar.  So we only emit a diagnostic if !env->allow_ptr_leaks.
 */
static int adjust_ptr_min_max_vals(struct bpf_verifier_env *env,
				   struct bpf_insn *insn,
				   const struct bpf_reg_state *ptr_reg,
				   const struct bpf_reg_state *off_reg)
{
	struct bpf_verifier_state *vstate = env->cur_state;
	struct bpf_func_state *state = vstate->frame[vstate->curframe];
	struct bpf_reg_state *regs = state->regs, *dst_reg;
	bool known = tnum_is_const(off_reg->var_off);
	s64 smin_val = off_reg->smin_value, smax_val = off_reg->smax_value,
	    smin_ptr = ptr_reg->smin_value, smax_ptr = ptr_reg->smax_value;
	u64 umin_val = off_reg->umin_value, umax_val = off_reg->umax_value,
	    umin_ptr = ptr_reg->umin_value, umax_ptr = ptr_reg->umax_value;
	struct bpf_sanitize_info info = {};
	u8 opcode = BPF_OP(insn->code);
	u32 dst = insn->dst_reg;
	int ret;

	dst_reg = &regs[dst];

	if ((known && (smin_val != smax_val || umin_val != umax_val)) ||
	    smin_val > smax_val || umin_val > umax_val) {
		/* Taint dst register if offset had invalid bounds derived from
		 * e.g. dead branches.
		 */
		__mark_reg_unknown(env, dst_reg);
		return 0;
	}

	if (BPF_CLASS(insn->code) != BPF_ALU64) {
		/* 32-bit ALU ops on pointers produce (meaningless) scalars */
		if (opcode == BPF_SUB && env->allow_ptr_leaks) {
			__mark_reg_unknown(env, dst_reg);
			return 0;
		}

		verbose(env,
			"R%d 32-bit pointer arithmetic prohibited\n",
			dst);
		return -EACCES;
	}

	switch (ptr_reg->type) {
	case PTR_TO_MAP_VALUE_OR_NULL:
		verbose(env, "R%d pointer arithmetic on %s prohibited, null-check it first\n",
			dst, reg_type_str[ptr_reg->type]);
		return -EACCES;
	case CONST_PTR_TO_MAP:
		/* smin_val represents the known value */
		if (known && smin_val == 0 && opcode == BPF_ADD)
			break;
		fallthrough;
	case PTR_TO_PACKET_END:
	case PTR_TO_SOCKET:
	case PTR_TO_SOCK_COMMON:
	case PTR_TO_TCP_SOCK:
	case PTR_TO_XDP_SOCK:
reject:
		verbose(env, "R%d pointer arithmetic on %s prohibited\n",
			dst, reg_type_str[ptr_reg->type]);
		return -EACCES;
	default:
		if (reg_type_may_be_null(ptr_reg->type))
			goto reject;
		break;
	}

	/* In case of 'scalar += pointer', dst_reg inherits pointer type and id.
	 * The id may be overwritten later if we create a new variable offset.
	 */
	dst_reg->type = ptr_reg->type;
	dst_reg->id = ptr_reg->id;

	if (!check_reg_sane_offset(env, off_reg, ptr_reg->type) ||
	    !check_reg_sane_offset(env, ptr_reg, ptr_reg->type))
		return -EINVAL;

	/* pointer types do not carry 32-bit bounds at the moment. */
	__mark_reg32_unbounded(dst_reg);

	if (sanitize_needed(opcode)) {
		ret = sanitize_ptr_alu(env, insn, ptr_reg, off_reg, dst_reg,
				       &info, false);
		if (ret < 0)
			return sanitize_err(env, insn, ret, off_reg, dst_reg);
	}

	switch (opcode) {
	case BPF_ADD:
		/* We can take a fixed offset as long as it doesn't overflow
		 * the s32 'off' field
		 */
		if (known && (ptr_reg->off + smin_val ==
			      (s64)(s32)(ptr_reg->off + smin_val))) {
			/* pointer += K.  Accumulate it into fixed offset */
			dst_reg->smin_value = smin_ptr;
			dst_reg->smax_value = smax_ptr;
			dst_reg->umin_value = umin_ptr;
			dst_reg->umax_value = umax_ptr;
			dst_reg->var_off = ptr_reg->var_off;
			dst_reg->off = ptr_reg->off + smin_val;
			dst_reg->raw = ptr_reg->raw;
			break;
		}
		/* A new variable offset is created.  Note that off_reg->off
		 * == 0, since it's a scalar.
		 * dst_reg gets the pointer type and since some positive
		 * integer value was added to the pointer, give it a new 'id'
		 * if it's a PTR_TO_PACKET.
		 * this creates a new 'base' pointer, off_reg (variable) gets
		 * added into the variable offset, and we copy the fixed offset
		 * from ptr_reg.
		 */
		if (signed_add_overflows(smin_ptr, smin_val) ||
		    signed_add_overflows(smax_ptr, smax_val)) {
			dst_reg->smin_value = S64_MIN;
			dst_reg->smax_value = S64_MAX;
		} else {
			dst_reg->smin_value = smin_ptr + smin_val;
			dst_reg->smax_value = smax_ptr + smax_val;
		}
		if (umin_ptr + umin_val < umin_ptr ||
		    umax_ptr + umax_val < umax_ptr) {
			dst_reg->umin_value = 0;
			dst_reg->umax_value = U64_MAX;
		} else {
			dst_reg->umin_value = umin_ptr + umin_val;
			dst_reg->umax_value = umax_ptr + umax_val;
		}
		dst_reg->var_off = tnum_add(ptr_reg->var_off, off_reg->var_off);
		dst_reg->off = ptr_reg->off;
		dst_reg->raw = ptr_reg->raw;
		if (reg_is_pkt_pointer(ptr_reg)) {
			dst_reg->id = ++env->id_gen;
			/* something was added to pkt_ptr, set range to zero */
			dst_reg->raw = 0;
		}
		break;
	case BPF_SUB:
		if (dst_reg == off_reg) {
			/* scalar -= pointer.  Creates an unknown scalar */
			verbose(env, "R%d tried to subtract pointer from scalar\n",
				dst);
			return -EACCES;
		}
		/* We don't allow subtraction from FP, because (according to
		 * test_verifier.c test "invalid fp arithmetic", JITs might not
		 * be able to deal with it.
		 */
		if (ptr_reg->type == PTR_TO_STACK) {
			verbose(env, "R%d subtraction from stack pointer prohibited\n",
				dst);
			return -EACCES;
		}
		if (known && (ptr_reg->off - smin_val ==
			      (s64)(s32)(ptr_reg->off - smin_val))) {
			/* pointer -= K.  Subtract it from fixed offset */
			dst_reg->smin_value = smin_ptr;
			dst_reg->smax_value = smax_ptr;
			dst_reg->umin_value = umin_ptr;
			dst_reg->umax_value = umax_ptr;
			dst_reg->var_off = ptr_reg->var_off;
			dst_reg->id = ptr_reg->id;
			dst_reg->off = ptr_reg->off - smin_val;
			dst_reg->raw = ptr_reg->raw;
			break;
		}
		/* A new variable offset is created.  If the subtrahend is known
		 * nonnegative, then any reg->range we had before is still good.
		 */
		if (signed_sub_overflows(smin_ptr, smax_val) ||
		    signed_sub_overflows(smax_ptr, smin_val)) {
			/* Overflow possible, we know nothing */
			dst_reg->smin_value = S64_MIN;
			dst_reg->smax_value = S64_MAX;
		} else {
			dst_reg->smin_value = smin_ptr - smax_val;
			dst_reg->smax_value = smax_ptr - smin_val;
		}
		if (umin_ptr < umax_val) {
			/* Overflow possible, we know nothing */
			dst_reg->umin_value = 0;
			dst_reg->umax_value = U64_MAX;
		} else {
			/* Cannot overflow (as long as bounds are consistent) */
			dst_reg->umin_value = umin_ptr - umax_val;
			dst_reg->umax_value = umax_ptr - umin_val;
		}
		dst_reg->var_off = tnum_sub(ptr_reg->var_off, off_reg->var_off);
		dst_reg->off = ptr_reg->off;
		dst_reg->raw = ptr_reg->raw;
		if (reg_is_pkt_pointer(ptr_reg)) {
			dst_reg->id = ++env->id_gen;
			/* something was added to pkt_ptr, set range to zero */
			if (smin_val < 0)
				dst_reg->raw = 0;
		}
		break;
	case BPF_AND:
	case BPF_OR:
	case BPF_XOR:
		/* bitwise ops on pointers are troublesome, prohibit. */
		verbose(env, "R%d bitwise operator %s on pointer prohibited\n",
			dst, bpf_alu_string[opcode >> 4]);
		return -EACCES;
	default:
		/* other operators (e.g. MUL,LSH) produce non-pointer results */
		verbose(env, "R%d pointer arithmetic with %s operator prohibited\n",
			dst, bpf_alu_string[opcode >> 4]);
		return -EACCES;
	}

	if (!check_reg_sane_offset(env, dst_reg, ptr_reg->type))
		return -EINVAL;
	reg_bounds_sync(dst_reg);
	if (sanitize_check_bounds(env, insn, dst_reg) < 0)
		return -EACCES;
	if (sanitize_needed(opcode)) {
		ret = sanitize_ptr_alu(env, insn, dst_reg, off_reg, dst_reg,
				       &info, true);
		if (ret < 0)
			return sanitize_err(env, insn, ret, off_reg, dst_reg);
	}

	return 0;
}

static void scalar32_min_max_add(struct bpf_reg_state *dst_reg,
				 struct bpf_reg_state *src_reg)
{
	s32 smin_val = src_reg->s32_min_value;
	s32 smax_val = src_reg->s32_max_value;
	u32 umin_val = src_reg->u32_min_value;
	u32 umax_val = src_reg->u32_max_value;

	if (signed_add32_overflows(dst_reg->s32_min_value, smin_val) ||
	    signed_add32_overflows(dst_reg->s32_max_value, smax_val)) {
		dst_reg->s32_min_value = S32_MIN;
		dst_reg->s32_max_value = S32_MAX;
	} else {
		dst_reg->s32_min_value += smin_val;
		dst_reg->s32_max_value += smax_val;
	}
	if (dst_reg->u32_min_value + umin_val < umin_val ||
	    dst_reg->u32_max_value + umax_val < umax_val) {
		dst_reg->u32_min_value = 0;
		dst_reg->u32_max_value = U32_MAX;
	} else {
		dst_reg->u32_min_value += umin_val;
		dst_reg->u32_max_value += umax_val;
	}
}

static void scalar_min_max_add(struct bpf_reg_state *dst_reg,
			       struct bpf_reg_state *src_reg)
{
	s64 smin_val = src_reg->smin_value;
	s64 smax_val = src_reg->smax_value;
	u64 umin_val = src_reg->umin_value;
	u64 umax_val = src_reg->umax_value;

	if (signed_add_overflows(dst_reg->smin_value, smin_val) ||
	    signed_add_overflows(dst_reg->smax_value, smax_val)) {
		dst_reg->smin_value = S64_MIN;
		dst_reg->smax_value = S64_MAX;
	} else {
		dst_reg->smin_value += smin_val;
		dst_reg->smax_value += smax_val;
	}
	if (dst_reg->umin_value + umin_val < umin_val ||
	    dst_reg->umax_value + umax_val < umax_val) {
		dst_reg->umin_value = 0;
		dst_reg->umax_value = U64_MAX;
	} else {
		dst_reg->umin_value += umin_val;
		dst_reg->umax_value += umax_val;
	}
}

static void scalar32_min_max_sub(struct bpf_reg_state *dst_reg,
				 struct bpf_reg_state *src_reg)
{
	s32 smin_val = src_reg->s32_min_value;
	s32 smax_val = src_reg->s32_max_value;
	u32 umin_val = src_reg->u32_min_value;
	u32 umax_val = src_reg->u32_max_value;

	if (signed_sub32_overflows(dst_reg->s32_min_value, smax_val) ||
	    signed_sub32_overflows(dst_reg->s32_max_value, smin_val)) {
		/* Overflow possible, we know nothing */
		dst_reg->s32_min_value = S32_MIN;
		dst_reg->s32_max_value = S32_MAX;
	} else {
		dst_reg->s32_min_value -= smax_val;
		dst_reg->s32_max_value -= smin_val;
	}
	if (dst_reg->u32_min_value < umax_val) {
		/* Overflow possible, we know nothing */
		dst_reg->u32_min_value = 0;
		dst_reg->u32_max_value = U32_MAX;
	} else {
		/* Cannot overflow (as long as bounds are consistent) */
		dst_reg->u32_min_value -= umax_val;
		dst_reg->u32_max_value -= umin_val;
	}
}

static void scalar_min_max_sub(struct bpf_reg_state *dst_reg,
			       struct bpf_reg_state *src_reg)
{
	s64 smin_val = src_reg->smin_value;
	s64 smax_val = src_reg->smax_value;
	u64 umin_val = src_reg->umin_value;
	u64 umax_val = src_reg->umax_value;

	if (signed_sub_overflows(dst_reg->smin_value, smax_val) ||
	    signed_sub_overflows(dst_reg->smax_value, smin_val)) {
		/* Overflow possible, we know nothing */
		dst_reg->smin_value = S64_MIN;
		dst_reg->smax_value = S64_MAX;
	} else {
		dst_reg->smin_value -= smax_val;
		dst_reg->smax_value -= smin_val;
	}
	if (dst_reg->umin_value < umax_val) {
		/* Overflow possible, we know nothing */
		dst_reg->umin_value = 0;
		dst_reg->umax_value = U64_MAX;
	} else {
		/* Cannot overflow (as long as bounds are consistent) */
		dst_reg->umin_value -= umax_val;
		dst_reg->umax_value -= umin_val;
	}
}

static void scalar32_min_max_mul(struct bpf_reg_state *dst_reg,
				 struct bpf_reg_state *src_reg)
{
	s32 smin_val = src_reg->s32_min_value;
	u32 umin_val = src_reg->u32_min_value;
	u32 umax_val = src_reg->u32_max_value;

	if (smin_val < 0 || dst_reg->s32_min_value < 0) {
		/* Ain't nobody got time to multiply that sign */
		__mark_reg32_unbounded(dst_reg);
		return;
	}
	/* Both values are positive, so we can work with unsigned and
	 * copy the result to signed (unless it exceeds S32_MAX).
	 */
	if (umax_val > U16_MAX || dst_reg->u32_max_value > U16_MAX) {
		/* Potential overflow, we know nothing */
		__mark_reg32_unbounded(dst_reg);
		return;
	}
	dst_reg->u32_min_value *= umin_val;
	dst_reg->u32_max_value *= umax_val;
	if (dst_reg->u32_max_value > S32_MAX) {
		/* Overflow possible, we know nothing */
		dst_reg->s32_min_value = S32_MIN;
		dst_reg->s32_max_value = S32_MAX;
	} else {
		dst_reg->s32_min_value = dst_reg->u32_min_value;
		dst_reg->s32_max_value = dst_reg->u32_max_value;
	}
}

static void scalar_min_max_mul(struct bpf_reg_state *dst_reg,
			       struct bpf_reg_state *src_reg)
{
	s64 smin_val = src_reg->smin_value;
	u64 umin_val = src_reg->umin_value;
	u64 umax_val = src_reg->umax_value;

	if (smin_val < 0 || dst_reg->smin_value < 0) {
		/* Ain't nobody got time to multiply that sign */
		__mark_reg64_unbounded(dst_reg);
		return;
	}
	/* Both values are positive, so we can work with unsigned and
	 * copy the result to signed (unless it exceeds S64_MAX).
	 */
	if (umax_val > U32_MAX || dst_reg->umax_value > U32_MAX) {
		/* Potential overflow, we know nothing */
		__mark_reg64_unbounded(dst_reg);
		return;
	}
	dst_reg->umin_value *= umin_val;
	dst_reg->umax_value *= umax_val;
	if (dst_reg->umax_value > S64_MAX) {
		/* Overflow possible, we know nothing */
		dst_reg->smin_value = S64_MIN;
		dst_reg->smax_value = S64_MAX;
	} else {
		dst_reg->smin_value = dst_reg->umin_value;
		dst_reg->smax_value = dst_reg->umax_value;
	}
}

static void scalar32_min_max_and(struct bpf_reg_state *dst_reg,
				 struct bpf_reg_state *src_reg)
{
	bool src_known = tnum_subreg_is_const(src_reg->var_off);
	bool dst_known = tnum_subreg_is_const(dst_reg->var_off);
	struct tnum var32_off = tnum_subreg(dst_reg->var_off);
	s32 smin_val = src_reg->s32_min_value;
	u32 umax_val = src_reg->u32_max_value;

	if (src_known && dst_known) {
		__mark_reg32_known(dst_reg, var32_off.value);
		return;
	}

	/* We get our minimum from the var_off, since that's inherently
	 * bitwise.  Our maximum is the minimum of the operands' maxima.
	 */
	dst_reg->u32_min_value = var32_off.value;
	dst_reg->u32_max_value = min(dst_reg->u32_max_value, umax_val);
	if (dst_reg->s32_min_value < 0 || smin_val < 0) {
		/* Lose signed bounds when ANDing negative numbers,
		 * ain't nobody got time for that.
		 */
		dst_reg->s32_min_value = S32_MIN;
		dst_reg->s32_max_value = S32_MAX;
	} else {
		/* ANDing two positives gives a positive, so safe to
		 * cast result into s64.
		 */
		dst_reg->s32_min_value = dst_reg->u32_min_value;
		dst_reg->s32_max_value = dst_reg->u32_max_value;
	}
}

static void scalar_min_max_and(struct bpf_reg_state *dst_reg,
			       struct bpf_reg_state *src_reg)
{
	bool src_known = tnum_is_const(src_reg->var_off);
	bool dst_known = tnum_is_const(dst_reg->var_off);
	s64 smin_val = src_reg->smin_value;
	u64 umax_val = src_reg->umax_value;

	if (src_known && dst_known) {
		__mark_reg_known(dst_reg, dst_reg->var_off.value);
		return;
	}

	/* We get our minimum from the var_off, since that's inherently
	 * bitwise.  Our maximum is the minimum of the operands' maxima.
	 */
	dst_reg->umin_value = dst_reg->var_off.value;
	dst_reg->umax_value = min(dst_reg->umax_value, umax_val);
	if (dst_reg->smin_value < 0 || smin_val < 0) {
		/* Lose signed bounds when ANDing negative numbers,
		 * ain't nobody got time for that.
		 */
		dst_reg->smin_value = S64_MIN;
		dst_reg->smax_value = S64_MAX;
	} else {
		/* ANDing two positives gives a positive, so safe to
		 * cast result into s64.
		 */
		dst_reg->smin_value = dst_reg->umin_value;
		dst_reg->smax_value = dst_reg->umax_value;
	}
	/* We may learn something more from the var_off */
	__update_reg_bounds(dst_reg);
}

static void scalar32_min_max_or(struct bpf_reg_state *dst_reg,
				struct bpf_reg_state *src_reg)
{
	bool src_known = tnum_subreg_is_const(src_reg->var_off);
	bool dst_known = tnum_subreg_is_const(dst_reg->var_off);
	struct tnum var32_off = tnum_subreg(dst_reg->var_off);
	s32 smin_val = src_reg->s32_min_value;
	u32 umin_val = src_reg->u32_min_value;

	if (src_known && dst_known) {
		__mark_reg32_known(dst_reg, var32_off.value);
		return;
	}

	/* We get our maximum from the var_off, and our minimum is the
	 * maximum of the operands' minima
	 */
	dst_reg->u32_min_value = max(dst_reg->u32_min_value, umin_val);
	dst_reg->u32_max_value = var32_off.value | var32_off.mask;
	if (dst_reg->s32_min_value < 0 || smin_val < 0) {
		/* Lose signed bounds when ORing negative numbers,
		 * ain't nobody got time for that.
		 */
		dst_reg->s32_min_value = S32_MIN;
		dst_reg->s32_max_value = S32_MAX;
	} else {
		/* ORing two positives gives a positive, so safe to
		 * cast result into s64.
		 */
		dst_reg->s32_min_value = dst_reg->u32_min_value;
		dst_reg->s32_max_value = dst_reg->u32_max_value;
	}
}

static void scalar_min_max_or(struct bpf_reg_state *dst_reg,
			      struct bpf_reg_state *src_reg)
{
	bool src_known = tnum_is_const(src_reg->var_off);
	bool dst_known = tnum_is_const(dst_reg->var_off);
	s64 smin_val = src_reg->smin_value;
	u64 umin_val = src_reg->umin_value;

	if (src_known && dst_known) {
		__mark_reg_known(dst_reg, dst_reg->var_off.value);
		return;
	}

	/* We get our maximum from the var_off, and our minimum is the
	 * maximum of the operands' minima
	 */
	dst_reg->umin_value = max(dst_reg->umin_value, umin_val);
	dst_reg->umax_value = dst_reg->var_off.value | dst_reg->var_off.mask;
	if (dst_reg->smin_value < 0 || smin_val < 0) {
		/* Lose signed bounds when ORing negative numbers,
		 * ain't nobody got time for that.
		 */
		dst_reg->smin_value = S64_MIN;
		dst_reg->smax_value = S64_MAX;
	} else {
		/* ORing two positives gives a positive, so safe to
		 * cast result into s64.
		 */
		dst_reg->smin_value = dst_reg->umin_value;
		dst_reg->smax_value = dst_reg->umax_value;
	}
	/* We may learn something more from the var_off */
	__update_reg_bounds(dst_reg);
}

static void scalar32_min_max_xor(struct bpf_reg_state *dst_reg,
				 struct bpf_reg_state *src_reg)
{
	bool src_known = tnum_subreg_is_const(src_reg->var_off);
	bool dst_known = tnum_subreg_is_const(dst_reg->var_off);
	struct tnum var32_off = tnum_subreg(dst_reg->var_off);
	s32 smin_val = src_reg->s32_min_value;

	if (src_known && dst_known) {
		__mark_reg32_known(dst_reg, var32_off.value);
		return;
	}

	/* We get both minimum and maximum from the var32_off. */
	dst_reg->u32_min_value = var32_off.value;
	dst_reg->u32_max_value = var32_off.value | var32_off.mask;

	if (dst_reg->s32_min_value >= 0 && smin_val >= 0) {
		/* XORing two positive sign numbers gives a positive,
		 * so safe to cast u32 result into s32.
		 */
		dst_reg->s32_min_value = dst_reg->u32_min_value;
		dst_reg->s32_max_value = dst_reg->u32_max_value;
	} else {
		dst_reg->s32_min_value = S32_MIN;
		dst_reg->s32_max_value = S32_MAX;
	}
}

static void scalar_min_max_xor(struct bpf_reg_state *dst_reg,
			       struct bpf_reg_state *src_reg)
{
	bool src_known = tnum_is_const(src_reg->var_off);
	bool dst_known = tnum_is_const(dst_reg->var_off);
	s64 smin_val = src_reg->smin_value;

	if (src_known && dst_known) {
		/* dst_reg->var_off.value has been updated earlier */
		__mark_reg_known(dst_reg, dst_reg->var_off.value);
		return;
	}

	/* We get both minimum and maximum from the var_off. */
	dst_reg->umin_value = dst_reg->var_off.value;
	dst_reg->umax_value = dst_reg->var_off.value | dst_reg->var_off.mask;

	if (dst_reg->smin_value >= 0 && smin_val >= 0) {
		/* XORing two positive sign numbers gives a positive,
		 * so safe to cast u64 result into s64.
		 */
		dst_reg->smin_value = dst_reg->umin_value;
		dst_reg->smax_value = dst_reg->umax_value;
	} else {
		dst_reg->smin_value = S64_MIN;
		dst_reg->smax_value = S64_MAX;
	}

	__update_reg_bounds(dst_reg);
}

static void __scalar32_min_max_lsh(struct bpf_reg_state *dst_reg,
				   u64 umin_val, u64 umax_val)
{
	/* We lose all sign bit information (except what we can pick
	 * up from var_off)
	 */
	dst_reg->s32_min_value = S32_MIN;
	dst_reg->s32_max_value = S32_MAX;
	/* If we might shift our top bit out, then we know nothing */
	if (umax_val > 31 || dst_reg->u32_max_value > 1ULL << (31 - umax_val)) {
		dst_reg->u32_min_value = 0;
		dst_reg->u32_max_value = U32_MAX;
	} else {
		dst_reg->u32_min_value <<= umin_val;
		dst_reg->u32_max_value <<= umax_val;
	}
}

static void scalar32_min_max_lsh(struct bpf_reg_state *dst_reg,
				 struct bpf_reg_state *src_reg)
{
	u32 umax_val = src_reg->u32_max_value;
	u32 umin_val = src_reg->u32_min_value;
	/* u32 alu operation will zext upper bits */
	struct tnum subreg = tnum_subreg(dst_reg->var_off);

	__scalar32_min_max_lsh(dst_reg, umin_val, umax_val);
	dst_reg->var_off = tnum_subreg(tnum_lshift(subreg, umin_val));
	/* Not required but being careful mark reg64 bounds as unknown so
	 * that we are forced to pick them up from tnum and zext later and
	 * if some path skips this step we are still safe.
	 */
	__mark_reg64_unbounded(dst_reg);
	__update_reg32_bounds(dst_reg);
}

static void __scalar64_min_max_lsh(struct bpf_reg_state *dst_reg,
				   u64 umin_val, u64 umax_val)
{
	/* Special case <<32 because it is a common compiler pattern to sign
	 * extend subreg by doing <<32 s>>32. In this case if 32bit bounds are
	 * positive we know this shift will also be positive so we can track
	 * bounds correctly. Otherwise we lose all sign bit information except
	 * what we can pick up from var_off. Perhaps we can generalize this
	 * later to shifts of any length.
	 */
	if (umin_val == 32 && umax_val == 32 && dst_reg->s32_max_value >= 0)
		dst_reg->smax_value = (s64)dst_reg->s32_max_value << 32;
	else
		dst_reg->smax_value = S64_MAX;

	if (umin_val == 32 && umax_val == 32 && dst_reg->s32_min_value >= 0)
		dst_reg->smin_value = (s64)dst_reg->s32_min_value << 32;
	else
		dst_reg->smin_value = S64_MIN;

	/* If we might shift our top bit out, then we know nothing */
	if (dst_reg->umax_value > 1ULL << (63 - umax_val)) {
		dst_reg->umin_value = 0;
		dst_reg->umax_value = U64_MAX;
	} else {
		dst_reg->umin_value <<= umin_val;
		dst_reg->umax_value <<= umax_val;
	}
}

static void scalar_min_max_lsh(struct bpf_reg_state *dst_reg,
			       struct bpf_reg_state *src_reg)
{
	u64 umax_val = src_reg->umax_value;
	u64 umin_val = src_reg->umin_value;

	/* scalar64 calc uses 32bit unshifted bounds so must be called first */
	__scalar64_min_max_lsh(dst_reg, umin_val, umax_val);
	__scalar32_min_max_lsh(dst_reg, umin_val, umax_val);

	dst_reg->var_off = tnum_lshift(dst_reg->var_off, umin_val);
	/* We may learn something more from the var_off */
	__update_reg_bounds(dst_reg);
}

static void scalar32_min_max_rsh(struct bpf_reg_state *dst_reg,
				 struct bpf_reg_state *src_reg)
{
	struct tnum subreg = tnum_subreg(dst_reg->var_off);
	u32 umax_val = src_reg->u32_max_value;
	u32 umin_val = src_reg->u32_min_value;

	/* BPF_RSH is an unsigned shift.  If the value in dst_reg might
	 * be negative, then either:
	 * 1) src_reg might be zero, so the sign bit of the result is
	 *    unknown, so we lose our signed bounds
	 * 2) it's known negative, thus the unsigned bounds capture the
	 *    signed bounds
	 * 3) the signed bounds cross zero, so they tell us nothing
	 *    about the result
	 * If the value in dst_reg is known nonnegative, then again the
	 * unsigned bounts capture the signed bounds.
	 * Thus, in all cases it suffices to blow away our signed bounds
	 * and rely on inferring new ones from the unsigned bounds and
	 * var_off of the result.
	 */
	dst_reg->s32_min_value = S32_MIN;
	dst_reg->s32_max_value = S32_MAX;

	dst_reg->var_off = tnum_rshift(subreg, umin_val);
	dst_reg->u32_min_value >>= umax_val;
	dst_reg->u32_max_value >>= umin_val;

	__mark_reg64_unbounded(dst_reg);
	__update_reg32_bounds(dst_reg);
}

static void scalar_min_max_rsh(struct bpf_reg_state *dst_reg,
			       struct bpf_reg_state *src_reg)
{
	u64 umax_val = src_reg->umax_value;
	u64 umin_val = src_reg->umin_value;

	/* BPF_RSH is an unsigned shift.  If the value in dst_reg might
	 * be negative, then either:
	 * 1) src_reg might be zero, so the sign bit of the result is
	 *    unknown, so we lose our signed bounds
	 * 2) it's known negative, thus the unsigned bounds capture the
	 *    signed bounds
	 * 3) the signed bounds cross zero, so they tell us nothing
	 *    about the result
	 * If the value in dst_reg is known nonnegative, then again the
	 * unsigned bounts capture the signed bounds.
	 * Thus, in all cases it suffices to blow away our signed bounds
	 * and rely on inferring new ones from the unsigned bounds and
	 * var_off of the result.
	 */
	dst_reg->smin_value = S64_MIN;
	dst_reg->smax_value = S64_MAX;
	dst_reg->var_off = tnum_rshift(dst_reg->var_off, umin_val);
	dst_reg->umin_value >>= umax_val;
	dst_reg->umax_value >>= umin_val;

	/* Its not easy to operate on alu32 bounds here because it depends
	 * on bits being shifted in. Take easy way out and mark unbounded
	 * so we can recalculate later from tnum.
	 */
	__mark_reg32_unbounded(dst_reg);
	__update_reg_bounds(dst_reg);
}

static void scalar32_min_max_arsh(struct bpf_reg_state *dst_reg,
				  struct bpf_reg_state *src_reg)
{
	u64 umin_val = src_reg->u32_min_value;

	/* Upon reaching here, src_known is true and
	 * umax_val is equal to umin_val.
	 */
	dst_reg->s32_min_value = (u32)(((s32)dst_reg->s32_min_value) >> umin_val);
	dst_reg->s32_max_value = (u32)(((s32)dst_reg->s32_max_value) >> umin_val);

	dst_reg->var_off = tnum_arshift(tnum_subreg(dst_reg->var_off), umin_val, 32);

	/* blow away the dst_reg umin_value/umax_value and rely on
	 * dst_reg var_off to refine the result.
	 */
	dst_reg->u32_min_value = 0;
	dst_reg->u32_max_value = U32_MAX;

	__mark_reg64_unbounded(dst_reg);
	__update_reg32_bounds(dst_reg);
}

static void scalar_min_max_arsh(struct bpf_reg_state *dst_reg,
				struct bpf_reg_state *src_reg)
{
	u64 umin_val = src_reg->umin_value;

	/* Upon reaching here, src_known is true and umax_val is equal
	 * to umin_val.
	 */
	dst_reg->smin_value >>= umin_val;
	dst_reg->smax_value >>= umin_val;

	dst_reg->var_off = tnum_arshift(dst_reg->var_off, umin_val, 64);

	/* blow away the dst_reg umin_value/umax_value and rely on
	 * dst_reg var_off to refine the result.
	 */
	dst_reg->umin_value = 0;
	dst_reg->umax_value = U64_MAX;

	/* Its not easy to operate on alu32 bounds here because it depends
	 * on bits being shifted in from upper 32-bits. Take easy way out
	 * and mark unbounded so we can recalculate later from tnum.
	 */
	__mark_reg32_unbounded(dst_reg);
	__update_reg_bounds(dst_reg);
}

/* WARNING: This function does calculations on 64-bit values, but the actual
 * execution may occur on 32-bit values. Therefore, things like bitshifts
 * need extra checks in the 32-bit case.
 */
static int adjust_scalar_min_max_vals(struct bpf_verifier_env *env,
				      struct bpf_insn *insn,
				      struct bpf_reg_state *dst_reg,
				      struct bpf_reg_state src_reg)
{
	struct bpf_reg_state *regs = cur_regs(env);
	u8 opcode = BPF_OP(insn->code);
	bool src_known;
	s64 smin_val, smax_val;
	u64 umin_val, umax_val;
	s32 s32_min_val, s32_max_val;
	u32 u32_min_val, u32_max_val;
	u64 insn_bitness = (BPF_CLASS(insn->code) == BPF_ALU64) ? 64 : 32;
	bool alu32 = (BPF_CLASS(insn->code) != BPF_ALU64);
	int ret;

	smin_val = src_reg.smin_value;
	smax_val = src_reg.smax_value;
	umin_val = src_reg.umin_value;
	umax_val = src_reg.umax_value;

	s32_min_val = src_reg.s32_min_value;
	s32_max_val = src_reg.s32_max_value;
	u32_min_val = src_reg.u32_min_value;
	u32_max_val = src_reg.u32_max_value;

	if (alu32) {
		src_known = tnum_subreg_is_const(src_reg.var_off);
		if ((src_known &&
		     (s32_min_val != s32_max_val || u32_min_val != u32_max_val)) ||
		    s32_min_val > s32_max_val || u32_min_val > u32_max_val) {
			/* Taint dst register if offset had invalid bounds
			 * derived from e.g. dead branches.
			 */
			__mark_reg_unknown(env, dst_reg);
			return 0;
		}
	} else {
		src_known = tnum_is_const(src_reg.var_off);
		if ((src_known &&
		     (smin_val != smax_val || umin_val != umax_val)) ||
		    smin_val > smax_val || umin_val > umax_val) {
			/* Taint dst register if offset had invalid bounds
			 * derived from e.g. dead branches.
			 */
			__mark_reg_unknown(env, dst_reg);
			return 0;
		}
	}

	if (!src_known &&
	    opcode != BPF_ADD && opcode != BPF_SUB && opcode != BPF_AND) {
		__mark_reg_unknown(env, dst_reg);
		return 0;
	}

	if (sanitize_needed(opcode)) {
		ret = sanitize_val_alu(env, insn);
		if (ret < 0)
			return sanitize_err(env, insn, ret, NULL, NULL);
	}

	/* Calculate sign/unsigned bounds and tnum for alu32 and alu64 bit ops.
	 * There are two classes of instructions: The first class we track both
	 * alu32 and alu64 sign/unsigned bounds independently this provides the
	 * greatest amount of precision when alu operations are mixed with jmp32
	 * operations. These operations are BPF_ADD, BPF_SUB, BPF_MUL, BPF_ADD,
	 * and BPF_OR. This is possible because these ops have fairly easy to
	 * understand and calculate behavior in both 32-bit and 64-bit alu ops.
	 * See alu32 verifier tests for examples. The second class of
	 * operations, BPF_LSH, BPF_RSH, and BPF_ARSH, however are not so easy
	 * with regards to tracking sign/unsigned bounds because the bits may
	 * cross subreg boundaries in the alu64 case. When this happens we mark
	 * the reg unbounded in the subreg bound space and use the resulting
	 * tnum to calculate an approximation of the sign/unsigned bounds.
	 */
	switch (opcode) {
	case BPF_ADD:
		scalar32_min_max_add(dst_reg, &src_reg);
		scalar_min_max_add(dst_reg, &src_reg);
		dst_reg->var_off = tnum_add(dst_reg->var_off, src_reg.var_off);
		break;
	case BPF_SUB:
		scalar32_min_max_sub(dst_reg, &src_reg);
		scalar_min_max_sub(dst_reg, &src_reg);
		dst_reg->var_off = tnum_sub(dst_reg->var_off, src_reg.var_off);
		break;
	case BPF_MUL:
		dst_reg->var_off = tnum_mul(dst_reg->var_off, src_reg.var_off);
		scalar32_min_max_mul(dst_reg, &src_reg);
		scalar_min_max_mul(dst_reg, &src_reg);
		break;
	case BPF_AND:
		dst_reg->var_off = tnum_and(dst_reg->var_off, src_reg.var_off);
		scalar32_min_max_and(dst_reg, &src_reg);
		scalar_min_max_and(dst_reg, &src_reg);
		break;
	case BPF_OR:
		dst_reg->var_off = tnum_or(dst_reg->var_off, src_reg.var_off);
		scalar32_min_max_or(dst_reg, &src_reg);
		scalar_min_max_or(dst_reg, &src_reg);
		break;
	case BPF_XOR:
		dst_reg->var_off = tnum_xor(dst_reg->var_off, src_reg.var_off);
		scalar32_min_max_xor(dst_reg, &src_reg);
		scalar_min_max_xor(dst_reg, &src_reg);
		break;
	case BPF_LSH:
		if (umax_val >= insn_bitness) {
			/* Shifts greater than 31 or 63 are undefined.
			 * This includes shifts by a negative number.
			 */
			mark_reg_unknown(env, regs, insn->dst_reg);
			break;
		}
		if (alu32)
			scalar32_min_max_lsh(dst_reg, &src_reg);
		else
			scalar_min_max_lsh(dst_reg, &src_reg);
		break;
	case BPF_RSH:
		if (umax_val >= insn_bitness) {
			/* Shifts greater than 31 or 63 are undefined.
			 * This includes shifts by a negative number.
			 */
			mark_reg_unknown(env, regs, insn->dst_reg);
			break;
		}
		if (alu32)
			scalar32_min_max_rsh(dst_reg, &src_reg);
		else
			scalar_min_max_rsh(dst_reg, &src_reg);
		break;
	case BPF_ARSH:
		if (umax_val >= insn_bitness) {
			/* Shifts greater than 31 or 63 are undefined.
			 * This includes shifts by a negative number.
			 */
			mark_reg_unknown(env, regs, insn->dst_reg);
			break;
		}
		if (alu32)
			scalar32_min_max_arsh(dst_reg, &src_reg);
		else
			scalar_min_max_arsh(dst_reg, &src_reg);
		break;
	default:
		mark_reg_unknown(env, regs, insn->dst_reg);
		break;
	}

	/* ALU32 ops are zero extended into 64bit register */
	if (alu32)
		zext_32_to_64(dst_reg);
	reg_bounds_sync(dst_reg);
	return 0;
}

/* Handles ALU ops other than BPF_END, BPF_NEG and BPF_MOV: computes new min/max
 * and var_off.
 */
static int adjust_reg_min_max_vals(struct bpf_verifier_env *env,
				   struct bpf_insn *insn)
{
	struct bpf_verifier_state *vstate = env->cur_state;
	struct bpf_func_state *state = vstate->frame[vstate->curframe];
	struct bpf_reg_state *regs = state->regs, *dst_reg, *src_reg;
	struct bpf_reg_state *ptr_reg = NULL, off_reg = {0};
	u8 opcode = BPF_OP(insn->code);
	int err;

	dst_reg = &regs[insn->dst_reg];
	src_reg = NULL;
	if (dst_reg->type != SCALAR_VALUE)
		ptr_reg = dst_reg;
	else
		/* Make sure ID is cleared otherwise dst_reg min/max could be
		 * incorrectly propagated into other registers by find_equal_scalars()
		 */
		dst_reg->id = 0;
	if (BPF_SRC(insn->code) == BPF_X) {
		src_reg = &regs[insn->src_reg];
		if (src_reg->type != SCALAR_VALUE) {
			if (dst_reg->type != SCALAR_VALUE) {
				/* Combining two pointers by any ALU op yields
				 * an arbitrary scalar. Disallow all math except
				 * pointer subtraction
				 */
				if (opcode == BPF_SUB && env->allow_ptr_leaks) {
					mark_reg_unknown(env, regs, insn->dst_reg);
					return 0;
				}
				verbose(env, "R%d pointer %s pointer prohibited\n",
					insn->dst_reg,
					bpf_alu_string[opcode >> 4]);
				return -EACCES;
			} else {
				/* scalar += pointer
				 * This is legal, but we have to reverse our
				 * src/dest handling in computing the range
				 */
				err = mark_chain_precision(env, insn->dst_reg);
				if (err)
					return err;
				return adjust_ptr_min_max_vals(env, insn,
							       src_reg, dst_reg);
			}
		} else if (ptr_reg) {
			/* pointer += scalar */
			err = mark_chain_precision(env, insn->src_reg);
			if (err)
				return err;
			return adjust_ptr_min_max_vals(env, insn,
						       dst_reg, src_reg);
		} else if (dst_reg->precise) {
			/* if dst_reg is precise, src_reg should be precise as well */
			err = mark_chain_precision(env, insn->src_reg);
			if (err)
				return err;
		}
	} else {
		/* Pretend the src is a reg with a known value, since we only
		 * need to be able to read from this state.
		 */
		off_reg.type = SCALAR_VALUE;
		__mark_reg_known(&off_reg, insn->imm);
		src_reg = &off_reg;
		if (ptr_reg) /* pointer += K */
			return adjust_ptr_min_max_vals(env, insn,
						       ptr_reg, src_reg);
	}

	/* Got here implies adding two SCALAR_VALUEs */
	if (WARN_ON_ONCE(ptr_reg)) {
		print_verifier_state(env, state);
		verbose(env, "verifier internal error: unexpected ptr_reg\n");
		return -EINVAL;
	}
	if (WARN_ON(!src_reg)) {
		print_verifier_state(env, state);
		verbose(env, "verifier internal error: no src_reg\n");
		return -EINVAL;
	}
	return adjust_scalar_min_max_vals(env, insn, dst_reg, *src_reg);
}

/* check validity of 32-bit and 64-bit arithmetic operations */
static int check_alu_op(struct bpf_verifier_env *env, struct bpf_insn *insn)
{
	struct bpf_reg_state *regs = cur_regs(env);
	u8 opcode = BPF_OP(insn->code);
	int err;

	if (opcode == BPF_END || opcode == BPF_NEG) {
		if (opcode == BPF_NEG) {
			if (BPF_SRC(insn->code) != 0 ||
			    insn->src_reg != BPF_REG_0 ||
			    insn->off != 0 || insn->imm != 0) {
				verbose(env, "BPF_NEG uses reserved fields\n");
				return -EINVAL;
			}
		} else {
			if (insn->src_reg != BPF_REG_0 || insn->off != 0 ||
			    (insn->imm != 16 && insn->imm != 32 && insn->imm != 64) ||
			    BPF_CLASS(insn->code) == BPF_ALU64) {
				verbose(env, "BPF_END uses reserved fields\n");
				return -EINVAL;
			}
		}

		/* check src operand */
		err = check_reg_arg(env, insn->dst_reg, SRC_OP);
		if (err)
			return err;

		if (is_pointer_value(env, insn->dst_reg)) {
			verbose(env, "R%d pointer arithmetic prohibited\n",
				insn->dst_reg);
			return -EACCES;
		}

		/* check dest operand */
		err = check_reg_arg(env, insn->dst_reg, DST_OP);
		if (err)
			return err;

	} else if (opcode == BPF_MOV) {

		if (BPF_SRC(insn->code) == BPF_X) {
			if (insn->imm != 0 || insn->off != 0) {
				verbose(env, "BPF_MOV uses reserved fields\n");
				return -EINVAL;
			}

			/* check src operand */
			err = check_reg_arg(env, insn->src_reg, SRC_OP);
			if (err)
				return err;
		} else {
			if (insn->src_reg != BPF_REG_0 || insn->off != 0) {
				verbose(env, "BPF_MOV uses reserved fields\n");
				return -EINVAL;
			}
		}

		/* check dest operand, mark as required later */
		err = check_reg_arg(env, insn->dst_reg, DST_OP_NO_MARK);
		if (err)
			return err;

		if (BPF_SRC(insn->code) == BPF_X) {
			struct bpf_reg_state *src_reg = regs + insn->src_reg;
			struct bpf_reg_state *dst_reg = regs + insn->dst_reg;

			if (BPF_CLASS(insn->code) == BPF_ALU64) {
				/* case: R1 = R2
				 * copy register state to dest reg
				 */
				if (src_reg->type == SCALAR_VALUE && !src_reg->id)
					/* Assign src and dst registers the same ID
					 * that will be used by find_equal_scalars()
					 * to propagate min/max range.
					 */
					src_reg->id = ++env->id_gen;
				copy_register_state(dst_reg, src_reg);
				dst_reg->live |= REG_LIVE_WRITTEN;
				dst_reg->subreg_def = DEF_NOT_SUBREG;
			} else {
				/* R1 = (u32) R2 */
				if (is_pointer_value(env, insn->src_reg)) {
					verbose(env,
						"R%d partial copy of pointer\n",
						insn->src_reg);
					return -EACCES;
				} else if (src_reg->type == SCALAR_VALUE) {
					copy_register_state(dst_reg, src_reg);
					/* Make sure ID is cleared otherwise
					 * dst_reg min/max could be incorrectly
					 * propagated into src_reg by find_equal_scalars()
					 */
					dst_reg->id = 0;
					dst_reg->live |= REG_LIVE_WRITTEN;
					dst_reg->subreg_def = env->insn_idx + 1;
				} else {
					mark_reg_unknown(env, regs,
							 insn->dst_reg);
				}
				zext_32_to_64(dst_reg);
				reg_bounds_sync(dst_reg);
			}
		} else {
			/* case: R = imm
			 * remember the value we stored into this reg
			 */
			/* clear any state __mark_reg_known doesn't set */
			mark_reg_unknown(env, regs, insn->dst_reg);
			regs[insn->dst_reg].type = SCALAR_VALUE;
			if (BPF_CLASS(insn->code) == BPF_ALU64) {
				__mark_reg_known(regs + insn->dst_reg,
						 insn->imm);
			} else {
				__mark_reg_known(regs + insn->dst_reg,
						 (u32)insn->imm);
			}
		}

	} else if (opcode > BPF_END) {
		verbose(env, "invalid BPF_ALU opcode %x\n", opcode);
		return -EINVAL;

	} else {	/* all other ALU ops: and, sub, xor, add, ... */

		if (BPF_SRC(insn->code) == BPF_X) {
			if (insn->imm != 0 || insn->off != 0) {
				verbose(env, "BPF_ALU uses reserved fields\n");
				return -EINVAL;
			}
			/* check src1 operand */
			err = check_reg_arg(env, insn->src_reg, SRC_OP);
			if (err)
				return err;
		} else {
			if (insn->src_reg != BPF_REG_0 || insn->off != 0) {
				verbose(env, "BPF_ALU uses reserved fields\n");
				return -EINVAL;
			}
		}

		/* check src2 operand */
		err = check_reg_arg(env, insn->dst_reg, SRC_OP);
		if (err)
			return err;

		if ((opcode == BPF_MOD || opcode == BPF_DIV) &&
		    BPF_SRC(insn->code) == BPF_K && insn->imm == 0) {
			verbose(env, "div by zero\n");
			return -EINVAL;
		}

		if ((opcode == BPF_LSH || opcode == BPF_RSH ||
		     opcode == BPF_ARSH) && BPF_SRC(insn->code) == BPF_K) {
			int size = BPF_CLASS(insn->code) == BPF_ALU64 ? 64 : 32;

			if (insn->imm < 0 || insn->imm >= size) {
				verbose(env, "invalid shift %d\n", insn->imm);
				return -EINVAL;
			}
		}

		/* check dest operand */
		err = check_reg_arg(env, insn->dst_reg, DST_OP_NO_MARK);
		if (err)
			return err;

		return adjust_reg_min_max_vals(env, insn);
	}

	return 0;
}

static void find_good_pkt_pointers(struct bpf_verifier_state *vstate,
				   struct bpf_reg_state *dst_reg,
				   enum bpf_reg_type type,
				   bool range_right_open)
{
	struct bpf_func_state *state;
	struct bpf_reg_state *reg;
	int new_range;

	if (dst_reg->off < 0 ||
	    (dst_reg->off == 0 && range_right_open))
		/* This doesn't give us any range */
		return;

	if (dst_reg->umax_value > MAX_PACKET_OFF ||
	    dst_reg->umax_value + dst_reg->off > MAX_PACKET_OFF)
		/* Risk of overflow.  For instance, ptr + (1<<63) may be less
		 * than pkt_end, but that's because it's also less than pkt.
		 */
		return;

	new_range = dst_reg->off;
	if (range_right_open)
		new_range++;

	/* Examples for register markings:
	 *
	 * pkt_data in dst register:
	 *
	 *   r2 = r3;
	 *   r2 += 8;
	 *   if (r2 > pkt_end) goto <handle exception>
	 *   <access okay>
	 *
	 *   r2 = r3;
	 *   r2 += 8;
	 *   if (r2 < pkt_end) goto <access okay>
	 *   <handle exception>
	 *
	 *   Where:
	 *     r2 == dst_reg, pkt_end == src_reg
	 *     r2=pkt(id=n,off=8,r=0)
	 *     r3=pkt(id=n,off=0,r=0)
	 *
	 * pkt_data in src register:
	 *
	 *   r2 = r3;
	 *   r2 += 8;
	 *   if (pkt_end >= r2) goto <access okay>
	 *   <handle exception>
	 *
	 *   r2 = r3;
	 *   r2 += 8;
	 *   if (pkt_end <= r2) goto <handle exception>
	 *   <access okay>
	 *
	 *   Where:
	 *     pkt_end == dst_reg, r2 == src_reg
	 *     r2=pkt(id=n,off=8,r=0)
	 *     r3=pkt(id=n,off=0,r=0)
	 *
	 * Find register r3 and mark its range as r3=pkt(id=n,off=0,r=8)
	 * or r3=pkt(id=n,off=0,r=8-1), so that range of bytes [r3, r3 + 8)
	 * and [r3, r3 + 8-1) respectively is safe to access depending on
	 * the check.
	 */

	/* If our ids match, then we must have the same max_value.  And we
	 * don't care about the other reg's fixed offset, since if it's too big
	 * the range won't allow anything.
	 * dst_reg->off is known < MAX_PACKET_OFF, therefore it fits in a u16.
	 */
	bpf_for_each_reg_in_vstate(vstate, state, reg, ({
		if (reg->type == type && reg->id == dst_reg->id)
			/* keep the maximum range already checked */
			reg->range = max(reg->range, new_range);
	}));
}

static int is_branch32_taken(struct bpf_reg_state *reg, u32 val, u8 opcode)
{
	struct tnum subreg = tnum_subreg(reg->var_off);
	s32 sval = (s32)val;

	switch (opcode) {
	case BPF_JEQ:
		if (tnum_is_const(subreg))
			return !!tnum_equals_const(subreg, val);
		break;
	case BPF_JNE:
		if (tnum_is_const(subreg))
			return !tnum_equals_const(subreg, val);
		break;
	case BPF_JSET:
		if ((~subreg.mask & subreg.value) & val)
			return 1;
		if (!((subreg.mask | subreg.value) & val))
			return 0;
		break;
	case BPF_JGT:
		if (reg->u32_min_value > val)
			return 1;
		else if (reg->u32_max_value <= val)
			return 0;
		break;
	case BPF_JSGT:
		if (reg->s32_min_value > sval)
			return 1;
		else if (reg->s32_max_value <= sval)
			return 0;
		break;
	case BPF_JLT:
		if (reg->u32_max_value < val)
			return 1;
		else if (reg->u32_min_value >= val)
			return 0;
		break;
	case BPF_JSLT:
		if (reg->s32_max_value < sval)
			return 1;
		else if (reg->s32_min_value >= sval)
			return 0;
		break;
	case BPF_JGE:
		if (reg->u32_min_value >= val)
			return 1;
		else if (reg->u32_max_value < val)
			return 0;
		break;
	case BPF_JSGE:
		if (reg->s32_min_value >= sval)
			return 1;
		else if (reg->s32_max_value < sval)
			return 0;
		break;
	case BPF_JLE:
		if (reg->u32_max_value <= val)
			return 1;
		else if (reg->u32_min_value > val)
			return 0;
		break;
	case BPF_JSLE:
		if (reg->s32_max_value <= sval)
			return 1;
		else if (reg->s32_min_value > sval)
			return 0;
		break;
	}

	return -1;
}


static int is_branch64_taken(struct bpf_reg_state *reg, u64 val, u8 opcode)
{
	s64 sval = (s64)val;

	switch (opcode) {
	case BPF_JEQ:
		if (tnum_is_const(reg->var_off))
			return !!tnum_equals_const(reg->var_off, val);
		break;
	case BPF_JNE:
		if (tnum_is_const(reg->var_off))
			return !tnum_equals_const(reg->var_off, val);
		break;
	case BPF_JSET:
		if ((~reg->var_off.mask & reg->var_off.value) & val)
			return 1;
		if (!((reg->var_off.mask | reg->var_off.value) & val))
			return 0;
		break;
	case BPF_JGT:
		if (reg->umin_value > val)
			return 1;
		else if (reg->umax_value <= val)
			return 0;
		break;
	case BPF_JSGT:
		if (reg->smin_value > sval)
			return 1;
		else if (reg->smax_value <= sval)
			return 0;
		break;
	case BPF_JLT:
		if (reg->umax_value < val)
			return 1;
		else if (reg->umin_value >= val)
			return 0;
		break;
	case BPF_JSLT:
		if (reg->smax_value < sval)
			return 1;
		else if (reg->smin_value >= sval)
			return 0;
		break;
	case BPF_JGE:
		if (reg->umin_value >= val)
			return 1;
		else if (reg->umax_value < val)
			return 0;
		break;
	case BPF_JSGE:
		if (reg->smin_value >= sval)
			return 1;
		else if (reg->smax_value < sval)
			return 0;
		break;
	case BPF_JLE:
		if (reg->umax_value <= val)
			return 1;
		else if (reg->umin_value > val)
			return 0;
		break;
	case BPF_JSLE:
		if (reg->smax_value <= sval)
			return 1;
		else if (reg->smin_value > sval)
			return 0;
		break;
	}

	return -1;
}

/* compute branch direction of the expression "if (reg opcode val) goto target;"
 * and return:
 *  1 - branch will be taken and "goto target" will be executed
 *  0 - branch will not be taken and fall-through to next insn
 * -1 - unknown. Example: "if (reg < 5)" is unknown when register value
 *      range [0,10]
 */
static int is_branch_taken(struct bpf_reg_state *reg, u64 val, u8 opcode,
			   bool is_jmp32)
{
	if (__is_pointer_value(false, reg)) {
		if (!reg_type_not_null(reg->type))
			return -1;

		/* If pointer is valid tests against zero will fail so we can
		 * use this to direct branch taken.
		 */
		if (val != 0)
			return -1;

		switch (opcode) {
		case BPF_JEQ:
			return 0;
		case BPF_JNE:
			return 1;
		default:
			return -1;
		}
	}

	if (is_jmp32)
		return is_branch32_taken(reg, val, opcode);
	return is_branch64_taken(reg, val, opcode);
}

static int flip_opcode(u32 opcode)
{
	/* How can we transform "a <op> b" into "b <op> a"? */
	static const u8 opcode_flip[16] = {
		/* these stay the same */
		[BPF_JEQ  >> 4] = BPF_JEQ,
		[BPF_JNE  >> 4] = BPF_JNE,
		[BPF_JSET >> 4] = BPF_JSET,
		/* these swap "lesser" and "greater" (L and G in the opcodes) */
		[BPF_JGE  >> 4] = BPF_JLE,
		[BPF_JGT  >> 4] = BPF_JLT,
		[BPF_JLE  >> 4] = BPF_JGE,
		[BPF_JLT  >> 4] = BPF_JGT,
		[BPF_JSGE >> 4] = BPF_JSLE,
		[BPF_JSGT >> 4] = BPF_JSLT,
		[BPF_JSLE >> 4] = BPF_JSGE,
		[BPF_JSLT >> 4] = BPF_JSGT
	};
	return opcode_flip[opcode >> 4];
}

static int is_pkt_ptr_branch_taken(struct bpf_reg_state *dst_reg,
				   struct bpf_reg_state *src_reg,
				   u8 opcode)
{
	struct bpf_reg_state *pkt;

	if (src_reg->type == PTR_TO_PACKET_END) {
		pkt = dst_reg;
	} else if (dst_reg->type == PTR_TO_PACKET_END) {
		pkt = src_reg;
		opcode = flip_opcode(opcode);
	} else {
		return -1;
	}

	if (pkt->range >= 0)
		return -1;

	switch (opcode) {
	case BPF_JLE:
		/* pkt <= pkt_end */
		fallthrough;
	case BPF_JGT:
		/* pkt > pkt_end */
		if (pkt->range == BEYOND_PKT_END)
			/* pkt has at last one extra byte beyond pkt_end */
			return opcode == BPF_JGT;
		break;
	case BPF_JLT:
		/* pkt < pkt_end */
		fallthrough;
	case BPF_JGE:
		/* pkt >= pkt_end */
		if (pkt->range == BEYOND_PKT_END || pkt->range == AT_PKT_END)
			return opcode == BPF_JGE;
		break;
	}
	return -1;
}

/* Adjusts the register min/max values in the case that the dst_reg is the
 * variable register that we are working on, and src_reg is a constant or we're
 * simply doing a BPF_K check.
 * In JEQ/JNE cases we also adjust the var_off values.
 */
static void reg_set_min_max(struct bpf_reg_state *true_reg,
			    struct bpf_reg_state *false_reg,
			    u64 val, u32 val32,
			    u8 opcode, bool is_jmp32)
{
	struct tnum false_32off = tnum_subreg(false_reg->var_off);
	struct tnum false_64off = false_reg->var_off;
	struct tnum true_32off = tnum_subreg(true_reg->var_off);
	struct tnum true_64off = true_reg->var_off;
	s64 sval = (s64)val;
	s32 sval32 = (s32)val32;

	/* If the dst_reg is a pointer, we can't learn anything about its
	 * variable offset from the compare (unless src_reg were a pointer into
	 * the same object, but we don't bother with that.
	 * Since false_reg and true_reg have the same type by construction, we
	 * only need to check one of them for pointerness.
	 */
	if (__is_pointer_value(false, false_reg))
		return;

	switch (opcode) {
	/* JEQ/JNE comparison doesn't change the register equivalence.
	 *
	 * r1 = r2;
	 * if (r1 == 42) goto label;
	 * ...
	 * label: // here both r1 and r2 are known to be 42.
	 *
	 * Hence when marking register as known preserve it's ID.
	 */
	case BPF_JEQ:
		if (is_jmp32) {
			__mark_reg32_known(true_reg, val32);
			true_32off = tnum_subreg(true_reg->var_off);
		} else {
			___mark_reg_known(true_reg, val);
			true_64off = true_reg->var_off;
		}
		break;
	case BPF_JNE:
		if (is_jmp32) {
			__mark_reg32_known(false_reg, val32);
			false_32off = tnum_subreg(false_reg->var_off);
		} else {
			___mark_reg_known(false_reg, val);
			false_64off = false_reg->var_off;
		}
		break;
	case BPF_JSET:
		if (is_jmp32) {
			false_32off = tnum_and(false_32off, tnum_const(~val32));
			if (is_power_of_2(val32))
				true_32off = tnum_or(true_32off,
						     tnum_const(val32));
		} else {
			false_64off = tnum_and(false_64off, tnum_const(~val));
			if (is_power_of_2(val))
				true_64off = tnum_or(true_64off,
						     tnum_const(val));
		}
		break;
	case BPF_JGE:
	case BPF_JGT:
	{
		if (is_jmp32) {
			u32 false_umax = opcode == BPF_JGT ? val32  : val32 - 1;
			u32 true_umin = opcode == BPF_JGT ? val32 + 1 : val32;

			false_reg->u32_max_value = min(false_reg->u32_max_value,
						       false_umax);
			true_reg->u32_min_value = max(true_reg->u32_min_value,
						      true_umin);
		} else {
			u64 false_umax = opcode == BPF_JGT ? val    : val - 1;
			u64 true_umin = opcode == BPF_JGT ? val + 1 : val;

			false_reg->umax_value = min(false_reg->umax_value, false_umax);
			true_reg->umin_value = max(true_reg->umin_value, true_umin);
		}
		break;
	}
	case BPF_JSGE:
	case BPF_JSGT:
	{
		if (is_jmp32) {
			s32 false_smax = opcode == BPF_JSGT ? sval32    : sval32 - 1;
			s32 true_smin = opcode == BPF_JSGT ? sval32 + 1 : sval32;

			false_reg->s32_max_value = min(false_reg->s32_max_value, false_smax);
			true_reg->s32_min_value = max(true_reg->s32_min_value, true_smin);
		} else {
			s64 false_smax = opcode == BPF_JSGT ? sval    : sval - 1;
			s64 true_smin = opcode == BPF_JSGT ? sval + 1 : sval;

			false_reg->smax_value = min(false_reg->smax_value, false_smax);
			true_reg->smin_value = max(true_reg->smin_value, true_smin);
		}
		break;
	}
	case BPF_JLE:
	case BPF_JLT:
	{
		if (is_jmp32) {
			u32 false_umin = opcode == BPF_JLT ? val32  : val32 + 1;
			u32 true_umax = opcode == BPF_JLT ? val32 - 1 : val32;

			false_reg->u32_min_value = max(false_reg->u32_min_value,
						       false_umin);
			true_reg->u32_max_value = min(true_reg->u32_max_value,
						      true_umax);
		} else {
			u64 false_umin = opcode == BPF_JLT ? val    : val + 1;
			u64 true_umax = opcode == BPF_JLT ? val - 1 : val;

			false_reg->umin_value = max(false_reg->umin_value, false_umin);
			true_reg->umax_value = min(true_reg->umax_value, true_umax);
		}
		break;
	}
	case BPF_JSLE:
	case BPF_JSLT:
	{
		if (is_jmp32) {
			s32 false_smin = opcode == BPF_JSLT ? sval32    : sval32 + 1;
			s32 true_smax = opcode == BPF_JSLT ? sval32 - 1 : sval32;

			false_reg->s32_min_value = max(false_reg->s32_min_value, false_smin);
			true_reg->s32_max_value = min(true_reg->s32_max_value, true_smax);
		} else {
			s64 false_smin = opcode == BPF_JSLT ? sval    : sval + 1;
			s64 true_smax = opcode == BPF_JSLT ? sval - 1 : sval;

			false_reg->smin_value = max(false_reg->smin_value, false_smin);
			true_reg->smax_value = min(true_reg->smax_value, true_smax);
		}
		break;
	}
	default:
		return;
	}

	if (is_jmp32) {
		false_reg->var_off = tnum_or(tnum_clear_subreg(false_64off),
					     tnum_subreg(false_32off));
		true_reg->var_off = tnum_or(tnum_clear_subreg(true_64off),
					    tnum_subreg(true_32off));
		__reg_combine_32_into_64(false_reg);
		__reg_combine_32_into_64(true_reg);
	} else {
		false_reg->var_off = false_64off;
		true_reg->var_off = true_64off;
		__reg_combine_64_into_32(false_reg);
		__reg_combine_64_into_32(true_reg);
	}
}

/* Same as above, but for the case that dst_reg holds a constant and src_reg is
 * the variable reg.
 */
static void reg_set_min_max_inv(struct bpf_reg_state *true_reg,
				struct bpf_reg_state *false_reg,
				u64 val, u32 val32,
				u8 opcode, bool is_jmp32)
{
	opcode = flip_opcode(opcode);
	/* This uses zero as "not present in table"; luckily the zero opcode,
	 * BPF_JA, can't get here.
	 */
	if (opcode)
		reg_set_min_max(true_reg, false_reg, val, val32, opcode, is_jmp32);
}

/* Regs are known to be equal, so intersect their min/max/var_off */
static void __reg_combine_min_max(struct bpf_reg_state *src_reg,
				  struct bpf_reg_state *dst_reg)
{
	src_reg->umin_value = dst_reg->umin_value = max(src_reg->umin_value,
							dst_reg->umin_value);
	src_reg->umax_value = dst_reg->umax_value = min(src_reg->umax_value,
							dst_reg->umax_value);
	src_reg->smin_value = dst_reg->smin_value = max(src_reg->smin_value,
							dst_reg->smin_value);
	src_reg->smax_value = dst_reg->smax_value = min(src_reg->smax_value,
							dst_reg->smax_value);
	src_reg->var_off = dst_reg->var_off = tnum_intersect(src_reg->var_off,
							     dst_reg->var_off);
	reg_bounds_sync(src_reg);
	reg_bounds_sync(dst_reg);
}

static void reg_combine_min_max(struct bpf_reg_state *true_src,
				struct bpf_reg_state *true_dst,
				struct bpf_reg_state *false_src,
				struct bpf_reg_state *false_dst,
				u8 opcode)
{
	switch (opcode) {
	case BPF_JEQ:
		__reg_combine_min_max(true_src, true_dst);
		break;
	case BPF_JNE:
		__reg_combine_min_max(false_src, false_dst);
		break;
	}
}

static void mark_ptr_or_null_reg(struct bpf_func_state *state,
				 struct bpf_reg_state *reg, u32 id,
				 bool is_null)
{
	if (reg_type_may_be_null(reg->type) && reg->id == id &&
	    !WARN_ON_ONCE(!reg->id)) {
		if (WARN_ON_ONCE(reg->smin_value || reg->smax_value ||
				 !tnum_equals_const(reg->var_off, 0) ||
				 reg->off)) {
			/* Old offset (both fixed and variable parts) should
			 * have been known-zero, because we don't allow pointer
			 * arithmetic on pointers that might be NULL. If we
			 * see this happening, don't convert the register.
			 */
			return;
		}
		if (is_null) {
			reg->type = SCALAR_VALUE;
		} else if (reg->type == PTR_TO_MAP_VALUE_OR_NULL) {
			const struct bpf_map *map = reg->map_ptr;

			if (map->inner_map_meta) {
				reg->type = CONST_PTR_TO_MAP;
				reg->map_ptr = map->inner_map_meta;
			} else if (map->map_type == BPF_MAP_TYPE_XSKMAP) {
				reg->type = PTR_TO_XDP_SOCK;
			} else if (map->map_type == BPF_MAP_TYPE_SOCKMAP ||
				   map->map_type == BPF_MAP_TYPE_SOCKHASH) {
				reg->type = PTR_TO_SOCKET;
			} else {
				reg->type = PTR_TO_MAP_VALUE;
			}
		} else if (reg->type == PTR_TO_SOCKET_OR_NULL) {
			reg->type = PTR_TO_SOCKET;
		} else if (reg->type == PTR_TO_SOCK_COMMON_OR_NULL) {
			reg->type = PTR_TO_SOCK_COMMON;
		} else if (reg->type == PTR_TO_TCP_SOCK_OR_NULL) {
			reg->type = PTR_TO_TCP_SOCK;
		} else if (reg->type == PTR_TO_BTF_ID_OR_NULL) {
			reg->type = PTR_TO_BTF_ID;
		} else if (reg->type == PTR_TO_MEM_OR_NULL) {
			reg->type = PTR_TO_MEM;
		} else if (reg->type == PTR_TO_RDONLY_BUF_OR_NULL) {
			reg->type = PTR_TO_RDONLY_BUF;
		} else if (reg->type == PTR_TO_RDWR_BUF_OR_NULL) {
			reg->type = PTR_TO_RDWR_BUF;
		}
		if (is_null) {
			/* We don't need id and ref_obj_id from this point
			 * onwards anymore, thus we should better reset it,
			 * so that state pruning has chances to take effect.
			 */
			reg->id = 0;
			reg->ref_obj_id = 0;
		} else if (!reg_may_point_to_spin_lock(reg)) {
			/* For not-NULL ptr, reg->ref_obj_id will be reset
			 * in release_reference().
			 *
			 * reg->id is still used by spin_lock ptr. Other
			 * than spin_lock ptr type, reg->id can be reset.
			 */
			reg->id = 0;
		}
	}
}

/* The logic is similar to find_good_pkt_pointers(), both could eventually
 * be folded together at some point.
 */
static void mark_ptr_or_null_regs(struct bpf_verifier_state *vstate, u32 regno,
				  bool is_null)
{
	struct bpf_func_state *state = vstate->frame[vstate->curframe];
	struct bpf_reg_state *regs = state->regs, *reg;
	u32 ref_obj_id = regs[regno].ref_obj_id;
	u32 id = regs[regno].id;

	if (ref_obj_id && ref_obj_id == id && is_null)
		/* regs[regno] is in the " == NULL" branch.
		 * No one could have freed the reference state before
		 * doing the NULL check.
		 */
		WARN_ON_ONCE(release_reference_state(state, id));

	bpf_for_each_reg_in_vstate(vstate, state, reg, ({
		mark_ptr_or_null_reg(state, reg, id, is_null);
	}));
}

static bool try_match_pkt_pointers(const struct bpf_insn *insn,
				   struct bpf_reg_state *dst_reg,
				   struct bpf_reg_state *src_reg,
				   struct bpf_verifier_state *this_branch,
				   struct bpf_verifier_state *other_branch)
{
	if (BPF_SRC(insn->code) != BPF_X)
		return false;

	/* Pointers are always 64-bit. */
	if (BPF_CLASS(insn->code) == BPF_JMP32)
		return false;

	switch (BPF_OP(insn->code)) {
	case BPF_JGT:
		if ((dst_reg->type == PTR_TO_PACKET &&
		     src_reg->type == PTR_TO_PACKET_END) ||
		    (dst_reg->type == PTR_TO_PACKET_META &&
		     reg_is_init_pkt_pointer(src_reg, PTR_TO_PACKET))) {
			/* pkt_data' > pkt_end, pkt_meta' > pkt_data */
			find_good_pkt_pointers(this_branch, dst_reg,
					       dst_reg->type, false);
			mark_pkt_end(other_branch, insn->dst_reg, true);
		} else if ((dst_reg->type == PTR_TO_PACKET_END &&
			    src_reg->type == PTR_TO_PACKET) ||
			   (reg_is_init_pkt_pointer(dst_reg, PTR_TO_PACKET) &&
			    src_reg->type == PTR_TO_PACKET_META)) {
			/* pkt_end > pkt_data', pkt_data > pkt_meta' */
			find_good_pkt_pointers(other_branch, src_reg,
					       src_reg->type, true);
			mark_pkt_end(this_branch, insn->src_reg, false);
		} else {
			return false;
		}
		break;
	case BPF_JLT:
		if ((dst_reg->type == PTR_TO_PACKET &&
		     src_reg->type == PTR_TO_PACKET_END) ||
		    (dst_reg->type == PTR_TO_PACKET_META &&
		     reg_is_init_pkt_pointer(src_reg, PTR_TO_PACKET))) {
			/* pkt_data' < pkt_end, pkt_meta' < pkt_data */
			find_good_pkt_pointers(other_branch, dst_reg,
					       dst_reg->type, true);
			mark_pkt_end(this_branch, insn->dst_reg, false);
		} else if ((dst_reg->type == PTR_TO_PACKET_END &&
			    src_reg->type == PTR_TO_PACKET) ||
			   (reg_is_init_pkt_pointer(dst_reg, PTR_TO_PACKET) &&
			    src_reg->type == PTR_TO_PACKET_META)) {
			/* pkt_end < pkt_data', pkt_data > pkt_meta' */
			find_good_pkt_pointers(this_branch, src_reg,
					       src_reg->type, false);
			mark_pkt_end(other_branch, insn->src_reg, true);
		} else {
			return false;
		}
		break;
	case BPF_JGE:
		if ((dst_reg->type == PTR_TO_PACKET &&
		     src_reg->type == PTR_TO_PACKET_END) ||
		    (dst_reg->type == PTR_TO_PACKET_META &&
		     reg_is_init_pkt_pointer(src_reg, PTR_TO_PACKET))) {
			/* pkt_data' >= pkt_end, pkt_meta' >= pkt_data */
			find_good_pkt_pointers(this_branch, dst_reg,
					       dst_reg->type, true);
			mark_pkt_end(other_branch, insn->dst_reg, false);
		} else if ((dst_reg->type == PTR_TO_PACKET_END &&
			    src_reg->type == PTR_TO_PACKET) ||
			   (reg_is_init_pkt_pointer(dst_reg, PTR_TO_PACKET) &&
			    src_reg->type == PTR_TO_PACKET_META)) {
			/* pkt_end >= pkt_data', pkt_data >= pkt_meta' */
			find_good_pkt_pointers(other_branch, src_reg,
					       src_reg->type, false);
			mark_pkt_end(this_branch, insn->src_reg, true);
		} else {
			return false;
		}
		break;
	case BPF_JLE:
		if ((dst_reg->type == PTR_TO_PACKET &&
		     src_reg->type == PTR_TO_PACKET_END) ||
		    (dst_reg->type == PTR_TO_PACKET_META &&
		     reg_is_init_pkt_pointer(src_reg, PTR_TO_PACKET))) {
			/* pkt_data' <= pkt_end, pkt_meta' <= pkt_data */
			find_good_pkt_pointers(other_branch, dst_reg,
					       dst_reg->type, false);
			mark_pkt_end(this_branch, insn->dst_reg, true);
		} else if ((dst_reg->type == PTR_TO_PACKET_END &&
			    src_reg->type == PTR_TO_PACKET) ||
			   (reg_is_init_pkt_pointer(dst_reg, PTR_TO_PACKET) &&
			    src_reg->type == PTR_TO_PACKET_META)) {
			/* pkt_end <= pkt_data', pkt_data <= pkt_meta' */
			find_good_pkt_pointers(this_branch, src_reg,
					       src_reg->type, true);
			mark_pkt_end(other_branch, insn->src_reg, false);
		} else {
			return false;
		}
		break;
	default:
		return false;
	}

	return true;
}

static void find_equal_scalars(struct bpf_verifier_state *vstate,
			       struct bpf_reg_state *known_reg)
{
	struct bpf_func_state *state;
	struct bpf_reg_state *reg;

	bpf_for_each_reg_in_vstate(vstate, state, reg, ({
		if (reg->type == SCALAR_VALUE && reg->id == known_reg->id)
<<<<<<< HEAD
			*reg = *known_reg;
=======
			copy_register_state(reg, known_reg);
>>>>>>> d773f581
	}));
}

static int check_cond_jmp_op(struct bpf_verifier_env *env,
			     struct bpf_insn *insn, int *insn_idx)
{
	struct bpf_verifier_state *this_branch = env->cur_state;
	struct bpf_verifier_state *other_branch;
	struct bpf_reg_state *regs = this_branch->frame[this_branch->curframe]->regs;
	struct bpf_reg_state *dst_reg, *other_branch_regs, *src_reg = NULL;
	u8 opcode = BPF_OP(insn->code);
	bool is_jmp32;
	int pred = -1;
	int err;

	/* Only conditional jumps are expected to reach here. */
	if (opcode == BPF_JA || opcode > BPF_JSLE) {
		verbose(env, "invalid BPF_JMP/JMP32 opcode %x\n", opcode);
		return -EINVAL;
	}

	if (BPF_SRC(insn->code) == BPF_X) {
		if (insn->imm != 0) {
			verbose(env, "BPF_JMP/JMP32 uses reserved fields\n");
			return -EINVAL;
		}

		/* check src1 operand */
		err = check_reg_arg(env, insn->src_reg, SRC_OP);
		if (err)
			return err;

		if (is_pointer_value(env, insn->src_reg)) {
			verbose(env, "R%d pointer comparison prohibited\n",
				insn->src_reg);
			return -EACCES;
		}
		src_reg = &regs[insn->src_reg];
	} else {
		if (insn->src_reg != BPF_REG_0) {
			verbose(env, "BPF_JMP/JMP32 uses reserved fields\n");
			return -EINVAL;
		}
	}

	/* check src2 operand */
	err = check_reg_arg(env, insn->dst_reg, SRC_OP);
	if (err)
		return err;

	dst_reg = &regs[insn->dst_reg];
	is_jmp32 = BPF_CLASS(insn->code) == BPF_JMP32;

	if (BPF_SRC(insn->code) == BPF_K) {
		pred = is_branch_taken(dst_reg, insn->imm, opcode, is_jmp32);
	} else if (src_reg->type == SCALAR_VALUE &&
		   is_jmp32 && tnum_is_const(tnum_subreg(src_reg->var_off))) {
		pred = is_branch_taken(dst_reg,
				       tnum_subreg(src_reg->var_off).value,
				       opcode,
				       is_jmp32);
	} else if (src_reg->type == SCALAR_VALUE &&
		   !is_jmp32 && tnum_is_const(src_reg->var_off)) {
		pred = is_branch_taken(dst_reg,
				       src_reg->var_off.value,
				       opcode,
				       is_jmp32);
	} else if (reg_is_pkt_pointer_any(dst_reg) &&
		   reg_is_pkt_pointer_any(src_reg) &&
		   !is_jmp32) {
		pred = is_pkt_ptr_branch_taken(dst_reg, src_reg, opcode);
	}

	if (pred >= 0) {
		/* If we get here with a dst_reg pointer type it is because
		 * above is_branch_taken() special cased the 0 comparison.
		 */
		if (!__is_pointer_value(false, dst_reg))
			err = mark_chain_precision(env, insn->dst_reg);
		if (BPF_SRC(insn->code) == BPF_X && !err &&
		    !__is_pointer_value(false, src_reg))
			err = mark_chain_precision(env, insn->src_reg);
		if (err)
			return err;
	}

	if (pred == 1) {
		/* Only follow the goto, ignore fall-through. If needed, push
		 * the fall-through branch for simulation under speculative
		 * execution.
		 */
		if (!env->bypass_spec_v1 &&
		    !sanitize_speculative_path(env, insn, *insn_idx + 1,
					       *insn_idx))
			return -EFAULT;
		*insn_idx += insn->off;
		return 0;
	} else if (pred == 0) {
		/* Only follow the fall-through branch, since that's where the
		 * program will go. If needed, push the goto branch for
		 * simulation under speculative execution.
		 */
		if (!env->bypass_spec_v1 &&
		    !sanitize_speculative_path(env, insn,
					       *insn_idx + insn->off + 1,
					       *insn_idx))
			return -EFAULT;
		return 0;
	}

	other_branch = push_stack(env, *insn_idx + insn->off + 1, *insn_idx,
				  false);
	if (!other_branch)
		return -EFAULT;
	other_branch_regs = other_branch->frame[other_branch->curframe]->regs;

	/* detect if we are comparing against a constant value so we can adjust
	 * our min/max values for our dst register.
	 * this is only legit if both are scalars (or pointers to the same
	 * object, I suppose, but we don't support that right now), because
	 * otherwise the different base pointers mean the offsets aren't
	 * comparable.
	 */
	if (BPF_SRC(insn->code) == BPF_X) {
		struct bpf_reg_state *src_reg = &regs[insn->src_reg];

		if (dst_reg->type == SCALAR_VALUE &&
		    src_reg->type == SCALAR_VALUE) {
			if (tnum_is_const(src_reg->var_off) ||
			    (is_jmp32 &&
			     tnum_is_const(tnum_subreg(src_reg->var_off))))
				reg_set_min_max(&other_branch_regs[insn->dst_reg],
						dst_reg,
						src_reg->var_off.value,
						tnum_subreg(src_reg->var_off).value,
						opcode, is_jmp32);
			else if (tnum_is_const(dst_reg->var_off) ||
				 (is_jmp32 &&
				  tnum_is_const(tnum_subreg(dst_reg->var_off))))
				reg_set_min_max_inv(&other_branch_regs[insn->src_reg],
						    src_reg,
						    dst_reg->var_off.value,
						    tnum_subreg(dst_reg->var_off).value,
						    opcode, is_jmp32);
			else if (!is_jmp32 &&
				 (opcode == BPF_JEQ || opcode == BPF_JNE))
				/* Comparing for equality, we can combine knowledge */
				reg_combine_min_max(&other_branch_regs[insn->src_reg],
						    &other_branch_regs[insn->dst_reg],
						    src_reg, dst_reg, opcode);
			if (src_reg->id &&
			    !WARN_ON_ONCE(src_reg->id != other_branch_regs[insn->src_reg].id)) {
				find_equal_scalars(this_branch, src_reg);
				find_equal_scalars(other_branch, &other_branch_regs[insn->src_reg]);
			}

		}
	} else if (dst_reg->type == SCALAR_VALUE) {
		reg_set_min_max(&other_branch_regs[insn->dst_reg],
					dst_reg, insn->imm, (u32)insn->imm,
					opcode, is_jmp32);
	}

	if (dst_reg->type == SCALAR_VALUE && dst_reg->id &&
	    !WARN_ON_ONCE(dst_reg->id != other_branch_regs[insn->dst_reg].id)) {
		find_equal_scalars(this_branch, dst_reg);
		find_equal_scalars(other_branch, &other_branch_regs[insn->dst_reg]);
	}

	/* detect if R == 0 where R is returned from bpf_map_lookup_elem().
	 * NOTE: these optimizations below are related with pointer comparison
	 *       which will never be JMP32.
	 */
	if (!is_jmp32 && BPF_SRC(insn->code) == BPF_K &&
	    insn->imm == 0 && (opcode == BPF_JEQ || opcode == BPF_JNE) &&
	    reg_type_may_be_null(dst_reg->type)) {
		/* Mark all identical registers in each branch as either
		 * safe or unknown depending R == 0 or R != 0 conditional.
		 */
		mark_ptr_or_null_regs(this_branch, insn->dst_reg,
				      opcode == BPF_JNE);
		mark_ptr_or_null_regs(other_branch, insn->dst_reg,
				      opcode == BPF_JEQ);
	} else if (!try_match_pkt_pointers(insn, dst_reg, &regs[insn->src_reg],
					   this_branch, other_branch) &&
		   is_pointer_value(env, insn->dst_reg)) {
		verbose(env, "R%d pointer comparison prohibited\n",
			insn->dst_reg);
		return -EACCES;
	}
	if (env->log.level & BPF_LOG_LEVEL)
		print_verifier_state(env, this_branch->frame[this_branch->curframe]);
	return 0;
}

/* verify BPF_LD_IMM64 instruction */
static int check_ld_imm(struct bpf_verifier_env *env, struct bpf_insn *insn)
{
	struct bpf_insn_aux_data *aux = cur_aux(env);
	struct bpf_reg_state *regs = cur_regs(env);
	struct bpf_reg_state *dst_reg;
	struct bpf_map *map;
	int err;

	if (BPF_SIZE(insn->code) != BPF_DW) {
		verbose(env, "invalid BPF_LD_IMM insn\n");
		return -EINVAL;
	}
	if (insn->off != 0) {
		verbose(env, "BPF_LD_IMM64 uses reserved fields\n");
		return -EINVAL;
	}

	err = check_reg_arg(env, insn->dst_reg, DST_OP);
	if (err)
		return err;

	dst_reg = &regs[insn->dst_reg];
	if (insn->src_reg == 0) {
		u64 imm = ((u64)(insn + 1)->imm << 32) | (u32)insn->imm;

		dst_reg->type = SCALAR_VALUE;
		__mark_reg_known(&regs[insn->dst_reg], imm);
		return 0;
	}

	if (insn->src_reg == BPF_PSEUDO_BTF_ID) {
		mark_reg_known_zero(env, regs, insn->dst_reg);

		dst_reg->type = aux->btf_var.reg_type;
		switch (dst_reg->type) {
		case PTR_TO_MEM:
			dst_reg->mem_size = aux->btf_var.mem_size;
			break;
		case PTR_TO_BTF_ID:
		case PTR_TO_PERCPU_BTF_ID:
			dst_reg->btf_id = aux->btf_var.btf_id;
			break;
		default:
			verbose(env, "bpf verifier is misconfigured\n");
			return -EFAULT;
		}
		return 0;
	}

	map = env->used_maps[aux->map_index];
	mark_reg_known_zero(env, regs, insn->dst_reg);
	dst_reg->map_ptr = map;

	if (insn->src_reg == BPF_PSEUDO_MAP_VALUE) {
		dst_reg->type = PTR_TO_MAP_VALUE;
		dst_reg->off = aux->map_off;
		if (map_value_has_spin_lock(map))
			dst_reg->id = ++env->id_gen;
	} else if (insn->src_reg == BPF_PSEUDO_MAP_FD) {
		dst_reg->type = CONST_PTR_TO_MAP;
	} else {
		verbose(env, "bpf verifier is misconfigured\n");
		return -EINVAL;
	}

	return 0;
}

static bool may_access_skb(enum bpf_prog_type type)
{
	switch (type) {
	case BPF_PROG_TYPE_SOCKET_FILTER:
	case BPF_PROG_TYPE_SCHED_CLS:
	case BPF_PROG_TYPE_SCHED_ACT:
		return true;
	default:
		return false;
	}
}

/* verify safety of LD_ABS|LD_IND instructions:
 * - they can only appear in the programs where ctx == skb
 * - since they are wrappers of function calls, they scratch R1-R5 registers,
 *   preserve R6-R9, and store return value into R0
 *
 * Implicit input:
 *   ctx == skb == R6 == CTX
 *
 * Explicit input:
 *   SRC == any register
 *   IMM == 32-bit immediate
 *
 * Output:
 *   R0 - 8/16/32-bit skb data converted to cpu endianness
 */
static int check_ld_abs(struct bpf_verifier_env *env, struct bpf_insn *insn)
{
	struct bpf_reg_state *regs = cur_regs(env);
	static const int ctx_reg = BPF_REG_6;
	u8 mode = BPF_MODE(insn->code);
	int i, err;

	if (!may_access_skb(resolve_prog_type(env->prog))) {
		verbose(env, "BPF_LD_[ABS|IND] instructions not allowed for this program type\n");
		return -EINVAL;
	}

	if (!env->ops->gen_ld_abs) {
		verbose(env, "bpf verifier is misconfigured\n");
		return -EINVAL;
	}

	if (insn->dst_reg != BPF_REG_0 || insn->off != 0 ||
	    BPF_SIZE(insn->code) == BPF_DW ||
	    (mode == BPF_ABS && insn->src_reg != BPF_REG_0)) {
		verbose(env, "BPF_LD_[ABS|IND] uses reserved fields\n");
		return -EINVAL;
	}

	/* check whether implicit source operand (register R6) is readable */
	err = check_reg_arg(env, ctx_reg, SRC_OP);
	if (err)
		return err;

	/* Disallow usage of BPF_LD_[ABS|IND] with reference tracking, as
	 * gen_ld_abs() may terminate the program at runtime, leading to
	 * reference leak.
	 */
	err = check_reference_leak(env);
	if (err) {
		verbose(env, "BPF_LD_[ABS|IND] cannot be mixed with socket references\n");
		return err;
	}

	if (env->cur_state->active_spin_lock) {
		verbose(env, "BPF_LD_[ABS|IND] cannot be used inside bpf_spin_lock-ed region\n");
		return -EINVAL;
	}

	if (regs[ctx_reg].type != PTR_TO_CTX) {
		verbose(env,
			"at the time of BPF_LD_ABS|IND R6 != pointer to skb\n");
		return -EINVAL;
	}

	if (mode == BPF_IND) {
		/* check explicit source operand */
		err = check_reg_arg(env, insn->src_reg, SRC_OP);
		if (err)
			return err;
	}

	err = check_ctx_reg(env, &regs[ctx_reg], ctx_reg);
	if (err < 0)
		return err;

	/* reset caller saved regs to unreadable */
	for (i = 0; i < CALLER_SAVED_REGS; i++) {
		mark_reg_not_init(env, regs, caller_saved[i]);
		check_reg_arg(env, caller_saved[i], DST_OP_NO_MARK);
	}

	/* mark destination R0 register as readable, since it contains
	 * the value fetched from the packet.
	 * Already marked as written above.
	 */
	mark_reg_unknown(env, regs, BPF_REG_0);
	/* ld_abs load up to 32-bit skb data. */
	regs[BPF_REG_0].subreg_def = env->insn_idx + 1;
	return 0;
}

static int check_return_code(struct bpf_verifier_env *env)
{
	struct tnum enforce_attach_type_range = tnum_unknown;
	const struct bpf_prog *prog = env->prog;
	struct bpf_reg_state *reg;
	struct tnum range = tnum_range(0, 1);
	enum bpf_prog_type prog_type = resolve_prog_type(env->prog);
	int err;
	const bool is_subprog = env->cur_state->frame[0]->subprogno;

	/* LSM and struct_ops func-ptr's return type could be "void" */
	if (!is_subprog &&
	    (prog_type == BPF_PROG_TYPE_STRUCT_OPS ||
	     prog_type == BPF_PROG_TYPE_LSM) &&
	    !prog->aux->attach_func_proto->type)
		return 0;

	/* eBPF calling convetion is such that R0 is used
	 * to return the value from eBPF program.
	 * Make sure that it's readable at this time
	 * of bpf_exit, which means that program wrote
	 * something into it earlier
	 */
	err = check_reg_arg(env, BPF_REG_0, SRC_OP);
	if (err)
		return err;

	if (is_pointer_value(env, BPF_REG_0)) {
		verbose(env, "R0 leaks addr as return value\n");
		return -EACCES;
	}

	reg = cur_regs(env) + BPF_REG_0;
	if (is_subprog) {
		if (reg->type != SCALAR_VALUE) {
			verbose(env, "At subprogram exit the register R0 is not a scalar value (%s)\n",
				reg_type_str[reg->type]);
			return -EINVAL;
		}
		return 0;
	}

	switch (prog_type) {
	case BPF_PROG_TYPE_CGROUP_SOCK_ADDR:
		if (env->prog->expected_attach_type == BPF_CGROUP_UDP4_RECVMSG ||
		    env->prog->expected_attach_type == BPF_CGROUP_UDP6_RECVMSG ||
		    env->prog->expected_attach_type == BPF_CGROUP_INET4_GETPEERNAME ||
		    env->prog->expected_attach_type == BPF_CGROUP_INET6_GETPEERNAME ||
		    env->prog->expected_attach_type == BPF_CGROUP_INET4_GETSOCKNAME ||
		    env->prog->expected_attach_type == BPF_CGROUP_INET6_GETSOCKNAME)
			range = tnum_range(1, 1);
		break;
	case BPF_PROG_TYPE_CGROUP_SKB:
		if (env->prog->expected_attach_type == BPF_CGROUP_INET_EGRESS) {
			range = tnum_range(0, 3);
			enforce_attach_type_range = tnum_range(2, 3);
		}
		break;
	case BPF_PROG_TYPE_CGROUP_SOCK:
	case BPF_PROG_TYPE_SOCK_OPS:
	case BPF_PROG_TYPE_CGROUP_DEVICE:
	case BPF_PROG_TYPE_CGROUP_SYSCTL:
	case BPF_PROG_TYPE_CGROUP_SOCKOPT:
		break;
	case BPF_PROG_TYPE_RAW_TRACEPOINT:
		if (!env->prog->aux->attach_btf_id)
			return 0;
		range = tnum_const(0);
		break;
	case BPF_PROG_TYPE_TRACING:
		switch (env->prog->expected_attach_type) {
		case BPF_TRACE_FENTRY:
		case BPF_TRACE_FEXIT:
			range = tnum_const(0);
			break;
		case BPF_TRACE_RAW_TP:
		case BPF_MODIFY_RETURN:
			return 0;
		case BPF_TRACE_ITER:
			break;
		default:
			return -ENOTSUPP;
		}
		break;
	case BPF_PROG_TYPE_SK_LOOKUP:
		range = tnum_range(SK_DROP, SK_PASS);
		break;
	case BPF_PROG_TYPE_EXT:
		/* freplace program can return anything as its return value
		 * depends on the to-be-replaced kernel func or bpf program.
		 */
	default:
		return 0;
	}

	if (reg->type != SCALAR_VALUE) {
		verbose(env, "At program exit the register R0 is not a known value (%s)\n",
			reg_type_str[reg->type]);
		return -EINVAL;
	}

	if (!tnum_in(range, reg->var_off)) {
		char tn_buf[48];

		verbose(env, "At program exit the register R0 ");
		if (!tnum_is_unknown(reg->var_off)) {
			tnum_strn(tn_buf, sizeof(tn_buf), reg->var_off);
			verbose(env, "has value %s", tn_buf);
		} else {
			verbose(env, "has unknown scalar value");
		}
		tnum_strn(tn_buf, sizeof(tn_buf), range);
		verbose(env, " should have been in %s\n", tn_buf);
		return -EINVAL;
	}

	if (!tnum_is_unknown(enforce_attach_type_range) &&
	    tnum_in(enforce_attach_type_range, reg->var_off))
		env->prog->enforce_expected_attach_type = 1;
	return 0;
}

/* non-recursive DFS pseudo code
 * 1  procedure DFS-iterative(G,v):
 * 2      label v as discovered
 * 3      let S be a stack
 * 4      S.push(v)
 * 5      while S is not empty
 * 6            t <- S.pop()
 * 7            if t is what we're looking for:
 * 8                return t
 * 9            for all edges e in G.adjacentEdges(t) do
 * 10               if edge e is already labelled
 * 11                   continue with the next edge
 * 12               w <- G.adjacentVertex(t,e)
 * 13               if vertex w is not discovered and not explored
 * 14                   label e as tree-edge
 * 15                   label w as discovered
 * 16                   S.push(w)
 * 17                   continue at 5
 * 18               else if vertex w is discovered
 * 19                   label e as back-edge
 * 20               else
 * 21                   // vertex w is explored
 * 22                   label e as forward- or cross-edge
 * 23           label t as explored
 * 24           S.pop()
 *
 * convention:
 * 0x10 - discovered
 * 0x11 - discovered and fall-through edge labelled
 * 0x12 - discovered and fall-through and branch edges labelled
 * 0x20 - explored
 */

enum {
	DISCOVERED = 0x10,
	EXPLORED = 0x20,
	FALLTHROUGH = 1,
	BRANCH = 2,
};

static u32 state_htab_size(struct bpf_verifier_env *env)
{
	return env->prog->len;
}

static struct bpf_verifier_state_list **explored_state(
					struct bpf_verifier_env *env,
					int idx)
{
	struct bpf_verifier_state *cur = env->cur_state;
	struct bpf_func_state *state = cur->frame[cur->curframe];

	return &env->explored_states[(idx ^ state->callsite) % state_htab_size(env)];
}

static void init_explored_state(struct bpf_verifier_env *env, int idx)
{
	env->insn_aux_data[idx].prune_point = true;
}

/* t, w, e - match pseudo-code above:
 * t - index of current instruction
 * w - next instruction
 * e - edge
 */
static int push_insn(int t, int w, int e, struct bpf_verifier_env *env,
		     bool loop_ok)
{
	int *insn_stack = env->cfg.insn_stack;
	int *insn_state = env->cfg.insn_state;

	if (e == FALLTHROUGH && insn_state[t] >= (DISCOVERED | FALLTHROUGH))
		return 0;

	if (e == BRANCH && insn_state[t] >= (DISCOVERED | BRANCH))
		return 0;

	if (w < 0 || w >= env->prog->len) {
		verbose_linfo(env, t, "%d: ", t);
		verbose(env, "jump out of range from insn %d to %d\n", t, w);
		return -EINVAL;
	}

	if (e == BRANCH)
		/* mark branch target for state pruning */
		init_explored_state(env, w);

	if (insn_state[w] == 0) {
		/* tree-edge */
		insn_state[t] = DISCOVERED | e;
		insn_state[w] = DISCOVERED;
		if (env->cfg.cur_stack >= env->prog->len)
			return -E2BIG;
		insn_stack[env->cfg.cur_stack++] = w;
		return 1;
	} else if ((insn_state[w] & 0xF0) == DISCOVERED) {
		if (loop_ok && env->bpf_capable)
			return 0;
		verbose_linfo(env, t, "%d: ", t);
		verbose_linfo(env, w, "%d: ", w);
		verbose(env, "back-edge from insn %d to %d\n", t, w);
		return -EINVAL;
	} else if (insn_state[w] == EXPLORED) {
		/* forward- or cross-edge */
		insn_state[t] = DISCOVERED | e;
	} else {
		verbose(env, "insn state internal bug\n");
		return -EFAULT;
	}
	return 0;
}

/* non-recursive depth-first-search to detect loops in BPF program
 * loop == back-edge in directed graph
 */
static int check_cfg(struct bpf_verifier_env *env)
{
	struct bpf_insn *insns = env->prog->insnsi;
	int insn_cnt = env->prog->len;
	int *insn_stack, *insn_state;
	int ret = 0;
	int i, t;

	insn_state = env->cfg.insn_state = kvcalloc(insn_cnt, sizeof(int), GFP_KERNEL);
	if (!insn_state)
		return -ENOMEM;

	insn_stack = env->cfg.insn_stack = kvcalloc(insn_cnt, sizeof(int), GFP_KERNEL);
	if (!insn_stack) {
		kvfree(insn_state);
		return -ENOMEM;
	}

	insn_state[0] = DISCOVERED; /* mark 1st insn as discovered */
	insn_stack[0] = 0; /* 0 is the first instruction */
	env->cfg.cur_stack = 1;

peek_stack:
	if (env->cfg.cur_stack == 0)
		goto check_state;
	t = insn_stack[env->cfg.cur_stack - 1];

	if (BPF_CLASS(insns[t].code) == BPF_JMP ||
	    BPF_CLASS(insns[t].code) == BPF_JMP32) {
		u8 opcode = BPF_OP(insns[t].code);

		if (opcode == BPF_EXIT) {
			goto mark_explored;
		} else if (opcode == BPF_CALL) {
			ret = push_insn(t, t + 1, FALLTHROUGH, env, false);
			if (ret == 1)
				goto peek_stack;
			else if (ret < 0)
				goto err_free;
			if (t + 1 < insn_cnt)
				init_explored_state(env, t + 1);
			if (insns[t].src_reg == BPF_PSEUDO_CALL) {
				init_explored_state(env, t);
				ret = push_insn(t, t + insns[t].imm + 1, BRANCH,
						env, false);
				if (ret == 1)
					goto peek_stack;
				else if (ret < 0)
					goto err_free;
			}
		} else if (opcode == BPF_JA) {
			if (BPF_SRC(insns[t].code) != BPF_K) {
				ret = -EINVAL;
				goto err_free;
			}
			/* unconditional jump with single edge */
			ret = push_insn(t, t + insns[t].off + 1,
					FALLTHROUGH, env, true);
			if (ret == 1)
				goto peek_stack;
			else if (ret < 0)
				goto err_free;
			/* unconditional jmp is not a good pruning point,
			 * but it's marked, since backtracking needs
			 * to record jmp history in is_state_visited().
			 */
			init_explored_state(env, t + insns[t].off + 1);
			/* tell verifier to check for equivalent states
			 * after every call and jump
			 */
			if (t + 1 < insn_cnt)
				init_explored_state(env, t + 1);
		} else {
			/* conditional jump with two edges */
			init_explored_state(env, t);
			ret = push_insn(t, t + 1, FALLTHROUGH, env, true);
			if (ret == 1)
				goto peek_stack;
			else if (ret < 0)
				goto err_free;

			ret = push_insn(t, t + insns[t].off + 1, BRANCH, env, true);
			if (ret == 1)
				goto peek_stack;
			else if (ret < 0)
				goto err_free;
		}
	} else {
		/* all other non-branch instructions with single
		 * fall-through edge
		 */
		ret = push_insn(t, t + 1, FALLTHROUGH, env, false);
		if (ret == 1)
			goto peek_stack;
		else if (ret < 0)
			goto err_free;
	}

mark_explored:
	insn_state[t] = EXPLORED;
	if (env->cfg.cur_stack-- <= 0) {
		verbose(env, "pop stack internal bug\n");
		ret = -EFAULT;
		goto err_free;
	}
	goto peek_stack;

check_state:
	for (i = 0; i < insn_cnt; i++) {
		if (insn_state[i] != EXPLORED) {
			verbose(env, "unreachable insn %d\n", i);
			ret = -EINVAL;
			goto err_free;
		}
	}
	ret = 0; /* cfg looks good */

err_free:
	kvfree(insn_state);
	kvfree(insn_stack);
	env->cfg.insn_state = env->cfg.insn_stack = NULL;
	return ret;
}

static int check_abnormal_return(struct bpf_verifier_env *env)
{
	int i;

	for (i = 1; i < env->subprog_cnt; i++) {
		if (env->subprog_info[i].has_ld_abs) {
			verbose(env, "LD_ABS is not allowed in subprogs without BTF\n");
			return -EINVAL;
		}
		if (env->subprog_info[i].has_tail_call) {
			verbose(env, "tail_call is not allowed in subprogs without BTF\n");
			return -EINVAL;
		}
	}
	return 0;
}

/* The minimum supported BTF func info size */
#define MIN_BPF_FUNCINFO_SIZE	8
#define MAX_FUNCINFO_REC_SIZE	252

static int check_btf_func(struct bpf_verifier_env *env,
			  const union bpf_attr *attr,
			  union bpf_attr __user *uattr)
{
	const struct btf_type *type, *func_proto, *ret_type;
	u32 i, nfuncs, urec_size, min_size;
	u32 krec_size = sizeof(struct bpf_func_info);
	struct bpf_func_info *krecord;
	struct bpf_func_info_aux *info_aux = NULL;
	struct bpf_prog *prog;
	const struct btf *btf;
	void __user *urecord;
	u32 prev_offset = 0;
	bool scalar_return;
	int ret = -ENOMEM;

	nfuncs = attr->func_info_cnt;
	if (!nfuncs) {
		if (check_abnormal_return(env))
			return -EINVAL;
		return 0;
	}

	if (nfuncs != env->subprog_cnt) {
		verbose(env, "number of funcs in func_info doesn't match number of subprogs\n");
		return -EINVAL;
	}

	urec_size = attr->func_info_rec_size;
	if (urec_size < MIN_BPF_FUNCINFO_SIZE ||
	    urec_size > MAX_FUNCINFO_REC_SIZE ||
	    urec_size % sizeof(u32)) {
		verbose(env, "invalid func info rec size %u\n", urec_size);
		return -EINVAL;
	}

	prog = env->prog;
	btf = prog->aux->btf;

	urecord = u64_to_user_ptr(attr->func_info);
	min_size = min_t(u32, krec_size, urec_size);

	krecord = kvcalloc(nfuncs, krec_size, GFP_KERNEL | __GFP_NOWARN);
	if (!krecord)
		return -ENOMEM;
	info_aux = kcalloc(nfuncs, sizeof(*info_aux), GFP_KERNEL | __GFP_NOWARN);
	if (!info_aux)
		goto err_free;

	for (i = 0; i < nfuncs; i++) {
		ret = bpf_check_uarg_tail_zero(urecord, krec_size, urec_size);
		if (ret) {
			if (ret == -E2BIG) {
				verbose(env, "nonzero tailing record in func info");
				/* set the size kernel expects so loader can zero
				 * out the rest of the record.
				 */
				if (put_user(min_size, &uattr->func_info_rec_size))
					ret = -EFAULT;
			}
			goto err_free;
		}

		if (copy_from_user(&krecord[i], urecord, min_size)) {
			ret = -EFAULT;
			goto err_free;
		}

		/* check insn_off */
		ret = -EINVAL;
		if (i == 0) {
			if (krecord[i].insn_off) {
				verbose(env,
					"nonzero insn_off %u for the first func info record",
					krecord[i].insn_off);
				goto err_free;
			}
		} else if (krecord[i].insn_off <= prev_offset) {
			verbose(env,
				"same or smaller insn offset (%u) than previous func info record (%u)",
				krecord[i].insn_off, prev_offset);
			goto err_free;
		}

		if (env->subprog_info[i].start != krecord[i].insn_off) {
			verbose(env, "func_info BTF section doesn't match subprog layout in BPF program\n");
			goto err_free;
		}

		/* check type_id */
		type = btf_type_by_id(btf, krecord[i].type_id);
		if (!type || !btf_type_is_func(type)) {
			verbose(env, "invalid type id %d in func info",
				krecord[i].type_id);
			goto err_free;
		}
		info_aux[i].linkage = BTF_INFO_VLEN(type->info);

		func_proto = btf_type_by_id(btf, type->type);
		if (unlikely(!func_proto || !btf_type_is_func_proto(func_proto)))
			/* btf_func_check() already verified it during BTF load */
			goto err_free;
		ret_type = btf_type_skip_modifiers(btf, func_proto->type, NULL);
		scalar_return =
			btf_type_is_small_int(ret_type) || btf_type_is_enum(ret_type);
		if (i && !scalar_return && env->subprog_info[i].has_ld_abs) {
			verbose(env, "LD_ABS is only allowed in functions that return 'int'.\n");
			goto err_free;
		}
		if (i && !scalar_return && env->subprog_info[i].has_tail_call) {
			verbose(env, "tail_call is only allowed in functions that return 'int'.\n");
			goto err_free;
		}

		prev_offset = krecord[i].insn_off;
		urecord += urec_size;
	}

	prog->aux->func_info = krecord;
	prog->aux->func_info_cnt = nfuncs;
	prog->aux->func_info_aux = info_aux;
	return 0;

err_free:
	kvfree(krecord);
	kfree(info_aux);
	return ret;
}

static void adjust_btf_func(struct bpf_verifier_env *env)
{
	struct bpf_prog_aux *aux = env->prog->aux;
	int i;

	if (!aux->func_info)
		return;

	for (i = 0; i < env->subprog_cnt; i++)
		aux->func_info[i].insn_off = env->subprog_info[i].start;
}

#define MIN_BPF_LINEINFO_SIZE	(offsetof(struct bpf_line_info, line_col) + \
		sizeof(((struct bpf_line_info *)(0))->line_col))
#define MAX_LINEINFO_REC_SIZE	MAX_FUNCINFO_REC_SIZE

static int check_btf_line(struct bpf_verifier_env *env,
			  const union bpf_attr *attr,
			  union bpf_attr __user *uattr)
{
	u32 i, s, nr_linfo, ncopy, expected_size, rec_size, prev_offset = 0;
	struct bpf_subprog_info *sub;
	struct bpf_line_info *linfo;
	struct bpf_prog *prog;
	const struct btf *btf;
	void __user *ulinfo;
	int err;

	nr_linfo = attr->line_info_cnt;
	if (!nr_linfo)
		return 0;
	if (nr_linfo > INT_MAX / sizeof(struct bpf_line_info))
		return -EINVAL;

	rec_size = attr->line_info_rec_size;
	if (rec_size < MIN_BPF_LINEINFO_SIZE ||
	    rec_size > MAX_LINEINFO_REC_SIZE ||
	    rec_size & (sizeof(u32) - 1))
		return -EINVAL;

	/* Need to zero it in case the userspace may
	 * pass in a smaller bpf_line_info object.
	 */
	linfo = kvcalloc(nr_linfo, sizeof(struct bpf_line_info),
			 GFP_KERNEL | __GFP_NOWARN);
	if (!linfo)
		return -ENOMEM;

	prog = env->prog;
	btf = prog->aux->btf;

	s = 0;
	sub = env->subprog_info;
	ulinfo = u64_to_user_ptr(attr->line_info);
	expected_size = sizeof(struct bpf_line_info);
	ncopy = min_t(u32, expected_size, rec_size);
	for (i = 0; i < nr_linfo; i++) {
		err = bpf_check_uarg_tail_zero(ulinfo, expected_size, rec_size);
		if (err) {
			if (err == -E2BIG) {
				verbose(env, "nonzero tailing record in line_info");
				if (put_user(expected_size,
					     &uattr->line_info_rec_size))
					err = -EFAULT;
			}
			goto err_free;
		}

		if (copy_from_user(&linfo[i], ulinfo, ncopy)) {
			err = -EFAULT;
			goto err_free;
		}

		/*
		 * Check insn_off to ensure
		 * 1) strictly increasing AND
		 * 2) bounded by prog->len
		 *
		 * The linfo[0].insn_off == 0 check logically falls into
		 * the later "missing bpf_line_info for func..." case
		 * because the first linfo[0].insn_off must be the
		 * first sub also and the first sub must have
		 * subprog_info[0].start == 0.
		 */
		if ((i && linfo[i].insn_off <= prev_offset) ||
		    linfo[i].insn_off >= prog->len) {
			verbose(env, "Invalid line_info[%u].insn_off:%u (prev_offset:%u prog->len:%u)\n",
				i, linfo[i].insn_off, prev_offset,
				prog->len);
			err = -EINVAL;
			goto err_free;
		}

		if (!prog->insnsi[linfo[i].insn_off].code) {
			verbose(env,
				"Invalid insn code at line_info[%u].insn_off\n",
				i);
			err = -EINVAL;
			goto err_free;
		}

		if (!btf_name_by_offset(btf, linfo[i].line_off) ||
		    !btf_name_by_offset(btf, linfo[i].file_name_off)) {
			verbose(env, "Invalid line_info[%u].line_off or .file_name_off\n", i);
			err = -EINVAL;
			goto err_free;
		}

		if (s != env->subprog_cnt) {
			if (linfo[i].insn_off == sub[s].start) {
				sub[s].linfo_idx = i;
				s++;
			} else if (sub[s].start < linfo[i].insn_off) {
				verbose(env, "missing bpf_line_info for func#%u\n", s);
				err = -EINVAL;
				goto err_free;
			}
		}

		prev_offset = linfo[i].insn_off;
		ulinfo += rec_size;
	}

	if (s != env->subprog_cnt) {
		verbose(env, "missing bpf_line_info for %u funcs starting from func#%u\n",
			env->subprog_cnt - s, s);
		err = -EINVAL;
		goto err_free;
	}

	prog->aux->linfo = linfo;
	prog->aux->nr_linfo = nr_linfo;

	return 0;

err_free:
	kvfree(linfo);
	return err;
}

static int check_btf_info(struct bpf_verifier_env *env,
			  const union bpf_attr *attr,
			  union bpf_attr __user *uattr)
{
	struct btf *btf;
	int err;

	if (!attr->func_info_cnt && !attr->line_info_cnt) {
		if (check_abnormal_return(env))
			return -EINVAL;
		return 0;
	}

	btf = btf_get_by_fd(attr->prog_btf_fd);
	if (IS_ERR(btf))
		return PTR_ERR(btf);
	env->prog->aux->btf = btf;

	err = check_btf_func(env, attr, uattr);
	if (err)
		return err;

	err = check_btf_line(env, attr, uattr);
	if (err)
		return err;

	return 0;
}

/* check %cur's range satisfies %old's */
static bool range_within(struct bpf_reg_state *old,
			 struct bpf_reg_state *cur)
{
	return old->umin_value <= cur->umin_value &&
	       old->umax_value >= cur->umax_value &&
	       old->smin_value <= cur->smin_value &&
	       old->smax_value >= cur->smax_value &&
	       old->u32_min_value <= cur->u32_min_value &&
	       old->u32_max_value >= cur->u32_max_value &&
	       old->s32_min_value <= cur->s32_min_value &&
	       old->s32_max_value >= cur->s32_max_value;
}

/* If in the old state two registers had the same id, then they need to have
 * the same id in the new state as well.  But that id could be different from
 * the old state, so we need to track the mapping from old to new ids.
 * Once we have seen that, say, a reg with old id 5 had new id 9, any subsequent
 * regs with old id 5 must also have new id 9 for the new state to be safe.  But
 * regs with a different old id could still have new id 9, we don't care about
 * that.
 * So we look through our idmap to see if this old id has been seen before.  If
 * so, we require the new id to match; otherwise, we add the id pair to the map.
 */
static bool check_ids(u32 old_id, u32 cur_id, struct bpf_id_pair *idmap)
{
	unsigned int i;

	for (i = 0; i < BPF_ID_MAP_SIZE; i++) {
		if (!idmap[i].old) {
			/* Reached an empty slot; haven't seen this id before */
			idmap[i].old = old_id;
			idmap[i].cur = cur_id;
			return true;
		}
		if (idmap[i].old == old_id)
			return idmap[i].cur == cur_id;
	}
	/* We ran out of idmap slots, which should be impossible */
	WARN_ON_ONCE(1);
	return false;
}

static void clean_func_state(struct bpf_verifier_env *env,
			     struct bpf_func_state *st)
{
	enum bpf_reg_liveness live;
	int i, j;

	for (i = 0; i < BPF_REG_FP; i++) {
		live = st->regs[i].live;
		/* liveness must not touch this register anymore */
		st->regs[i].live |= REG_LIVE_DONE;
		if (!(live & REG_LIVE_READ))
			/* since the register is unused, clear its state
			 * to make further comparison simpler
			 */
			__mark_reg_not_init(env, &st->regs[i]);
	}

	for (i = 0; i < st->allocated_stack / BPF_REG_SIZE; i++) {
		live = st->stack[i].spilled_ptr.live;
		/* liveness must not touch this stack slot anymore */
		st->stack[i].spilled_ptr.live |= REG_LIVE_DONE;
		if (!(live & REG_LIVE_READ)) {
			__mark_reg_not_init(env, &st->stack[i].spilled_ptr);
			for (j = 0; j < BPF_REG_SIZE; j++)
				st->stack[i].slot_type[j] = STACK_INVALID;
		}
	}
}

static void clean_verifier_state(struct bpf_verifier_env *env,
				 struct bpf_verifier_state *st)
{
	int i;

	if (st->frame[0]->regs[0].live & REG_LIVE_DONE)
		/* all regs in this state in all frames were already marked */
		return;

	for (i = 0; i <= st->curframe; i++)
		clean_func_state(env, st->frame[i]);
}

/* the parentage chains form a tree.
 * the verifier states are added to state lists at given insn and
 * pushed into state stack for future exploration.
 * when the verifier reaches bpf_exit insn some of the verifer states
 * stored in the state lists have their final liveness state already,
 * but a lot of states will get revised from liveness point of view when
 * the verifier explores other branches.
 * Example:
 * 1: r0 = 1
 * 2: if r1 == 100 goto pc+1
 * 3: r0 = 2
 * 4: exit
 * when the verifier reaches exit insn the register r0 in the state list of
 * insn 2 will be seen as !REG_LIVE_READ. Then the verifier pops the other_branch
 * of insn 2 and goes exploring further. At the insn 4 it will walk the
 * parentage chain from insn 4 into insn 2 and will mark r0 as REG_LIVE_READ.
 *
 * Since the verifier pushes the branch states as it sees them while exploring
 * the program the condition of walking the branch instruction for the second
 * time means that all states below this branch were already explored and
 * their final liveness markes are already propagated.
 * Hence when the verifier completes the search of state list in is_state_visited()
 * we can call this clean_live_states() function to mark all liveness states
 * as REG_LIVE_DONE to indicate that 'parent' pointers of 'struct bpf_reg_state'
 * will not be used.
 * This function also clears the registers and stack for states that !READ
 * to simplify state merging.
 *
 * Important note here that walking the same branch instruction in the callee
 * doesn't meant that the states are DONE. The verifier has to compare
 * the callsites
 */
static void clean_live_states(struct bpf_verifier_env *env, int insn,
			      struct bpf_verifier_state *cur)
{
	struct bpf_verifier_state_list *sl;
	int i;

	sl = *explored_state(env, insn);
	while (sl) {
		if (sl->state.branches)
			goto next;
		if (sl->state.insn_idx != insn ||
		    sl->state.curframe != cur->curframe)
			goto next;
		for (i = 0; i <= cur->curframe; i++)
			if (sl->state.frame[i]->callsite != cur->frame[i]->callsite)
				goto next;
		clean_verifier_state(env, &sl->state);
next:
		sl = sl->next;
	}
}

/* Returns true if (rold safe implies rcur safe) */
static bool regsafe(struct bpf_verifier_env *env, struct bpf_reg_state *rold,
		    struct bpf_reg_state *rcur, struct bpf_id_pair *idmap)
{
	bool equal;

	if (!(rold->live & REG_LIVE_READ))
		/* explored state didn't use this */
		return true;

	equal = memcmp(rold, rcur, offsetof(struct bpf_reg_state, parent)) == 0;

	if (rold->type == PTR_TO_STACK)
		/* two stack pointers are equal only if they're pointing to
		 * the same stack frame, since fp-8 in foo != fp-8 in bar
		 */
		return equal && rold->frameno == rcur->frameno;

	if (equal)
		return true;

	if (rold->type == NOT_INIT)
		/* explored state can't have used this */
		return true;
	if (rcur->type == NOT_INIT)
		return false;
	switch (rold->type) {
	case SCALAR_VALUE:
		if (env->explore_alu_limits)
			return false;
		if (rcur->type == SCALAR_VALUE) {
			if (!rold->precise && !rcur->precise)
				return true;
			/* new val must satisfy old val knowledge */
			return range_within(rold, rcur) &&
			       tnum_in(rold->var_off, rcur->var_off);
		} else {
			/* We're trying to use a pointer in place of a scalar.
			 * Even if the scalar was unbounded, this could lead to
			 * pointer leaks because scalars are allowed to leak
			 * while pointers are not. We could make this safe in
			 * special cases if root is calling us, but it's
			 * probably not worth the hassle.
			 */
			return false;
		}
	case PTR_TO_MAP_VALUE:
		/* If the new min/max/var_off satisfy the old ones and
		 * everything else matches, we are OK.
		 * 'id' is not compared, since it's only used for maps with
		 * bpf_spin_lock inside map element and in such cases if
		 * the rest of the prog is valid for one map element then
		 * it's valid for all map elements regardless of the key
		 * used in bpf_map_lookup()
		 */
		return memcmp(rold, rcur, offsetof(struct bpf_reg_state, id)) == 0 &&
		       range_within(rold, rcur) &&
		       tnum_in(rold->var_off, rcur->var_off);
	case PTR_TO_MAP_VALUE_OR_NULL:
		/* a PTR_TO_MAP_VALUE could be safe to use as a
		 * PTR_TO_MAP_VALUE_OR_NULL into the same map.
		 * However, if the old PTR_TO_MAP_VALUE_OR_NULL then got NULL-
		 * checked, doing so could have affected others with the same
		 * id, and we can't check for that because we lost the id when
		 * we converted to a PTR_TO_MAP_VALUE.
		 */
		if (rcur->type != PTR_TO_MAP_VALUE_OR_NULL)
			return false;
		if (memcmp(rold, rcur, offsetof(struct bpf_reg_state, id)))
			return false;
		/* Check our ids match any regs they're supposed to */
		return check_ids(rold->id, rcur->id, idmap);
	case PTR_TO_PACKET_META:
	case PTR_TO_PACKET:
		if (rcur->type != rold->type)
			return false;
		/* We must have at least as much range as the old ptr
		 * did, so that any accesses which were safe before are
		 * still safe.  This is true even if old range < old off,
		 * since someone could have accessed through (ptr - k), or
		 * even done ptr -= k in a register, to get a safe access.
		 */
		if (rold->range > rcur->range)
			return false;
		/* If the offsets don't match, we can't trust our alignment;
		 * nor can we be sure that we won't fall out of range.
		 */
		if (rold->off != rcur->off)
			return false;
		/* id relations must be preserved */
		if (rold->id && !check_ids(rold->id, rcur->id, idmap))
			return false;
		/* new val must satisfy old val knowledge */
		return range_within(rold, rcur) &&
		       tnum_in(rold->var_off, rcur->var_off);
	case PTR_TO_CTX:
	case CONST_PTR_TO_MAP:
	case PTR_TO_PACKET_END:
	case PTR_TO_FLOW_KEYS:
	case PTR_TO_SOCKET:
	case PTR_TO_SOCKET_OR_NULL:
	case PTR_TO_SOCK_COMMON:
	case PTR_TO_SOCK_COMMON_OR_NULL:
	case PTR_TO_TCP_SOCK:
	case PTR_TO_TCP_SOCK_OR_NULL:
	case PTR_TO_XDP_SOCK:
		/* Only valid matches are exact, which memcmp() above
		 * would have accepted
		 */
	default:
		/* Don't know what's going on, just say it's not safe */
		return false;
	}

	/* Shouldn't get here; if we do, say it's not safe */
	WARN_ON_ONCE(1);
	return false;
}

static bool stacksafe(struct bpf_verifier_env *env, struct bpf_func_state *old,
		      struct bpf_func_state *cur, struct bpf_id_pair *idmap)
{
	int i, spi;

	/* walk slots of the explored stack and ignore any additional
	 * slots in the current stack, since explored(safe) state
	 * didn't use them
	 */
	for (i = 0; i < old->allocated_stack; i++) {
		spi = i / BPF_REG_SIZE;

		if (!(old->stack[spi].spilled_ptr.live & REG_LIVE_READ)) {
			i += BPF_REG_SIZE - 1;
			/* explored state didn't use this */
			continue;
		}

		if (old->stack[spi].slot_type[i % BPF_REG_SIZE] == STACK_INVALID)
			continue;

		/* explored stack has more populated slots than current stack
		 * and these slots were used
		 */
		if (i >= cur->allocated_stack)
			return false;

		/* if old state was safe with misc data in the stack
		 * it will be safe with zero-initialized stack.
		 * The opposite is not true
		 */
		if (old->stack[spi].slot_type[i % BPF_REG_SIZE] == STACK_MISC &&
		    cur->stack[spi].slot_type[i % BPF_REG_SIZE] == STACK_ZERO)
			continue;
		if (old->stack[spi].slot_type[i % BPF_REG_SIZE] !=
		    cur->stack[spi].slot_type[i % BPF_REG_SIZE])
			/* Ex: old explored (safe) state has STACK_SPILL in
			 * this stack slot, but current has STACK_MISC ->
			 * this verifier states are not equivalent,
			 * return false to continue verification of this path
			 */
			return false;
		if (i % BPF_REG_SIZE != BPF_REG_SIZE - 1)
			continue;
		if (!is_spilled_reg(&old->stack[spi]))
			continue;
		if (!regsafe(env, &old->stack[spi].spilled_ptr,
			     &cur->stack[spi].spilled_ptr, idmap))
			/* when explored and current stack slot are both storing
			 * spilled registers, check that stored pointers types
			 * are the same as well.
			 * Ex: explored safe path could have stored
			 * (bpf_reg_state) {.type = PTR_TO_STACK, .off = -8}
			 * but current path has stored:
			 * (bpf_reg_state) {.type = PTR_TO_STACK, .off = -16}
			 * such verifier states are not equivalent.
			 * return false to continue verification of this path
			 */
			return false;
	}
	return true;
}

static bool refsafe(struct bpf_func_state *old, struct bpf_func_state *cur)
{
	if (old->acquired_refs != cur->acquired_refs)
		return false;
	return !memcmp(old->refs, cur->refs,
		       sizeof(*old->refs) * old->acquired_refs);
}

/* compare two verifier states
 *
 * all states stored in state_list are known to be valid, since
 * verifier reached 'bpf_exit' instruction through them
 *
 * this function is called when verifier exploring different branches of
 * execution popped from the state stack. If it sees an old state that has
 * more strict register state and more strict stack state then this execution
 * branch doesn't need to be explored further, since verifier already
 * concluded that more strict state leads to valid finish.
 *
 * Therefore two states are equivalent if register state is more conservative
 * and explored stack state is more conservative than the current one.
 * Example:
 *       explored                   current
 * (slot1=INV slot2=MISC) == (slot1=MISC slot2=MISC)
 * (slot1=MISC slot2=MISC) != (slot1=INV slot2=MISC)
 *
 * In other words if current stack state (one being explored) has more
 * valid slots than old one that already passed validation, it means
 * the verifier can stop exploring and conclude that current state is valid too
 *
 * Similarly with registers. If explored state has register type as invalid
 * whereas register type in current state is meaningful, it means that
 * the current state will reach 'bpf_exit' instruction safely
 */
static bool func_states_equal(struct bpf_verifier_env *env, struct bpf_func_state *old,
			      struct bpf_func_state *cur)
{
	int i;

	memset(env->idmap_scratch, 0, sizeof(env->idmap_scratch));
	for (i = 0; i < MAX_BPF_REG; i++)
		if (!regsafe(env, &old->regs[i], &cur->regs[i],
			     env->idmap_scratch))
			return false;

	if (!stacksafe(env, old, cur, env->idmap_scratch))
		return false;

	if (!refsafe(old, cur))
		return false;

	return true;
}

static bool states_equal(struct bpf_verifier_env *env,
			 struct bpf_verifier_state *old,
			 struct bpf_verifier_state *cur)
{
	int i;

	if (old->curframe != cur->curframe)
		return false;

	/* Verification state from speculative execution simulation
	 * must never prune a non-speculative execution one.
	 */
	if (old->speculative && !cur->speculative)
		return false;

	if (old->active_spin_lock != cur->active_spin_lock)
		return false;

	/* for states to be equal callsites have to be the same
	 * and all frame states need to be equivalent
	 */
	for (i = 0; i <= old->curframe; i++) {
		if (old->frame[i]->callsite != cur->frame[i]->callsite)
			return false;
		if (!func_states_equal(env, old->frame[i], cur->frame[i]))
			return false;
	}
	return true;
}

/* Return 0 if no propagation happened. Return negative error code if error
 * happened. Otherwise, return the propagated bit.
 */
static int propagate_liveness_reg(struct bpf_verifier_env *env,
				  struct bpf_reg_state *reg,
				  struct bpf_reg_state *parent_reg)
{
	u8 parent_flag = parent_reg->live & REG_LIVE_READ;
	u8 flag = reg->live & REG_LIVE_READ;
	int err;

	/* When comes here, read flags of PARENT_REG or REG could be any of
	 * REG_LIVE_READ64, REG_LIVE_READ32, REG_LIVE_NONE. There is no need
	 * of propagation if PARENT_REG has strongest REG_LIVE_READ64.
	 */
	if (parent_flag == REG_LIVE_READ64 ||
	    /* Or if there is no read flag from REG. */
	    !flag ||
	    /* Or if the read flag from REG is the same as PARENT_REG. */
	    parent_flag == flag)
		return 0;

	err = mark_reg_read(env, reg, parent_reg, flag);
	if (err)
		return err;

	return flag;
}

/* A write screens off any subsequent reads; but write marks come from the
 * straight-line code between a state and its parent.  When we arrive at an
 * equivalent state (jump target or such) we didn't arrive by the straight-line
 * code, so read marks in the state must propagate to the parent regardless
 * of the state's write marks. That's what 'parent == state->parent' comparison
 * in mark_reg_read() is for.
 */
static int propagate_liveness(struct bpf_verifier_env *env,
			      const struct bpf_verifier_state *vstate,
			      struct bpf_verifier_state *vparent)
{
	struct bpf_reg_state *state_reg, *parent_reg;
	struct bpf_func_state *state, *parent;
	int i, frame, err = 0;

	if (vparent->curframe != vstate->curframe) {
		WARN(1, "propagate_live: parent frame %d current frame %d\n",
		     vparent->curframe, vstate->curframe);
		return -EFAULT;
	}
	/* Propagate read liveness of registers... */
	BUILD_BUG_ON(BPF_REG_FP + 1 != MAX_BPF_REG);
	for (frame = 0; frame <= vstate->curframe; frame++) {
		parent = vparent->frame[frame];
		state = vstate->frame[frame];
		parent_reg = parent->regs;
		state_reg = state->regs;
		/* We don't need to worry about FP liveness, it's read-only */
		for (i = frame < vstate->curframe ? BPF_REG_6 : 0; i < BPF_REG_FP; i++) {
			err = propagate_liveness_reg(env, &state_reg[i],
						     &parent_reg[i]);
			if (err < 0)
				return err;
			if (err == REG_LIVE_READ64)
				mark_insn_zext(env, &parent_reg[i]);
		}

		/* Propagate stack slots. */
		for (i = 0; i < state->allocated_stack / BPF_REG_SIZE &&
			    i < parent->allocated_stack / BPF_REG_SIZE; i++) {
			parent_reg = &parent->stack[i].spilled_ptr;
			state_reg = &state->stack[i].spilled_ptr;
			err = propagate_liveness_reg(env, state_reg,
						     parent_reg);
			if (err < 0)
				return err;
		}
	}
	return 0;
}

/* find precise scalars in the previous equivalent state and
 * propagate them into the current state
 */
static int propagate_precision(struct bpf_verifier_env *env,
			       const struct bpf_verifier_state *old)
{
	struct bpf_reg_state *state_reg;
	struct bpf_func_state *state;
	int i, err = 0, fr;

	for (fr = old->curframe; fr >= 0; fr--) {
		state = old->frame[fr];
		state_reg = state->regs;
		for (i = 0; i < BPF_REG_FP; i++, state_reg++) {
			if (state_reg->type != SCALAR_VALUE ||
			    !state_reg->precise)
				continue;
			if (env->log.level & BPF_LOG_LEVEL2)
				verbose(env, "frame %d: propagating r%d\n", i, fr);
			err = mark_chain_precision_frame(env, fr, i);
			if (err < 0)
				return err;
		}

		for (i = 0; i < state->allocated_stack / BPF_REG_SIZE; i++) {
			if (!is_spilled_reg(&state->stack[i]))
				continue;
			state_reg = &state->stack[i].spilled_ptr;
			if (state_reg->type != SCALAR_VALUE ||
			    !state_reg->precise)
				continue;
			if (env->log.level & BPF_LOG_LEVEL2)
				verbose(env, "frame %d: propagating fp%d\n",
					(-i - 1) * BPF_REG_SIZE, fr);
			err = mark_chain_precision_stack_frame(env, fr, i);
			if (err < 0)
				return err;
		}
	}
	return 0;
}

static bool states_maybe_looping(struct bpf_verifier_state *old,
				 struct bpf_verifier_state *cur)
{
	struct bpf_func_state *fold, *fcur;
	int i, fr = cur->curframe;

	if (old->curframe != fr)
		return false;

	fold = old->frame[fr];
	fcur = cur->frame[fr];
	for (i = 0; i < MAX_BPF_REG; i++)
		if (memcmp(&fold->regs[i], &fcur->regs[i],
			   offsetof(struct bpf_reg_state, parent)))
			return false;
	return true;
}


static int is_state_visited(struct bpf_verifier_env *env, int insn_idx)
{
	struct bpf_verifier_state_list *new_sl;
	struct bpf_verifier_state_list *sl, **pprev;
	struct bpf_verifier_state *cur = env->cur_state, *new;
	int i, j, err, states_cnt = 0;
	bool add_new_state = env->test_state_freq ? true : false;

	cur->last_insn_idx = env->prev_insn_idx;
	if (!env->insn_aux_data[insn_idx].prune_point)
		/* this 'insn_idx' instruction wasn't marked, so we will not
		 * be doing state search here
		 */
		return 0;

	/* bpf progs typically have pruning point every 4 instructions
	 * http://vger.kernel.org/bpfconf2019.html#session-1
	 * Do not add new state for future pruning if the verifier hasn't seen
	 * at least 2 jumps and at least 8 instructions.
	 * This heuristics helps decrease 'total_states' and 'peak_states' metric.
	 * In tests that amounts to up to 50% reduction into total verifier
	 * memory consumption and 20% verifier time speedup.
	 */
	if (env->jmps_processed - env->prev_jmps_processed >= 2 &&
	    env->insn_processed - env->prev_insn_processed >= 8)
		add_new_state = true;

	pprev = explored_state(env, insn_idx);
	sl = *pprev;

	clean_live_states(env, insn_idx, cur);

	while (sl) {
		states_cnt++;
		if (sl->state.insn_idx != insn_idx)
			goto next;
		if (sl->state.branches) {
			if (states_maybe_looping(&sl->state, cur) &&
			    states_equal(env, &sl->state, cur)) {
				verbose_linfo(env, insn_idx, "; ");
				verbose(env, "infinite loop detected at insn %d\n", insn_idx);
				return -EINVAL;
			}
			/* if the verifier is processing a loop, avoid adding new state
			 * too often, since different loop iterations have distinct
			 * states and may not help future pruning.
			 * This threshold shouldn't be too low to make sure that
			 * a loop with large bound will be rejected quickly.
			 * The most abusive loop will be:
			 * r1 += 1
			 * if r1 < 1000000 goto pc-2
			 * 1M insn_procssed limit / 100 == 10k peak states.
			 * This threshold shouldn't be too high either, since states
			 * at the end of the loop are likely to be useful in pruning.
			 */
			if (env->jmps_processed - env->prev_jmps_processed < 20 &&
			    env->insn_processed - env->prev_insn_processed < 100)
				add_new_state = false;
			goto miss;
		}
		if (states_equal(env, &sl->state, cur)) {
			sl->hit_cnt++;
			/* reached equivalent register/stack state,
			 * prune the search.
			 * Registers read by the continuation are read by us.
			 * If we have any write marks in env->cur_state, they
			 * will prevent corresponding reads in the continuation
			 * from reaching our parent (an explored_state).  Our
			 * own state will get the read marks recorded, but
			 * they'll be immediately forgotten as we're pruning
			 * this state and will pop a new one.
			 */
			err = propagate_liveness(env, &sl->state, cur);

			/* if previous state reached the exit with precision and
			 * current state is equivalent to it (except precsion marks)
			 * the precision needs to be propagated back in
			 * the current state.
			 */
			err = err ? : push_jmp_history(env, cur);
			err = err ? : propagate_precision(env, &sl->state);
			if (err)
				return err;
			return 1;
		}
miss:
		/* when new state is not going to be added do not increase miss count.
		 * Otherwise several loop iterations will remove the state
		 * recorded earlier. The goal of these heuristics is to have
		 * states from some iterations of the loop (some in the beginning
		 * and some at the end) to help pruning.
		 */
		if (add_new_state)
			sl->miss_cnt++;
		/* heuristic to determine whether this state is beneficial
		 * to keep checking from state equivalence point of view.
		 * Higher numbers increase max_states_per_insn and verification time,
		 * but do not meaningfully decrease insn_processed.
		 */
		if (sl->miss_cnt > sl->hit_cnt * 3 + 3) {
			/* the state is unlikely to be useful. Remove it to
			 * speed up verification
			 */
			*pprev = sl->next;
			if (sl->state.frame[0]->regs[0].live & REG_LIVE_DONE) {
				u32 br = sl->state.branches;

				WARN_ONCE(br,
					  "BUG live_done but branches_to_explore %d\n",
					  br);
				free_verifier_state(&sl->state, false);
				kfree(sl);
				env->peak_states--;
			} else {
				/* cannot free this state, since parentage chain may
				 * walk it later. Add it for free_list instead to
				 * be freed at the end of verification
				 */
				sl->next = env->free_list;
				env->free_list = sl;
			}
			sl = *pprev;
			continue;
		}
next:
		pprev = &sl->next;
		sl = *pprev;
	}

	if (env->max_states_per_insn < states_cnt)
		env->max_states_per_insn = states_cnt;

	if (!env->bpf_capable && states_cnt > BPF_COMPLEXITY_LIMIT_STATES)
		return push_jmp_history(env, cur);

	if (!add_new_state)
		return push_jmp_history(env, cur);

	/* There were no equivalent states, remember the current one.
	 * Technically the current state is not proven to be safe yet,
	 * but it will either reach outer most bpf_exit (which means it's safe)
	 * or it will be rejected. When there are no loops the verifier won't be
	 * seeing this tuple (frame[0].callsite, frame[1].callsite, .. insn_idx)
	 * again on the way to bpf_exit.
	 * When looping the sl->state.branches will be > 0 and this state
	 * will not be considered for equivalence until branches == 0.
	 */
	new_sl = kzalloc(sizeof(struct bpf_verifier_state_list), GFP_KERNEL);
	if (!new_sl)
		return -ENOMEM;
	env->total_states++;
	env->peak_states++;
	env->prev_jmps_processed = env->jmps_processed;
	env->prev_insn_processed = env->insn_processed;

	/* add new state to the head of linked list */
	new = &new_sl->state;
	err = copy_verifier_state(new, cur);
	if (err) {
		free_verifier_state(new, false);
		kfree(new_sl);
		return err;
	}
	new->insn_idx = insn_idx;
	WARN_ONCE(new->branches != 1,
		  "BUG is_state_visited:branches_to_explore=%d insn %d\n", new->branches, insn_idx);

	cur->parent = new;
	cur->first_insn_idx = insn_idx;
	clear_jmp_history(cur);
	new_sl->next = *explored_state(env, insn_idx);
	*explored_state(env, insn_idx) = new_sl;
	/* connect new state to parentage chain. Current frame needs all
	 * registers connected. Only r6 - r9 of the callers are alive (pushed
	 * to the stack implicitly by JITs) so in callers' frames connect just
	 * r6 - r9 as an optimization. Callers will have r1 - r5 connected to
	 * the state of the call instruction (with WRITTEN set), and r0 comes
	 * from callee with its full parentage chain, anyway.
	 */
	/* clear write marks in current state: the writes we did are not writes
	 * our child did, so they don't screen off its reads from us.
	 * (There are no read marks in current state, because reads always mark
	 * their parent and current state never has children yet.  Only
	 * explored_states can get read marks.)
	 */
	for (j = 0; j <= cur->curframe; j++) {
		for (i = j < cur->curframe ? BPF_REG_6 : 0; i < BPF_REG_FP; i++)
			cur->frame[j]->regs[i].parent = &new->frame[j]->regs[i];
		for (i = 0; i < BPF_REG_FP; i++)
			cur->frame[j]->regs[i].live = REG_LIVE_NONE;
	}

	/* all stack frames are accessible from callee, clear them all */
	for (j = 0; j <= cur->curframe; j++) {
		struct bpf_func_state *frame = cur->frame[j];
		struct bpf_func_state *newframe = new->frame[j];

		for (i = 0; i < frame->allocated_stack / BPF_REG_SIZE; i++) {
			frame->stack[i].spilled_ptr.live = REG_LIVE_NONE;
			frame->stack[i].spilled_ptr.parent =
						&newframe->stack[i].spilled_ptr;
		}
	}
	return 0;
}

/* Return true if it's OK to have the same insn return a different type. */
static bool reg_type_mismatch_ok(enum bpf_reg_type type)
{
	switch (type) {
	case PTR_TO_CTX:
	case PTR_TO_SOCKET:
	case PTR_TO_SOCKET_OR_NULL:
	case PTR_TO_SOCK_COMMON:
	case PTR_TO_SOCK_COMMON_OR_NULL:
	case PTR_TO_TCP_SOCK:
	case PTR_TO_TCP_SOCK_OR_NULL:
	case PTR_TO_XDP_SOCK:
	case PTR_TO_BTF_ID:
	case PTR_TO_BTF_ID_OR_NULL:
		return false;
	default:
		return true;
	}
}

/* If an instruction was previously used with particular pointer types, then we
 * need to be careful to avoid cases such as the below, where it may be ok
 * for one branch accessing the pointer, but not ok for the other branch:
 *
 * R1 = sock_ptr
 * goto X;
 * ...
 * R1 = some_other_valid_ptr;
 * goto X;
 * ...
 * R2 = *(u32 *)(R1 + 0);
 */
static bool reg_type_mismatch(enum bpf_reg_type src, enum bpf_reg_type prev)
{
	return src != prev && (!reg_type_mismatch_ok(src) ||
			       !reg_type_mismatch_ok(prev));
}

static int do_check(struct bpf_verifier_env *env)
{
	bool pop_log = !(env->log.level & BPF_LOG_LEVEL2);
	struct bpf_verifier_state *state = env->cur_state;
	struct bpf_insn *insns = env->prog->insnsi;
	struct bpf_reg_state *regs;
	int insn_cnt = env->prog->len;
	bool do_print_state = false;
	int prev_insn_idx = -1;

	for (;;) {
		struct bpf_insn *insn;
		u8 class;
		int err;

		env->prev_insn_idx = prev_insn_idx;
		if (env->insn_idx >= insn_cnt) {
			verbose(env, "invalid insn idx %d insn_cnt %d\n",
				env->insn_idx, insn_cnt);
			return -EFAULT;
		}

		insn = &insns[env->insn_idx];
		class = BPF_CLASS(insn->code);

		if (++env->insn_processed > BPF_COMPLEXITY_LIMIT_INSNS) {
			verbose(env,
				"BPF program is too large. Processed %d insn\n",
				env->insn_processed);
			return -E2BIG;
		}

		err = is_state_visited(env, env->insn_idx);
		if (err < 0)
			return err;
		if (err == 1) {
			/* found equivalent state, can prune the search */
			if (env->log.level & BPF_LOG_LEVEL) {
				if (do_print_state)
					verbose(env, "\nfrom %d to %d%s: safe\n",
						env->prev_insn_idx, env->insn_idx,
						env->cur_state->speculative ?
						" (speculative execution)" : "");
				else
					verbose(env, "%d: safe\n", env->insn_idx);
			}
			goto process_bpf_exit;
		}

		if (signal_pending(current))
			return -EAGAIN;

		if (need_resched())
			cond_resched();

		if (env->log.level & BPF_LOG_LEVEL2 ||
		    (env->log.level & BPF_LOG_LEVEL && do_print_state)) {
			if (env->log.level & BPF_LOG_LEVEL2)
				verbose(env, "%d:", env->insn_idx);
			else
				verbose(env, "\nfrom %d to %d%s:",
					env->prev_insn_idx, env->insn_idx,
					env->cur_state->speculative ?
					" (speculative execution)" : "");
			print_verifier_state(env, state->frame[state->curframe]);
			do_print_state = false;
		}

		if (env->log.level & BPF_LOG_LEVEL) {
			const struct bpf_insn_cbs cbs = {
				.cb_print	= verbose,
				.private_data	= env,
			};

			verbose_linfo(env, env->insn_idx, "; ");
			verbose(env, "%d: ", env->insn_idx);
			print_bpf_insn(&cbs, insn, env->allow_ptr_leaks);
		}

		if (bpf_prog_is_dev_bound(env->prog->aux)) {
			err = bpf_prog_offload_verify_insn(env, env->insn_idx,
							   env->prev_insn_idx);
			if (err)
				return err;
		}

		regs = cur_regs(env);
		sanitize_mark_insn_seen(env);
		prev_insn_idx = env->insn_idx;

		if (class == BPF_ALU || class == BPF_ALU64) {
			err = check_alu_op(env, insn);
			if (err)
				return err;

		} else if (class == BPF_LDX) {
			enum bpf_reg_type *prev_src_type, src_reg_type;

			/* check for reserved fields is already done */

			/* check src operand */
			err = check_reg_arg(env, insn->src_reg, SRC_OP);
			if (err)
				return err;

			err = check_reg_arg(env, insn->dst_reg, DST_OP_NO_MARK);
			if (err)
				return err;

			src_reg_type = regs[insn->src_reg].type;

			/* check that memory (src_reg + off) is readable,
			 * the state of dst_reg will be updated by this func
			 */
			err = check_mem_access(env, env->insn_idx, insn->src_reg,
					       insn->off, BPF_SIZE(insn->code),
					       BPF_READ, insn->dst_reg, false);
			if (err)
				return err;

			prev_src_type = &env->insn_aux_data[env->insn_idx].ptr_type;

			if (*prev_src_type == NOT_INIT) {
				/* saw a valid insn
				 * dst_reg = *(u32 *)(src_reg + off)
				 * save type to validate intersecting paths
				 */
				*prev_src_type = src_reg_type;

			} else if (reg_type_mismatch(src_reg_type, *prev_src_type)) {
				/* ABuser program is trying to use the same insn
				 * dst_reg = *(u32*) (src_reg + off)
				 * with different pointer types:
				 * src_reg == ctx in one branch and
				 * src_reg == stack|map in some other branch.
				 * Reject it.
				 */
				verbose(env, "same insn cannot be used with different pointers\n");
				return -EINVAL;
			}

		} else if (class == BPF_STX) {
			enum bpf_reg_type *prev_dst_type, dst_reg_type;

			if (BPF_MODE(insn->code) == BPF_XADD) {
				err = check_xadd(env, env->insn_idx, insn);
				if (err)
					return err;
				env->insn_idx++;
				continue;
			}

			/* check src1 operand */
			err = check_reg_arg(env, insn->src_reg, SRC_OP);
			if (err)
				return err;
			/* check src2 operand */
			err = check_reg_arg(env, insn->dst_reg, SRC_OP);
			if (err)
				return err;

			dst_reg_type = regs[insn->dst_reg].type;

			/* check that memory (dst_reg + off) is writeable */
			err = check_mem_access(env, env->insn_idx, insn->dst_reg,
					       insn->off, BPF_SIZE(insn->code),
					       BPF_WRITE, insn->src_reg, false);
			if (err)
				return err;

			prev_dst_type = &env->insn_aux_data[env->insn_idx].ptr_type;

			if (*prev_dst_type == NOT_INIT) {
				*prev_dst_type = dst_reg_type;
			} else if (reg_type_mismatch(dst_reg_type, *prev_dst_type)) {
				verbose(env, "same insn cannot be used with different pointers\n");
				return -EINVAL;
			}

		} else if (class == BPF_ST) {
			if (BPF_MODE(insn->code) != BPF_MEM ||
			    insn->src_reg != BPF_REG_0) {
				verbose(env, "BPF_ST uses reserved fields\n");
				return -EINVAL;
			}
			/* check src operand */
			err = check_reg_arg(env, insn->dst_reg, SRC_OP);
			if (err)
				return err;

			if (is_ctx_reg(env, insn->dst_reg)) {
				verbose(env, "BPF_ST stores into R%d %s is not allowed\n",
					insn->dst_reg,
					reg_type_str[reg_state(env, insn->dst_reg)->type]);
				return -EACCES;
			}

			/* check that memory (dst_reg + off) is writeable */
			err = check_mem_access(env, env->insn_idx, insn->dst_reg,
					       insn->off, BPF_SIZE(insn->code),
					       BPF_WRITE, -1, false);
			if (err)
				return err;

		} else if (class == BPF_JMP || class == BPF_JMP32) {
			u8 opcode = BPF_OP(insn->code);

			env->jmps_processed++;
			if (opcode == BPF_CALL) {
				if (BPF_SRC(insn->code) != BPF_K ||
				    insn->off != 0 ||
				    (insn->src_reg != BPF_REG_0 &&
				     insn->src_reg != BPF_PSEUDO_CALL) ||
				    insn->dst_reg != BPF_REG_0 ||
				    class == BPF_JMP32) {
					verbose(env, "BPF_CALL uses reserved fields\n");
					return -EINVAL;
				}

				if (env->cur_state->active_spin_lock &&
				    (insn->src_reg == BPF_PSEUDO_CALL ||
				     insn->imm != BPF_FUNC_spin_unlock)) {
					verbose(env, "function calls are not allowed while holding a lock\n");
					return -EINVAL;
				}
				if (insn->src_reg == BPF_PSEUDO_CALL)
					err = check_func_call(env, insn, &env->insn_idx);
				else
					err = check_helper_call(env, insn->imm, env->insn_idx);
				if (err)
					return err;

			} else if (opcode == BPF_JA) {
				if (BPF_SRC(insn->code) != BPF_K ||
				    insn->imm != 0 ||
				    insn->src_reg != BPF_REG_0 ||
				    insn->dst_reg != BPF_REG_0 ||
				    class == BPF_JMP32) {
					verbose(env, "BPF_JA uses reserved fields\n");
					return -EINVAL;
				}

				env->insn_idx += insn->off + 1;
				continue;

			} else if (opcode == BPF_EXIT) {
				if (BPF_SRC(insn->code) != BPF_K ||
				    insn->imm != 0 ||
				    insn->src_reg != BPF_REG_0 ||
				    insn->dst_reg != BPF_REG_0 ||
				    class == BPF_JMP32) {
					verbose(env, "BPF_EXIT uses reserved fields\n");
					return -EINVAL;
				}

				if (env->cur_state->active_spin_lock) {
					verbose(env, "bpf_spin_unlock is missing\n");
					return -EINVAL;
				}

				if (state->curframe) {
					/* exit from nested function */
					err = prepare_func_exit(env, &env->insn_idx);
					if (err)
						return err;
					do_print_state = true;
					continue;
				}

				err = check_reference_leak(env);
				if (err)
					return err;

				err = check_return_code(env);
				if (err)
					return err;
process_bpf_exit:
				update_branch_counts(env, env->cur_state);
				err = pop_stack(env, &prev_insn_idx,
						&env->insn_idx, pop_log);
				if (err < 0) {
					if (err != -ENOENT)
						return err;
					break;
				} else {
					do_print_state = true;
					continue;
				}
			} else {
				err = check_cond_jmp_op(env, insn, &env->insn_idx);
				if (err)
					return err;
			}
		} else if (class == BPF_LD) {
			u8 mode = BPF_MODE(insn->code);

			if (mode == BPF_ABS || mode == BPF_IND) {
				err = check_ld_abs(env, insn);
				if (err)
					return err;

			} else if (mode == BPF_IMM) {
				err = check_ld_imm(env, insn);
				if (err)
					return err;

				env->insn_idx++;
				sanitize_mark_insn_seen(env);
			} else {
				verbose(env, "invalid BPF_LD mode\n");
				return -EINVAL;
			}
		} else {
			verbose(env, "unknown insn class %d\n", class);
			return -EINVAL;
		}

		env->insn_idx++;
	}

	return 0;
}

/* replace pseudo btf_id with kernel symbol address */
static int check_pseudo_btf_id(struct bpf_verifier_env *env,
			       struct bpf_insn *insn,
			       struct bpf_insn_aux_data *aux)
{
	const struct btf_var_secinfo *vsi;
	const struct btf_type *datasec;
	const struct btf_type *t;
	const char *sym_name;
	bool percpu = false;
	u32 type, id = insn->imm;
	s32 datasec_id;
	u64 addr;
	int i;

	if (!btf_vmlinux) {
		verbose(env, "kernel is missing BTF, make sure CONFIG_DEBUG_INFO_BTF=y is specified in Kconfig.\n");
		return -EINVAL;
	}

	if (insn[1].imm != 0) {
		verbose(env, "reserved field (insn[1].imm) is used in pseudo_btf_id ldimm64 insn.\n");
		return -EINVAL;
	}

	t = btf_type_by_id(btf_vmlinux, id);
	if (!t) {
		verbose(env, "ldimm64 insn specifies invalid btf_id %d.\n", id);
		return -ENOENT;
	}

	if (!btf_type_is_var(t)) {
		verbose(env, "pseudo btf_id %d in ldimm64 isn't KIND_VAR.\n",
			id);
		return -EINVAL;
	}

	sym_name = btf_name_by_offset(btf_vmlinux, t->name_off);
	addr = kallsyms_lookup_name(sym_name);
	if (!addr) {
		verbose(env, "ldimm64 failed to find the address for kernel symbol '%s'.\n",
			sym_name);
		return -ENOENT;
	}

	datasec_id = btf_find_by_name_kind(btf_vmlinux, ".data..percpu",
					   BTF_KIND_DATASEC);
	if (datasec_id > 0) {
		datasec = btf_type_by_id(btf_vmlinux, datasec_id);
		for_each_vsi(i, datasec, vsi) {
			if (vsi->type == id) {
				percpu = true;
				break;
			}
		}
	}

	insn[0].imm = (u32)addr;
	insn[1].imm = addr >> 32;

	type = t->type;
	t = btf_type_skip_modifiers(btf_vmlinux, type, NULL);
	if (percpu) {
		aux->btf_var.reg_type = PTR_TO_PERCPU_BTF_ID;
		aux->btf_var.btf_id = type;
	} else if (!btf_type_is_struct(t)) {
		const struct btf_type *ret;
		const char *tname;
		u32 tsize;

		/* resolve the type size of ksym. */
		ret = btf_resolve_size(btf_vmlinux, t, &tsize);
		if (IS_ERR(ret)) {
			tname = btf_name_by_offset(btf_vmlinux, t->name_off);
			verbose(env, "ldimm64 unable to resolve the size of type '%s': %ld\n",
				tname, PTR_ERR(ret));
			return -EINVAL;
		}
		aux->btf_var.reg_type = PTR_TO_MEM;
		aux->btf_var.mem_size = tsize;
	} else {
		aux->btf_var.reg_type = PTR_TO_BTF_ID;
		aux->btf_var.btf_id = type;
	}
	return 0;
}

static int check_map_prealloc(struct bpf_map *map)
{
	return (map->map_type != BPF_MAP_TYPE_HASH &&
		map->map_type != BPF_MAP_TYPE_PERCPU_HASH &&
		map->map_type != BPF_MAP_TYPE_HASH_OF_MAPS) ||
		!(map->map_flags & BPF_F_NO_PREALLOC);
}

static bool is_tracing_prog_type(enum bpf_prog_type type)
{
	switch (type) {
	case BPF_PROG_TYPE_KPROBE:
	case BPF_PROG_TYPE_TRACEPOINT:
	case BPF_PROG_TYPE_PERF_EVENT:
	case BPF_PROG_TYPE_RAW_TRACEPOINT:
		return true;
	default:
		return false;
	}
}

static bool is_preallocated_map(struct bpf_map *map)
{
	if (!check_map_prealloc(map))
		return false;
	if (map->inner_map_meta && !check_map_prealloc(map->inner_map_meta))
		return false;
	return true;
}

static int check_map_prog_compatibility(struct bpf_verifier_env *env,
					struct bpf_map *map,
					struct bpf_prog *prog)

{
	enum bpf_prog_type prog_type = resolve_prog_type(prog);
	/*
	 * Validate that trace type programs use preallocated hash maps.
	 *
	 * For programs attached to PERF events this is mandatory as the
	 * perf NMI can hit any arbitrary code sequence.
	 *
	 * All other trace types using preallocated hash maps are unsafe as
	 * well because tracepoint or kprobes can be inside locked regions
	 * of the memory allocator or at a place where a recursion into the
	 * memory allocator would see inconsistent state.
	 *
	 * On RT enabled kernels run-time allocation of all trace type
	 * programs is strictly prohibited due to lock type constraints. On
	 * !RT kernels it is allowed for backwards compatibility reasons for
	 * now, but warnings are emitted so developers are made aware of
	 * the unsafety and can fix their programs before this is enforced.
	 */
	if (is_tracing_prog_type(prog_type) && !is_preallocated_map(map)) {
		if (prog_type == BPF_PROG_TYPE_PERF_EVENT) {
			verbose(env, "perf_event programs can only use preallocated hash map\n");
			return -EINVAL;
		}
		if (IS_ENABLED(CONFIG_PREEMPT_RT)) {
			verbose(env, "trace type programs can only use preallocated hash map\n");
			return -EINVAL;
		}
		WARN_ONCE(1, "trace type BPF program uses run-time allocation\n");
		verbose(env, "trace type programs with run-time allocated hash maps are unsafe. Switch to preallocated hash maps.\n");
	}

	if ((is_tracing_prog_type(prog_type) ||
	     prog_type == BPF_PROG_TYPE_SOCKET_FILTER) &&
	    map_value_has_spin_lock(map)) {
		verbose(env, "tracing progs cannot use bpf_spin_lock yet\n");
		return -EINVAL;
	}

	if ((bpf_prog_is_dev_bound(prog->aux) || bpf_map_is_dev_bound(map)) &&
	    !bpf_offload_prog_map_match(prog, map)) {
		verbose(env, "offload device mismatch between prog and map\n");
		return -EINVAL;
	}

	if (map->map_type == BPF_MAP_TYPE_STRUCT_OPS) {
		verbose(env, "bpf_struct_ops map cannot be used in prog\n");
		return -EINVAL;
	}

	if (prog->aux->sleepable)
		switch (map->map_type) {
		case BPF_MAP_TYPE_HASH:
		case BPF_MAP_TYPE_LRU_HASH:
		case BPF_MAP_TYPE_ARRAY:
			if (!is_preallocated_map(map)) {
				verbose(env,
					"Sleepable programs can only use preallocated hash maps\n");
				return -EINVAL;
			}
			break;
		default:
			verbose(env,
				"Sleepable programs can only use array and hash maps\n");
			return -EINVAL;
		}

	return 0;
}

static bool bpf_map_is_cgroup_storage(struct bpf_map *map)
{
	return (map->map_type == BPF_MAP_TYPE_CGROUP_STORAGE ||
		map->map_type == BPF_MAP_TYPE_PERCPU_CGROUP_STORAGE);
}

/* find and rewrite pseudo imm in ld_imm64 instructions:
 *
 * 1. if it accesses map FD, replace it with actual map pointer.
 * 2. if it accesses btf_id of a VAR, replace it with pointer to the var.
 *
 * NOTE: btf_vmlinux is required for converting pseudo btf_id.
 */
static int resolve_pseudo_ldimm64(struct bpf_verifier_env *env)
{
	struct bpf_insn *insn = env->prog->insnsi;
	int insn_cnt = env->prog->len;
	int i, j, err;

	err = bpf_prog_calc_tag(env->prog);
	if (err)
		return err;

	for (i = 0; i < insn_cnt; i++, insn++) {
		if (BPF_CLASS(insn->code) == BPF_LDX &&
		    (BPF_MODE(insn->code) != BPF_MEM || insn->imm != 0)) {
			verbose(env, "BPF_LDX uses reserved fields\n");
			return -EINVAL;
		}

		if (BPF_CLASS(insn->code) == BPF_STX &&
		    ((BPF_MODE(insn->code) != BPF_MEM &&
		      BPF_MODE(insn->code) != BPF_XADD) || insn->imm != 0)) {
			verbose(env, "BPF_STX uses reserved fields\n");
			return -EINVAL;
		}

		if (insn[0].code == (BPF_LD | BPF_IMM | BPF_DW)) {
			struct bpf_insn_aux_data *aux;
			struct bpf_map *map;
			struct fd f;
			u64 addr;

			if (i == insn_cnt - 1 || insn[1].code != 0 ||
			    insn[1].dst_reg != 0 || insn[1].src_reg != 0 ||
			    insn[1].off != 0) {
				verbose(env, "invalid bpf_ld_imm64 insn\n");
				return -EINVAL;
			}

			if (insn[0].src_reg == 0)
				/* valid generic load 64-bit imm */
				goto next_insn;

			if (insn[0].src_reg == BPF_PSEUDO_BTF_ID) {
				aux = &env->insn_aux_data[i];
				err = check_pseudo_btf_id(env, insn, aux);
				if (err)
					return err;
				goto next_insn;
			}

			/* In final convert_pseudo_ld_imm64() step, this is
			 * converted into regular 64-bit imm load insn.
			 */
			if ((insn[0].src_reg != BPF_PSEUDO_MAP_FD &&
			     insn[0].src_reg != BPF_PSEUDO_MAP_VALUE) ||
			    (insn[0].src_reg == BPF_PSEUDO_MAP_FD &&
			     insn[1].imm != 0)) {
				verbose(env,
					"unrecognized bpf_ld_imm64 insn\n");
				return -EINVAL;
			}

			f = fdget(insn[0].imm);
			map = __bpf_map_get(f);
			if (IS_ERR(map)) {
				verbose(env, "fd %d is not pointing to valid bpf_map\n",
					insn[0].imm);
				return PTR_ERR(map);
			}

			err = check_map_prog_compatibility(env, map, env->prog);
			if (err) {
				fdput(f);
				return err;
			}

			aux = &env->insn_aux_data[i];
			if (insn->src_reg == BPF_PSEUDO_MAP_FD) {
				addr = (unsigned long)map;
			} else {
				u32 off = insn[1].imm;

				if (off >= BPF_MAX_VAR_OFF) {
					verbose(env, "direct value offset of %u is not allowed\n", off);
					fdput(f);
					return -EINVAL;
				}

				if (!map->ops->map_direct_value_addr) {
					verbose(env, "no direct value access support for this map type\n");
					fdput(f);
					return -EINVAL;
				}

				err = map->ops->map_direct_value_addr(map, &addr, off);
				if (err) {
					verbose(env, "invalid access to map value pointer, value_size=%u off=%u\n",
						map->value_size, off);
					fdput(f);
					return err;
				}

				aux->map_off = off;
				addr += off;
			}

			insn[0].imm = (u32)addr;
			insn[1].imm = addr >> 32;

			/* check whether we recorded this map already */
			for (j = 0; j < env->used_map_cnt; j++) {
				if (env->used_maps[j] == map) {
					aux->map_index = j;
					fdput(f);
					goto next_insn;
				}
			}

			if (env->used_map_cnt >= MAX_USED_MAPS) {
				fdput(f);
				return -E2BIG;
			}

			/* hold the map. If the program is rejected by verifier,
			 * the map will be released by release_maps() or it
			 * will be used by the valid program until it's unloaded
			 * and all maps are released in free_used_maps()
			 */
			bpf_map_inc(map);

			aux->map_index = env->used_map_cnt;
			env->used_maps[env->used_map_cnt++] = map;

			if (bpf_map_is_cgroup_storage(map) &&
			    bpf_cgroup_storage_assign(env->prog->aux, map)) {
				verbose(env, "only one cgroup storage of each type is allowed\n");
				fdput(f);
				return -EBUSY;
			}

			fdput(f);
next_insn:
			insn++;
			i++;
			continue;
		}

		/* Basic sanity check before we invest more work here. */
		if (!bpf_opcode_in_insntable(insn->code)) {
			verbose(env, "unknown opcode %02x\n", insn->code);
			return -EINVAL;
		}
	}

	/* now all pseudo BPF_LD_IMM64 instructions load valid
	 * 'struct bpf_map *' into a register instead of user map_fd.
	 * These pointers will be used later by verifier to validate map access.
	 */
	return 0;
}

/* drop refcnt of maps used by the rejected program */
static void release_maps(struct bpf_verifier_env *env)
{
	__bpf_free_used_maps(env->prog->aux, env->used_maps,
			     env->used_map_cnt);
}

/* convert pseudo BPF_LD_IMM64 into generic BPF_LD_IMM64 */
static void convert_pseudo_ld_imm64(struct bpf_verifier_env *env)
{
	struct bpf_insn *insn = env->prog->insnsi;
	int insn_cnt = env->prog->len;
	int i;

	for (i = 0; i < insn_cnt; i++, insn++)
		if (insn->code == (BPF_LD | BPF_IMM | BPF_DW))
			insn->src_reg = 0;
}

/* single env->prog->insni[off] instruction was replaced with the range
 * insni[off, off + cnt).  Adjust corresponding insn_aux_data by copying
 * [0, off) and [off, end) to new locations, so the patched range stays zero
 */
static void adjust_insn_aux_data(struct bpf_verifier_env *env,
				 struct bpf_insn_aux_data *new_data,
				 struct bpf_prog *new_prog, u32 off, u32 cnt)
{
	struct bpf_insn_aux_data *old_data = env->insn_aux_data;
	struct bpf_insn *insn = new_prog->insnsi;
	u32 old_seen = old_data[off].seen;
	u32 prog_len;
	int i;

	/* aux info at OFF always needs adjustment, no matter fast path
	 * (cnt == 1) is taken or not. There is no guarantee INSN at OFF is the
	 * original insn at old prog.
	 */
	old_data[off].zext_dst = insn_has_def32(env, insn + off + cnt - 1);

	if (cnt == 1)
		return;
	prog_len = new_prog->len;

	memcpy(new_data, old_data, sizeof(struct bpf_insn_aux_data) * off);
	memcpy(new_data + off + cnt - 1, old_data + off,
	       sizeof(struct bpf_insn_aux_data) * (prog_len - off - cnt + 1));
	for (i = off; i < off + cnt - 1; i++) {
		/* Expand insni[off]'s seen count to the patched range. */
		new_data[i].seen = old_seen;
		new_data[i].zext_dst = insn_has_def32(env, insn + i);
	}
	env->insn_aux_data = new_data;
	vfree(old_data);
}

static void adjust_subprog_starts(struct bpf_verifier_env *env, u32 off, u32 len)
{
	int i;

	if (len == 1)
		return;
	/* NOTE: fake 'exit' subprog should be updated as well. */
	for (i = 0; i <= env->subprog_cnt; i++) {
		if (env->subprog_info[i].start <= off)
			continue;
		env->subprog_info[i].start += len - 1;
	}
}

static void adjust_poke_descs(struct bpf_prog *prog, u32 off, u32 len)
{
	struct bpf_jit_poke_descriptor *tab = prog->aux->poke_tab;
	int i, sz = prog->aux->size_poke_tab;
	struct bpf_jit_poke_descriptor *desc;

	for (i = 0; i < sz; i++) {
		desc = &tab[i];
		if (desc->insn_idx <= off)
			continue;
		desc->insn_idx += len - 1;
	}
}

static struct bpf_prog *bpf_patch_insn_data(struct bpf_verifier_env *env, u32 off,
					    const struct bpf_insn *patch, u32 len)
{
	struct bpf_prog *new_prog;
	struct bpf_insn_aux_data *new_data = NULL;

	if (len > 1) {
		new_data = vzalloc(array_size(env->prog->len + len - 1,
					      sizeof(struct bpf_insn_aux_data)));
		if (!new_data)
			return NULL;
	}

	new_prog = bpf_patch_insn_single(env->prog, off, patch, len);
	if (IS_ERR(new_prog)) {
		if (PTR_ERR(new_prog) == -ERANGE)
			verbose(env,
				"insn %d cannot be patched due to 16-bit range\n",
				env->insn_aux_data[off].orig_idx);
		vfree(new_data);
		return NULL;
	}
	adjust_insn_aux_data(env, new_data, new_prog, off, len);
	adjust_subprog_starts(env, off, len);
	adjust_poke_descs(new_prog, off, len);
	return new_prog;
}

static int adjust_subprog_starts_after_remove(struct bpf_verifier_env *env,
					      u32 off, u32 cnt)
{
	int i, j;

	/* find first prog starting at or after off (first to remove) */
	for (i = 0; i < env->subprog_cnt; i++)
		if (env->subprog_info[i].start >= off)
			break;
	/* find first prog starting at or after off + cnt (first to stay) */
	for (j = i; j < env->subprog_cnt; j++)
		if (env->subprog_info[j].start >= off + cnt)
			break;
	/* if j doesn't start exactly at off + cnt, we are just removing
	 * the front of previous prog
	 */
	if (env->subprog_info[j].start != off + cnt)
		j--;

	if (j > i) {
		struct bpf_prog_aux *aux = env->prog->aux;
		int move;

		/* move fake 'exit' subprog as well */
		move = env->subprog_cnt + 1 - j;

		memmove(env->subprog_info + i,
			env->subprog_info + j,
			sizeof(*env->subprog_info) * move);
		env->subprog_cnt -= j - i;

		/* remove func_info */
		if (aux->func_info) {
			move = aux->func_info_cnt - j;

			memmove(aux->func_info + i,
				aux->func_info + j,
				sizeof(*aux->func_info) * move);
			aux->func_info_cnt -= j - i;
			/* func_info->insn_off is set after all code rewrites,
			 * in adjust_btf_func() - no need to adjust
			 */
		}
	} else {
		/* convert i from "first prog to remove" to "first to adjust" */
		if (env->subprog_info[i].start == off)
			i++;
	}

	/* update fake 'exit' subprog as well */
	for (; i <= env->subprog_cnt; i++)
		env->subprog_info[i].start -= cnt;

	return 0;
}

static int bpf_adj_linfo_after_remove(struct bpf_verifier_env *env, u32 off,
				      u32 cnt)
{
	struct bpf_prog *prog = env->prog;
	u32 i, l_off, l_cnt, nr_linfo;
	struct bpf_line_info *linfo;

	nr_linfo = prog->aux->nr_linfo;
	if (!nr_linfo)
		return 0;

	linfo = prog->aux->linfo;

	/* find first line info to remove, count lines to be removed */
	for (i = 0; i < nr_linfo; i++)
		if (linfo[i].insn_off >= off)
			break;

	l_off = i;
	l_cnt = 0;
	for (; i < nr_linfo; i++)
		if (linfo[i].insn_off < off + cnt)
			l_cnt++;
		else
			break;

	/* First live insn doesn't match first live linfo, it needs to "inherit"
	 * last removed linfo.  prog is already modified, so prog->len == off
	 * means no live instructions after (tail of the program was removed).
	 */
	if (prog->len != off && l_cnt &&
	    (i == nr_linfo || linfo[i].insn_off != off + cnt)) {
		l_cnt--;
		linfo[--i].insn_off = off + cnt;
	}

	/* remove the line info which refer to the removed instructions */
	if (l_cnt) {
		memmove(linfo + l_off, linfo + i,
			sizeof(*linfo) * (nr_linfo - i));

		prog->aux->nr_linfo -= l_cnt;
		nr_linfo = prog->aux->nr_linfo;
	}

	/* pull all linfo[i].insn_off >= off + cnt in by cnt */
	for (i = l_off; i < nr_linfo; i++)
		linfo[i].insn_off -= cnt;

	/* fix up all subprogs (incl. 'exit') which start >= off */
	for (i = 0; i <= env->subprog_cnt; i++)
		if (env->subprog_info[i].linfo_idx > l_off) {
			/* program may have started in the removed region but
			 * may not be fully removed
			 */
			if (env->subprog_info[i].linfo_idx >= l_off + l_cnt)
				env->subprog_info[i].linfo_idx -= l_cnt;
			else
				env->subprog_info[i].linfo_idx = l_off;
		}

	return 0;
}

static int verifier_remove_insns(struct bpf_verifier_env *env, u32 off, u32 cnt)
{
	struct bpf_insn_aux_data *aux_data = env->insn_aux_data;
	unsigned int orig_prog_len = env->prog->len;
	int err;

	if (bpf_prog_is_dev_bound(env->prog->aux))
		bpf_prog_offload_remove_insns(env, off, cnt);

	err = bpf_remove_insns(env->prog, off, cnt);
	if (err)
		return err;

	err = adjust_subprog_starts_after_remove(env, off, cnt);
	if (err)
		return err;

	err = bpf_adj_linfo_after_remove(env, off, cnt);
	if (err)
		return err;

	memmove(aux_data + off,	aux_data + off + cnt,
		sizeof(*aux_data) * (orig_prog_len - off - cnt));

	return 0;
}

/* The verifier does more data flow analysis than llvm and will not
 * explore branches that are dead at run time. Malicious programs can
 * have dead code too. Therefore replace all dead at-run-time code
 * with 'ja -1'.
 *
 * Just nops are not optimal, e.g. if they would sit at the end of the
 * program and through another bug we would manage to jump there, then
 * we'd execute beyond program memory otherwise. Returning exception
 * code also wouldn't work since we can have subprogs where the dead
 * code could be located.
 */
static void sanitize_dead_code(struct bpf_verifier_env *env)
{
	struct bpf_insn_aux_data *aux_data = env->insn_aux_data;
	struct bpf_insn trap = BPF_JMP_IMM(BPF_JA, 0, 0, -1);
	struct bpf_insn *insn = env->prog->insnsi;
	const int insn_cnt = env->prog->len;
	int i;

	for (i = 0; i < insn_cnt; i++) {
		if (aux_data[i].seen)
			continue;
		memcpy(insn + i, &trap, sizeof(trap));
		aux_data[i].zext_dst = false;
	}
}

static bool insn_is_cond_jump(u8 code)
{
	u8 op;

	if (BPF_CLASS(code) == BPF_JMP32)
		return true;

	if (BPF_CLASS(code) != BPF_JMP)
		return false;

	op = BPF_OP(code);
	return op != BPF_JA && op != BPF_EXIT && op != BPF_CALL;
}

static void opt_hard_wire_dead_code_branches(struct bpf_verifier_env *env)
{
	struct bpf_insn_aux_data *aux_data = env->insn_aux_data;
	struct bpf_insn ja = BPF_JMP_IMM(BPF_JA, 0, 0, 0);
	struct bpf_insn *insn = env->prog->insnsi;
	const int insn_cnt = env->prog->len;
	int i;

	for (i = 0; i < insn_cnt; i++, insn++) {
		if (!insn_is_cond_jump(insn->code))
			continue;

		if (!aux_data[i + 1].seen)
			ja.off = insn->off;
		else if (!aux_data[i + 1 + insn->off].seen)
			ja.off = 0;
		else
			continue;

		if (bpf_prog_is_dev_bound(env->prog->aux))
			bpf_prog_offload_replace_insn(env, i, &ja);

		memcpy(insn, &ja, sizeof(ja));
	}
}

static int opt_remove_dead_code(struct bpf_verifier_env *env)
{
	struct bpf_insn_aux_data *aux_data = env->insn_aux_data;
	int insn_cnt = env->prog->len;
	int i, err;

	for (i = 0; i < insn_cnt; i++) {
		int j;

		j = 0;
		while (i + j < insn_cnt && !aux_data[i + j].seen)
			j++;
		if (!j)
			continue;

		err = verifier_remove_insns(env, i, j);
		if (err)
			return err;
		insn_cnt = env->prog->len;
	}

	return 0;
}

static int opt_remove_nops(struct bpf_verifier_env *env)
{
	const struct bpf_insn ja = BPF_JMP_IMM(BPF_JA, 0, 0, 0);
	struct bpf_insn *insn = env->prog->insnsi;
	int insn_cnt = env->prog->len;
	int i, err;

	for (i = 0; i < insn_cnt; i++) {
		if (memcmp(&insn[i], &ja, sizeof(ja)))
			continue;

		err = verifier_remove_insns(env, i, 1);
		if (err)
			return err;
		insn_cnt--;
		i--;
	}

	return 0;
}

static int opt_subreg_zext_lo32_rnd_hi32(struct bpf_verifier_env *env,
					 const union bpf_attr *attr)
{
	struct bpf_insn *patch, zext_patch[2], rnd_hi32_patch[4];
	struct bpf_insn_aux_data *aux = env->insn_aux_data;
	int i, patch_len, delta = 0, len = env->prog->len;
	struct bpf_insn *insns = env->prog->insnsi;
	struct bpf_prog *new_prog;
	bool rnd_hi32;

	rnd_hi32 = attr->prog_flags & BPF_F_TEST_RND_HI32;
	zext_patch[1] = BPF_ZEXT_REG(0);
	rnd_hi32_patch[1] = BPF_ALU64_IMM(BPF_MOV, BPF_REG_AX, 0);
	rnd_hi32_patch[2] = BPF_ALU64_IMM(BPF_LSH, BPF_REG_AX, 32);
	rnd_hi32_patch[3] = BPF_ALU64_REG(BPF_OR, 0, BPF_REG_AX);
	for (i = 0; i < len; i++) {
		int adj_idx = i + delta;
		struct bpf_insn insn;

		insn = insns[adj_idx];
		if (!aux[adj_idx].zext_dst) {
			u8 code, class;
			u32 imm_rnd;

			if (!rnd_hi32)
				continue;

			code = insn.code;
			class = BPF_CLASS(code);
			if (insn_no_def(&insn))
				continue;

			/* NOTE: arg "reg" (the fourth one) is only used for
			 *       BPF_STX which has been ruled out in above
			 *       check, it is safe to pass NULL here.
			 */
			if (is_reg64(env, &insn, insn.dst_reg, NULL, DST_OP)) {
				if (class == BPF_LD &&
				    BPF_MODE(code) == BPF_IMM)
					i++;
				continue;
			}

			/* ctx load could be transformed into wider load. */
			if (class == BPF_LDX &&
			    aux[adj_idx].ptr_type == PTR_TO_CTX)
				continue;

			imm_rnd = get_random_int();
			rnd_hi32_patch[0] = insn;
			rnd_hi32_patch[1].imm = imm_rnd;
			rnd_hi32_patch[3].dst_reg = insn.dst_reg;
			patch = rnd_hi32_patch;
			patch_len = 4;
			goto apply_patch_buffer;
		}

		if (!bpf_jit_needs_zext())
			continue;

		zext_patch[0] = insn;
		zext_patch[1].dst_reg = insn.dst_reg;
		zext_patch[1].src_reg = insn.dst_reg;
		patch = zext_patch;
		patch_len = 2;
apply_patch_buffer:
		new_prog = bpf_patch_insn_data(env, adj_idx, patch, patch_len);
		if (!new_prog)
			return -ENOMEM;
		env->prog = new_prog;
		insns = new_prog->insnsi;
		aux = env->insn_aux_data;
		delta += patch_len - 1;
	}

	return 0;
}

/* convert load instructions that access fields of a context type into a
 * sequence of instructions that access fields of the underlying structure:
 *     struct __sk_buff    -> struct sk_buff
 *     struct bpf_sock_ops -> struct sock
 */
static int convert_ctx_accesses(struct bpf_verifier_env *env)
{
	const struct bpf_verifier_ops *ops = env->ops;
	int i, cnt, size, ctx_field_size, delta = 0;
	const int insn_cnt = env->prog->len;
	struct bpf_insn insn_buf[16], *insn;
	u32 target_size, size_default, off;
	struct bpf_prog *new_prog;
	enum bpf_access_type type;
	bool is_narrower_load;

	if (ops->gen_prologue || env->seen_direct_write) {
		if (!ops->gen_prologue) {
			verbose(env, "bpf verifier is misconfigured\n");
			return -EINVAL;
		}
		cnt = ops->gen_prologue(insn_buf, env->seen_direct_write,
					env->prog);
		if (cnt >= ARRAY_SIZE(insn_buf)) {
			verbose(env, "bpf verifier is misconfigured\n");
			return -EINVAL;
		} else if (cnt) {
			new_prog = bpf_patch_insn_data(env, 0, insn_buf, cnt);
			if (!new_prog)
				return -ENOMEM;

			env->prog = new_prog;
			delta += cnt - 1;
		}
	}

	if (bpf_prog_is_dev_bound(env->prog->aux))
		return 0;

	insn = env->prog->insnsi + delta;

	for (i = 0; i < insn_cnt; i++, insn++) {
		bpf_convert_ctx_access_t convert_ctx_access;
		bool ctx_access;

		if (insn->code == (BPF_LDX | BPF_MEM | BPF_B) ||
		    insn->code == (BPF_LDX | BPF_MEM | BPF_H) ||
		    insn->code == (BPF_LDX | BPF_MEM | BPF_W) ||
		    insn->code == (BPF_LDX | BPF_MEM | BPF_DW)) {
			type = BPF_READ;
			ctx_access = true;
		} else if (insn->code == (BPF_STX | BPF_MEM | BPF_B) ||
			   insn->code == (BPF_STX | BPF_MEM | BPF_H) ||
			   insn->code == (BPF_STX | BPF_MEM | BPF_W) ||
			   insn->code == (BPF_STX | BPF_MEM | BPF_DW) ||
			   insn->code == (BPF_ST | BPF_MEM | BPF_B) ||
			   insn->code == (BPF_ST | BPF_MEM | BPF_H) ||
			   insn->code == (BPF_ST | BPF_MEM | BPF_W) ||
			   insn->code == (BPF_ST | BPF_MEM | BPF_DW)) {
			type = BPF_WRITE;
			ctx_access = BPF_CLASS(insn->code) == BPF_STX;
		} else {
			continue;
		}

		if (type == BPF_WRITE &&
		    env->insn_aux_data[i + delta].sanitize_stack_spill) {
			struct bpf_insn patch[] = {
				*insn,
				BPF_ST_NOSPEC(),
			};

			cnt = ARRAY_SIZE(patch);
			new_prog = bpf_patch_insn_data(env, i + delta, patch, cnt);
			if (!new_prog)
				return -ENOMEM;

			delta    += cnt - 1;
			env->prog = new_prog;
			insn      = new_prog->insnsi + i + delta;
			continue;
		}

		if (!ctx_access)
			continue;

		switch (env->insn_aux_data[i + delta].ptr_type) {
		case PTR_TO_CTX:
			if (!ops->convert_ctx_access)
				continue;
			convert_ctx_access = ops->convert_ctx_access;
			break;
		case PTR_TO_SOCKET:
		case PTR_TO_SOCK_COMMON:
			convert_ctx_access = bpf_sock_convert_ctx_access;
			break;
		case PTR_TO_TCP_SOCK:
			convert_ctx_access = bpf_tcp_sock_convert_ctx_access;
			break;
		case PTR_TO_XDP_SOCK:
			convert_ctx_access = bpf_xdp_sock_convert_ctx_access;
			break;
		case PTR_TO_BTF_ID:
			if (type == BPF_READ) {
				insn->code = BPF_LDX | BPF_PROBE_MEM |
					BPF_SIZE((insn)->code);
				env->prog->aux->num_exentries++;
			} else if (resolve_prog_type(env->prog) != BPF_PROG_TYPE_STRUCT_OPS) {
				verbose(env, "Writes through BTF pointers are not allowed\n");
				return -EINVAL;
			}
			continue;
		default:
			continue;
		}

		ctx_field_size = env->insn_aux_data[i + delta].ctx_field_size;
		size = BPF_LDST_BYTES(insn);

		/* If the read access is a narrower load of the field,
		 * convert to a 4/8-byte load, to minimum program type specific
		 * convert_ctx_access changes. If conversion is successful,
		 * we will apply proper mask to the result.
		 */
		is_narrower_load = size < ctx_field_size;
		size_default = bpf_ctx_off_adjust_machine(ctx_field_size);
		off = insn->off;
		if (is_narrower_load) {
			u8 size_code;

			if (type == BPF_WRITE) {
				verbose(env, "bpf verifier narrow ctx access misconfigured\n");
				return -EINVAL;
			}

			size_code = BPF_H;
			if (ctx_field_size == 4)
				size_code = BPF_W;
			else if (ctx_field_size == 8)
				size_code = BPF_DW;

			insn->off = off & ~(size_default - 1);
			insn->code = BPF_LDX | BPF_MEM | size_code;
		}

		target_size = 0;
		cnt = convert_ctx_access(type, insn, insn_buf, env->prog,
					 &target_size);
		if (cnt == 0 || cnt >= ARRAY_SIZE(insn_buf) ||
		    (ctx_field_size && !target_size)) {
			verbose(env, "bpf verifier is misconfigured\n");
			return -EINVAL;
		}

		if (is_narrower_load && size < target_size) {
			u8 shift = bpf_ctx_narrow_access_offset(
				off, size, size_default) * 8;
			if (shift && cnt + 1 >= ARRAY_SIZE(insn_buf)) {
				verbose(env, "bpf verifier narrow ctx load misconfigured\n");
				return -EINVAL;
			}
			if (ctx_field_size <= 4) {
				if (shift)
					insn_buf[cnt++] = BPF_ALU32_IMM(BPF_RSH,
									insn->dst_reg,
									shift);
				insn_buf[cnt++] = BPF_ALU32_IMM(BPF_AND, insn->dst_reg,
								(1 << size * 8) - 1);
			} else {
				if (shift)
					insn_buf[cnt++] = BPF_ALU64_IMM(BPF_RSH,
									insn->dst_reg,
									shift);
				insn_buf[cnt++] = BPF_ALU64_IMM(BPF_AND, insn->dst_reg,
								(1ULL << size * 8) - 1);
			}
		}

		new_prog = bpf_patch_insn_data(env, i + delta, insn_buf, cnt);
		if (!new_prog)
			return -ENOMEM;

		delta += cnt - 1;

		/* keep walking new program and skip insns we just inserted */
		env->prog = new_prog;
		insn      = new_prog->insnsi + i + delta;
	}

	return 0;
}

static int jit_subprogs(struct bpf_verifier_env *env)
{
	struct bpf_prog *prog = env->prog, **func, *tmp;
	int i, j, subprog_start, subprog_end = 0, len, subprog;
	struct bpf_map *map_ptr;
	struct bpf_insn *insn;
	void *old_bpf_func;
	int err, num_exentries;

	if (env->subprog_cnt <= 1)
		return 0;

	for (i = 0, insn = prog->insnsi; i < prog->len; i++, insn++) {
		if (insn->code != (BPF_JMP | BPF_CALL) ||
		    insn->src_reg != BPF_PSEUDO_CALL)
			continue;
		/* Upon error here we cannot fall back to interpreter but
		 * need a hard reject of the program. Thus -EFAULT is
		 * propagated in any case.
		 */
		subprog = find_subprog(env, i + insn->imm + 1);
		if (subprog < 0) {
			WARN_ONCE(1, "verifier bug. No program starts at insn %d\n",
				  i + insn->imm + 1);
			return -EFAULT;
		}
		/* temporarily remember subprog id inside insn instead of
		 * aux_data, since next loop will split up all insns into funcs
		 */
		insn->off = subprog;
		/* remember original imm in case JIT fails and fallback
		 * to interpreter will be needed
		 */
		env->insn_aux_data[i].call_imm = insn->imm;
		/* point imm to __bpf_call_base+1 from JITs point of view */
		insn->imm = 1;
	}

	err = bpf_prog_alloc_jited_linfo(prog);
	if (err)
		goto out_undo_insn;

	err = -ENOMEM;
	func = kcalloc(env->subprog_cnt, sizeof(prog), GFP_KERNEL);
	if (!func)
		goto out_undo_insn;

	for (i = 0; i < env->subprog_cnt; i++) {
		subprog_start = subprog_end;
		subprog_end = env->subprog_info[i + 1].start;

		len = subprog_end - subprog_start;
		/* BPF_PROG_RUN doesn't call subprogs directly,
		 * hence main prog stats include the runtime of subprogs.
		 * subprogs don't have IDs and not reachable via prog_get_next_id
		 * func[i]->aux->stats will never be accessed and stays NULL
		 */
		func[i] = bpf_prog_alloc_no_stats(bpf_prog_size(len), GFP_USER);
		if (!func[i])
			goto out_free;
		memcpy(func[i]->insnsi, &prog->insnsi[subprog_start],
		       len * sizeof(struct bpf_insn));
		func[i]->type = prog->type;
		func[i]->len = len;
		if (bpf_prog_calc_tag(func[i]))
			goto out_free;
		func[i]->is_func = 1;
		func[i]->aux->func_idx = i;
		/* Below members will be freed only at prog->aux */
		func[i]->aux->btf = prog->aux->btf;
		func[i]->aux->func_info = prog->aux->func_info;
		func[i]->aux->func_info_cnt = prog->aux->func_info_cnt;
		func[i]->aux->poke_tab = prog->aux->poke_tab;
		func[i]->aux->size_poke_tab = prog->aux->size_poke_tab;

		for (j = 0; j < prog->aux->size_poke_tab; j++) {
			struct bpf_jit_poke_descriptor *poke;

			poke = &prog->aux->poke_tab[j];
			if (poke->insn_idx < subprog_end &&
			    poke->insn_idx >= subprog_start)
				poke->aux = func[i]->aux;
		}

		func[i]->aux->name[0] = 'F';
		func[i]->aux->stack_depth = env->subprog_info[i].stack_depth;
		func[i]->jit_requested = 1;
		func[i]->aux->linfo = prog->aux->linfo;
		func[i]->aux->nr_linfo = prog->aux->nr_linfo;
		func[i]->aux->jited_linfo = prog->aux->jited_linfo;
		func[i]->aux->linfo_idx = env->subprog_info[i].linfo_idx;
		num_exentries = 0;
		insn = func[i]->insnsi;
		for (j = 0; j < func[i]->len; j++, insn++) {
			if (BPF_CLASS(insn->code) == BPF_LDX &&
			    BPF_MODE(insn->code) == BPF_PROBE_MEM)
				num_exentries++;
		}
		func[i]->aux->num_exentries = num_exentries;
		func[i]->aux->tail_call_reachable = env->subprog_info[i].tail_call_reachable;
		func[i] = bpf_int_jit_compile(func[i]);
		if (!func[i]->jited) {
			err = -ENOTSUPP;
			goto out_free;
		}
		cond_resched();
	}

	/* at this point all bpf functions were successfully JITed
	 * now populate all bpf_calls with correct addresses and
	 * run last pass of JIT
	 */
	for (i = 0; i < env->subprog_cnt; i++) {
		insn = func[i]->insnsi;
		for (j = 0; j < func[i]->len; j++, insn++) {
			if (insn->code != (BPF_JMP | BPF_CALL) ||
			    insn->src_reg != BPF_PSEUDO_CALL)
				continue;
			subprog = insn->off;
			insn->imm = BPF_CAST_CALL(func[subprog]->bpf_func) -
				    __bpf_call_base;
		}

		/* we use the aux data to keep a list of the start addresses
		 * of the JITed images for each function in the program
		 *
		 * for some architectures, such as powerpc64, the imm field
		 * might not be large enough to hold the offset of the start
		 * address of the callee's JITed image from __bpf_call_base
		 *
		 * in such cases, we can lookup the start address of a callee
		 * by using its subprog id, available from the off field of
		 * the call instruction, as an index for this list
		 */
		func[i]->aux->func = func;
		func[i]->aux->func_cnt = env->subprog_cnt;
	}
	for (i = 0; i < env->subprog_cnt; i++) {
		old_bpf_func = func[i]->bpf_func;
		tmp = bpf_int_jit_compile(func[i]);
		if (tmp != func[i] || func[i]->bpf_func != old_bpf_func) {
			verbose(env, "JIT doesn't support bpf-to-bpf calls\n");
			err = -ENOTSUPP;
			goto out_free;
		}
		cond_resched();
	}

	/* finally lock prog and jit images for all functions and
	 * populate kallsysm
	 */
	for (i = 0; i < env->subprog_cnt; i++) {
		bpf_prog_lock_ro(func[i]);
		bpf_prog_kallsyms_add(func[i]);
	}

	/* Last step: make now unused interpreter insns from main
	 * prog consistent for later dump requests, so they can
	 * later look the same as if they were interpreted only.
	 */
	for (i = 0, insn = prog->insnsi; i < prog->len; i++, insn++) {
		if (insn->code != (BPF_JMP | BPF_CALL) ||
		    insn->src_reg != BPF_PSEUDO_CALL)
			continue;
		insn->off = env->insn_aux_data[i].call_imm;
		subprog = find_subprog(env, i + insn->off + 1);
		insn->imm = subprog;
	}

	prog->jited = 1;
	prog->bpf_func = func[0]->bpf_func;
	prog->aux->func = func;
	prog->aux->func_cnt = env->subprog_cnt;
	bpf_prog_free_unused_jited_linfo(prog);
	return 0;
out_free:
	/* We failed JIT'ing, so at this point we need to unregister poke
	 * descriptors from subprogs, so that kernel is not attempting to
	 * patch it anymore as we're freeing the subprog JIT memory.
	 */
	for (i = 0; i < prog->aux->size_poke_tab; i++) {
		map_ptr = prog->aux->poke_tab[i].tail_call.map;
		map_ptr->ops->map_poke_untrack(map_ptr, prog->aux);
	}
	/* At this point we're guaranteed that poke descriptors are not
	 * live anymore. We can just unlink its descriptor table as it's
	 * released with the main prog.
	 */
	for (i = 0; i < env->subprog_cnt; i++) {
		if (!func[i])
			continue;
		func[i]->aux->poke_tab = NULL;
		bpf_jit_free(func[i]);
	}
	kfree(func);
out_undo_insn:
	/* cleanup main prog to be interpreted */
	prog->jit_requested = 0;
	for (i = 0, insn = prog->insnsi; i < prog->len; i++, insn++) {
		if (insn->code != (BPF_JMP | BPF_CALL) ||
		    insn->src_reg != BPF_PSEUDO_CALL)
			continue;
		insn->off = 0;
		insn->imm = env->insn_aux_data[i].call_imm;
	}
	bpf_prog_free_jited_linfo(prog);
	return err;
}

static int fixup_call_args(struct bpf_verifier_env *env)
{
#ifndef CONFIG_BPF_JIT_ALWAYS_ON
	struct bpf_prog *prog = env->prog;
	struct bpf_insn *insn = prog->insnsi;
	int i, depth;
#endif
	int err = 0;

	if (env->prog->jit_requested &&
	    !bpf_prog_is_dev_bound(env->prog->aux)) {
		err = jit_subprogs(env);
		if (err == 0)
			return 0;
		if (err == -EFAULT)
			return err;
	}
#ifndef CONFIG_BPF_JIT_ALWAYS_ON
	if (env->subprog_cnt > 1 && env->prog->aux->tail_call_reachable) {
		/* When JIT fails the progs with bpf2bpf calls and tail_calls
		 * have to be rejected, since interpreter doesn't support them yet.
		 */
		verbose(env, "tail_calls are not allowed in non-JITed programs with bpf-to-bpf calls\n");
		return -EINVAL;
	}
	for (i = 0; i < prog->len; i++, insn++) {
		if (insn->code != (BPF_JMP | BPF_CALL) ||
		    insn->src_reg != BPF_PSEUDO_CALL)
			continue;
		depth = get_callee_stack_depth(env, insn, i);
		if (depth < 0)
			return depth;
		bpf_patch_call_args(insn, depth);
	}
	err = 0;
#endif
	return err;
}

/* fixup insn->imm field of bpf_call instructions
 * and inline eligible helpers as explicit sequence of BPF instructions
 *
 * this function is called after eBPF program passed verification
 */
static int fixup_bpf_calls(struct bpf_verifier_env *env)
{
	struct bpf_prog *prog = env->prog;
	bool expect_blinding = bpf_jit_blinding_enabled(prog);
	struct bpf_insn *insn = prog->insnsi;
	const struct bpf_func_proto *fn;
	const int insn_cnt = prog->len;
	const struct bpf_map_ops *ops;
	struct bpf_insn_aux_data *aux;
	struct bpf_insn insn_buf[16];
	struct bpf_prog *new_prog;
	struct bpf_map *map_ptr;
	int i, ret, cnt, delta = 0;

	for (i = 0; i < insn_cnt; i++, insn++) {
		if (insn->code == (BPF_ALU64 | BPF_MOD | BPF_X) ||
		    insn->code == (BPF_ALU64 | BPF_DIV | BPF_X) ||
		    insn->code == (BPF_ALU | BPF_MOD | BPF_X) ||
		    insn->code == (BPF_ALU | BPF_DIV | BPF_X)) {
			bool is64 = BPF_CLASS(insn->code) == BPF_ALU64;
			bool isdiv = BPF_OP(insn->code) == BPF_DIV;
			struct bpf_insn *patchlet;
			struct bpf_insn chk_and_div[] = {
				/* [R,W]x div 0 -> 0 */
				BPF_RAW_INSN((is64 ? BPF_JMP : BPF_JMP32) |
					     BPF_JNE | BPF_K, insn->src_reg,
					     0, 2, 0),
				BPF_ALU32_REG(BPF_XOR, insn->dst_reg, insn->dst_reg),
				BPF_JMP_IMM(BPF_JA, 0, 0, 1),
				*insn,
			};
			struct bpf_insn chk_and_mod[] = {
				/* [R,W]x mod 0 -> [R,W]x */
				BPF_RAW_INSN((is64 ? BPF_JMP : BPF_JMP32) |
					     BPF_JEQ | BPF_K, insn->src_reg,
					     0, 1 + (is64 ? 0 : 1), 0),
				*insn,
				BPF_JMP_IMM(BPF_JA, 0, 0, 1),
				BPF_MOV32_REG(insn->dst_reg, insn->dst_reg),
			};

			patchlet = isdiv ? chk_and_div : chk_and_mod;
			cnt = isdiv ? ARRAY_SIZE(chk_and_div) :
				      ARRAY_SIZE(chk_and_mod) - (is64 ? 2 : 0);

			new_prog = bpf_patch_insn_data(env, i + delta, patchlet, cnt);
			if (!new_prog)
				return -ENOMEM;

			delta    += cnt - 1;
			env->prog = prog = new_prog;
			insn      = new_prog->insnsi + i + delta;
			continue;
		}

		if (BPF_CLASS(insn->code) == BPF_LD &&
		    (BPF_MODE(insn->code) == BPF_ABS ||
		     BPF_MODE(insn->code) == BPF_IND)) {
			cnt = env->ops->gen_ld_abs(insn, insn_buf);
			if (cnt == 0 || cnt >= ARRAY_SIZE(insn_buf)) {
				verbose(env, "bpf verifier is misconfigured\n");
				return -EINVAL;
			}

			new_prog = bpf_patch_insn_data(env, i + delta, insn_buf, cnt);
			if (!new_prog)
				return -ENOMEM;

			delta    += cnt - 1;
			env->prog = prog = new_prog;
			insn      = new_prog->insnsi + i + delta;
			continue;
		}

		if (insn->code == (BPF_ALU64 | BPF_ADD | BPF_X) ||
		    insn->code == (BPF_ALU64 | BPF_SUB | BPF_X)) {
			const u8 code_add = BPF_ALU64 | BPF_ADD | BPF_X;
			const u8 code_sub = BPF_ALU64 | BPF_SUB | BPF_X;
			struct bpf_insn insn_buf[16];
			struct bpf_insn *patch = &insn_buf[0];
			bool issrc, isneg, isimm;
			u32 off_reg;

			aux = &env->insn_aux_data[i + delta];
			if (!aux->alu_state ||
			    aux->alu_state == BPF_ALU_NON_POINTER)
				continue;

			isneg = aux->alu_state & BPF_ALU_NEG_VALUE;
			issrc = (aux->alu_state & BPF_ALU_SANITIZE) ==
				BPF_ALU_SANITIZE_SRC;
			isimm = aux->alu_state & BPF_ALU_IMMEDIATE;

			off_reg = issrc ? insn->src_reg : insn->dst_reg;
			if (isimm) {
				*patch++ = BPF_MOV32_IMM(BPF_REG_AX, aux->alu_limit);
			} else {
				if (isneg)
					*patch++ = BPF_ALU64_IMM(BPF_MUL, off_reg, -1);
				*patch++ = BPF_MOV32_IMM(BPF_REG_AX, aux->alu_limit);
				*patch++ = BPF_ALU64_REG(BPF_SUB, BPF_REG_AX, off_reg);
				*patch++ = BPF_ALU64_REG(BPF_OR, BPF_REG_AX, off_reg);
				*patch++ = BPF_ALU64_IMM(BPF_NEG, BPF_REG_AX, 0);
				*patch++ = BPF_ALU64_IMM(BPF_ARSH, BPF_REG_AX, 63);
				*patch++ = BPF_ALU64_REG(BPF_AND, BPF_REG_AX, off_reg);
			}
			if (!issrc)
				*patch++ = BPF_MOV64_REG(insn->dst_reg, insn->src_reg);
			insn->src_reg = BPF_REG_AX;
			if (isneg)
				insn->code = insn->code == code_add ?
					     code_sub : code_add;
			*patch++ = *insn;
			if (issrc && isneg && !isimm)
				*patch++ = BPF_ALU64_IMM(BPF_MUL, off_reg, -1);
			cnt = patch - insn_buf;

			new_prog = bpf_patch_insn_data(env, i + delta, insn_buf, cnt);
			if (!new_prog)
				return -ENOMEM;

			delta    += cnt - 1;
			env->prog = prog = new_prog;
			insn      = new_prog->insnsi + i + delta;
			continue;
		}

		if (insn->code != (BPF_JMP | BPF_CALL))
			continue;
		if (insn->src_reg == BPF_PSEUDO_CALL)
			continue;

		if (insn->imm == BPF_FUNC_get_route_realm)
			prog->dst_needed = 1;
		if (insn->imm == BPF_FUNC_get_prandom_u32)
			bpf_user_rnd_init_once();
		if (insn->imm == BPF_FUNC_override_return)
			prog->kprobe_override = 1;
		if (insn->imm == BPF_FUNC_tail_call) {
			/* If we tail call into other programs, we
			 * cannot make any assumptions since they can
			 * be replaced dynamically during runtime in
			 * the program array.
			 */
			prog->cb_access = 1;
			if (!allow_tail_call_in_subprogs(env))
				prog->aux->stack_depth = MAX_BPF_STACK;
			prog->aux->max_pkt_offset = MAX_PACKET_OFF;

			/* mark bpf_tail_call as different opcode to avoid
			 * conditional branch in the interpeter for every normal
			 * call and to prevent accidental JITing by JIT compiler
			 * that doesn't support bpf_tail_call yet
			 */
			insn->imm = 0;
			insn->code = BPF_JMP | BPF_TAIL_CALL;

			aux = &env->insn_aux_data[i + delta];
			if (env->bpf_capable && !expect_blinding &&
			    prog->jit_requested &&
			    !bpf_map_key_poisoned(aux) &&
			    !bpf_map_ptr_poisoned(aux) &&
			    !bpf_map_ptr_unpriv(aux)) {
				struct bpf_jit_poke_descriptor desc = {
					.reason = BPF_POKE_REASON_TAIL_CALL,
					.tail_call.map = BPF_MAP_PTR(aux->map_ptr_state),
					.tail_call.key = bpf_map_key_immediate(aux),
					.insn_idx = i + delta,
				};

				ret = bpf_jit_add_poke_descriptor(prog, &desc);
				if (ret < 0) {
					verbose(env, "adding tail call poke descriptor failed\n");
					return ret;
				}

				insn->imm = ret + 1;
				continue;
			}

			if (!bpf_map_ptr_unpriv(aux))
				continue;

			/* instead of changing every JIT dealing with tail_call
			 * emit two extra insns:
			 * if (index >= max_entries) goto out;
			 * index &= array->index_mask;
			 * to avoid out-of-bounds cpu speculation
			 */
			if (bpf_map_ptr_poisoned(aux)) {
				verbose(env, "tail_call abusing map_ptr\n");
				return -EINVAL;
			}

			map_ptr = BPF_MAP_PTR(aux->map_ptr_state);
			insn_buf[0] = BPF_JMP_IMM(BPF_JGE, BPF_REG_3,
						  map_ptr->max_entries, 2);
			insn_buf[1] = BPF_ALU32_IMM(BPF_AND, BPF_REG_3,
						    container_of(map_ptr,
								 struct bpf_array,
								 map)->index_mask);
			insn_buf[2] = *insn;
			cnt = 3;
			new_prog = bpf_patch_insn_data(env, i + delta, insn_buf, cnt);
			if (!new_prog)
				return -ENOMEM;

			delta    += cnt - 1;
			env->prog = prog = new_prog;
			insn      = new_prog->insnsi + i + delta;
			continue;
		}

		/* BPF_EMIT_CALL() assumptions in some of the map_gen_lookup
		 * and other inlining handlers are currently limited to 64 bit
		 * only.
		 */
		if (prog->jit_requested && BITS_PER_LONG == 64 &&
		    (insn->imm == BPF_FUNC_map_lookup_elem ||
		     insn->imm == BPF_FUNC_map_update_elem ||
		     insn->imm == BPF_FUNC_map_delete_elem ||
		     insn->imm == BPF_FUNC_map_push_elem   ||
		     insn->imm == BPF_FUNC_map_pop_elem    ||
		     insn->imm == BPF_FUNC_map_peek_elem)) {
			aux = &env->insn_aux_data[i + delta];
			if (bpf_map_ptr_poisoned(aux))
				goto patch_call_imm;

			map_ptr = BPF_MAP_PTR(aux->map_ptr_state);
			ops = map_ptr->ops;
			if (insn->imm == BPF_FUNC_map_lookup_elem &&
			    ops->map_gen_lookup) {
				cnt = ops->map_gen_lookup(map_ptr, insn_buf);
				if (cnt == -EOPNOTSUPP)
					goto patch_map_ops_generic;
				if (cnt <= 0 || cnt >= ARRAY_SIZE(insn_buf)) {
					verbose(env, "bpf verifier is misconfigured\n");
					return -EINVAL;
				}

				new_prog = bpf_patch_insn_data(env, i + delta,
							       insn_buf, cnt);
				if (!new_prog)
					return -ENOMEM;

				delta    += cnt - 1;
				env->prog = prog = new_prog;
				insn      = new_prog->insnsi + i + delta;
				continue;
			}

			BUILD_BUG_ON(!__same_type(ops->map_lookup_elem,
				     (void *(*)(struct bpf_map *map, void *key))NULL));
			BUILD_BUG_ON(!__same_type(ops->map_delete_elem,
				     (int (*)(struct bpf_map *map, void *key))NULL));
			BUILD_BUG_ON(!__same_type(ops->map_update_elem,
				     (int (*)(struct bpf_map *map, void *key, void *value,
					      u64 flags))NULL));
			BUILD_BUG_ON(!__same_type(ops->map_push_elem,
				     (int (*)(struct bpf_map *map, void *value,
					      u64 flags))NULL));
			BUILD_BUG_ON(!__same_type(ops->map_pop_elem,
				     (int (*)(struct bpf_map *map, void *value))NULL));
			BUILD_BUG_ON(!__same_type(ops->map_peek_elem,
				     (int (*)(struct bpf_map *map, void *value))NULL));
patch_map_ops_generic:
			switch (insn->imm) {
			case BPF_FUNC_map_lookup_elem:
				insn->imm = BPF_CAST_CALL(ops->map_lookup_elem) -
					    __bpf_call_base;
				continue;
			case BPF_FUNC_map_update_elem:
				insn->imm = BPF_CAST_CALL(ops->map_update_elem) -
					    __bpf_call_base;
				continue;
			case BPF_FUNC_map_delete_elem:
				insn->imm = BPF_CAST_CALL(ops->map_delete_elem) -
					    __bpf_call_base;
				continue;
			case BPF_FUNC_map_push_elem:
				insn->imm = BPF_CAST_CALL(ops->map_push_elem) -
					    __bpf_call_base;
				continue;
			case BPF_FUNC_map_pop_elem:
				insn->imm = BPF_CAST_CALL(ops->map_pop_elem) -
					    __bpf_call_base;
				continue;
			case BPF_FUNC_map_peek_elem:
				insn->imm = BPF_CAST_CALL(ops->map_peek_elem) -
					    __bpf_call_base;
				continue;
			}

			goto patch_call_imm;
		}

		if (prog->jit_requested && BITS_PER_LONG == 64 &&
		    insn->imm == BPF_FUNC_jiffies64) {
			struct bpf_insn ld_jiffies_addr[2] = {
				BPF_LD_IMM64(BPF_REG_0,
					     (unsigned long)&jiffies),
			};

			insn_buf[0] = ld_jiffies_addr[0];
			insn_buf[1] = ld_jiffies_addr[1];
			insn_buf[2] = BPF_LDX_MEM(BPF_DW, BPF_REG_0,
						  BPF_REG_0, 0);
			cnt = 3;

			new_prog = bpf_patch_insn_data(env, i + delta, insn_buf,
						       cnt);
			if (!new_prog)
				return -ENOMEM;

			delta    += cnt - 1;
			env->prog = prog = new_prog;
			insn      = new_prog->insnsi + i + delta;
			continue;
		}

patch_call_imm:
		fn = env->ops->get_func_proto(insn->imm, env->prog);
		/* all functions that have prototype and verifier allowed
		 * programs to call them, must be real in-kernel functions
		 */
		if (!fn->func) {
			verbose(env,
				"kernel subsystem misconfigured func %s#%d\n",
				func_id_name(insn->imm), insn->imm);
			return -EFAULT;
		}
		insn->imm = fn->func - __bpf_call_base;
	}

	/* Since poke tab is now finalized, publish aux to tracker. */
	for (i = 0; i < prog->aux->size_poke_tab; i++) {
		map_ptr = prog->aux->poke_tab[i].tail_call.map;
		if (!map_ptr->ops->map_poke_track ||
		    !map_ptr->ops->map_poke_untrack ||
		    !map_ptr->ops->map_poke_run) {
			verbose(env, "bpf verifier is misconfigured\n");
			return -EINVAL;
		}

		ret = map_ptr->ops->map_poke_track(map_ptr, prog->aux);
		if (ret < 0) {
			verbose(env, "tracking tail call prog failed\n");
			return ret;
		}
	}

	return 0;
}

static void free_states(struct bpf_verifier_env *env)
{
	struct bpf_verifier_state_list *sl, *sln;
	int i;

	sl = env->free_list;
	while (sl) {
		sln = sl->next;
		free_verifier_state(&sl->state, false);
		kfree(sl);
		sl = sln;
	}
	env->free_list = NULL;

	if (!env->explored_states)
		return;

	for (i = 0; i < state_htab_size(env); i++) {
		sl = env->explored_states[i];

		while (sl) {
			sln = sl->next;
			free_verifier_state(&sl->state, false);
			kfree(sl);
			sl = sln;
		}
		env->explored_states[i] = NULL;
	}
}

static int do_check_common(struct bpf_verifier_env *env, int subprog)
{
	bool pop_log = !(env->log.level & BPF_LOG_LEVEL2);
	struct bpf_verifier_state *state;
	struct bpf_reg_state *regs;
	int ret, i;

	env->prev_linfo = NULL;
	env->pass_cnt++;

	state = kzalloc(sizeof(struct bpf_verifier_state), GFP_KERNEL);
	if (!state)
		return -ENOMEM;
	state->curframe = 0;
	state->speculative = false;
	state->branches = 1;
	state->frame[0] = kzalloc(sizeof(struct bpf_func_state), GFP_KERNEL);
	if (!state->frame[0]) {
		kfree(state);
		return -ENOMEM;
	}
	env->cur_state = state;
	init_func_state(env, state->frame[0],
			BPF_MAIN_FUNC /* callsite */,
			0 /* frameno */,
			subprog);

	regs = state->frame[state->curframe]->regs;
	if (subprog || env->prog->type == BPF_PROG_TYPE_EXT) {
		ret = btf_prepare_func_args(env, subprog, regs);
		if (ret)
			goto out;
		for (i = BPF_REG_1; i <= BPF_REG_5; i++) {
			if (regs[i].type == PTR_TO_CTX)
				mark_reg_known_zero(env, regs, i);
			else if (regs[i].type == SCALAR_VALUE)
				mark_reg_unknown(env, regs, i);
		}
	} else {
		/* 1st arg to a function */
		regs[BPF_REG_1].type = PTR_TO_CTX;
		mark_reg_known_zero(env, regs, BPF_REG_1);
		ret = btf_check_func_arg_match(env, subprog, regs);
		if (ret == -EFAULT)
			/* unlikely verifier bug. abort.
			 * ret == 0 and ret < 0 are sadly acceptable for
			 * main() function due to backward compatibility.
			 * Like socket filter program may be written as:
			 * int bpf_prog(struct pt_regs *ctx)
			 * and never dereference that ctx in the program.
			 * 'struct pt_regs' is a type mismatch for socket
			 * filter that should be using 'struct __sk_buff'.
			 */
			goto out;
	}

	ret = do_check(env);
out:
	/* check for NULL is necessary, since cur_state can be freed inside
	 * do_check() under memory pressure.
	 */
	if (env->cur_state) {
		free_verifier_state(env->cur_state, true);
		env->cur_state = NULL;
	}
	while (!pop_stack(env, NULL, NULL, false));
	if (!ret && pop_log)
		bpf_vlog_reset(&env->log, 0);
	free_states(env);
	return ret;
}

/* Verify all global functions in a BPF program one by one based on their BTF.
 * All global functions must pass verification. Otherwise the whole program is rejected.
 * Consider:
 * int bar(int);
 * int foo(int f)
 * {
 *    return bar(f);
 * }
 * int bar(int b)
 * {
 *    ...
 * }
 * foo() will be verified first for R1=any_scalar_value. During verification it
 * will be assumed that bar() already verified successfully and call to bar()
 * from foo() will be checked for type match only. Later bar() will be verified
 * independently to check that it's safe for R1=any_scalar_value.
 */
static int do_check_subprogs(struct bpf_verifier_env *env)
{
	struct bpf_prog_aux *aux = env->prog->aux;
	int i, ret;

	if (!aux->func_info)
		return 0;

	for (i = 1; i < env->subprog_cnt; i++) {
		if (aux->func_info_aux[i].linkage != BTF_FUNC_GLOBAL)
			continue;
		env->insn_idx = env->subprog_info[i].start;
		WARN_ON_ONCE(env->insn_idx == 0);
		ret = do_check_common(env, i);
		if (ret) {
			return ret;
		} else if (env->log.level & BPF_LOG_LEVEL) {
			verbose(env,
				"Func#%d is safe for any args that match its prototype\n",
				i);
		}
	}
	return 0;
}

static int do_check_main(struct bpf_verifier_env *env)
{
	int ret;

	env->insn_idx = 0;
	ret = do_check_common(env, 0);
	if (!ret)
		env->prog->aux->stack_depth = env->subprog_info[0].stack_depth;
	return ret;
}


static void print_verification_stats(struct bpf_verifier_env *env)
{
	int i;

	if (env->log.level & BPF_LOG_STATS) {
		verbose(env, "verification time %lld usec\n",
			div_u64(env->verification_time, 1000));
		verbose(env, "stack depth ");
		for (i = 0; i < env->subprog_cnt; i++) {
			u32 depth = env->subprog_info[i].stack_depth;

			verbose(env, "%d", depth);
			if (i + 1 < env->subprog_cnt)
				verbose(env, "+");
		}
		verbose(env, "\n");
	}
	verbose(env, "processed %d insns (limit %d) max_states_per_insn %d "
		"total_states %d peak_states %d mark_read %d\n",
		env->insn_processed, BPF_COMPLEXITY_LIMIT_INSNS,
		env->max_states_per_insn, env->total_states,
		env->peak_states, env->longest_mark_read_walk);
}

static int check_struct_ops_btf_id(struct bpf_verifier_env *env)
{
	const struct btf_type *t, *func_proto;
	const struct bpf_struct_ops *st_ops;
	const struct btf_member *member;
	struct bpf_prog *prog = env->prog;
	u32 btf_id, member_idx;
	const char *mname;

	if (!prog->gpl_compatible) {
		verbose(env, "struct ops programs must have a GPL compatible license\n");
		return -EINVAL;
	}

	btf_id = prog->aux->attach_btf_id;
	st_ops = bpf_struct_ops_find(btf_id);
	if (!st_ops) {
		verbose(env, "attach_btf_id %u is not a supported struct\n",
			btf_id);
		return -ENOTSUPP;
	}

	t = st_ops->type;
	member_idx = prog->expected_attach_type;
	if (member_idx >= btf_type_vlen(t)) {
		verbose(env, "attach to invalid member idx %u of struct %s\n",
			member_idx, st_ops->name);
		return -EINVAL;
	}

	member = &btf_type_member(t)[member_idx];
	mname = btf_name_by_offset(btf_vmlinux, member->name_off);
	func_proto = btf_type_resolve_func_ptr(btf_vmlinux, member->type,
					       NULL);
	if (!func_proto) {
		verbose(env, "attach to invalid member %s(@idx %u) of struct %s\n",
			mname, member_idx, st_ops->name);
		return -EINVAL;
	}

	if (st_ops->check_member) {
		int err = st_ops->check_member(t, member);

		if (err) {
			verbose(env, "attach to unsupported member %s of struct %s\n",
				mname, st_ops->name);
			return err;
		}
	}

	prog->aux->attach_func_proto = func_proto;
	prog->aux->attach_func_name = mname;
	env->ops = st_ops->verifier_ops;

	return 0;
}
#define SECURITY_PREFIX "security_"

static int check_attach_modify_return(unsigned long addr, const char *func_name)
{
	if (within_error_injection_list(addr) ||
	    !strncmp(SECURITY_PREFIX, func_name, sizeof(SECURITY_PREFIX) - 1))
		return 0;

	return -EINVAL;
}

/* non exhaustive list of sleepable bpf_lsm_*() functions */
BTF_SET_START(btf_sleepable_lsm_hooks)
#ifdef CONFIG_BPF_LSM
BTF_ID(func, bpf_lsm_bprm_committed_creds)
#else
BTF_ID_UNUSED
#endif
BTF_SET_END(btf_sleepable_lsm_hooks)

static int check_sleepable_lsm_hook(u32 btf_id)
{
	return btf_id_set_contains(&btf_sleepable_lsm_hooks, btf_id);
}

/* list of non-sleepable functions that are otherwise on
 * ALLOW_ERROR_INJECTION list
 */
BTF_SET_START(btf_non_sleepable_error_inject)
/* Three functions below can be called from sleepable and non-sleepable context.
 * Assume non-sleepable from bpf safety point of view.
 */
BTF_ID(func, __add_to_page_cache_locked)
BTF_ID(func, should_fail_alloc_page)
BTF_ID(func, should_failslab)
BTF_SET_END(btf_non_sleepable_error_inject)

static int check_non_sleepable_error_inject(u32 btf_id)
{
	return btf_id_set_contains(&btf_non_sleepable_error_inject, btf_id);
}

int bpf_check_attach_target(struct bpf_verifier_log *log,
			    const struct bpf_prog *prog,
			    const struct bpf_prog *tgt_prog,
			    u32 btf_id,
			    struct bpf_attach_target_info *tgt_info)
{
	bool prog_extension = prog->type == BPF_PROG_TYPE_EXT;
	const char prefix[] = "btf_trace_";
	int ret = 0, subprog = -1, i;
	const struct btf_type *t;
	bool conservative = true;
	const char *tname;
	struct btf *btf;
	long addr = 0;

	if (!btf_id) {
		bpf_log(log, "Tracing programs must provide btf_id\n");
		return -EINVAL;
	}
	btf = tgt_prog ? tgt_prog->aux->btf : btf_vmlinux;
	if (!btf) {
		bpf_log(log,
			"FENTRY/FEXIT program can only be attached to another program annotated with BTF\n");
		return -EINVAL;
	}
	t = btf_type_by_id(btf, btf_id);
	if (!t) {
		bpf_log(log, "attach_btf_id %u is invalid\n", btf_id);
		return -EINVAL;
	}
	tname = btf_name_by_offset(btf, t->name_off);
	if (!tname) {
		bpf_log(log, "attach_btf_id %u doesn't have a name\n", btf_id);
		return -EINVAL;
	}
	if (tgt_prog) {
		struct bpf_prog_aux *aux = tgt_prog->aux;

		for (i = 0; i < aux->func_info_cnt; i++)
			if (aux->func_info[i].type_id == btf_id) {
				subprog = i;
				break;
			}
		if (subprog == -1) {
			bpf_log(log, "Subprog %s doesn't exist\n", tname);
			return -EINVAL;
		}
		conservative = aux->func_info_aux[subprog].unreliable;
		if (prog_extension) {
			if (conservative) {
				bpf_log(log,
					"Cannot replace static functions\n");
				return -EINVAL;
			}
			if (!prog->jit_requested) {
				bpf_log(log,
					"Extension programs should be JITed\n");
				return -EINVAL;
			}
		}
		if (!tgt_prog->jited) {
			bpf_log(log, "Can attach to only JITed progs\n");
			return -EINVAL;
		}
		if (tgt_prog->type == prog->type) {
			/* Cannot fentry/fexit another fentry/fexit program.
			 * Cannot attach program extension to another extension.
			 * It's ok to attach fentry/fexit to extension program.
			 */
			bpf_log(log, "Cannot recursively attach\n");
			return -EINVAL;
		}
		if (tgt_prog->type == BPF_PROG_TYPE_TRACING &&
		    prog_extension &&
		    (tgt_prog->expected_attach_type == BPF_TRACE_FENTRY ||
		     tgt_prog->expected_attach_type == BPF_TRACE_FEXIT)) {
			/* Program extensions can extend all program types
			 * except fentry/fexit. The reason is the following.
			 * The fentry/fexit programs are used for performance
			 * analysis, stats and can be attached to any program
			 * type except themselves. When extension program is
			 * replacing XDP function it is necessary to allow
			 * performance analysis of all functions. Both original
			 * XDP program and its program extension. Hence
			 * attaching fentry/fexit to BPF_PROG_TYPE_EXT is
			 * allowed. If extending of fentry/fexit was allowed it
			 * would be possible to create long call chain
			 * fentry->extension->fentry->extension beyond
			 * reasonable stack size. Hence extending fentry is not
			 * allowed.
			 */
			bpf_log(log, "Cannot extend fentry/fexit\n");
			return -EINVAL;
		}
	} else {
		if (prog_extension) {
			bpf_log(log, "Cannot replace kernel functions\n");
			return -EINVAL;
		}
	}

	switch (prog->expected_attach_type) {
	case BPF_TRACE_RAW_TP:
		if (tgt_prog) {
			bpf_log(log,
				"Only FENTRY/FEXIT progs are attachable to another BPF prog\n");
			return -EINVAL;
		}
		if (!btf_type_is_typedef(t)) {
			bpf_log(log, "attach_btf_id %u is not a typedef\n",
				btf_id);
			return -EINVAL;
		}
		if (strncmp(prefix, tname, sizeof(prefix) - 1)) {
			bpf_log(log, "attach_btf_id %u points to wrong type name %s\n",
				btf_id, tname);
			return -EINVAL;
		}
		tname += sizeof(prefix) - 1;
		t = btf_type_by_id(btf, t->type);
		if (!btf_type_is_ptr(t))
			/* should never happen in valid vmlinux build */
			return -EINVAL;
		t = btf_type_by_id(btf, t->type);
		if (!btf_type_is_func_proto(t))
			/* should never happen in valid vmlinux build */
			return -EINVAL;

		break;
	case BPF_TRACE_ITER:
		if (!btf_type_is_func(t)) {
			bpf_log(log, "attach_btf_id %u is not a function\n",
				btf_id);
			return -EINVAL;
		}
		t = btf_type_by_id(btf, t->type);
		if (!btf_type_is_func_proto(t))
			return -EINVAL;
		ret = btf_distill_func_proto(log, btf, t, tname, &tgt_info->fmodel);
		if (ret)
			return ret;
		break;
	default:
		if (!prog_extension)
			return -EINVAL;
		fallthrough;
	case BPF_MODIFY_RETURN:
	case BPF_LSM_MAC:
	case BPF_TRACE_FENTRY:
	case BPF_TRACE_FEXIT:
		if (!btf_type_is_func(t)) {
			bpf_log(log, "attach_btf_id %u is not a function\n",
				btf_id);
			return -EINVAL;
		}
		if (prog_extension &&
		    btf_check_type_match(log, prog, btf, t))
			return -EINVAL;
		t = btf_type_by_id(btf, t->type);
		if (!btf_type_is_func_proto(t))
			return -EINVAL;

		if ((prog->aux->saved_dst_prog_type || prog->aux->saved_dst_attach_type) &&
		    (!tgt_prog || prog->aux->saved_dst_prog_type != tgt_prog->type ||
		     prog->aux->saved_dst_attach_type != tgt_prog->expected_attach_type))
			return -EINVAL;

		if (tgt_prog && conservative)
			t = NULL;

		ret = btf_distill_func_proto(log, btf, t, tname, &tgt_info->fmodel);
		if (ret < 0)
			return ret;

		if (tgt_prog) {
			if (subprog == 0)
				addr = (long) tgt_prog->bpf_func;
			else
				addr = (long) tgt_prog->aux->func[subprog]->bpf_func;
		} else {
			addr = kallsyms_lookup_name(tname);
			if (!addr) {
				bpf_log(log,
					"The address of function %s cannot be found\n",
					tname);
				return -ENOENT;
			}
		}

		if (prog->aux->sleepable) {
			ret = -EINVAL;
			switch (prog->type) {
			case BPF_PROG_TYPE_TRACING:
				/* fentry/fexit/fmod_ret progs can be sleepable only if they are
				 * attached to ALLOW_ERROR_INJECTION and are not in denylist.
				 */
				if (!check_non_sleepable_error_inject(btf_id) &&
				    within_error_injection_list(addr))
					ret = 0;
				break;
			case BPF_PROG_TYPE_LSM:
				/* LSM progs check that they are attached to bpf_lsm_*() funcs.
				 * Only some of them are sleepable.
				 */
				if (check_sleepable_lsm_hook(btf_id))
					ret = 0;
				break;
			default:
				break;
			}
			if (ret) {
				bpf_log(log, "%s is not sleepable\n", tname);
				return ret;
			}
		} else if (prog->expected_attach_type == BPF_MODIFY_RETURN) {
			if (tgt_prog) {
				bpf_log(log, "can't modify return codes of BPF programs\n");
				return -EINVAL;
			}
			ret = check_attach_modify_return(addr, tname);
			if (ret) {
				bpf_log(log, "%s() is not modifiable\n", tname);
				return ret;
			}
		}

		break;
	}
	tgt_info->tgt_addr = addr;
	tgt_info->tgt_name = tname;
	tgt_info->tgt_type = t;
	return 0;
}

static int check_attach_btf_id(struct bpf_verifier_env *env)
{
	struct bpf_prog *prog = env->prog;
	struct bpf_prog *tgt_prog = prog->aux->dst_prog;
	struct bpf_attach_target_info tgt_info = {};
	u32 btf_id = prog->aux->attach_btf_id;
	struct bpf_trampoline *tr;
	int ret;
	u64 key;

	if (prog->aux->sleepable && prog->type != BPF_PROG_TYPE_TRACING &&
	    prog->type != BPF_PROG_TYPE_LSM) {
		verbose(env, "Only fentry/fexit/fmod_ret and lsm programs can be sleepable\n");
		return -EINVAL;
	}

	if (prog->type == BPF_PROG_TYPE_STRUCT_OPS)
		return check_struct_ops_btf_id(env);

	if (prog->type != BPF_PROG_TYPE_TRACING &&
	    prog->type != BPF_PROG_TYPE_LSM &&
	    prog->type != BPF_PROG_TYPE_EXT)
		return 0;

	ret = bpf_check_attach_target(&env->log, prog, tgt_prog, btf_id, &tgt_info);
	if (ret)
		return ret;

	if (tgt_prog && prog->type == BPF_PROG_TYPE_EXT) {
		/* to make freplace equivalent to their targets, they need to
		 * inherit env->ops and expected_attach_type for the rest of the
		 * verification
		 */
		env->ops = bpf_verifier_ops[tgt_prog->type];
		prog->expected_attach_type = tgt_prog->expected_attach_type;
	}

	/* store info about the attachment target that will be used later */
	prog->aux->attach_func_proto = tgt_info.tgt_type;
	prog->aux->attach_func_name = tgt_info.tgt_name;

	if (tgt_prog) {
		prog->aux->saved_dst_prog_type = tgt_prog->type;
		prog->aux->saved_dst_attach_type = tgt_prog->expected_attach_type;
	}

	if (prog->expected_attach_type == BPF_TRACE_RAW_TP) {
		prog->aux->attach_btf_trace = true;
		return 0;
	} else if (prog->expected_attach_type == BPF_TRACE_ITER) {
		if (!bpf_iter_prog_supported(prog))
			return -EINVAL;
		return 0;
	}

	if (prog->type == BPF_PROG_TYPE_LSM) {
		ret = bpf_lsm_verify_prog(&env->log, prog);
		if (ret < 0)
			return ret;
	}

	key = bpf_trampoline_compute_key(tgt_prog, btf_id);
	tr = bpf_trampoline_get(key, &tgt_info);
	if (!tr)
		return -ENOMEM;

	prog->aux->dst_trampoline = tr;
	return 0;
}

struct btf *bpf_get_btf_vmlinux(void)
{
	if (!btf_vmlinux && IS_ENABLED(CONFIG_DEBUG_INFO_BTF)) {
		mutex_lock(&bpf_verifier_lock);
		if (!btf_vmlinux)
			btf_vmlinux = btf_parse_vmlinux();
		mutex_unlock(&bpf_verifier_lock);
	}
	return btf_vmlinux;
}

int bpf_check(struct bpf_prog **prog, union bpf_attr *attr,
	      union bpf_attr __user *uattr)
{
	u64 start_time = ktime_get_ns();
	struct bpf_verifier_env *env;
	struct bpf_verifier_log *log;
	int i, len, ret = -EINVAL;
	bool is_priv;

	/* no program is valid */
	if (ARRAY_SIZE(bpf_verifier_ops) == 0)
		return -EINVAL;

	/* 'struct bpf_verifier_env' can be global, but since it's not small,
	 * allocate/free it every time bpf_check() is called
	 */
	env = kzalloc(sizeof(struct bpf_verifier_env), GFP_KERNEL);
	if (!env)
		return -ENOMEM;
	log = &env->log;

	len = (*prog)->len;
	env->insn_aux_data =
		vzalloc(array_size(sizeof(struct bpf_insn_aux_data), len));
	ret = -ENOMEM;
	if (!env->insn_aux_data)
		goto err_free_env;
	for (i = 0; i < len; i++)
		env->insn_aux_data[i].orig_idx = i;
	env->prog = *prog;
	env->ops = bpf_verifier_ops[env->prog->type];
	is_priv = bpf_capable();

	bpf_get_btf_vmlinux();

	/* grab the mutex to protect few globals used by verifier */
	if (!is_priv)
		mutex_lock(&bpf_verifier_lock);

	if (attr->log_level || attr->log_buf || attr->log_size) {
		/* user requested verbose verifier output
		 * and supplied buffer to store the verification trace
		 */
		log->level = attr->log_level;
		log->ubuf = (char __user *) (unsigned long) attr->log_buf;
		log->len_total = attr->log_size;

		/* log attributes have to be sane */
		if (!bpf_verifier_log_attr_valid(log)) {
			ret = -EINVAL;
			goto err_unlock;
		}
	}

	if (IS_ERR(btf_vmlinux)) {
		/* Either gcc or pahole or kernel are broken. */
		verbose(env, "in-kernel BTF is malformed\n");
		ret = PTR_ERR(btf_vmlinux);
		goto skip_full_check;
	}

	env->strict_alignment = !!(attr->prog_flags & BPF_F_STRICT_ALIGNMENT);
	if (!IS_ENABLED(CONFIG_HAVE_EFFICIENT_UNALIGNED_ACCESS))
		env->strict_alignment = true;
	if (attr->prog_flags & BPF_F_ANY_ALIGNMENT)
		env->strict_alignment = false;

	env->allow_ptr_leaks = bpf_allow_ptr_leaks();
	env->allow_uninit_stack = bpf_allow_uninit_stack();
	env->allow_ptr_to_map_access = bpf_allow_ptr_to_map_access();
	env->bypass_spec_v1 = bpf_bypass_spec_v1();
	env->bypass_spec_v4 = bpf_bypass_spec_v4();
	env->bpf_capable = bpf_capable();

	if (is_priv)
		env->test_state_freq = attr->prog_flags & BPF_F_TEST_STATE_FREQ;

	env->explored_states = kvcalloc(state_htab_size(env),
				       sizeof(struct bpf_verifier_state_list *),
				       GFP_USER);
	ret = -ENOMEM;
	if (!env->explored_states)
		goto skip_full_check;

	ret = check_subprogs(env);
	if (ret < 0)
		goto skip_full_check;

	ret = check_btf_info(env, attr, uattr);
	if (ret < 0)
		goto skip_full_check;

	ret = check_attach_btf_id(env);
	if (ret)
		goto skip_full_check;

	ret = resolve_pseudo_ldimm64(env);
	if (ret < 0)
		goto skip_full_check;

	if (bpf_prog_is_dev_bound(env->prog->aux)) {
		ret = bpf_prog_offload_verifier_prep(env->prog);
		if (ret)
			goto skip_full_check;
	}

	ret = check_cfg(env);
	if (ret < 0)
		goto skip_full_check;

	ret = do_check_subprogs(env);
	ret = ret ?: do_check_main(env);

	if (ret == 0 && bpf_prog_is_dev_bound(env->prog->aux))
		ret = bpf_prog_offload_finalize(env);

skip_full_check:
	kvfree(env->explored_states);

	if (ret == 0)
		ret = check_max_stack_depth(env);

	/* instruction rewrites happen after this point */
	if (is_priv) {
		if (ret == 0)
			opt_hard_wire_dead_code_branches(env);
		if (ret == 0)
			ret = opt_remove_dead_code(env);
		if (ret == 0)
			ret = opt_remove_nops(env);
	} else {
		if (ret == 0)
			sanitize_dead_code(env);
	}

	if (ret == 0)
		/* program is valid, convert *(u32*)(ctx + off) accesses */
		ret = convert_ctx_accesses(env);

	if (ret == 0)
		ret = fixup_bpf_calls(env);

	/* do 32-bit optimization after insn patching has done so those patched
	 * insns could be handled correctly.
	 */
	if (ret == 0 && !bpf_prog_is_dev_bound(env->prog->aux)) {
		ret = opt_subreg_zext_lo32_rnd_hi32(env, attr);
		env->prog->aux->verifier_zext = bpf_jit_needs_zext() ? !ret
								     : false;
	}

	if (ret == 0)
		ret = fixup_call_args(env);

	env->verification_time = ktime_get_ns() - start_time;
	print_verification_stats(env);

	if (log->level && bpf_verifier_log_full(log))
		ret = -ENOSPC;
	if (log->level && !log->ubuf) {
		ret = -EFAULT;
		goto err_release_maps;
	}

	if (ret == 0 && env->used_map_cnt) {
		/* if program passed verifier, update used_maps in bpf_prog_info */
		env->prog->aux->used_maps = kmalloc_array(env->used_map_cnt,
							  sizeof(env->used_maps[0]),
							  GFP_KERNEL);

		if (!env->prog->aux->used_maps) {
			ret = -ENOMEM;
			goto err_release_maps;
		}

		memcpy(env->prog->aux->used_maps, env->used_maps,
		       sizeof(env->used_maps[0]) * env->used_map_cnt);
		env->prog->aux->used_map_cnt = env->used_map_cnt;

		/* program is valid. Convert pseudo bpf_ld_imm64 into generic
		 * bpf_ld_imm64 instructions
		 */
		convert_pseudo_ld_imm64(env);
	}

	if (ret == 0)
		adjust_btf_func(env);

err_release_maps:
	if (!env->prog->aux->used_maps)
		/* if we didn't copy map pointers into bpf_prog_info, release
		 * them now. Otherwise free_used_maps() will release them.
		 */
		release_maps(env);

	/* extension progs temporarily inherit the attach_type of their targets
	   for verification purposes, so set it back to zero before returning
	 */
	if (env->prog->type == BPF_PROG_TYPE_EXT)
		env->prog->expected_attach_type = 0;

	*prog = env->prog;
err_unlock:
	if (!is_priv)
		mutex_unlock(&bpf_verifier_lock);
	vfree(env->insn_aux_data);
err_free_env:
	kfree(env);
	return ret;
}<|MERGE_RESOLUTION|>--- conflicted
+++ resolved
@@ -7986,11 +7986,7 @@
 
 	bpf_for_each_reg_in_vstate(vstate, state, reg, ({
 		if (reg->type == SCALAR_VALUE && reg->id == known_reg->id)
-<<<<<<< HEAD
-			*reg = *known_reg;
-=======
 			copy_register_state(reg, known_reg);
->>>>>>> d773f581
 	}));
 }
 
