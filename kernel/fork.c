--- conflicted
+++ resolved
@@ -1535,9 +1535,8 @@
 	if (!p)
 		goto fork_out;
 
-<<<<<<< HEAD
 	cpufreq_task_times_init(p);
-=======
+
 	/*
 	 * This _must_ happen before we call free_task(), i.e. before we jump
 	 * to any of the bad_fork_* labels. This is to avoid freeing
@@ -1549,7 +1548,6 @@
 	 * Clear TID on mm_release()?
 	 */
 	p->clear_child_tid = (clone_flags & CLONE_CHILD_CLEARTID) ? child_tidptr : NULL;
->>>>>>> 70915e25
 
 	ftrace_graph_init_task(p);
 
