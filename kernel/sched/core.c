--- conflicted
+++ resolved
@@ -2905,10 +2905,6 @@
 	 * immediately required to distribute the tasks within their new mask.
 	 */
 	dest_cpu = cpumask_any_and_distribute(cpu_valid_mask, new_mask);
-<<<<<<< HEAD
-	trace_android_rvh_set_cpus_allowed_ptr_locked(cpu_valid_mask, new_mask, &dest_cpu);
-=======
->>>>>>> 7140b6f4
 	trace_android_rvh_set_cpus_allowed_by_task(cpu_valid_mask, new_mask, p, &dest_cpu);
 
 	if (dest_cpu >= nr_cpu_ids) {
