--- conflicted
+++ resolved
@@ -6885,12 +6885,7 @@
 	if (!sd)
 		goto fail;
 
-<<<<<<< HEAD
-	if (!uclamp_task_util(p, p_util_min, p_util_max))
-=======
-	sync_entity_load_avg(&p->se);
 	if (!task_util_est(p) && p_util_min == 0)
->>>>>>> 6db6caba
 		goto unlock;
 
 	latency_sensitive = uclamp_latency_sensitive(p);
