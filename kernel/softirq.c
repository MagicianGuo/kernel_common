// SPDX-License-Identifier: GPL-2.0-only
/*
 *	linux/kernel/softirq.c
 *
 *	Copyright (C) 1992 Linus Torvalds
 *
 *	Rewritten. Old one was good in 2.2, but in 2.3 it was immoral. --ANK (990903)
 */

#define pr_fmt(fmt) KBUILD_MODNAME ": " fmt

#include <linux/export.h>
#include <linux/kernel_stat.h>
#include <linux/interrupt.h>
#include <linux/init.h>
#include <linux/local_lock.h>
#include <linux/mm.h>
#include <linux/notifier.h>
#include <linux/percpu.h>
#include <linux/cpu.h>
#include <linux/freezer.h>
#include <linux/kthread.h>
#include <linux/rcupdate.h>
#include <linux/ftrace.h>
#include <linux/smp.h>
#include <linux/smpboot.h>
#include <linux/tick.h>
#include <linux/irq.h>
#include <linux/wait_bit.h>

#include <asm/softirq_stack.h>

#define CREATE_TRACE_POINTS
#include <trace/events/irq.h>

EXPORT_TRACEPOINT_SYMBOL_GPL(irq_handler_entry);
EXPORT_TRACEPOINT_SYMBOL_GPL(irq_handler_exit);

/*
   - No shared variables, all the data are CPU local.
   - If a softirq needs serialization, let it serialize itself
     by its own spinlocks.
   - Even if softirq is serialized, only local cpu is marked for
     execution. Hence, we get something sort of weak cpu binding.
     Though it is still not clear, will it result in better locality
     or will not.

   Examples:
   - NET RX softirq. It is multithreaded and does not require
     any global serialization.
   - NET TX softirq. It kicks software netdevice queues, hence
     it is logically serialized per device, but this serialization
     is invisible to common code.
   - Tasklets: serialized wrt itself.
 */

#ifndef __ARCH_IRQ_STAT
DEFINE_PER_CPU_ALIGNED(irq_cpustat_t, irq_stat);
EXPORT_PER_CPU_SYMBOL(irq_stat);
#endif

static struct softirq_action softirq_vec[NR_SOFTIRQS] __cacheline_aligned_in_smp;

DEFINE_PER_CPU(struct task_struct *, ksoftirqd);
EXPORT_PER_CPU_SYMBOL_GPL(ksoftirqd);

/*
 * active_softirqs -- per cpu, a mask of softirqs that are being handled,
 * with the expectation that approximate answers are acceptable and therefore
 * no synchronization.
 */
DEFINE_PER_CPU(__u32, active_softirqs);

const char * const softirq_to_name[NR_SOFTIRQS] = {
	"HI", "TIMER", "NET_TX", "NET_RX", "BLOCK", "IRQ_POLL",
	"TASKLET", "SCHED", "HRTIMER", "RCU"
};

/*
 * we cannot loop indefinitely here to avoid userspace starvation,
 * but we also don't want to introduce a worst case 1/HZ latency
 * to the pending events, so lets the scheduler to balance
 * the softirq load for us.
 */
static void wakeup_softirqd(void)
{
	/* Interrupts are disabled: no need to stop preemption */
	struct task_struct *tsk = __this_cpu_read(ksoftirqd);

	if (tsk)
		wake_up_process(tsk);
}

#ifdef CONFIG_TRACE_IRQFLAGS
DEFINE_PER_CPU(int, hardirqs_enabled);
DEFINE_PER_CPU(int, hardirq_context);
EXPORT_PER_CPU_SYMBOL_GPL(hardirqs_enabled);
EXPORT_PER_CPU_SYMBOL_GPL(hardirq_context);
#endif

/*
 * SOFTIRQ_OFFSET usage:
 *
 * On !RT kernels 'count' is the preempt counter, on RT kernels this applies
 * to a per CPU counter and to task::softirqs_disabled_cnt.
 *
 * - count is changed by SOFTIRQ_OFFSET on entering or leaving softirq
 *   processing.
 *
 * - count is changed by SOFTIRQ_DISABLE_OFFSET (= 2 * SOFTIRQ_OFFSET)
 *   on local_bh_disable or local_bh_enable.
 *
 * This lets us distinguish between whether we are currently processing
 * softirq and whether we just have bh disabled.
 */
#ifdef CONFIG_PREEMPT_RT

/*
 * RT accounts for BH disabled sections in task::softirqs_disabled_cnt and
 * also in per CPU softirq_ctrl::cnt. This is necessary to allow tasks in a
 * softirq disabled section to be preempted.
 *
 * The per task counter is used for softirq_count(), in_softirq() and
 * in_serving_softirqs() because these counts are only valid when the task
 * holding softirq_ctrl::lock is running.
 *
 * The per CPU counter prevents pointless wakeups of ksoftirqd in case that
 * the task which is in a softirq disabled section is preempted or blocks.
 */
struct softirq_ctrl {
	local_lock_t	lock;
	int		cnt;
};

static DEFINE_PER_CPU(struct softirq_ctrl, softirq_ctrl) = {
	.lock	= INIT_LOCAL_LOCK(softirq_ctrl.lock),
};

/**
 * local_bh_blocked() - Check for idle whether BH processing is blocked
 *
 * Returns false if the per CPU softirq::cnt is 0 otherwise true.
 *
 * This is invoked from the idle task to guard against false positive
 * softirq pending warnings, which would happen when the task which holds
 * softirq_ctrl::lock was the only running task on the CPU and blocks on
 * some other lock.
 */
bool local_bh_blocked(void)
{
	return __this_cpu_read(softirq_ctrl.cnt) != 0;
}

void __local_bh_disable_ip(unsigned long ip, unsigned int cnt)
{
	unsigned long flags;
	int newcnt;

	WARN_ON_ONCE(in_hardirq());

	/* First entry of a task into a BH disabled section? */
	if (!current->softirq_disable_cnt) {
		if (preemptible()) {
			local_lock(&softirq_ctrl.lock);
			/* Required to meet the RCU bottomhalf requirements. */
			rcu_read_lock();
		} else {
			DEBUG_LOCKS_WARN_ON(this_cpu_read(softirq_ctrl.cnt));
		}
	}

	/*
	 * Track the per CPU softirq disabled state. On RT this is per CPU
	 * state to allow preemption of bottom half disabled sections.
	 */
	newcnt = __this_cpu_add_return(softirq_ctrl.cnt, cnt);
	/*
	 * Reflect the result in the task state to prevent recursion on the
	 * local lock and to make softirq_count() & al work.
	 */
	current->softirq_disable_cnt = newcnt;

	if (IS_ENABLED(CONFIG_TRACE_IRQFLAGS) && newcnt == cnt) {
		raw_local_irq_save(flags);
		lockdep_softirqs_off(ip);
		raw_local_irq_restore(flags);
	}
}
EXPORT_SYMBOL(__local_bh_disable_ip);

static void __local_bh_enable(unsigned int cnt, bool unlock)
{
	unsigned long flags;
	int newcnt;

	DEBUG_LOCKS_WARN_ON(current->softirq_disable_cnt !=
			    this_cpu_read(softirq_ctrl.cnt));

	if (IS_ENABLED(CONFIG_TRACE_IRQFLAGS) && softirq_count() == cnt) {
		raw_local_irq_save(flags);
		lockdep_softirqs_on(_RET_IP_);
		raw_local_irq_restore(flags);
	}

	newcnt = __this_cpu_sub_return(softirq_ctrl.cnt, cnt);
	current->softirq_disable_cnt = newcnt;

	if (!newcnt && unlock) {
		rcu_read_unlock();
		local_unlock(&softirq_ctrl.lock);
	}
}

void __local_bh_enable_ip(unsigned long ip, unsigned int cnt)
{
	bool preempt_on = preemptible();
	unsigned long flags;
	u32 pending;
	int curcnt;

	WARN_ON_ONCE(in_irq());
	lockdep_assert_irqs_enabled();

	local_irq_save(flags);
	curcnt = __this_cpu_read(softirq_ctrl.cnt);

	/*
	 * If this is not reenabling soft interrupts, no point in trying to
	 * run pending ones.
	 */
	if (curcnt != cnt)
		goto out;

	pending = local_softirq_pending();
	if (!pending)
		goto out;

	/*
	 * If this was called from non preemptible context, wake up the
	 * softirq daemon.
	 */
	if (!preempt_on) {
		wakeup_softirqd();
		goto out;
	}

	/*
	 * Adjust softirq count to SOFTIRQ_OFFSET which makes
	 * in_serving_softirq() become true.
	 */
	cnt = SOFTIRQ_OFFSET;
	__local_bh_enable(cnt, false);
	__do_softirq();

out:
	__local_bh_enable(cnt, preempt_on);
	local_irq_restore(flags);
}
EXPORT_SYMBOL(__local_bh_enable_ip);

/*
 * Invoked from ksoftirqd_run() outside of the interrupt disabled section
 * to acquire the per CPU local lock for reentrancy protection.
 */
static inline void ksoftirqd_run_begin(void)
{
	__local_bh_disable_ip(_RET_IP_, SOFTIRQ_OFFSET);
	local_irq_disable();
}

/* Counterpart to ksoftirqd_run_begin() */
static inline void ksoftirqd_run_end(void)
{
	__local_bh_enable(SOFTIRQ_OFFSET, true);
	WARN_ON_ONCE(in_interrupt());
	local_irq_enable();
}

static inline void softirq_handle_begin(void) { }
static inline void softirq_handle_end(void) { }

static inline bool should_wake_ksoftirqd(void)
{
	return !this_cpu_read(softirq_ctrl.cnt);
}

static inline void invoke_softirq(void)
{
	if (should_wake_ksoftirqd())
		wakeup_softirqd();
}

#else /* CONFIG_PREEMPT_RT */

/*
 * This one is for softirq.c-internal use, where hardirqs are disabled
 * legitimately:
 */
#ifdef CONFIG_TRACE_IRQFLAGS
void __local_bh_disable_ip(unsigned long ip, unsigned int cnt)
{
	unsigned long flags;

	WARN_ON_ONCE(in_irq());

	raw_local_irq_save(flags);
	/*
	 * The preempt tracer hooks into preempt_count_add and will break
	 * lockdep because it calls back into lockdep after SOFTIRQ_OFFSET
	 * is set and before current->softirq_enabled is cleared.
	 * We must manually increment preempt_count here and manually
	 * call the trace_preempt_off later.
	 */
	__preempt_count_add(cnt);
	/*
	 * Were softirqs turned off above:
	 */
	if (softirq_count() == (cnt & SOFTIRQ_MASK))
		lockdep_softirqs_off(ip);
	raw_local_irq_restore(flags);

	if (preempt_count() == cnt) {
#ifdef CONFIG_DEBUG_PREEMPT
		current->preempt_disable_ip = get_lock_parent_ip();
#endif
		trace_preempt_off(CALLER_ADDR0, get_lock_parent_ip());
	}
}
EXPORT_SYMBOL(__local_bh_disable_ip);
#endif /* CONFIG_TRACE_IRQFLAGS */

static void __local_bh_enable(unsigned int cnt)
{
	lockdep_assert_irqs_disabled();

	if (preempt_count() == cnt)
		trace_preempt_on(CALLER_ADDR0, get_lock_parent_ip());

	if (softirq_count() == (cnt & SOFTIRQ_MASK))
		lockdep_softirqs_on(_RET_IP_);

	__preempt_count_sub(cnt);
}

/*
 * Special-case - softirqs can safely be enabled by __do_softirq(),
 * without processing still-pending softirqs:
 */
void _local_bh_enable(void)
{
	WARN_ON_ONCE(in_irq());
	__local_bh_enable(SOFTIRQ_DISABLE_OFFSET);
}
EXPORT_SYMBOL(_local_bh_enable);

void __local_bh_enable_ip(unsigned long ip, unsigned int cnt)
{
	WARN_ON_ONCE(in_irq());
	lockdep_assert_irqs_enabled();
#ifdef CONFIG_TRACE_IRQFLAGS
	local_irq_disable();
#endif
	/*
	 * Are softirqs going to be turned on now:
	 */
	if (softirq_count() == SOFTIRQ_DISABLE_OFFSET)
		lockdep_softirqs_on(ip);
	/*
	 * Keep preemption disabled until we are done with
	 * softirq processing:
	 */
	__preempt_count_sub(cnt - 1);

	if (unlikely(!in_interrupt() && local_softirq_pending())) {
		/*
		 * Run softirq if any pending. And do it in its own stack
		 * as we may be calling this deep in a task call stack already.
		 */
		do_softirq();
	}

	preempt_count_dec();
#ifdef CONFIG_TRACE_IRQFLAGS
	local_irq_enable();
#endif
	preempt_check_resched();
}
EXPORT_SYMBOL(__local_bh_enable_ip);

static inline void softirq_handle_begin(void)
{
	__local_bh_disable_ip(_RET_IP_, SOFTIRQ_OFFSET);
}

static inline void softirq_handle_end(void)
{
	__local_bh_enable(SOFTIRQ_OFFSET);
	WARN_ON_ONCE(in_interrupt());
}

static inline void ksoftirqd_run_begin(void)
{
	local_irq_disable();
}

static inline void ksoftirqd_run_end(void)
{
	local_irq_enable();
}

static inline bool should_wake_ksoftirqd(void)
{
	return true;
}

static inline void invoke_softirq(void)
{
	if (!force_irqthreads() || !__this_cpu_read(ksoftirqd)) {
#ifdef CONFIG_HAVE_IRQ_EXIT_ON_IRQ_STACK
		/*
		 * We can safely execute softirq on the current stack if
		 * it is the irq stack, because it should be near empty
		 * at this stage.
		 */
		__do_softirq();
#else
		/*
		 * Otherwise, irq_exit() is called on the task stack that can
		 * be potentially deep already. So call softirq in its own stack
		 * to prevent from any overrun.
		 */
		do_softirq_own_stack();
#endif
	} else {
		wakeup_softirqd();
	}
}

asmlinkage __visible void do_softirq(void)
{
	__u32 pending;
	unsigned long flags;

	if (in_interrupt())
		return;

	local_irq_save(flags);

	pending = local_softirq_pending();

	if (pending)
		do_softirq_own_stack();

	local_irq_restore(flags);
}

#endif /* !CONFIG_PREEMPT_RT */

/*
 * We restart softirq processing for at most MAX_SOFTIRQ_RESTART times,
 * but break the loop if need_resched() is set or after 2 ms.
 * The MAX_SOFTIRQ_TIME provides a nice upper bound in most cases, but in
 * certain cases, such as stop_machine(), jiffies may cease to
 * increment and so we need the MAX_SOFTIRQ_RESTART limit as
 * well to make sure we eventually return from this method.
 *
 * These limits have been established via experimentation.
 * The two things to balance is latency against fairness -
 * we want to handle softirqs as soon as possible, but they
 * should not be able to lock up the box.
 */
#define MAX_SOFTIRQ_TIME  msecs_to_jiffies(2)
#define MAX_SOFTIRQ_RESTART 10

#ifdef CONFIG_TRACE_IRQFLAGS
/*
 * When we run softirqs from irq_exit() and thus on the hardirq stack we need
 * to keep the lockdep irq context tracking as tight as possible in order to
 * not miss-qualify lock contexts and miss possible deadlocks.
 */

static inline bool lockdep_softirq_start(void)
{
	bool in_hardirq = false;

	if (lockdep_hardirq_context()) {
		in_hardirq = true;
		lockdep_hardirq_exit();
	}

	lockdep_softirq_enter();

	return in_hardirq;
}

static inline void lockdep_softirq_end(bool in_hardirq)
{
	lockdep_softirq_exit();

	if (in_hardirq)
		lockdep_hardirq_enter();
}
#else
static inline bool lockdep_softirq_start(void) { return false; }
static inline void lockdep_softirq_end(bool in_hardirq) { }
#endif

<<<<<<< HEAD
static inline __u32 softirq_deferred_for_rt(__u32 *pending)
{
	__u32 deferred = 0;

	if (cpupri_check_rt()) {
		deferred = *pending & LONG_SOFTIRQ_MASK;
		*pending &= ~LONG_SOFTIRQ_MASK;
	}
	return deferred;
}

asmlinkage __visible void __softirq_entry __do_softirq(void)
=======
static void handle_softirqs(bool ksirqd)
>>>>>>> 4878aadf
{
	unsigned long end = jiffies + MAX_SOFTIRQ_TIME;
	unsigned long old_flags = current->flags;
	int max_restart = MAX_SOFTIRQ_RESTART;
	struct softirq_action *h;
	bool in_hardirq;
	__u32 deferred;
	__u32 pending;
	int softirq_bit;

	/*
	 * Mask out PF_MEMALLOC as the current task context is borrowed for the
	 * softirq. A softirq handled, such as network RX, might set PF_MEMALLOC
	 * again if the socket is related to swapping.
	 */
	current->flags &= ~PF_MEMALLOC;

	pending = local_softirq_pending();

	deferred = softirq_deferred_for_rt(&pending);
	softirq_handle_begin();
	in_hardirq = lockdep_softirq_start();
	account_softirq_enter(current);

restart:
	/* Reset the pending bitmask before enabling irqs */
	set_softirq_pending(deferred);
	__this_cpu_write(active_softirqs, pending);

	local_irq_enable();

	h = softirq_vec;

	while ((softirq_bit = ffs(pending))) {
		unsigned int vec_nr;
		int prev_count;

		h += softirq_bit - 1;

		vec_nr = h - softirq_vec;
		prev_count = preempt_count();

		kstat_incr_softirqs_this_cpu(vec_nr);

		trace_softirq_entry(vec_nr);
		h->action(h);
		trace_softirq_exit(vec_nr);
		if (unlikely(prev_count != preempt_count())) {
			pr_err("huh, entered softirq %u %s %p with preempt_count %08x, exited with %08x?\n",
			       vec_nr, softirq_to_name[vec_nr], h->action,
			       prev_count, preempt_count());
			preempt_count_set(prev_count);
		}
		h++;
		pending >>= softirq_bit;
	}

<<<<<<< HEAD
	__this_cpu_write(active_softirqs, 0);
	if (!IS_ENABLED(CONFIG_PREEMPT_RT) &&
	    __this_cpu_read(ksoftirqd) == current)
=======
	if (!IS_ENABLED(CONFIG_PREEMPT_RT) && ksirqd)
>>>>>>> 4878aadf
		rcu_softirq_qs();

	local_irq_disable();

	pending = local_softirq_pending();
	deferred = softirq_deferred_for_rt(&pending);

	if (pending) {
		if (time_before(jiffies, end) && !need_resched() &&
		    --max_restart)
			goto restart;
	}

	if (pending | deferred)
		wakeup_softirqd();

	account_softirq_exit(current);
	lockdep_softirq_end(in_hardirq);
	softirq_handle_end();
	current_restore_flags(old_flags, PF_MEMALLOC);
}

asmlinkage __visible void __softirq_entry __do_softirq(void)
{
	handle_softirqs(false);
}

/**
 * irq_enter_rcu - Enter an interrupt context with RCU watching
 */
void irq_enter_rcu(void)
{
	__irq_enter_raw();

	if (tick_nohz_full_cpu(smp_processor_id()) ||
	    (is_idle_task(current) && (irq_count() == HARDIRQ_OFFSET)))
		tick_irq_enter();

	account_hardirq_enter(current);
}

/**
 * irq_enter - Enter an interrupt context including RCU update
 */
void irq_enter(void)
{
	rcu_irq_enter();
	irq_enter_rcu();
}

static inline void tick_irq_exit(void)
{
#ifdef CONFIG_NO_HZ_COMMON
	int cpu = smp_processor_id();

	/* Make sure that timer wheel updates are propagated */
	if ((idle_cpu(cpu) && !need_resched()) || tick_nohz_full_cpu(cpu)) {
		if (!in_irq())
			tick_nohz_irq_exit();
	}
#endif
}

static inline void __irq_exit_rcu(void)
{
#ifndef __ARCH_IRQ_EXIT_IRQS_DISABLED
	local_irq_disable();
#else
	lockdep_assert_irqs_disabled();
#endif
	account_hardirq_exit(current);
	preempt_count_sub(HARDIRQ_OFFSET);
	if (!in_interrupt() && local_softirq_pending())
		invoke_softirq();

	tick_irq_exit();
}

/**
 * irq_exit_rcu() - Exit an interrupt context without updating RCU
 *
 * Also processes softirqs if needed and possible.
 */
void irq_exit_rcu(void)
{
	__irq_exit_rcu();
	 /* must be last! */
	lockdep_hardirq_exit();
}

/**
 * irq_exit - Exit an interrupt context, update RCU and lockdep
 *
 * Also processes softirqs if needed and possible.
 */
void irq_exit(void)
{
	__irq_exit_rcu();
	rcu_irq_exit();
	 /* must be last! */
	lockdep_hardirq_exit();
}

/*
 * This function must run with irqs disabled!
 */
inline void raise_softirq_irqoff(unsigned int nr)
{
	__raise_softirq_irqoff(nr);

	/*
	 * If we're in an interrupt or softirq, we're done
	 * (this also catches softirq-disabled code). We will
	 * actually run the softirq once we return from
	 * the irq or softirq.
	 *
	 * Otherwise we wake up ksoftirqd to make sure we
	 * schedule the softirq soon.
	 */
	if (!in_interrupt() && should_wake_ksoftirqd())
		wakeup_softirqd();
}

void raise_softirq(unsigned int nr)
{
	unsigned long flags;

	local_irq_save(flags);
	raise_softirq_irqoff(nr);
	local_irq_restore(flags);
}

void __raise_softirq_irqoff(unsigned int nr)
{
	lockdep_assert_irqs_disabled();
	trace_softirq_raise(nr);
	or_softirq_pending(1UL << nr);
}

void open_softirq(int nr, void (*action)(struct softirq_action *))
{
	softirq_vec[nr].action = action;
}

/*
 * Tasklets
 */
struct tasklet_head {
	struct tasklet_struct *head;
	struct tasklet_struct **tail;
};

static DEFINE_PER_CPU(struct tasklet_head, tasklet_vec);
static DEFINE_PER_CPU(struct tasklet_head, tasklet_hi_vec);

static void __tasklet_schedule_common(struct tasklet_struct *t,
				      struct tasklet_head __percpu *headp,
				      unsigned int softirq_nr)
{
	struct tasklet_head *head;
	unsigned long flags;

	local_irq_save(flags);
	head = this_cpu_ptr(headp);
	t->next = NULL;
	*head->tail = t;
	head->tail = &(t->next);
	raise_softirq_irqoff(softirq_nr);
	local_irq_restore(flags);
}

void __tasklet_schedule(struct tasklet_struct *t)
{
	__tasklet_schedule_common(t, &tasklet_vec,
				  TASKLET_SOFTIRQ);
}
EXPORT_SYMBOL(__tasklet_schedule);

void __tasklet_hi_schedule(struct tasklet_struct *t)
{
	__tasklet_schedule_common(t, &tasklet_hi_vec,
				  HI_SOFTIRQ);
}
EXPORT_SYMBOL(__tasklet_hi_schedule);

static bool tasklet_clear_sched(struct tasklet_struct *t)
{
	if (test_and_clear_bit(TASKLET_STATE_SCHED, &t->state)) {
		wake_up_var(&t->state);
		return true;
	}

	WARN_ONCE(1, "tasklet SCHED state not set: %s %pS\n",
		  t->use_callback ? "callback" : "func",
		  t->use_callback ? (void *)t->callback : (void *)t->func);

	return false;
}

static void tasklet_action_common(struct softirq_action *a,
				  struct tasklet_head *tl_head,
				  unsigned int softirq_nr)
{
	struct tasklet_struct *list;

	local_irq_disable();
	list = tl_head->head;
	tl_head->head = NULL;
	tl_head->tail = &tl_head->head;
	local_irq_enable();

	while (list) {
		struct tasklet_struct *t = list;

		list = list->next;

		if (tasklet_trylock(t)) {
			if (!atomic_read(&t->count)) {
				if (tasklet_clear_sched(t)) {
					if (t->use_callback) {
						trace_tasklet_entry(t->callback);
						t->callback(t);
						trace_tasklet_exit(t->callback);
					} else {
						trace_tasklet_entry(t->func);
						t->func(t->data);
						trace_tasklet_exit(t->func);
					}
				}
				tasklet_unlock(t);
				continue;
			}
			tasklet_unlock(t);
		}

		local_irq_disable();
		t->next = NULL;
		*tl_head->tail = t;
		tl_head->tail = &t->next;
		__raise_softirq_irqoff(softirq_nr);
		local_irq_enable();
	}
}

static __latent_entropy void tasklet_action(struct softirq_action *a)
{
	tasklet_action_common(a, this_cpu_ptr(&tasklet_vec), TASKLET_SOFTIRQ);
}

static __latent_entropy void tasklet_hi_action(struct softirq_action *a)
{
	tasklet_action_common(a, this_cpu_ptr(&tasklet_hi_vec), HI_SOFTIRQ);
}

void tasklet_setup(struct tasklet_struct *t,
		   void (*callback)(struct tasklet_struct *))
{
	t->next = NULL;
	t->state = 0;
	atomic_set(&t->count, 0);
	t->callback = callback;
	t->use_callback = true;
	t->data = 0;
}
EXPORT_SYMBOL(tasklet_setup);

void tasklet_init(struct tasklet_struct *t,
		  void (*func)(unsigned long), unsigned long data)
{
	t->next = NULL;
	t->state = 0;
	atomic_set(&t->count, 0);
	t->func = func;
	t->use_callback = false;
	t->data = data;
}
EXPORT_SYMBOL(tasklet_init);

#if defined(CONFIG_SMP) || defined(CONFIG_PREEMPT_RT)
/*
 * Do not use in new code. Waiting for tasklets from atomic contexts is
 * error prone and should be avoided.
 */
void tasklet_unlock_spin_wait(struct tasklet_struct *t)
{
	while (test_bit(TASKLET_STATE_RUN, &(t)->state)) {
		if (IS_ENABLED(CONFIG_PREEMPT_RT)) {
			/*
			 * Prevent a live lock when current preempted soft
			 * interrupt processing or prevents ksoftirqd from
			 * running. If the tasklet runs on a different CPU
			 * then this has no effect other than doing the BH
			 * disable/enable dance for nothing.
			 */
			local_bh_disable();
			local_bh_enable();
		} else {
			cpu_relax();
		}
	}
}
EXPORT_SYMBOL(tasklet_unlock_spin_wait);
#endif

void tasklet_kill(struct tasklet_struct *t)
{
	if (in_interrupt())
		pr_notice("Attempt to kill tasklet from interrupt\n");

	while (test_and_set_bit(TASKLET_STATE_SCHED, &t->state))
		wait_var_event(&t->state, !test_bit(TASKLET_STATE_SCHED, &t->state));

	tasklet_unlock_wait(t);
	tasklet_clear_sched(t);
}
EXPORT_SYMBOL(tasklet_kill);

#if defined(CONFIG_SMP) || defined(CONFIG_PREEMPT_RT)
void tasklet_unlock(struct tasklet_struct *t)
{
	smp_mb__before_atomic();
	clear_bit(TASKLET_STATE_RUN, &t->state);
	smp_mb__after_atomic();
	wake_up_var(&t->state);
}
EXPORT_SYMBOL_GPL(tasklet_unlock);

void tasklet_unlock_wait(struct tasklet_struct *t)
{
	wait_var_event(&t->state, !test_bit(TASKLET_STATE_RUN, &t->state));
}
EXPORT_SYMBOL_GPL(tasklet_unlock_wait);
#endif

void __init softirq_init(void)
{
	int cpu;

	for_each_possible_cpu(cpu) {
		per_cpu(tasklet_vec, cpu).tail =
			&per_cpu(tasklet_vec, cpu).head;
		per_cpu(tasklet_hi_vec, cpu).tail =
			&per_cpu(tasklet_hi_vec, cpu).head;
	}

	open_softirq(TASKLET_SOFTIRQ, tasklet_action);
	open_softirq(HI_SOFTIRQ, tasklet_hi_action);
}

static int ksoftirqd_should_run(unsigned int cpu)
{
	return local_softirq_pending();
}

static void run_ksoftirqd(unsigned int cpu)
{
	ksoftirqd_run_begin();
	if (local_softirq_pending()) {
		/*
		 * We can safely run softirq on inline stack, as we are not deep
		 * in the task stack here.
		 */
		handle_softirqs(true);
		ksoftirqd_run_end();
		cond_resched();
		return;
	}
	ksoftirqd_run_end();
}

#ifdef CONFIG_HOTPLUG_CPU
static int takeover_tasklets(unsigned int cpu)
{
	/* CPU is dead, so no lock needed. */
	local_irq_disable();

	/* Find end, append list for that CPU. */
	if (&per_cpu(tasklet_vec, cpu).head != per_cpu(tasklet_vec, cpu).tail) {
		*__this_cpu_read(tasklet_vec.tail) = per_cpu(tasklet_vec, cpu).head;
		__this_cpu_write(tasklet_vec.tail, per_cpu(tasklet_vec, cpu).tail);
		per_cpu(tasklet_vec, cpu).head = NULL;
		per_cpu(tasklet_vec, cpu).tail = &per_cpu(tasklet_vec, cpu).head;
	}
	raise_softirq_irqoff(TASKLET_SOFTIRQ);

	if (&per_cpu(tasklet_hi_vec, cpu).head != per_cpu(tasklet_hi_vec, cpu).tail) {
		*__this_cpu_read(tasklet_hi_vec.tail) = per_cpu(tasklet_hi_vec, cpu).head;
		__this_cpu_write(tasklet_hi_vec.tail, per_cpu(tasklet_hi_vec, cpu).tail);
		per_cpu(tasklet_hi_vec, cpu).head = NULL;
		per_cpu(tasklet_hi_vec, cpu).tail = &per_cpu(tasklet_hi_vec, cpu).head;
	}
	raise_softirq_irqoff(HI_SOFTIRQ);

	local_irq_enable();
	return 0;
}
#else
#define takeover_tasklets	NULL
#endif /* CONFIG_HOTPLUG_CPU */

static struct smp_hotplug_thread softirq_threads = {
	.store			= &ksoftirqd,
	.thread_should_run	= ksoftirqd_should_run,
	.thread_fn		= run_ksoftirqd,
	.thread_comm		= "ksoftirqd/%u",
};

static __init int spawn_ksoftirqd(void)
{
	cpuhp_setup_state_nocalls(CPUHP_SOFTIRQ_DEAD, "softirq:dead", NULL,
				  takeover_tasklets);
	BUG_ON(smpboot_register_percpu_thread(&softirq_threads));

	return 0;
}
early_initcall(spawn_ksoftirqd);

/*
 * [ These __weak aliases are kept in a separate compilation unit, so that
 *   GCC does not inline them incorrectly. ]
 */

int __init __weak early_irq_init(void)
{
	return 0;
}

int __init __weak arch_probe_nr_irqs(void)
{
	return NR_IRQS_LEGACY;
}

int __init __weak arch_early_irq_init(void)
{
	return 0;
}

unsigned int __weak arch_dynirq_lower_bound(unsigned int from)
{
	return from;
}<|MERGE_RESOLUTION|>--- conflicted
+++ resolved
@@ -505,7 +505,6 @@
 static inline void lockdep_softirq_end(bool in_hardirq) { }
 #endif
 
-<<<<<<< HEAD
 static inline __u32 softirq_deferred_for_rt(__u32 *pending)
 {
 	__u32 deferred = 0;
@@ -517,10 +516,7 @@
 	return deferred;
 }
 
-asmlinkage __visible void __softirq_entry __do_softirq(void)
-=======
 static void handle_softirqs(bool ksirqd)
->>>>>>> 4878aadf
 {
 	unsigned long end = jiffies + MAX_SOFTIRQ_TIME;
 	unsigned long old_flags = current->flags;
@@ -578,13 +574,8 @@
 		pending >>= softirq_bit;
 	}
 
-<<<<<<< HEAD
 	__this_cpu_write(active_softirqs, 0);
-	if (!IS_ENABLED(CONFIG_PREEMPT_RT) &&
-	    __this_cpu_read(ksoftirqd) == current)
-=======
 	if (!IS_ENABLED(CONFIG_PREEMPT_RT) && ksirqd)
->>>>>>> 4878aadf
 		rcu_softirq_qs();
 
 	local_irq_disable();
