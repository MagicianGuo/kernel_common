--- conflicted
+++ resolved
@@ -5221,16 +5221,10 @@
 	if (migrate_misplaced_folio(folio, vma, target_nid)) {
 		nid = target_nid;
 		flags |= TNF_MIGRATED;
-		task_numa_fault(last_cpupid, page_nid, 1, flags);
+		task_numa_fault(last_cpupid, nid, 1, flags);
 		return 0;
 	}
 
-<<<<<<< HEAD
-out:
-	if (nid != NUMA_NO_NODE)
-		task_numa_fault(last_cpupid, nid, 1, flags);
-	return 0;
-=======
 	flags |= TNF_MIGRATE_FAIL;
 	vmf->pte = pte_offset_map_lock(vma->vm_mm, vmf->pmd,
 				       vmf->address, &vmf->ptl);
@@ -5240,7 +5234,6 @@
 		pte_unmap_unlock(vmf->pte, vmf->ptl);
 		return 0;
 	}
->>>>>>> c77dee53
 out_map:
 	/*
 	 * Make it present again, depending on how arch implements
@@ -5255,8 +5248,8 @@
 	update_mmu_cache_range(vmf, vma, vmf->address, vmf->pte, 1);
 	pte_unmap_unlock(vmf->pte, vmf->ptl);
 
-	if (page_nid != NUMA_NO_NODE)
-		task_numa_fault(last_cpupid, page_nid, 1, flags);
+	if (nid != NUMA_NO_NODE)
+		task_numa_fault(last_cpupid, nid, 1, flags);
 	return 0;
 }
 
