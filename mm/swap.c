// SPDX-License-Identifier: GPL-2.0-only
/*
 *  linux/mm/swap.c
 *
 *  Copyright (C) 1991, 1992, 1993, 1994  Linus Torvalds
 */

/*
 * This file contains the default values for the operation of the
 * Linux VM subsystem. Fine-tuning documentation can be found in
 * Documentation/admin-guide/sysctl/vm.rst.
 * Started 18.12.91
 * Swap aging added 23.2.95, Stephen Tweedie.
 * Buffermem limits added 12.3.98, Rik van Riel.
 */

#include <linux/mm.h>
#include <linux/sched.h>
#include <linux/kernel_stat.h>
#include <linux/swap.h>
#include <linux/mman.h>
#include <linux/pagemap.h>
#include <linux/pagevec.h>
#include <linux/init.h>
#include <linux/export.h>
#include <linux/mm_inline.h>
#include <linux/percpu_counter.h>
#include <linux/memremap.h>
#include <linux/percpu.h>
#include <linux/cpu.h>
#include <linux/notifier.h>
#include <linux/backing-dev.h>
#include <linux/memcontrol.h>
#include <linux/gfp.h>
#include <linux/uio.h>
#include <linux/hugetlb.h>
#include <linux/page_idle.h>
#include <linux/local_lock.h>
#include <linux/buffer_head.h>

#include "internal.h"

#define CREATE_TRACE_POINTS
#include <trace/events/pagemap.h>

/* How many pages do we try to swap or page in/out together? */
int page_cluster;

/* Protecting only lru_rotate.pvec which requires disabling interrupts */
struct lru_rotate {
	local_lock_t lock;
	struct pagevec pvec;
};
static DEFINE_PER_CPU(struct lru_rotate, lru_rotate) = {
	.lock = INIT_LOCAL_LOCK(lock),
};

/*
 * The following struct pagevec are grouped together because they are protected
 * by disabling preemption (and interrupts remain enabled).
 */
struct lru_pvecs {
	local_lock_t lock;
	struct pagevec lru_add;
	struct pagevec lru_deactivate_file;
	struct pagevec lru_deactivate;
	struct pagevec lru_lazyfree;
	struct pagevec lru_lazyfree_movetail;
#ifdef CONFIG_SMP
	struct pagevec activate_page;
#endif
};
static DEFINE_PER_CPU(struct lru_pvecs, lru_pvecs) = {
	.lock = INIT_LOCAL_LOCK(lock),
};

/*
 * This path almost never happens for VM activity - pages are normally
 * freed via pagevecs.  But it gets used by networking.
 */
static void __page_cache_release(struct page *page)
{
	if (PageLRU(page)) {
		pg_data_t *pgdat = page_pgdat(page);
		struct lruvec *lruvec;
		unsigned long flags;

		spin_lock_irqsave(&pgdat->lru_lock, flags);
		lruvec = mem_cgroup_page_lruvec(page, pgdat);
		del_page_from_lru_list(page, lruvec);
		__clear_page_lru_flags(page);
		spin_unlock_irqrestore(&pgdat->lru_lock, flags);
	}
	__ClearPageWaiters(page);
}

static void __put_single_page(struct page *page)
{
	__page_cache_release(page);
	mem_cgroup_uncharge(page);
	free_unref_page(page);
}

static void __put_compound_page(struct page *page)
{
	/*
	 * __page_cache_release() is supposed to be called for thp, not for
	 * hugetlb. This is because hugetlb page does never have PageLRU set
	 * (it's never listed to any LRU lists) and no memcg routines should
	 * be called for hugetlb (it has a separate hugetlb_cgroup.)
	 */
	if (!PageHuge(page))
		__page_cache_release(page);
	destroy_compound_page(page);
}

void __put_page(struct page *page)
{
	if (is_zone_device_page(page)) {
		put_dev_pagemap(page->pgmap);

		/*
		 * The page belongs to the device that created pgmap. Do
		 * not return it to page allocator.
		 */
		return;
	}

	if (unlikely(PageCompound(page)))
		__put_compound_page(page);
	else
		__put_single_page(page);
}
EXPORT_SYMBOL(__put_page);

/**
 * put_pages_list() - release a list of pages
 * @pages: list of pages threaded on page->lru
 *
 * Release a list of pages which are strung together on page.lru.  Currently
 * used by read_cache_pages() and related error recovery code.
 */
void put_pages_list(struct list_head *pages)
{
	while (!list_empty(pages)) {
		struct page *victim;

		victim = lru_to_page(pages);
		list_del(&victim->lru);
		put_page(victim);
	}
}
EXPORT_SYMBOL(put_pages_list);

/*
 * get_kernel_pages() - pin kernel pages in memory
 * @kiov:	An array of struct kvec structures
 * @nr_segs:	number of segments to pin
 * @write:	pinning for read/write, currently ignored
 * @pages:	array that receives pointers to the pages pinned.
 *		Should be at least nr_segs long.
 *
 * Returns number of pages pinned. This may be fewer than the number
 * requested. If nr_pages is 0 or negative, returns 0. If no pages
 * were pinned, returns -errno. Each page returned must be released
 * with a put_page() call when it is finished with.
 */
int get_kernel_pages(const struct kvec *kiov, int nr_segs, int write,
		struct page **pages)
{
	int seg;

	for (seg = 0; seg < nr_segs; seg++) {
		if (WARN_ON(kiov[seg].iov_len != PAGE_SIZE))
			return seg;

		pages[seg] = kmap_to_page(kiov[seg].iov_base);
		get_page(pages[seg]);
	}

	return seg;
}
EXPORT_SYMBOL_GPL(get_kernel_pages);

/*
 * get_kernel_page() - pin a kernel page in memory
 * @start:	starting kernel address
 * @write:	pinning for read/write, currently ignored
 * @pages:	array that receives pointer to the page pinned.
 *		Must be at least nr_segs long.
 *
 * Returns 1 if page is pinned. If the page was not pinned, returns
 * -errno. The page returned must be released with a put_page() call
 * when it is finished with.
 */
int get_kernel_page(unsigned long start, int write, struct page **pages)
{
	const struct kvec kiov = {
		.iov_base = (void *)start,
		.iov_len = PAGE_SIZE
	};

	return get_kernel_pages(&kiov, 1, write, pages);
}
EXPORT_SYMBOL_GPL(get_kernel_page);

static void pagevec_lru_move_fn(struct pagevec *pvec,
	void (*move_fn)(struct page *page, struct lruvec *lruvec, void *arg),
	void *arg)
{
	int i;
	struct pglist_data *pgdat = NULL;
	struct lruvec *lruvec;
	unsigned long flags = 0;

	for (i = 0; i < pagevec_count(pvec); i++) {
		struct page *page = pvec->pages[i];
		struct pglist_data *pagepgdat = page_pgdat(page);

		if (pagepgdat != pgdat) {
			if (pgdat)
				spin_unlock_irqrestore(&pgdat->lru_lock, flags);
			pgdat = pagepgdat;
			spin_lock_irqsave(&pgdat->lru_lock, flags);
		}

		lruvec = mem_cgroup_page_lruvec(page, pgdat);
		(*move_fn)(page, lruvec, arg);
	}
	if (pgdat)
		spin_unlock_irqrestore(&pgdat->lru_lock, flags);
	release_pages(pvec->pages, pvec->nr);
	pagevec_reinit(pvec);
}

static void pagevec_move_tail_fn(struct page *page, struct lruvec *lruvec,
				 void *arg)
{
	int *pgmoved = arg;

	if (PageLRU(page) && !PageUnevictable(page)) {
		del_page_from_lru_list(page, lruvec);
		ClearPageActive(page);
		add_page_to_lru_list_tail(page, lruvec);
		(*pgmoved) += thp_nr_pages(page);
	}
}

/*
 * pagevec_move_tail() must be called with IRQ disabled.
 * Otherwise this may cause nasty races.
 */
static void pagevec_move_tail(struct pagevec *pvec)
{
	int pgmoved = 0;

	pagevec_lru_move_fn(pvec, pagevec_move_tail_fn, &pgmoved);
	__count_vm_events(PGROTATED, pgmoved);
}

/* return true if pagevec needs to drain */
static bool pagevec_add_and_need_flush(struct pagevec *pvec, struct page *page)
{
	bool ret = false;

	if (!pagevec_add(pvec, page) || PageCompound(page) ||
			lru_cache_disabled())
		ret = true;

	return ret;
}

/*
 * Writeback is about to end against a page which has been marked for immediate
 * reclaim.  If it still appears to be reclaimable, move it to the tail of the
 * inactive list.
 */
void rotate_reclaimable_page(struct page *page)
{
	if (!PageLocked(page) && !PageDirty(page) &&
	    !PageUnevictable(page) && PageLRU(page)) {
		struct pagevec *pvec;
		unsigned long flags;

		get_page(page);
		local_lock_irqsave(&lru_rotate.lock, flags);
		pvec = this_cpu_ptr(&lru_rotate.pvec);
		if (pagevec_add_and_need_flush(pvec, page))
			pagevec_move_tail(pvec);
		local_unlock_irqrestore(&lru_rotate.lock, flags);
	}
}

void lru_note_cost(struct lruvec *lruvec, bool file, unsigned int nr_pages)
{
	do {
		unsigned long lrusize;

		/* Record cost event */
		if (file)
			lruvec->file_cost += nr_pages;
		else
			lruvec->anon_cost += nr_pages;

		/*
		 * Decay previous events
		 *
		 * Because workloads change over time (and to avoid
		 * overflow) we keep these statistics as a floating
		 * average, which ends up weighing recent refaults
		 * more than old ones.
		 */
		lrusize = lruvec_page_state(lruvec, NR_INACTIVE_ANON) +
			  lruvec_page_state(lruvec, NR_ACTIVE_ANON) +
			  lruvec_page_state(lruvec, NR_INACTIVE_FILE) +
			  lruvec_page_state(lruvec, NR_ACTIVE_FILE);

		if (lruvec->file_cost + lruvec->anon_cost > lrusize / 4) {
			lruvec->file_cost /= 2;
			lruvec->anon_cost /= 2;
		}
	} while ((lruvec = parent_lruvec(lruvec)));
}

void lru_note_cost_page(struct page *page)
{
	lru_note_cost(mem_cgroup_page_lruvec(page, page_pgdat(page)),
		      page_is_file_lru(page), thp_nr_pages(page));
}

static void __activate_page(struct page *page, struct lruvec *lruvec,
			    void *arg)
{
	if (PageLRU(page) && !PageActive(page) && !PageUnevictable(page)) {
		int nr_pages = thp_nr_pages(page);

		del_page_from_lru_list(page, lruvec);
		SetPageActive(page);
		add_page_to_lru_list(page, lruvec);
		trace_mm_lru_activate(page);

		__count_vm_events(PGACTIVATE, nr_pages);
		__count_memcg_events(lruvec_memcg(lruvec), PGACTIVATE,
				     nr_pages);
	}
}

#ifdef CONFIG_SMP
static void activate_page_drain(int cpu)
{
	struct pagevec *pvec = &per_cpu(lru_pvecs.activate_page, cpu);

	if (pagevec_count(pvec))
		pagevec_lru_move_fn(pvec, __activate_page, NULL);
}

static bool need_activate_page_drain(int cpu)
{
	return pagevec_count(&per_cpu(lru_pvecs.activate_page, cpu)) != 0;
}

void activate_page(struct page *page)
{
	page = compound_head(page);
	if (PageLRU(page) && !PageActive(page) && !PageUnevictable(page)) {
		struct pagevec *pvec;

		local_lock(&lru_pvecs.lock);
		pvec = this_cpu_ptr(&lru_pvecs.activate_page);
		get_page(page);
		if (pagevec_add_and_need_flush(pvec, page))
			pagevec_lru_move_fn(pvec, __activate_page, NULL);
		local_unlock(&lru_pvecs.lock);
	}
}

#else
static inline void activate_page_drain(int cpu)
{
}

void activate_page(struct page *page)
{
	pg_data_t *pgdat = page_pgdat(page);

	page = compound_head(page);
	spin_lock_irq(&pgdat->lru_lock);
	__activate_page(page, mem_cgroup_page_lruvec(page, pgdat), NULL);
	spin_unlock_irq(&pgdat->lru_lock);
}
#endif

static void __lru_cache_activate_page(struct page *page)
{
	struct pagevec *pvec;
	int i;

	local_lock(&lru_pvecs.lock);
	pvec = this_cpu_ptr(&lru_pvecs.lru_add);

	/*
	 * Search backwards on the optimistic assumption that the page being
	 * activated has just been added to this pagevec. Note that only
	 * the local pagevec is examined as a !PageLRU page could be in the
	 * process of being released, reclaimed, migrated or on a remote
	 * pagevec that is currently being drained. Furthermore, marking
	 * a remote pagevec's page PageActive potentially hits a race where
	 * a page is marked PageActive just after it is added to the inactive
	 * list causing accounting errors and BUG_ON checks to trigger.
	 */
	for (i = pagevec_count(pvec) - 1; i >= 0; i--) {
		struct page *pagevec_page = pvec->pages[i];

		if (pagevec_page == page) {
			SetPageActive(page);
			break;
		}
	}

	local_unlock(&lru_pvecs.lock);
}

#ifdef CONFIG_LRU_GEN
static void page_inc_usage(struct page *page)
{
	unsigned long usage;
	unsigned long old_flags, new_flags;

	if (PageUnevictable(page))
		return;

	/* see the comment on MAX_NR_TIERS */
	do {
		new_flags = old_flags = READ_ONCE(page->flags);

		if (!(new_flags & BIT(PG_referenced))) {
			new_flags |= BIT(PG_referenced);
			continue;
		}

		if (!(new_flags & BIT(PG_workingset))) {
			new_flags |= BIT(PG_workingset);
			continue;
		}

		usage = new_flags & LRU_USAGE_MASK;
		usage = min(usage + BIT(LRU_USAGE_PGOFF), LRU_USAGE_MASK);

		new_flags &= ~LRU_USAGE_MASK;
		new_flags |= usage;
	} while (new_flags != old_flags &&
		 cmpxchg(&page->flags, old_flags, new_flags) != old_flags);
}
#else
static void page_inc_usage(struct page *page)
{
}
#endif /* CONFIG_LRU_GEN */

/*
 * Mark a page as having seen activity.
 *
 * inactive,unreferenced	->	inactive,referenced
 * inactive,referenced		->	active,unreferenced
 * active,unreferenced		->	active,referenced
 *
 * When a newly allocated page is not yet visible, so safe for non-atomic ops,
 * __SetPageReferenced(page) may be substituted for mark_page_accessed(page).
 */
void mark_page_accessed(struct page *page)
{
	page = compound_head(page);

<<<<<<< HEAD
	if (lru_gen_enabled()) {
		page_inc_usage(page);
		return;
	}

=======
	trace_android_vh_mark_page_accessed(page);
>>>>>>> ee965fe1
	if (!PageReferenced(page)) {
		SetPageReferenced(page);
	} else if (PageUnevictable(page)) {
		/*
		 * Unevictable pages are on the "LRU_UNEVICTABLE" list. But,
		 * this list is never rotated or maintained, so marking an
		 * evictable page accessed has no effect.
		 */
	} else if (!PageActive(page)) {
		/*
		 * If the page is on the LRU, queue it for activation via
		 * lru_pvecs.activate_page. Otherwise, assume the page is on a
		 * pagevec, mark it active and it'll be moved to the active
		 * LRU on the next drain.
		 */
		if (PageLRU(page))
			activate_page(page);
		else
			__lru_cache_activate_page(page);
		ClearPageReferenced(page);
		workingset_activation(page);
	}
	if (page_is_idle(page))
		clear_page_idle(page);
}
EXPORT_SYMBOL(mark_page_accessed);

/**
 * lru_cache_add - add a page to a page list
 * @page: the page to be added to the LRU.
 *
 * Queue the page for addition to the LRU via pagevec. The decision on whether
 * to add the page to the [in]active [file|anon] list is deferred until the
 * pagevec is drained. This gives a chance for the caller of lru_cache_add()
 * have the page added to the active list using mark_page_accessed().
 */
void lru_cache_add(struct page *page)
{
	struct pagevec *pvec;

	VM_BUG_ON_PAGE(PageActive(page) && PageUnevictable(page), page);
	VM_BUG_ON_PAGE(PageLRU(page), page);

	/* see the comment in lru_gen_add_page() */
	if (lru_gen_enabled() && !PageUnevictable(page) &&
	    task_in_nonseq_fault() && !(current->flags & PF_MEMALLOC))
		SetPageActive(page);

	get_page(page);
	local_lock(&lru_pvecs.lock);
	pvec = this_cpu_ptr(&lru_pvecs.lru_add);
	if (pagevec_add_and_need_flush(pvec, page))
		__pagevec_lru_add(pvec);
	local_unlock(&lru_pvecs.lock);
}
EXPORT_SYMBOL(lru_cache_add);

/**
 * lru_cache_add_inactive_or_unevictable
 * @page:  the page to be added to LRU
 * @vma:   vma in which page is mapped for determining reclaimability
 *
 * Place @page on the inactive or unevictable LRU list, depending on its
 * evictability.
 */
void __lru_cache_add_inactive_or_unevictable(struct page *page,
					 unsigned long vma_flags)
{
	bool unevictable;

	VM_BUG_ON_PAGE(PageLRU(page), page);

	unevictable = (vma_flags & (VM_LOCKED | VM_SPECIAL)) == VM_LOCKED;
	if (unlikely(unevictable) && !TestSetPageMlocked(page)) {
		int nr_pages = thp_nr_pages(page);
		/*
		 * We use the irq-unsafe __mod_zone_page_stat because this
		 * counter is not modified from interrupt context, and the pte
		 * lock is held(spinlock), which implies preemption disabled.
		 */
		__mod_zone_page_state(page_zone(page), NR_MLOCK, nr_pages);
		count_vm_events(UNEVICTABLE_PGMLOCKED, nr_pages);
	}
	lru_cache_add(page);
}

/*
 * If the page can not be invalidated, it is moved to the
 * inactive list to speed up its reclaim.  It is moved to the
 * head of the list, rather than the tail, to give the flusher
 * threads some time to write it out, as this is much more
 * effective than the single-page writeout from reclaim.
 *
 * If the page isn't page_mapped and dirty/writeback, the page
 * could reclaim asap using PG_reclaim.
 *
 * 1. active, mapped page -> none
 * 2. active, dirty/writeback page -> inactive, head, PG_reclaim
 * 3. inactive, mapped page -> none
 * 4. inactive, dirty/writeback page -> inactive, head, PG_reclaim
 * 5. inactive, clean -> inactive, tail
 * 6. Others -> none
 *
 * In 4, why it moves inactive's head, the VM expects the page would
 * be write it out by flusher threads as this is much more effective
 * than the single-page writeout from reclaim.
 */
static void lru_deactivate_file_fn(struct page *page, struct lruvec *lruvec,
			      void *arg)
{
	bool active = PageActive(page);
	int nr_pages = thp_nr_pages(page);

	if (!PageLRU(page))
		return;

	if (PageUnevictable(page))
		return;

	/* Some processes are using the page */
	if (page_mapped(page))
		return;

	del_page_from_lru_list(page, lruvec);
	ClearPageActive(page);
	ClearPageReferenced(page);

	if (PageWriteback(page) || PageDirty(page)) {
		/*
		 * PG_reclaim could be raced with end_page_writeback
		 * It can make readahead confusing.  But race window
		 * is _really_ small and  it's non-critical problem.
		 */
		add_page_to_lru_list(page, lruvec);
		SetPageReclaim(page);
	} else {
		/*
		 * The page's writeback ends up during pagevec
		 * We moves tha page into tail of inactive.
		 */
		add_page_to_lru_list_tail(page, lruvec);
		__count_vm_events(PGROTATED, nr_pages);
	}

	if (active) {
		__count_vm_events(PGDEACTIVATE, nr_pages);
		__count_memcg_events(lruvec_memcg(lruvec), PGDEACTIVATE,
				     nr_pages);
	}
}

static void lru_deactivate_fn(struct page *page, struct lruvec *lruvec,
			    void *arg)
{
	if (PageLRU(page) && !PageUnevictable(page) && (PageActive(page) || lru_gen_enabled())) {
		int nr_pages = thp_nr_pages(page);

		del_page_from_lru_list(page, lruvec);
		ClearPageActive(page);
		ClearPageReferenced(page);
		test_and_clear_page_young(page);
		add_page_to_lru_list(page, lruvec);

		__count_vm_events(PGDEACTIVATE, nr_pages);
		__count_memcg_events(lruvec_memcg(lruvec), PGDEACTIVATE,
				     nr_pages);
	}
}

static void lru_lazyfree_fn(struct page *page, struct lruvec *lruvec,
			    void *arg)
{
	if (PageLRU(page) && PageAnon(page) && PageSwapBacked(page) &&
	    !PageSwapCache(page) && !PageUnevictable(page)) {
		int nr_pages = thp_nr_pages(page);

		del_page_from_lru_list(page, lruvec);
		ClearPageActive(page);
		ClearPageReferenced(page);
		/*
		 * Lazyfree pages are clean anonymous pages.  They have
		 * PG_swapbacked flag cleared, to distinguish them from normal
		 * anonymous pages
		 */
		ClearPageSwapBacked(page);
		add_page_to_lru_list(page, lruvec);

		__count_vm_events(PGLAZYFREE, nr_pages);
		__count_memcg_events(lruvec_memcg(lruvec), PGLAZYFREE,
				     nr_pages);
	}
}

static void lru_lazyfree_movetail_fn(struct page *page, struct lruvec *lruvec,
			    void *arg)
{
	bool *add_to_tail = (bool *)arg;

	if (PageLRU(page) && !PageUnevictable(page) && PageSwapBacked(page) &&
		!PageSwapCache(page)) {
		del_page_from_lru_list(page, lruvec);
		ClearPageActive(page);
		ClearPageReferenced(page);
		if (add_to_tail && *add_to_tail)
			add_page_to_lru_list_tail(page, lruvec);
		else
			add_page_to_lru_list(page, lruvec);
	}
}

/*
 * Drain pages out of the cpu's pagevecs.
 * Either "cpu" is the current CPU, and preemption has already been
 * disabled; or "cpu" is being hot-unplugged, and is already dead.
 */
void lru_add_drain_cpu(int cpu)
{
	struct pagevec *pvec = &per_cpu(lru_pvecs.lru_add, cpu);

	if (pagevec_count(pvec))
		__pagevec_lru_add(pvec);

	pvec = &per_cpu(lru_rotate.pvec, cpu);
	/* Disabling interrupts below acts as a compiler barrier. */
	if (data_race(pagevec_count(pvec))) {
		unsigned long flags;

		/* No harm done if a racing interrupt already did this */
		local_lock_irqsave(&lru_rotate.lock, flags);
		pagevec_move_tail(pvec);
		local_unlock_irqrestore(&lru_rotate.lock, flags);
	}

	pvec = &per_cpu(lru_pvecs.lru_deactivate_file, cpu);
	if (pagevec_count(pvec))
		pagevec_lru_move_fn(pvec, lru_deactivate_file_fn, NULL);

	pvec = &per_cpu(lru_pvecs.lru_deactivate, cpu);
	if (pagevec_count(pvec))
		pagevec_lru_move_fn(pvec, lru_deactivate_fn, NULL);

	pvec = &per_cpu(lru_pvecs.lru_lazyfree, cpu);
	if (pagevec_count(pvec))
		pagevec_lru_move_fn(pvec, lru_lazyfree_fn, NULL);

	pvec = &per_cpu(lru_pvecs.lru_lazyfree_movetail, cpu);
	if (pagevec_count(pvec))
		pagevec_lru_move_fn(pvec, lru_lazyfree_movetail_fn, NULL);

	activate_page_drain(cpu);
}

/**
 * deactivate_file_page - forcefully deactivate a file page
 * @page: page to deactivate
 *
 * This function hints the VM that @page is a good reclaim candidate,
 * for example if its invalidation fails due to the page being dirty
 * or under writeback.
 */
void deactivate_file_page(struct page *page)
{
	/*
	 * In a workload with many unevictable page such as mprotect,
	 * unevictable page deactivation for accelerating reclaim is pointless.
	 */
	if (PageUnevictable(page))
		return;

	if (likely(get_page_unless_zero(page))) {
		struct pagevec *pvec;

		local_lock(&lru_pvecs.lock);
		pvec = this_cpu_ptr(&lru_pvecs.lru_deactivate_file);

		if (pagevec_add_and_need_flush(pvec, page))
			pagevec_lru_move_fn(pvec, lru_deactivate_file_fn, NULL);
		local_unlock(&lru_pvecs.lock);
	}
}

/*
 * deactivate_page - deactivate a page
 * @page: page to deactivate
 *
 * deactivate_page() moves @page to the inactive list if @page was on the active
 * list and was not an unevictable page.  This is done to accelerate the reclaim
 * of @page.
 */
void deactivate_page(struct page *page)
{
	if (PageLRU(page) && !PageUnevictable(page) && (PageActive(page) || lru_gen_enabled())) {
		struct pagevec *pvec;

		local_lock(&lru_pvecs.lock);
		pvec = this_cpu_ptr(&lru_pvecs.lru_deactivate);
		get_page(page);
		if (pagevec_add_and_need_flush(pvec, page))
			pagevec_lru_move_fn(pvec, lru_deactivate_fn, NULL);
		local_unlock(&lru_pvecs.lock);
	}
}

/**
 * mark_page_lazyfree - make an anon page lazyfree
 * @page: page to deactivate
 *
 * mark_page_lazyfree() moves @page to the inactive file list.
 * This is done to accelerate the reclaim of @page.
 */
void mark_page_lazyfree(struct page *page)
{
	if (PageLRU(page) && PageAnon(page) && PageSwapBacked(page) &&
	    !PageSwapCache(page) && !PageUnevictable(page)) {
		struct pagevec *pvec;

		local_lock(&lru_pvecs.lock);
		pvec = this_cpu_ptr(&lru_pvecs.lru_lazyfree);
		get_page(page);
		if (pagevec_add_and_need_flush(pvec, page))
			pagevec_lru_move_fn(pvec, lru_lazyfree_fn, NULL);
		local_unlock(&lru_pvecs.lock);
	}
}

/**
 * mark_page_lazyfree_movetail - make a swapbacked page lazyfree
 * @page: page to deactivate
 *
 * mark_page_lazyfree_movetail() moves @page to the tail of inactive file list.
 * This is done to accelerate the reclaim of @page.
 */
void mark_page_lazyfree_movetail(struct page *page, bool tail)
{
	if (PageLRU(page) && !PageUnevictable(page) && PageSwapBacked(page) &&
		!PageSwapCache(page)) {
		struct pagevec *pvec;

		local_lock(&lru_pvecs.lock);
		pvec = this_cpu_ptr(&lru_pvecs.lru_lazyfree_movetail);
		get_page(page);
		if (pagevec_add_and_need_flush(pvec, page))
			pagevec_lru_move_fn(pvec,
					lru_lazyfree_movetail_fn, &tail);
		local_unlock(&lru_pvecs.lock);
	}
}

void lru_add_drain(void)
{
	local_lock(&lru_pvecs.lock);
	lru_add_drain_cpu(smp_processor_id());
	local_unlock(&lru_pvecs.lock);
}

/*
 * It's called from per-cpu workqueue context in SMP case so
 * lru_add_drain_cpu and invalidate_bh_lrus_cpu should run on
 * the same cpu. It shouldn't be a problem in !SMP case since
 * the core is only one and the locks will disable preemption.
 */
static void lru_add_and_bh_lrus_drain(void)
{
	local_lock(&lru_pvecs.lock);
	lru_add_drain_cpu(smp_processor_id());
	local_unlock(&lru_pvecs.lock);
	invalidate_bh_lrus_cpu();
}

void lru_add_drain_cpu_zone(struct zone *zone)
{
	local_lock(&lru_pvecs.lock);
	lru_add_drain_cpu(smp_processor_id());
	drain_local_pages(zone);
	local_unlock(&lru_pvecs.lock);
}

#ifdef CONFIG_SMP

static DEFINE_PER_CPU(struct work_struct, lru_add_drain_work);

static void lru_add_drain_per_cpu(struct work_struct *dummy)
{
	lru_add_and_bh_lrus_drain();
}

/*
 * Doesn't need any cpu hotplug locking because we do rely on per-cpu
 * kworkers being shut down before our page_alloc_cpu_dead callback is
 * executed on the offlined cpu.
 * Calling this function with cpu hotplug locks held can actually lead
 * to obscure indirect dependencies via WQ context.
 */
inline void __lru_add_drain_all(bool force_all_cpus)
{
	/*
	 * lru_drain_gen - Global pages generation number
	 *
	 * (A) Definition: global lru_drain_gen = x implies that all generations
	 *     0 < n <= x are already *scheduled* for draining.
	 *
	 * This is an optimization for the highly-contended use case where a
	 * user space workload keeps constantly generating a flow of pages for
	 * each CPU.
	 */
	static unsigned int lru_drain_gen;
	static struct cpumask has_work;
	static DEFINE_MUTEX(lock);
	unsigned cpu, this_gen;

	/*
	 * Make sure nobody triggers this path before mm_percpu_wq is fully
	 * initialized.
	 */
	if (WARN_ON(!mm_percpu_wq))
		return;

	/*
	 * Guarantee pagevec counter stores visible by this CPU are visible to
	 * other CPUs before loading the current drain generation.
	 */
	smp_mb();

	/*
	 * (B) Locally cache global LRU draining generation number
	 *
	 * The read barrier ensures that the counter is loaded before the mutex
	 * is taken. It pairs with smp_mb() inside the mutex critical section
	 * at (D).
	 */
	this_gen = smp_load_acquire(&lru_drain_gen);

	mutex_lock(&lock);

	/*
	 * (C) Exit the draining operation if a newer generation, from another
	 * lru_add_drain_all(), was already scheduled for draining. Check (A).
	 */
	if (unlikely(this_gen != lru_drain_gen && !force_all_cpus))
		goto done;

	/*
	 * (D) Increment global generation number
	 *
	 * Pairs with smp_load_acquire() at (B), outside of the critical
	 * section. Use a full memory barrier to guarantee that the new global
	 * drain generation number is stored before loading pagevec counters.
	 *
	 * This pairing must be done here, before the for_each_online_cpu loop
	 * below which drains the page vectors.
	 *
	 * Let x, y, and z represent some system CPU numbers, where x < y < z.
	 * Assume CPU #z is is in the middle of the for_each_online_cpu loop
	 * below and has already reached CPU #y's per-cpu data. CPU #x comes
	 * along, adds some pages to its per-cpu vectors, then calls
	 * lru_add_drain_all().
	 *
	 * If the paired barrier is done at any later step, e.g. after the
	 * loop, CPU #x will just exit at (C) and miss flushing out all of its
	 * added pages.
	 */
	WRITE_ONCE(lru_drain_gen, lru_drain_gen + 1);
	smp_mb();

	cpumask_clear(&has_work);
	for_each_online_cpu(cpu) {
		struct work_struct *work = &per_cpu(lru_add_drain_work, cpu);

		if (force_all_cpus ||
		    pagevec_count(&per_cpu(lru_pvecs.lru_add, cpu)) ||
		    data_race(pagevec_count(&per_cpu(lru_rotate.pvec, cpu))) ||
		    pagevec_count(&per_cpu(lru_pvecs.lru_deactivate_file, cpu)) ||
		    pagevec_count(&per_cpu(lru_pvecs.lru_deactivate, cpu)) ||
		    pagevec_count(&per_cpu(lru_pvecs.lru_lazyfree, cpu)) ||
		    pagevec_count(&per_cpu(lru_pvecs.lru_lazyfree_movetail, cpu)) ||
		    need_activate_page_drain(cpu) ||
		    has_bh_in_lru(cpu, NULL)) {
			INIT_WORK(work, lru_add_drain_per_cpu);
			queue_work_on(cpu, mm_percpu_wq, work);
			__cpumask_set_cpu(cpu, &has_work);
		}
	}

	for_each_cpu(cpu, &has_work)
		flush_work(&per_cpu(lru_add_drain_work, cpu));

done:
	mutex_unlock(&lock);
}

void lru_add_drain_all(void)
{
	__lru_add_drain_all(false);
}
#else
void lru_add_drain_all(void)
{
	lru_add_drain();
}
#endif /* CONFIG_SMP */

static atomic_t lru_disable_count = ATOMIC_INIT(0);

bool lru_cache_disabled(void)
{
	return atomic_read(&lru_disable_count) != 0;
}

void lru_cache_enable(void)
{
	atomic_dec(&lru_disable_count);
}
EXPORT_SYMBOL_GPL(lru_cache_enable);

/*
 * lru_cache_disable() needs to be called before we start compiling
 * a list of pages to be migrated using isolate_lru_page().
 * It drains pages on LRU cache and then disable on all cpus until
 * lru_cache_enable is called.
 *
 * Must be paired with a call to lru_cache_enable().
 */
void lru_cache_disable(void)
{
	/*
	 * If someone is already disabled lru_cache, just return with
	 * increasing the lru_disable_count.
	 */
	if (atomic_inc_not_zero(&lru_disable_count))
		return;
#ifdef CONFIG_SMP
	/*
	 * lru_add_drain_all in the force mode will schedule draining on
	 * all online CPUs so any calls of lru_cache_disabled wrapped by
	 * local_lock or preemption disabled would be ordered by that.
	 * The atomic operation doesn't need to have stronger ordering
	 * requirements because that is enforeced by the scheduling
	 * guarantees.
	 */
	__lru_add_drain_all(true);
#else
	lru_add_and_bh_lrus_drain();
#endif
	atomic_inc(&lru_disable_count);
}
EXPORT_SYMBOL_GPL(lru_cache_disable);

/**
 * release_pages - batched put_page()
 * @pages: array of pages to release
 * @nr: number of pages
 *
 * Decrement the reference count on all the pages in @pages.  If it
 * fell to zero, remove the page from the LRU and free it.
 */
void release_pages(struct page **pages, int nr)
{
	int i;
	LIST_HEAD(pages_to_free);
	struct pglist_data *locked_pgdat = NULL;
	struct lruvec *lruvec;
	unsigned long flags;
	unsigned int lock_batch;

	for (i = 0; i < nr; i++) {
		struct page *page = pages[i];

		/*
		 * Make sure the IRQ-safe lock-holding time does not get
		 * excessive with a continuous string of pages from the
		 * same pgdat. The lock is held only if pgdat != NULL.
		 */
		if (locked_pgdat && ++lock_batch == SWAP_CLUSTER_MAX) {
			spin_unlock_irqrestore(&locked_pgdat->lru_lock, flags);
			locked_pgdat = NULL;
		}

		page = compound_head(page);
		if (is_huge_zero_page(page))
			continue;

		if (is_zone_device_page(page)) {
			if (locked_pgdat) {
				spin_unlock_irqrestore(&locked_pgdat->lru_lock,
						       flags);
				locked_pgdat = NULL;
			}
			/*
			 * ZONE_DEVICE pages that return 'false' from
			 * page_is_devmap_managed() do not require special
			 * processing, and instead, expect a call to
			 * put_page_testzero().
			 */
			if (page_is_devmap_managed(page)) {
				put_devmap_managed_page(page);
				continue;
			}
		}

		if (!put_page_testzero(page))
			continue;

		if (PageCompound(page)) {
			if (locked_pgdat) {
				spin_unlock_irqrestore(&locked_pgdat->lru_lock, flags);
				locked_pgdat = NULL;
			}
			__put_compound_page(page);
			continue;
		}

		if (PageLRU(page)) {
			struct pglist_data *pgdat = page_pgdat(page);

			if (pgdat != locked_pgdat) {
				if (locked_pgdat)
					spin_unlock_irqrestore(&locked_pgdat->lru_lock,
									flags);
				lock_batch = 0;
				locked_pgdat = pgdat;
				spin_lock_irqsave(&locked_pgdat->lru_lock, flags);
			}

			lruvec = mem_cgroup_page_lruvec(page, locked_pgdat);
			del_page_from_lru_list(page, lruvec);
			__clear_page_lru_flags(page);
		}

		__ClearPageWaiters(page);

		list_add(&page->lru, &pages_to_free);
	}
	if (locked_pgdat)
		spin_unlock_irqrestore(&locked_pgdat->lru_lock, flags);

	mem_cgroup_uncharge_list(&pages_to_free);
	free_unref_page_list(&pages_to_free);
}
EXPORT_SYMBOL(release_pages);

/*
 * The pages which we're about to release may be in the deferred lru-addition
 * queues.  That would prevent them from really being freed right now.  That's
 * OK from a correctness point of view but is inefficient - those pages may be
 * cache-warm and we want to give them back to the page allocator ASAP.
 *
 * So __pagevec_release() will drain those queues here.  __pagevec_lru_add()
 * and __pagevec_lru_add_active() call release_pages() directly to avoid
 * mutual recursion.
 */
void __pagevec_release(struct pagevec *pvec)
{
	if (!pvec->percpu_pvec_drained) {
		lru_add_drain();
		pvec->percpu_pvec_drained = true;
	}
	release_pages(pvec->pages, pagevec_count(pvec));
	pagevec_reinit(pvec);
}
EXPORT_SYMBOL(__pagevec_release);

#ifdef CONFIG_TRANSPARENT_HUGEPAGE
/* used by __split_huge_page_refcount() */
void lru_add_page_tail(struct page *page, struct page *page_tail,
		       struct lruvec *lruvec, struct list_head *list)
{
	VM_BUG_ON_PAGE(!PageHead(page), page);
	VM_BUG_ON_PAGE(PageCompound(page_tail), page);
	VM_BUG_ON_PAGE(PageLRU(page_tail), page);
	lockdep_assert_held(&lruvec_pgdat(lruvec)->lru_lock);

	if (!list)
		SetPageLRU(page_tail);

	if (likely(PageLRU(page)))
		list_add_tail(&page_tail->lru, &page->lru);
	else if (list) {
		/* page reclaim is reclaiming a huge page */
		get_page(page_tail);
		list_add_tail(&page_tail->lru, list);
	} else {
		/*
		 * Head page has not yet been counted, as an hpage,
		 * so we must account for each subpage individually.
		 *
		 * Put page_tail on the list at the correct position
		 * so they all end up in order.
		 */
		add_page_to_lru_list_tail(page_tail, lruvec);
	}
}
#endif /* CONFIG_TRANSPARENT_HUGEPAGE */

static void __pagevec_lru_add_fn(struct page *page, struct lruvec *lruvec,
				 void *arg)
{
	int was_unevictable = TestClearPageUnevictable(page);
	int nr_pages = thp_nr_pages(page);

	VM_BUG_ON_PAGE(PageLRU(page), page);

	/*
	 * Page becomes evictable in two ways:
	 * 1) Within LRU lock [munlock_vma_page() and __munlock_pagevec()].
	 * 2) Before acquiring LRU lock to put the page to correct LRU and then
	 *   a) do PageLRU check with lock [check_move_unevictable_pages]
	 *   b) do PageLRU check before lock [clear_page_mlock]
	 *
	 * (1) & (2a) are ok as LRU lock will serialize them. For (2b), we need
	 * following strict ordering:
	 *
	 * #0: __pagevec_lru_add_fn		#1: clear_page_mlock
	 *
	 * SetPageLRU()				TestClearPageMlocked()
	 * smp_mb() // explicit ordering	// above provides strict
	 *					// ordering
	 * PageMlocked()			PageLRU()
	 *
	 *
	 * if '#1' does not observe setting of PG_lru by '#0' and fails
	 * isolation, the explicit barrier will make sure that page_evictable
	 * check will put the page in correct LRU. Without smp_mb(), SetPageLRU
	 * can be reordered after PageMlocked check and can make '#1' to fail
	 * the isolation of the page whose Mlocked bit is cleared (#0 is also
	 * looking at the same page) and the evictable page will be stranded
	 * in an unevictable LRU.
	 */
	SetPageLRU(page);
	smp_mb__after_atomic();

	if (page_evictable(page)) {
		if (was_unevictable)
			__count_vm_events(UNEVICTABLE_PGRESCUED, nr_pages);
	} else {
		ClearPageActive(page);
		SetPageUnevictable(page);
		if (!was_unevictable)
			__count_vm_events(UNEVICTABLE_PGCULLED, nr_pages);
	}

	add_page_to_lru_list(page, lruvec);
	trace_mm_lru_insertion(page);
}

/*
 * Add the passed pages to the LRU, then drop the caller's refcount
 * on them.  Reinitialises the caller's pagevec.
 */
void __pagevec_lru_add(struct pagevec *pvec)
{
	pagevec_lru_move_fn(pvec, __pagevec_lru_add_fn, NULL);
}

/**
 * pagevec_lookup_entries - gang pagecache lookup
 * @pvec:	Where the resulting entries are placed
 * @mapping:	The address_space to search
 * @start:	The starting entry index
 * @nr_entries:	The maximum number of pages
 * @indices:	The cache indices corresponding to the entries in @pvec
 *
 * pagevec_lookup_entries() will search for and return a group of up
 * to @nr_pages pages and shadow entries in the mapping.  All
 * entries are placed in @pvec.  pagevec_lookup_entries() takes a
 * reference against actual pages in @pvec.
 *
 * The search returns a group of mapping-contiguous entries with
 * ascending indexes.  There may be holes in the indices due to
 * not-present entries.
 *
 * Only one subpage of a Transparent Huge Page is returned in one call:
 * allowing truncate_inode_pages_range() to evict the whole THP without
 * cycling through a pagevec of extra references.
 *
 * pagevec_lookup_entries() returns the number of entries which were
 * found.
 */
unsigned pagevec_lookup_entries(struct pagevec *pvec,
				struct address_space *mapping,
				pgoff_t start, unsigned nr_entries,
				pgoff_t *indices)
{
	pvec->nr = find_get_entries(mapping, start, nr_entries,
				    pvec->pages, indices);
	return pagevec_count(pvec);
}

/**
 * pagevec_remove_exceptionals - pagevec exceptionals pruning
 * @pvec:	The pagevec to prune
 *
 * pagevec_lookup_entries() fills both pages and exceptional radix
 * tree entries into the pagevec.  This function prunes all
 * exceptionals from @pvec without leaving holes, so that it can be
 * passed on to page-only pagevec operations.
 */
void pagevec_remove_exceptionals(struct pagevec *pvec)
{
	int i, j;

	for (i = 0, j = 0; i < pagevec_count(pvec); i++) {
		struct page *page = pvec->pages[i];
		if (!xa_is_value(page))
			pvec->pages[j++] = page;
	}
	pvec->nr = j;
}

/**
 * pagevec_lookup_range - gang pagecache lookup
 * @pvec:	Where the resulting pages are placed
 * @mapping:	The address_space to search
 * @start:	The starting page index
 * @end:	The final page index
 *
 * pagevec_lookup_range() will search for & return a group of up to PAGEVEC_SIZE
 * pages in the mapping starting from index @start and upto index @end
 * (inclusive).  The pages are placed in @pvec.  pagevec_lookup() takes a
 * reference against the pages in @pvec.
 *
 * The search returns a group of mapping-contiguous pages with ascending
 * indexes.  There may be holes in the indices due to not-present pages. We
 * also update @start to index the next page for the traversal.
 *
 * pagevec_lookup_range() returns the number of pages which were found. If this
 * number is smaller than PAGEVEC_SIZE, the end of specified range has been
 * reached.
 */
unsigned pagevec_lookup_range(struct pagevec *pvec,
		struct address_space *mapping, pgoff_t *start, pgoff_t end)
{
	pvec->nr = find_get_pages_range(mapping, start, end, PAGEVEC_SIZE,
					pvec->pages);
	return pagevec_count(pvec);
}
EXPORT_SYMBOL(pagevec_lookup_range);

unsigned pagevec_lookup_range_tag(struct pagevec *pvec,
		struct address_space *mapping, pgoff_t *index, pgoff_t end,
		xa_mark_t tag)
{
	pvec->nr = find_get_pages_range_tag(mapping, index, end, tag,
					PAGEVEC_SIZE, pvec->pages);
	return pagevec_count(pvec);
}
EXPORT_SYMBOL(pagevec_lookup_range_tag);

unsigned pagevec_lookup_range_nr_tag(struct pagevec *pvec,
		struct address_space *mapping, pgoff_t *index, pgoff_t end,
		xa_mark_t tag, unsigned max_pages)
{
	pvec->nr = find_get_pages_range_tag(mapping, index, end, tag,
		min_t(unsigned int, max_pages, PAGEVEC_SIZE), pvec->pages);
	return pagevec_count(pvec);
}
EXPORT_SYMBOL(pagevec_lookup_range_nr_tag);
/*
 * Perform any setup for the swap system
 */
void __init swap_setup(void)
{
	unsigned long megs = totalram_pages() >> (20 - PAGE_SHIFT);

	/* Use a smaller cluster for small-memory machines */
	if (megs < 16)
		page_cluster = 2;
	else
		page_cluster = 3;
	/*
	 * Right now other parts of the system means that we
	 * _really_ don't want to cluster much more
	 */
}

#ifdef CONFIG_DEV_PAGEMAP_OPS
void put_devmap_managed_page(struct page *page)
{
	int count;

	if (WARN_ON_ONCE(!page_is_devmap_managed(page)))
		return;

	count = page_ref_dec_return(page);

	/*
	 * devmap page refcounts are 1-based, rather than 0-based: if
	 * refcount is 1, then the page is free and the refcount is
	 * stable because nobody holds a reference on the page.
	 */
	if (count == 1)
		free_devmap_managed_page(page);
	else if (!count)
		__put_page(page);
}
EXPORT_SYMBOL(put_devmap_managed_page);
#endif<|MERGE_RESOLUTION|>--- conflicted
+++ resolved
@@ -471,15 +471,12 @@
 {
 	page = compound_head(page);
 
-<<<<<<< HEAD
 	if (lru_gen_enabled()) {
 		page_inc_usage(page);
 		return;
 	}
 
-=======
 	trace_android_vh_mark_page_accessed(page);
->>>>>>> ee965fe1
 	if (!PageReferenced(page)) {
 		SetPageReferenced(page);
 	} else if (PageUnevictable(page)) {
