// SPDX-License-Identifier: GPL-2.0-only
/*
 * mm/mmap.c
 *
 * Written by obz.
 *
 * Address space accounting code	<alan@lxorguk.ukuu.org.uk>
 */

#define pr_fmt(fmt) KBUILD_MODNAME ": " fmt

#include <linux/kernel.h>
#include <linux/slab.h>
#include <linux/backing-dev.h>
#include <linux/mm.h>
#include <linux/mm_inline.h>
#include <linux/shm.h>
#include <linux/mman.h>
#include <linux/pagemap.h>
#include <linux/swap.h>
#include <linux/syscalls.h>
#include <linux/capability.h>
#include <linux/init.h>
#include <linux/file.h>
#include <linux/fs.h>
#include <linux/personality.h>
#include <linux/security.h>
#include <linux/hugetlb.h>
#include <linux/shmem_fs.h>
#include <linux/profile.h>
#include <linux/export.h>
#include <linux/mount.h>
#include <linux/mempolicy.h>
#include <linux/rmap.h>
#include <linux/mmu_notifier.h>
#include <linux/mmdebug.h>
#include <linux/perf_event.h>
#include <linux/audit.h>
#include <linux/khugepaged.h>
#include <linux/uprobes.h>
#include <linux/notifier.h>
#include <linux/memory.h>
#include <linux/printk.h>
#include <linux/userfaultfd_k.h>
#include <linux/moduleparam.h>
#include <linux/pkeys.h>
#include <linux/oom.h>
#include <linux/sched/mm.h>

#include <linux/uaccess.h>
#include <asm/cacheflush.h>
#include <asm/tlb.h>
#include <asm/mmu_context.h>

#define CREATE_TRACE_POINTS
#include <trace/events/mmap.h>

#include "internal.h"

#ifndef arch_mmap_check
#define arch_mmap_check(addr, len, flags)	(0)
#endif

#ifdef CONFIG_HAVE_ARCH_MMAP_RND_BITS
const int mmap_rnd_bits_min = CONFIG_ARCH_MMAP_RND_BITS_MIN;
const int mmap_rnd_bits_max = CONFIG_ARCH_MMAP_RND_BITS_MAX;
int mmap_rnd_bits __read_mostly = CONFIG_ARCH_MMAP_RND_BITS;
#endif
#ifdef CONFIG_HAVE_ARCH_MMAP_RND_COMPAT_BITS
const int mmap_rnd_compat_bits_min = CONFIG_ARCH_MMAP_RND_COMPAT_BITS_MIN;
const int mmap_rnd_compat_bits_max = CONFIG_ARCH_MMAP_RND_COMPAT_BITS_MAX;
int mmap_rnd_compat_bits __read_mostly = CONFIG_ARCH_MMAP_RND_COMPAT_BITS;
#endif

static bool ignore_rlimit_data;
core_param(ignore_rlimit_data, ignore_rlimit_data, bool, 0644);

static void unmap_region(struct mm_struct *mm, struct maple_tree *mt,
		struct vm_area_struct *vma, struct vm_area_struct *prev,
		struct vm_area_struct *next, unsigned long start,
		unsigned long end);

static pgprot_t vm_pgprot_modify(pgprot_t oldprot, unsigned long vm_flags)
{
	return pgprot_modify(oldprot, vm_get_page_prot(vm_flags));
}

/* Update vma->vm_page_prot to reflect vma->vm_flags. */
void vma_set_page_prot(struct vm_area_struct *vma)
{
	unsigned long vm_flags = vma->vm_flags;
	pgprot_t vm_page_prot;

	vm_page_prot = vm_pgprot_modify(vma->vm_page_prot, vm_flags);
	if (vma_wants_writenotify(vma, vm_page_prot)) {
		vm_flags &= ~VM_SHARED;
		vm_page_prot = vm_pgprot_modify(vm_page_prot, vm_flags);
	}
	/* remove_protection_ptes reads vma->vm_page_prot without mmap_lock */
	WRITE_ONCE(vma->vm_page_prot, vm_page_prot);
}

/*
 * Requires inode->i_mapping->i_mmap_rwsem
 */
static void __remove_shared_vm_struct(struct vm_area_struct *vma,
		struct file *file, struct address_space *mapping)
{
	if (vma->vm_flags & VM_SHARED)
		mapping_unmap_writable(mapping);

	flush_dcache_mmap_lock(mapping);
	vma_interval_tree_remove(vma, &mapping->i_mmap);
	flush_dcache_mmap_unlock(mapping);
}

/*
 * Unlink a file-based vm structure from its interval tree, to hide
 * vma from rmap and vmtruncate before freeing its page tables.
 */
void unlink_file_vma(struct vm_area_struct *vma)
{
	struct file *file = vma->vm_file;

	if (file) {
		struct address_space *mapping = file->f_mapping;
		i_mmap_lock_write(mapping);
		__remove_shared_vm_struct(vma, file, mapping);
		i_mmap_unlock_write(mapping);
	}
}

/*
 * Close a vm structure and free it.
 */
static void remove_vma(struct vm_area_struct *vma)
{
	might_sleep();
	if (vma->vm_ops && vma->vm_ops->close)
		vma->vm_ops->close(vma);
	if (vma->vm_file)
		fput(vma->vm_file);
	mpol_put(vma_policy(vma));
	vm_area_free(vma);
}

/*
 * check_brk_limits() - Use platform specific check of range & verify mlock
 * limits.
 * @addr: The address to check
 * @len: The size of increase.
 *
 * Return: 0 on success.
 */
static int check_brk_limits(unsigned long addr, unsigned long len)
{
	unsigned long mapped_addr;

	mapped_addr = get_unmapped_area(NULL, addr, len, 0, MAP_FIXED);
	if (IS_ERR_VALUE(mapped_addr))
		return mapped_addr;

	return mlock_future_check(current->mm, current->mm->def_flags, len);
}
static int do_brk_munmap(struct ma_state *mas, struct vm_area_struct *vma,
			 unsigned long newbrk, unsigned long oldbrk,
			 struct list_head *uf);
static int do_brk_flags(struct ma_state *mas, struct vm_area_struct *brkvma,
		unsigned long addr, unsigned long request, unsigned long flags);
SYSCALL_DEFINE1(brk, unsigned long, brk)
{
	unsigned long newbrk, oldbrk, origbrk;
	struct mm_struct *mm = current->mm;
	struct vm_area_struct *brkvma, *next = NULL;
	unsigned long min_brk;
	bool populate;
	bool downgraded = false;
	LIST_HEAD(uf);
	MA_STATE(mas, &mm->mm_mt, 0, 0);

	if (mmap_write_lock_killable(mm))
		return -EINTR;

	origbrk = mm->brk;

#ifdef CONFIG_COMPAT_BRK
	/*
	 * CONFIG_COMPAT_BRK can still be overridden by setting
	 * randomize_va_space to 2, which will still cause mm->start_brk
	 * to be arbitrarily shifted
	 */
	if (current->brk_randomized)
		min_brk = mm->start_brk;
	else
		min_brk = mm->end_data;
#else
	min_brk = mm->start_brk;
#endif
	if (brk < min_brk)
		goto out;

	/*
	 * Check against rlimit here. If this check is done later after the test
	 * of oldbrk with newbrk then it can escape the test and let the data
	 * segment grow beyond its set limit the in case where the limit is
	 * not page aligned -Ram Gupta
	 */
	if (check_data_rlimit(rlimit(RLIMIT_DATA), brk, mm->start_brk,
			      mm->end_data, mm->start_data))
		goto out;

	newbrk = PAGE_ALIGN(brk);
	oldbrk = PAGE_ALIGN(mm->brk);
	if (oldbrk == newbrk) {
		mm->brk = brk;
		goto success;
	}

	/*
	 * Always allow shrinking brk.
	 * do_brk_munmap() may downgrade mmap_lock to read.
	 */
	if (brk <= mm->brk) {
		int ret;

		/* Search one past newbrk */
		mas_set(&mas, newbrk);
		brkvma = mas_find(&mas, oldbrk);
		BUG_ON(brkvma == NULL);
		if (brkvma->vm_start >= oldbrk)
			goto out; /* mapping intersects with an existing non-brk vma. */
		/*
		 * mm->brk must be protected by write mmap_lock.
		 * do_brk_munmap() may downgrade the lock,  so update it
		 * before calling do_brk_munmap().
		 */
		mm->brk = brk;
		ret = do_brk_munmap(&mas, brkvma, newbrk, oldbrk, &uf);
		if (ret == 1)  {
			downgraded = true;
			goto success;
		} else if (!ret)
			goto success;

		mm->brk = origbrk;
		goto out;
	}

	if (check_brk_limits(oldbrk, newbrk - oldbrk))
		goto out;

	/*
	 * Only check if the next VMA is within the stack_guard_gap of the
	 * expansion area
	 */
	mas_set(&mas, oldbrk);
	next = mas_find(&mas, newbrk - 1 + PAGE_SIZE + stack_guard_gap);
	if (next && newbrk + PAGE_SIZE > vm_start_gap(next))
		goto out;

	brkvma = mas_prev(&mas, mm->start_brk);
	/* Ok, looks good - let it rip. */
	if (do_brk_flags(&mas, brkvma, oldbrk, newbrk - oldbrk, 0) < 0)
		goto out;

	mm->brk = brk;

success:
	populate = newbrk > oldbrk && (mm->def_flags & VM_LOCKED) != 0;
	if (downgraded)
		mmap_read_unlock(mm);
	else
		mmap_write_unlock(mm);
	userfaultfd_unmap_complete(mm, &uf);
	if (populate)
		mm_populate(oldbrk, newbrk - oldbrk);
	return brk;

out:
	mmap_write_unlock(mm);
	return origbrk;
}

#if defined(CONFIG_DEBUG_VM_MAPLE_TREE)
extern void mt_validate(struct maple_tree *mt);
extern void mt_dump(const struct maple_tree *mt);

/* Validate the maple tree */
static void validate_mm_mt(struct mm_struct *mm)
{
	struct maple_tree *mt = &mm->mm_mt;
	struct vm_area_struct *vma_mt;

	MA_STATE(mas, mt, 0, 0);

	mt_validate(&mm->mm_mt);
	mas_for_each(&mas, vma_mt, ULONG_MAX) {
		if ((vma_mt->vm_start != mas.index) ||
		    (vma_mt->vm_end - 1 != mas.last)) {
			pr_emerg("issue in %s\n", current->comm);
			dump_stack();
			dump_vma(vma_mt);
<<<<<<< HEAD
			pr_emerg("and vm_next\n");
			dump_vma(vma->vm_next);
=======
>>>>>>> 429562c3
			pr_emerg("mt piv: %p %lu - %lu\n", vma_mt,
				 mas.index, mas.last);
			pr_emerg("mt vma: %p %lu - %lu\n", vma_mt,
				 vma_mt->vm_start, vma_mt->vm_end);
<<<<<<< HEAD
			if (vma->vm_prev) {
				pr_emerg("ll prev: %p %lu - %lu\n",
					 vma->vm_prev, vma->vm_prev->vm_start,
					 vma->vm_prev->vm_end);
			}
			pr_emerg("ll vma: %p %lu - %lu\n", vma,
				 vma->vm_start, vma->vm_end);
			if (vma->vm_next) {
				pr_emerg("ll next: %p %lu - %lu\n",
					 vma->vm_next, vma->vm_next->vm_start,
					 vma->vm_next->vm_end);
			}
=======
>>>>>>> 429562c3

			mt_dump(mas.tree);
			if (vma_mt->vm_end != mas.last + 1) {
				pr_err("vma: %p vma_mt %lu-%lu\tmt %lu-%lu\n",
						mm, vma_mt->vm_start, vma_mt->vm_end,
						mas.index, mas.last);
				mt_dump(mas.tree);
			}
			VM_BUG_ON_MM(vma_mt->vm_end != mas.last + 1, mm);
			if (vma_mt->vm_start != mas.index) {
				pr_err("vma: %p vma_mt %p %lu - %lu doesn't match\n",
						mm, vma_mt, vma_mt->vm_start, vma_mt->vm_end);
				mt_dump(mas.tree);
			}
			VM_BUG_ON_MM(vma_mt->vm_start != mas.index, mm);
		}
<<<<<<< HEAD
		VM_BUG_ON(vma != vma_mt);
		vma = vma->vm_next;

	}
	VM_BUG_ON(vma);
=======
	}
>>>>>>> 429562c3
}

static void validate_mm(struct mm_struct *mm)
{
	int bug = 0;
	int i = 0;
	struct vm_area_struct *vma;
	MA_STATE(mas, &mm->mm_mt, 0, 0);

	validate_mm_mt(mm);

<<<<<<< HEAD
	validate_mm_mt(mm);

	while (vma) {
=======
	mas_for_each(&mas, vma, ULONG_MAX) {
>>>>>>> 429562c3
#ifdef CONFIG_DEBUG_VM_RB
		struct anon_vma *anon_vma = vma->anon_vma;
		struct anon_vma_chain *avc;

		if (anon_vma) {
			anon_vma_lock_read(anon_vma);
			list_for_each_entry(avc, &vma->anon_vma_chain, same_vma)
				anon_vma_interval_tree_verify(avc);
			anon_vma_unlock_read(anon_vma);
		}
#endif
<<<<<<< HEAD

		highest_address = vm_end_gap(vma);
		vma = vma->vm_next;
		i++;
	}
	if (i != mm->map_count) {
		pr_emerg("map_count %d vm_next %d\n", mm->map_count, i);
		bug = 1;
	}
	if (highest_address != mm->highest_vm_end) {
		pr_emerg("mm->highest_vm_end %lx, found %lx\n",
			  mm->highest_vm_end, highest_address);
=======
		i++;
	}
	if (i != mm->map_count) {
		pr_emerg("map_count %d mas_for_each %d\n", mm->map_count, i);
>>>>>>> 429562c3
		bug = 1;
	}
	VM_BUG_ON_MM(bug, mm);
}

#else /* !CONFIG_DEBUG_VM_MAPLE_TREE */
#define validate_mm_mt(root) do { } while (0)
#define validate_mm(mm) do { } while (0)
#endif /* CONFIG_DEBUG_VM_MAPLE_TREE */

/*
 * vma has some anon_vma assigned, and is already inserted on that
 * anon_vma's interval trees.
 *
 * Before updating the vma's vm_start / vm_end / vm_pgoff fields, the
 * vma must be removed from the anon_vma's interval trees using
 * anon_vma_interval_tree_pre_update_vma().
 *
 * After the update, the vma will be reinserted using
 * anon_vma_interval_tree_post_update_vma().
 *
 * The entire update must be protected by exclusive mmap_lock and by
 * the root anon_vma's mutex.
 */
static inline void
anon_vma_interval_tree_pre_update_vma(struct vm_area_struct *vma)
{
	struct anon_vma_chain *avc;

	list_for_each_entry(avc, &vma->anon_vma_chain, same_vma)
		anon_vma_interval_tree_remove(avc, &avc->anon_vma->rb_root);
}

static inline void
anon_vma_interval_tree_post_update_vma(struct vm_area_struct *vma)
{
	struct anon_vma_chain *avc;

	list_for_each_entry(avc, &vma->anon_vma_chain, same_vma)
		anon_vma_interval_tree_insert(avc, &avc->anon_vma->rb_root);
}

<<<<<<< HEAD
/*
 * range_has_overlap() - Check the @start - @end range for overlapping VMAs and
 * sets up a pointer to the previous VMA
 * @mm: the mm struct
 * @start: the start address of the range
 * @end: the end address of the range
 * @pprev: the pointer to the pointer of the previous VMA
 *
 * Returns: True if there is an overlapping VMA, false otherwise
 */
static inline
bool range_has_overlap(struct mm_struct *mm, unsigned long start,
		       unsigned long end, struct vm_area_struct **pprev)
{
	struct vm_area_struct *existing;

	MA_STATE(mas, &mm->mm_mt, start, start);
	existing = mas_find(&mas, end - 1);
	*pprev = mas_prev(&mas, 0);
	return existing ? true : false;
}

/*
 * __vma_next() - Get the next VMA.
 * @mm: The mm_struct.
 * @vma: The current vma.
 *
 * If @vma is NULL, return the first vma in the mm.
 *
 * Returns: The next VMA after @vma.
 */
static inline struct vm_area_struct *__vma_next(struct mm_struct *mm,
					 struct vm_area_struct *vma)
{
	if (!vma)
		return mm->mmap;

	return vma->vm_next;
}

/*
 * munmap_vma_range() - munmap VMAs that overlap a range.
 * @mm: The mm struct
 * @start: The start of the range.
 * @len: The length of the range.
 * @pprev: pointer to the pointer that will be set to previous vm_area_struct
 *
 * Find all the vm_area_struct that overlap from @start to
 * @end and munmap them.  Set @pprev to the previous vm_area_struct.
 *
 * Returns: -ENOMEM on munmap failure or 0 on success.
 */
static inline int
munmap_vma_range(struct mm_struct *mm, unsigned long start, unsigned long len,
		 struct vm_area_struct **pprev, struct list_head *uf)
{
	while (range_has_overlap(mm, start, start + len, pprev))
		if (do_munmap(mm, start, len, uf))
			return -ENOMEM;
	return 0;
}

=======
>>>>>>> 429562c3
static unsigned long count_vma_pages_range(struct mm_struct *mm,
		unsigned long addr, unsigned long end)
{
	VMA_ITERATOR(vmi, mm, addr);
	struct vm_area_struct *vma;
	unsigned long nr_pages = 0;

	for_each_vma_range(vmi, vma, end) {
		unsigned long vm_start = max(addr, vma->vm_start);
		unsigned long vm_end = min(end, vma->vm_end);

		nr_pages += PHYS_PFN(vm_end - vm_start);
	}

	return nr_pages;
}

<<<<<<< HEAD
static void __vma_link_file(struct vm_area_struct *vma)
{
	struct file *file;

	file = vma->vm_file;
	if (file) {
		struct address_space *mapping = file->f_mapping;

		if (vma->vm_flags & VM_SHARED)
			mapping_allow_writable(mapping);
=======
static void __vma_link_file(struct vm_area_struct *vma,
			    struct address_space *mapping)
{
	if (vma->vm_flags & VM_SHARED)
		mapping_allow_writable(mapping);
>>>>>>> 429562c3

	flush_dcache_mmap_lock(mapping);
	vma_interval_tree_insert(vma, &mapping->i_mmap);
	flush_dcache_mmap_unlock(mapping);
}

/*
 * vma_mas_store() - Store a VMA in the maple tree.
 * @vma: The vm_area_struct
 * @mas: The maple state
 *
 * Efficient way to store a VMA in the maple tree when the @mas has already
 * walked to the correct location.
 *
 * Note: the end address is inclusive in the maple tree.
 */
void vma_mas_store(struct vm_area_struct *vma, struct ma_state *mas)
{
	trace_vma_store(mas->tree, vma);
	mas_set_range(mas, vma->vm_start, vma->vm_end - 1);
	mas_store_prealloc(mas, vma);
}

/*
 * vma_mas_remove() - Remove a VMA from the maple tree.
 * @vma: The vm_area_struct
 * @mas: The maple state
 *
 * Efficient way to remove a VMA from the maple tree when the @mas has already
 * been established and points to the correct location.
 * Note: the end address is inclusive in the maple tree.
 */
void vma_mas_remove(struct vm_area_struct *vma, struct ma_state *mas)
{
	trace_vma_mas_szero(mas->tree, vma->vm_start, vma->vm_end - 1);
	mas->index = vma->vm_start;
	mas->last = vma->vm_end - 1;
	mas_store_prealloc(mas, NULL);
}

/*
 * vma_mas_szero() - Set a given range to zero.  Used when modifying a
 * vm_area_struct start or end.
 *
 * @mm: The struct_mm
 * @start: The start address to zero
 * @end: The end address to zero.
 */
static inline void vma_mas_szero(struct ma_state *mas, unsigned long start,
				unsigned long end)
{
	trace_vma_mas_szero(mas->tree, start, end - 1);
	mas_set_range(mas, start, end - 1);
	mas_store_prealloc(mas, NULL);
}

<<<<<<< HEAD
static int vma_link(struct mm_struct *mm, struct vm_area_struct *vma,
			struct vm_area_struct *prev)
=======
static int vma_link(struct mm_struct *mm, struct vm_area_struct *vma)
>>>>>>> 429562c3
{
	MA_STATE(mas, &mm->mm_mt, 0, 0);
	struct address_space *mapping = NULL;

	if (mas_preallocate(&mas, vma, GFP_KERNEL))
		return -ENOMEM;

	if (vma->vm_file) {
		mapping = vma->vm_file->f_mapping;
		i_mmap_lock_write(mapping);
	}

	vma_mas_store(vma, &mas);
<<<<<<< HEAD
	__vma_link_list(mm, vma, prev);
	__vma_link_file(vma);
=======
>>>>>>> 429562c3

	if (mapping) {
		__vma_link_file(vma, mapping);
		i_mmap_unlock_write(mapping);
	}

	mm->map_count++;
	validate_mm(mm);
	return 0;
}

/*
<<<<<<< HEAD
 * Helper for vma_adjust() in the split_vma insert case: insert a vma into the
 * mm's list and the mm tree.  It has already been inserted into the interval tree.
=======
 * vma_expand - Expand an existing VMA
 *
 * @mas: The maple state
 * @vma: The vma to expand
 * @start: The start of the vma
 * @end: The exclusive end of the vma
 * @pgoff: The page offset of vma
 * @next: The current of next vma.
 *
 * Expand @vma to @start and @end.  Can expand off the start and end.  Will
 * expand over @next if it's different from @vma and @end == @next->vm_end.
 * Checking if the @vma can expand and merge with @next needs to be handled by
 * the caller.
 *
 * Returns: 0 on success
>>>>>>> 429562c3
 */
inline int vma_expand(struct ma_state *mas, struct vm_area_struct *vma,
		      unsigned long start, unsigned long end, pgoff_t pgoff,
		      struct vm_area_struct *next)
{
<<<<<<< HEAD
	struct vm_area_struct *prev;

	mas_set(mas, vma->vm_start);
	prev = mas_prev(mas, 0);
	vma_mas_store(vma, mas);
	__vma_link_list(mm, vma, prev);
	mm->map_count++;
}

=======
	struct mm_struct *mm = vma->vm_mm;
	struct address_space *mapping = NULL;
	struct rb_root_cached *root = NULL;
	struct anon_vma *anon_vma = vma->anon_vma;
	struct file *file = vma->vm_file;
	bool remove_next = false;

	if (next && (vma != next) && (end == next->vm_end)) {
		remove_next = true;
		if (next->anon_vma && !vma->anon_vma) {
			int error;

			anon_vma = next->anon_vma;
			vma->anon_vma = anon_vma;
			error = anon_vma_clone(vma, next);
			if (error)
				return error;
		}
	}

	/* Not merging but overwriting any part of next is not handled. */
	VM_BUG_ON(next && !remove_next && next != vma && end > next->vm_start);
	/* Only handles expanding */
	VM_BUG_ON(vma->vm_start < start || vma->vm_end > end);

	if (mas_preallocate(mas, vma, GFP_KERNEL))
		goto nomem;

	vma_adjust_trans_huge(vma, start, end, 0);

	if (file) {
		mapping = file->f_mapping;
		root = &mapping->i_mmap;
		uprobe_munmap(vma, vma->vm_start, vma->vm_end);
		i_mmap_lock_write(mapping);
	}

	if (anon_vma) {
		anon_vma_lock_write(anon_vma);
		anon_vma_interval_tree_pre_update_vma(vma);
	}

	if (file) {
		flush_dcache_mmap_lock(mapping);
		vma_interval_tree_remove(vma, root);
	}

	vma->vm_start = start;
	vma->vm_end = end;
	vma->vm_pgoff = pgoff;
	/* Note: mas must be pointing to the expanding VMA */
	vma_mas_store(vma, mas);

	if (file) {
		vma_interval_tree_insert(vma, root);
		flush_dcache_mmap_unlock(mapping);
	}

	/* Expanding over the next vma */
	if (remove_next && file) {
		__remove_shared_vm_struct(next, file, mapping);
	}

	if (anon_vma) {
		anon_vma_interval_tree_post_update_vma(vma);
		anon_vma_unlock_write(anon_vma);
	}

	if (file) {
		i_mmap_unlock_write(mapping);
		uprobe_mmap(vma);
	}

	if (remove_next) {
		if (file) {
			uprobe_munmap(next, next->vm_start, next->vm_end);
			fput(file);
		}
		if (next->anon_vma)
			anon_vma_merge(vma, next);
		mm->map_count--;
		mpol_put(vma_policy(next));
		vm_area_free(next);
	}

	validate_mm(mm);
	return 0;

nomem:
	return -ENOMEM;
}

>>>>>>> 429562c3
/*
 * We cannot adjust vm_start, vm_end, vm_pgoff fields of a vma that
 * is already present in an i_mmap tree without adjusting the tree.
 * The following helper function should be used when such adjustments
 * are necessary.  The "insert" vma (if any) is to be inserted
 * before we drop the necessary locks.
 */
int __vma_adjust(struct vm_area_struct *vma, unsigned long start,
	unsigned long end, pgoff_t pgoff, struct vm_area_struct *insert,
	struct vm_area_struct *expand)
{
	struct mm_struct *mm = vma->vm_mm;
<<<<<<< HEAD
	struct vm_area_struct *next_next, *next = find_vma(mm, vma->vm_end);
=======
	struct vm_area_struct *next_next = NULL;	/* uninit var warning */
	struct vm_area_struct *next = find_vma(mm, vma->vm_end);
>>>>>>> 429562c3
	struct vm_area_struct *orig_vma = vma;
	struct address_space *mapping = NULL;
	struct rb_root_cached *root = NULL;
	struct anon_vma *anon_vma = NULL;
	struct file *file = vma->vm_file;
	bool vma_changed = false;
	long adjust_next = 0;
	int remove_next = 0;
	MA_STATE(mas, &mm->mm_mt, 0, 0);
	struct vm_area_struct *exporter = NULL, *importer = NULL;

	if (next && !insert) {
		if (end >= next->vm_end) {
			/*
			 * vma expands, overlapping all the next, and
			 * perhaps the one after too (mprotect case 6).
			 * The only other cases that gets here are
			 * case 1, case 7 and case 8.
			 */
			if (next == expand) {
				/*
				 * The only case where we don't expand "vma"
				 * and we expand "next" instead is case 8.
				 */
				VM_WARN_ON(end != next->vm_end);
				/*
				 * remove_next == 3 means we're
				 * removing "vma" and that to do so we
				 * swapped "vma" and "next".
				 */
				remove_next = 3;
				VM_WARN_ON(file != next->vm_file);
				swap(vma, next);
			} else {
				VM_WARN_ON(expand != vma);
				/*
				 * case 1, 6, 7, remove_next == 2 is case 6,
				 * remove_next == 1 is case 1 or 7.
				 */
				remove_next = 1 + (end > next->vm_end);
				if (remove_next == 2)
					next_next = find_vma(mm, next->vm_end);

				VM_WARN_ON(remove_next == 2 &&
					   end != next_next->vm_end);
			}

			exporter = next;
			importer = vma;

			/*
			 * If next doesn't have anon_vma, import from vma after
			 * next, if the vma overlaps with it.
			 */
			if (remove_next == 2 && !next->anon_vma)
				exporter = next_next;

		} else if (end > next->vm_start) {
			/*
			 * vma expands, overlapping part of the next:
			 * mprotect case 5 shifting the boundary up.
			 */
			adjust_next = (end - next->vm_start);
			exporter = next;
			importer = vma;
			VM_WARN_ON(expand != importer);
		} else if (end < vma->vm_end) {
			/*
			 * vma shrinks, and !insert tells it's not
			 * split_vma inserting another: so it must be
			 * mprotect case 4 shifting the boundary down.
			 */
			adjust_next = -(vma->vm_end - end);
			exporter = vma;
			importer = next;
			VM_WARN_ON(expand != importer);
		}

		/*
		 * Easily overlooked: when mprotect shifts the boundary,
		 * make sure the expanding vma has anon_vma set if the
		 * shrinking vma had, to cover any anon pages imported.
		 */
		if (exporter && exporter->anon_vma && !importer->anon_vma) {
			int error;

			importer->anon_vma = exporter->anon_vma;
			error = anon_vma_clone(importer, exporter);
			if (error)
				return error;
		}
	}

	if (mas_preallocate(&mas, vma, GFP_KERNEL))
		return -ENOMEM;

	vma_adjust_trans_huge(orig_vma, start, end, adjust_next);
	if (file) {
		mapping = file->f_mapping;
		root = &mapping->i_mmap;
		uprobe_munmap(vma, vma->vm_start, vma->vm_end);

		if (adjust_next)
			uprobe_munmap(next, next->vm_start, next->vm_end);

		i_mmap_lock_write(mapping);
		if (insert && insert->vm_file) {
			/*
			 * Put into interval tree now, so instantiated pages
			 * are visible to arm/parisc __flush_dcache_page
			 * throughout; but we cannot insert into address
			 * space until vma start or end is updated.
			 */
			__vma_link_file(insert, insert->vm_file->f_mapping);
		}
	}

	anon_vma = vma->anon_vma;
	if (!anon_vma && adjust_next)
		anon_vma = next->anon_vma;
	if (anon_vma) {
		VM_WARN_ON(adjust_next && next->anon_vma &&
			   anon_vma != next->anon_vma);
		anon_vma_lock_write(anon_vma);
		anon_vma_interval_tree_pre_update_vma(vma);
		if (adjust_next)
			anon_vma_interval_tree_pre_update_vma(next);
	}

	if (file) {
		flush_dcache_mmap_lock(mapping);
		vma_interval_tree_remove(vma, root);
		if (adjust_next)
			vma_interval_tree_remove(next, root);
	}

	if (start != vma->vm_start) {
<<<<<<< HEAD
		if (vma->vm_start < start)
			vma_mas_szero(&mas, vma->vm_start, start);
		vma_changed = true;
		vma->vm_start = start;
	}
	if (end != vma->vm_end) {
		if (vma->vm_end > end)
			vma_mas_szero(&mas, end, vma->vm_end);
		vma_changed = true;
		vma->vm_end = end;
		if (!next)
			mm->highest_vm_end = vm_end_gap(vma);
=======
		if ((vma->vm_start < start) &&
		    (!insert || (insert->vm_end != start))) {
			vma_mas_szero(&mas, vma->vm_start, start);
			VM_WARN_ON(insert && insert->vm_start > vma->vm_start);
		} else {
			vma_changed = true;
		}
		vma->vm_start = start;
	}
	if (end != vma->vm_end) {
		if (vma->vm_end > end) {
			if (!insert || (insert->vm_start != end)) {
				vma_mas_szero(&mas, end, vma->vm_end);
				mas_reset(&mas);
				VM_WARN_ON(insert &&
					   insert->vm_end < vma->vm_end);
			}
		} else {
			vma_changed = true;
		}
		vma->vm_end = end;
>>>>>>> 429562c3
	}

	if (vma_changed)
		vma_mas_store(vma, &mas);

	vma->vm_pgoff = pgoff;
	if (adjust_next) {
		next->vm_start += adjust_next;
		next->vm_pgoff += adjust_next >> PAGE_SHIFT;
		vma_mas_store(next, &mas);
	}

	if (file) {
		if (adjust_next)
			vma_interval_tree_insert(next, root);
		vma_interval_tree_insert(vma, root);
		flush_dcache_mmap_unlock(mapping);
	}

<<<<<<< HEAD
	if (remove_next) {
		/*
		 * vma_merge has merged next into vma, and needs
		 * us to remove next before dropping the locks.
		 * Since we have expanded over this vma, the maple tree will
		 * have overwritten by storing the value
		 */
		__vma_unlink_list(mm, next);
		if (remove_next == 2)
			__vma_unlink_list(mm, next_next);
		/* Kill the cache */
		vmacache_invalidate(mm);

		if (file) {
			__remove_shared_vm_struct(next, file, mapping);
			if (remove_next == 2)
				__remove_shared_vm_struct(next_next, file, mapping);
		}
=======
	if (remove_next && file) {
		__remove_shared_vm_struct(next, file, mapping);
		if (remove_next == 2)
			__remove_shared_vm_struct(next_next, file, mapping);
>>>>>>> 429562c3
	} else if (insert) {
		/*
		 * split_vma has split insert from vma, and needs
		 * us to insert it before dropping the locks
		 * (it may either follow vma or precede it).
		 */
<<<<<<< HEAD
		__insert_vm_struct(mm, &mas, insert);
=======
		mas_reset(&mas);
		vma_mas_store(insert, &mas);
		mm->map_count++;
>>>>>>> 429562c3
	}

	if (anon_vma) {
		anon_vma_interval_tree_post_update_vma(vma);
		if (adjust_next)
			anon_vma_interval_tree_post_update_vma(next);
		anon_vma_unlock_write(anon_vma);
	}

	if (file) {
		i_mmap_unlock_write(mapping);
		uprobe_mmap(vma);

		if (adjust_next)
			uprobe_mmap(next);
	}

	if (remove_next) {
again:
		if (file) {
			uprobe_munmap(next, next->vm_start, next->vm_end);
			fput(file);
		}
		if (next->anon_vma)
			anon_vma_merge(vma, next);
		mm->map_count--;
		mpol_put(vma_policy(next));
		if (remove_next != 2)
			BUG_ON(vma->vm_end < next->vm_end);
		vm_area_free(next);

		/*
		 * In mprotect's case 6 (see comments on vma_merge),
		 * we must remove next_next too.
		 */
		if (remove_next == 2) {
			remove_next = 1;
			next = next_next;
			goto again;
<<<<<<< HEAD
		} else if (!next) {
			/*
			 * If remove_next == 2 we obviously can't
			 * reach this path.
			 *
			 * If remove_next == 3 we can't reach this
			 * path because pre-swap() next is always not
			 * NULL. pre-swap() "next" is not being
			 * removed and its next->vm_end is not altered
			 * (and furthermore "end" already matches
			 * next->vm_end in remove_next == 3).
			 *
			 * We reach this only in the remove_next == 1
			 * case if the "next" vma that was removed was
			 * the highest vma of the mm. However in such
			 * case next->vm_end == "end" and the extended
			 * "vma" has vma->vm_end == next->vm_end so
			 * mm->highest_vm_end doesn't need any update
			 * in remove_next == 1 case.
			 */
			VM_WARN_ON(mm->highest_vm_end != vm_end_gap(vma));
=======
>>>>>>> 429562c3
		}
	}
	if (insert && file)
		uprobe_mmap(insert);

	mas_destroy(&mas);
	validate_mm(mm);
<<<<<<< HEAD
=======

>>>>>>> 429562c3
	return 0;
}

/*
 * If the vma has a ->close operation then the driver probably needs to release
 * per-vma resources, so we don't attempt to merge those.
 */
static inline int is_mergeable_vma(struct vm_area_struct *vma,
				struct file *file, unsigned long vm_flags,
				struct vm_userfaultfd_ctx vm_userfaultfd_ctx,
				struct anon_vma_name *anon_name)
{
	/*
	 * VM_SOFTDIRTY should not prevent from VMA merging, if we
	 * match the flags but dirty bit -- the caller should mark
	 * merged VMA as dirty. If dirty bit won't be excluded from
	 * comparison, we increase pressure on the memory system forcing
	 * the kernel to generate new VMAs when old one could be
	 * extended instead.
	 */
	if ((vma->vm_flags ^ vm_flags) & ~VM_SOFTDIRTY)
		return 0;
	if (vma->vm_file != file)
		return 0;
	if (vma->vm_ops && vma->vm_ops->close)
		return 0;
	if (!is_mergeable_vm_userfaultfd_ctx(vma, vm_userfaultfd_ctx))
		return 0;
	if (!anon_vma_name_eq(anon_vma_name(vma), anon_name))
		return 0;
	return 1;
}

static inline int is_mergeable_anon_vma(struct anon_vma *anon_vma1,
					struct anon_vma *anon_vma2,
					struct vm_area_struct *vma)
{
	/*
	 * The list_is_singular() test is to avoid merging VMA cloned from
	 * parents. This can improve scalability caused by anon_vma lock.
	 */
	if ((!anon_vma1 || !anon_vma2) && (!vma ||
		list_is_singular(&vma->anon_vma_chain)))
		return 1;
	return anon_vma1 == anon_vma2;
}

/*
 * Return true if we can merge this (vm_flags,anon_vma,file,vm_pgoff)
 * in front of (at a lower virtual address and file offset than) the vma.
 *
 * We cannot merge two vmas if they have differently assigned (non-NULL)
 * anon_vmas, nor if same anon_vma is assigned but offsets incompatible.
 *
 * We don't check here for the merged mmap wrapping around the end of pagecache
 * indices (16TB on ia32) because do_mmap() does not permit mmap's which
 * wrap, nor mmaps which cover the final page at index -1UL.
 */
static int
can_vma_merge_before(struct vm_area_struct *vma, unsigned long vm_flags,
		     struct anon_vma *anon_vma, struct file *file,
		     pgoff_t vm_pgoff,
		     struct vm_userfaultfd_ctx vm_userfaultfd_ctx,
		     struct anon_vma_name *anon_name)
{
	if (is_mergeable_vma(vma, file, vm_flags, vm_userfaultfd_ctx, anon_name) &&
	    is_mergeable_anon_vma(anon_vma, vma->anon_vma, vma)) {
		if (vma->vm_pgoff == vm_pgoff)
			return 1;
	}
	return 0;
}

/*
 * Return true if we can merge this (vm_flags,anon_vma,file,vm_pgoff)
 * beyond (at a higher virtual address and file offset than) the vma.
 *
 * We cannot merge two vmas if they have differently assigned (non-NULL)
 * anon_vmas, nor if same anon_vma is assigned but offsets incompatible.
 */
static int
can_vma_merge_after(struct vm_area_struct *vma, unsigned long vm_flags,
		    struct anon_vma *anon_vma, struct file *file,
		    pgoff_t vm_pgoff,
		    struct vm_userfaultfd_ctx vm_userfaultfd_ctx,
		    struct anon_vma_name *anon_name)
{
	if (is_mergeable_vma(vma, file, vm_flags, vm_userfaultfd_ctx, anon_name) &&
	    is_mergeable_anon_vma(anon_vma, vma->anon_vma, vma)) {
		pgoff_t vm_pglen;
		vm_pglen = vma_pages(vma);
		if (vma->vm_pgoff + vm_pglen == vm_pgoff)
			return 1;
	}
	return 0;
}

/*
 * Given a mapping request (addr,end,vm_flags,file,pgoff,anon_name),
 * figure out whether that can be merged with its predecessor or its
 * successor.  Or both (it neatly fills a hole).
 *
 * In most cases - when called for mmap, brk or mremap - [addr,end) is
 * certain not to be mapped by the time vma_merge is called; but when
 * called for mprotect, it is certain to be already mapped (either at
 * an offset within prev, or at the start of next), and the flags of
 * this area are about to be changed to vm_flags - and the no-change
 * case has already been eliminated.
 *
 * The following mprotect cases have to be considered, where AAAA is
 * the area passed down from mprotect_fixup, never extending beyond one
 * vma, PPPPPP is the prev vma specified, and NNNNNN the next vma after:
 *
 *     AAAA             AAAA                   AAAA
 *    PPPPPPNNNNNN    PPPPPPNNNNNN       PPPPPPNNNNNN
 *    cannot merge    might become       might become
 *                    PPNNNNNNNNNN       PPPPPPPPPPNN
 *    mmap, brk or    case 4 below       case 5 below
 *    mremap move:
 *                        AAAA               AAAA
 *                    PPPP    NNNN       PPPPNNNNXXXX
 *                    might become       might become
 *                    PPPPPPPPPPPP 1 or  PPPPPPPPPPPP 6 or
 *                    PPPPPPPPNNNN 2 or  PPPPPPPPXXXX 7 or
 *                    PPPPNNNNNNNN 3     PPPPXXXXXXXX 8
 *
 * It is important for case 8 that the vma NNNN overlapping the
 * region AAAA is never going to extended over XXXX. Instead XXXX must
 * be extended in region AAAA and NNNN must be removed. This way in
 * all cases where vma_merge succeeds, the moment vma_adjust drops the
 * rmap_locks, the properties of the merged vma will be already
 * correct for the whole merged range. Some of those properties like
 * vm_page_prot/vm_flags may be accessed by rmap_walks and they must
 * be correct for the whole merged range immediately after the
 * rmap_locks are released. Otherwise if XXXX would be removed and
 * NNNN would be extended over the XXXX range, remove_migration_ptes
 * or other rmap walkers (if working on addresses beyond the "end"
 * parameter) may establish ptes with the wrong permissions of NNNN
 * instead of the right permissions of XXXX.
 */
struct vm_area_struct *vma_merge(struct mm_struct *mm,
			struct vm_area_struct *prev, unsigned long addr,
			unsigned long end, unsigned long vm_flags,
			struct anon_vma *anon_vma, struct file *file,
			pgoff_t pgoff, struct mempolicy *policy,
			struct vm_userfaultfd_ctx vm_userfaultfd_ctx,
			struct anon_vma_name *anon_name)
{
	pgoff_t pglen = (end - addr) >> PAGE_SHIFT;
	struct vm_area_struct *mid, *next, *res;
	int err = -1;
	bool merge_prev = false;
	bool merge_next = false;

	/*
	 * We later require that vma->vm_flags == vm_flags,
	 * so this tests vma->vm_flags & VM_SPECIAL, too.
	 */
	if (vm_flags & VM_SPECIAL)
		return NULL;

	next = find_vma(mm, prev ? prev->vm_end : 0);
	mid = next;
	if (next && next->vm_end == end)		/* cases 6, 7, 8 */
		next = find_vma(mm, next->vm_end);

	/* verify some invariant that must be enforced by the caller */
	VM_WARN_ON(prev && addr <= prev->vm_start);
	VM_WARN_ON(mid && end > mid->vm_end);
	VM_WARN_ON(addr >= end);

	/* Can we merge the predecessor? */
	if (prev && prev->vm_end == addr &&
			mpol_equal(vma_policy(prev), policy) &&
			can_vma_merge_after(prev, vm_flags,
					    anon_vma, file, pgoff,
					    vm_userfaultfd_ctx, anon_name)) {
		merge_prev = true;
	}
	/* Can we merge the successor? */
	if (next && end == next->vm_start &&
			mpol_equal(policy, vma_policy(next)) &&
			can_vma_merge_before(next, vm_flags,
					     anon_vma, file, pgoff+pglen,
					     vm_userfaultfd_ctx, anon_name)) {
		merge_next = true;
	}
	/* Can we merge both the predecessor and the successor? */
	if (merge_prev && merge_next &&
			is_mergeable_anon_vma(prev->anon_vma,
				next->anon_vma, NULL)) {	 /* cases 1, 6 */
		err = __vma_adjust(prev, prev->vm_start,
					next->vm_end, prev->vm_pgoff, NULL,
					prev);
		res = prev;
	} else if (merge_prev) {			/* cases 2, 5, 7 */
		err = __vma_adjust(prev, prev->vm_start,
					end, prev->vm_pgoff, NULL, prev);
		res = prev;
	} else if (merge_next) {
		if (prev && addr < prev->vm_end)	/* case 4 */
			err = __vma_adjust(prev, prev->vm_start,
					addr, prev->vm_pgoff, NULL, next);
		else					/* cases 3, 8 */
			err = __vma_adjust(mid, addr, next->vm_end,
					next->vm_pgoff - pglen, NULL, next);
		res = next;
	}

	/*
	 * Cannot merge with predecessor or successor or error in __vma_adjust?
	 */
	if (err)
		return NULL;
	khugepaged_enter_vma(res, vm_flags);
	return res;
}

/*
 * Rough compatibility check to quickly see if it's even worth looking
 * at sharing an anon_vma.
 *
 * They need to have the same vm_file, and the flags can only differ
 * in things that mprotect may change.
 *
 * NOTE! The fact that we share an anon_vma doesn't _have_ to mean that
 * we can merge the two vma's. For example, we refuse to merge a vma if
 * there is a vm_ops->close() function, because that indicates that the
 * driver is doing some kind of reference counting. But that doesn't
 * really matter for the anon_vma sharing case.
 */
static int anon_vma_compatible(struct vm_area_struct *a, struct vm_area_struct *b)
{
	return a->vm_end == b->vm_start &&
		mpol_equal(vma_policy(a), vma_policy(b)) &&
		a->vm_file == b->vm_file &&
		!((a->vm_flags ^ b->vm_flags) & ~(VM_ACCESS_FLAGS | VM_SOFTDIRTY)) &&
		b->vm_pgoff == a->vm_pgoff + ((b->vm_start - a->vm_start) >> PAGE_SHIFT);
}

/*
 * Do some basic sanity checking to see if we can re-use the anon_vma
 * from 'old'. The 'a'/'b' vma's are in VM order - one of them will be
 * the same as 'old', the other will be the new one that is trying
 * to share the anon_vma.
 *
 * NOTE! This runs with mmap_lock held for reading, so it is possible that
 * the anon_vma of 'old' is concurrently in the process of being set up
 * by another page fault trying to merge _that_. But that's ok: if it
 * is being set up, that automatically means that it will be a singleton
 * acceptable for merging, so we can do all of this optimistically. But
 * we do that READ_ONCE() to make sure that we never re-load the pointer.
 *
 * IOW: that the "list_is_singular()" test on the anon_vma_chain only
 * matters for the 'stable anon_vma' case (ie the thing we want to avoid
 * is to return an anon_vma that is "complex" due to having gone through
 * a fork).
 *
 * We also make sure that the two vma's are compatible (adjacent,
 * and with the same memory policies). That's all stable, even with just
 * a read lock on the mmap_lock.
 */
static struct anon_vma *reusable_anon_vma(struct vm_area_struct *old, struct vm_area_struct *a, struct vm_area_struct *b)
{
	if (anon_vma_compatible(a, b)) {
		struct anon_vma *anon_vma = READ_ONCE(old->anon_vma);

		if (anon_vma && list_is_singular(&old->anon_vma_chain))
			return anon_vma;
	}
	return NULL;
}

/*
 * find_mergeable_anon_vma is used by anon_vma_prepare, to check
 * neighbouring vmas for a suitable anon_vma, before it goes off
 * to allocate a new anon_vma.  It checks because a repetitive
 * sequence of mprotects and faults may otherwise lead to distinct
 * anon_vmas being allocated, preventing vma merge in subsequent
 * mprotect.
 */
struct anon_vma *find_mergeable_anon_vma(struct vm_area_struct *vma)
{
	MA_STATE(mas, &vma->vm_mm->mm_mt, vma->vm_end, vma->vm_end);
	struct anon_vma *anon_vma = NULL;
	struct vm_area_struct *prev, *next;

	/* Try next first. */
	next = mas_walk(&mas);
	if (next) {
		anon_vma = reusable_anon_vma(next, vma, next);
		if (anon_vma)
			return anon_vma;
	}

	prev = mas_prev(&mas, 0);
	VM_BUG_ON_VMA(prev != vma, vma);
	prev = mas_prev(&mas, 0);
	/* Try prev next. */
	if (prev)
		anon_vma = reusable_anon_vma(prev, prev, vma);

	/*
	 * We might reach here with anon_vma == NULL if we can't find
	 * any reusable anon_vma.
	 * There's no absolute need to look only at touching neighbours:
	 * we could search further afield for "compatible" anon_vmas.
	 * But it would probably just be a waste of time searching,
	 * or lead to too many vmas hanging off the same anon_vma.
	 * We're trying to allow mprotect remerging later on,
	 * not trying to minimize memory used for anon_vmas.
	 */
	return anon_vma;
}

/*
 * If a hint addr is less than mmap_min_addr change hint to be as
 * low as possible but still greater than mmap_min_addr
 */
static inline unsigned long round_hint_to_min(unsigned long hint)
{
	hint &= PAGE_MASK;
	if (((void *)hint != NULL) &&
	    (hint < mmap_min_addr))
		return PAGE_ALIGN(mmap_min_addr);
	return hint;
}

int mlock_future_check(struct mm_struct *mm, unsigned long flags,
		       unsigned long len)
{
	unsigned long locked, lock_limit;

	/*  mlock MCL_FUTURE? */
	if (flags & VM_LOCKED) {
		locked = len >> PAGE_SHIFT;
		locked += mm->locked_vm;
		lock_limit = rlimit(RLIMIT_MEMLOCK);
		lock_limit >>= PAGE_SHIFT;
		if (locked > lock_limit && !capable(CAP_IPC_LOCK))
			return -EAGAIN;
	}
	return 0;
}

static inline u64 file_mmap_size_max(struct file *file, struct inode *inode)
{
	if (S_ISREG(inode->i_mode))
		return MAX_LFS_FILESIZE;

	if (S_ISBLK(inode->i_mode))
		return MAX_LFS_FILESIZE;

	if (S_ISSOCK(inode->i_mode))
		return MAX_LFS_FILESIZE;

	/* Special "we do even unsigned file positions" case */
	if (file->f_mode & FMODE_UNSIGNED_OFFSET)
		return 0;

	/* Yes, random drivers might want more. But I'm tired of buggy drivers */
	return ULONG_MAX;
}

static inline bool file_mmap_ok(struct file *file, struct inode *inode,
				unsigned long pgoff, unsigned long len)
{
	u64 maxsize = file_mmap_size_max(file, inode);

	if (maxsize && len > maxsize)
		return false;
	maxsize -= len;
	if (pgoff > maxsize >> PAGE_SHIFT)
		return false;
	return true;
}

/*
 * The caller must write-lock current->mm->mmap_lock.
 */
unsigned long do_mmap(struct file *file, unsigned long addr,
			unsigned long len, unsigned long prot,
			unsigned long flags, unsigned long pgoff,
			unsigned long *populate, struct list_head *uf)
{
	struct mm_struct *mm = current->mm;
	vm_flags_t vm_flags;
	int pkey = 0;

	validate_mm(mm);
	*populate = 0;

	if (!len)
		return -EINVAL;

	/*
	 * Does the application expect PROT_READ to imply PROT_EXEC?
	 *
	 * (the exception is when the underlying filesystem is noexec
	 *  mounted, in which case we dont add PROT_EXEC.)
	 */
	if ((prot & PROT_READ) && (current->personality & READ_IMPLIES_EXEC))
		if (!(file && path_noexec(&file->f_path)))
			prot |= PROT_EXEC;

	/* force arch specific MAP_FIXED handling in get_unmapped_area */
	if (flags & MAP_FIXED_NOREPLACE)
		flags |= MAP_FIXED;

	if (!(flags & MAP_FIXED))
		addr = round_hint_to_min(addr);

	/* Careful about overflows.. */
	len = PAGE_ALIGN(len);
	if (!len)
		return -ENOMEM;

	/* offset overflow? */
	if ((pgoff + (len >> PAGE_SHIFT)) < pgoff)
		return -EOVERFLOW;

	/* Too many mappings? */
	if (mm->map_count > sysctl_max_map_count)
		return -ENOMEM;

	/* Obtain the address to map to. we verify (or select) it and ensure
	 * that it represents a valid section of the address space.
	 */
	addr = get_unmapped_area(file, addr, len, pgoff, flags);
	if (IS_ERR_VALUE(addr))
		return addr;

	if (flags & MAP_FIXED_NOREPLACE) {
		if (find_vma_intersection(mm, addr, addr + len))
			return -EEXIST;
	}

	if (prot == PROT_EXEC) {
		pkey = execute_only_pkey(mm);
		if (pkey < 0)
			pkey = 0;
	}

	/* Do simple checking here so the lower-level routines won't have
	 * to. we assume access permissions have been handled by the open
	 * of the memory object, so we don't do any here.
	 */
	vm_flags = calc_vm_prot_bits(prot, pkey) | calc_vm_flag_bits(flags) |
			mm->def_flags | VM_MAYREAD | VM_MAYWRITE | VM_MAYEXEC;

	if (flags & MAP_LOCKED)
		if (!can_do_mlock())
			return -EPERM;

	if (mlock_future_check(mm, vm_flags, len))
		return -EAGAIN;

	if (file) {
		struct inode *inode = file_inode(file);
		unsigned long flags_mask;

		if (!file_mmap_ok(file, inode, pgoff, len))
			return -EOVERFLOW;

		flags_mask = LEGACY_MAP_MASK | file->f_op->mmap_supported_flags;

		switch (flags & MAP_TYPE) {
		case MAP_SHARED:
			/*
			 * Force use of MAP_SHARED_VALIDATE with non-legacy
			 * flags. E.g. MAP_SYNC is dangerous to use with
			 * MAP_SHARED as you don't know which consistency model
			 * you will get. We silently ignore unsupported flags
			 * with MAP_SHARED to preserve backward compatibility.
			 */
			flags &= LEGACY_MAP_MASK;
			fallthrough;
		case MAP_SHARED_VALIDATE:
			if (flags & ~flags_mask)
				return -EOPNOTSUPP;
			if (prot & PROT_WRITE) {
				if (!(file->f_mode & FMODE_WRITE))
					return -EACCES;
				if (IS_SWAPFILE(file->f_mapping->host))
					return -ETXTBSY;
			}

			/*
			 * Make sure we don't allow writing to an append-only
			 * file..
			 */
			if (IS_APPEND(inode) && (file->f_mode & FMODE_WRITE))
				return -EACCES;

			vm_flags |= VM_SHARED | VM_MAYSHARE;
			if (!(file->f_mode & FMODE_WRITE))
				vm_flags &= ~(VM_MAYWRITE | VM_SHARED);
			fallthrough;
		case MAP_PRIVATE:
			if (!(file->f_mode & FMODE_READ))
				return -EACCES;
			if (path_noexec(&file->f_path)) {
				if (vm_flags & VM_EXEC)
					return -EPERM;
				vm_flags &= ~VM_MAYEXEC;
			}

			if (!file->f_op->mmap)
				return -ENODEV;
			if (vm_flags & (VM_GROWSDOWN|VM_GROWSUP))
				return -EINVAL;
			break;

		default:
			return -EINVAL;
		}
	} else {
		switch (flags & MAP_TYPE) {
		case MAP_SHARED:
			if (vm_flags & (VM_GROWSDOWN|VM_GROWSUP))
				return -EINVAL;
			/*
			 * Ignore pgoff.
			 */
			pgoff = 0;
			vm_flags |= VM_SHARED | VM_MAYSHARE;
			break;
		case MAP_PRIVATE:
			/*
			 * Set pgoff according to addr for anon_vma.
			 */
			pgoff = addr >> PAGE_SHIFT;
			break;
		default:
			return -EINVAL;
		}
	}

	/*
	 * Set 'VM_NORESERVE' if we should not account for the
	 * memory use of this mapping.
	 */
	if (flags & MAP_NORESERVE) {
		/* We honor MAP_NORESERVE if allowed to overcommit */
		if (sysctl_overcommit_memory != OVERCOMMIT_NEVER)
			vm_flags |= VM_NORESERVE;

		/* hugetlb applies strict overcommit unless MAP_NORESERVE */
		if (file && is_file_hugepages(file))
			vm_flags |= VM_NORESERVE;
	}

	addr = mmap_region(file, addr, len, vm_flags, pgoff, uf);
	if (!IS_ERR_VALUE(addr) &&
	    ((vm_flags & VM_LOCKED) ||
	     (flags & (MAP_POPULATE | MAP_NONBLOCK)) == MAP_POPULATE))
		*populate = len;
	return addr;
}

unsigned long ksys_mmap_pgoff(unsigned long addr, unsigned long len,
			      unsigned long prot, unsigned long flags,
			      unsigned long fd, unsigned long pgoff)
{
	struct file *file = NULL;
	unsigned long retval;

	if (!(flags & MAP_ANONYMOUS)) {
		audit_mmap_fd(fd, flags);
		file = fget(fd);
		if (!file)
			return -EBADF;
		if (is_file_hugepages(file)) {
			len = ALIGN(len, huge_page_size(hstate_file(file)));
		} else if (unlikely(flags & MAP_HUGETLB)) {
			retval = -EINVAL;
			goto out_fput;
		}
	} else if (flags & MAP_HUGETLB) {
		struct hstate *hs;

		hs = hstate_sizelog((flags >> MAP_HUGE_SHIFT) & MAP_HUGE_MASK);
		if (!hs)
			return -EINVAL;

		len = ALIGN(len, huge_page_size(hs));
		/*
		 * VM_NORESERVE is used because the reservations will be
		 * taken when vm_ops->mmap() is called
		 */
		file = hugetlb_file_setup(HUGETLB_ANON_FILE, len,
				VM_NORESERVE,
				HUGETLB_ANONHUGE_INODE,
				(flags >> MAP_HUGE_SHIFT) & MAP_HUGE_MASK);
		if (IS_ERR(file))
			return PTR_ERR(file);
	}

	retval = vm_mmap_pgoff(file, addr, len, prot, flags, pgoff);
out_fput:
	if (file)
		fput(file);
	return retval;
}

SYSCALL_DEFINE6(mmap_pgoff, unsigned long, addr, unsigned long, len,
		unsigned long, prot, unsigned long, flags,
		unsigned long, fd, unsigned long, pgoff)
{
	return ksys_mmap_pgoff(addr, len, prot, flags, fd, pgoff);
}

#ifdef __ARCH_WANT_SYS_OLD_MMAP
struct mmap_arg_struct {
	unsigned long addr;
	unsigned long len;
	unsigned long prot;
	unsigned long flags;
	unsigned long fd;
	unsigned long offset;
};

SYSCALL_DEFINE1(old_mmap, struct mmap_arg_struct __user *, arg)
{
	struct mmap_arg_struct a;

	if (copy_from_user(&a, arg, sizeof(a)))
		return -EFAULT;
	if (offset_in_page(a.offset))
		return -EINVAL;

	return ksys_mmap_pgoff(a.addr, a.len, a.prot, a.flags, a.fd,
			       a.offset >> PAGE_SHIFT);
}
#endif /* __ARCH_WANT_SYS_OLD_MMAP */

/*
 * Some shared mappings will want the pages marked read-only
 * to track write events. If so, we'll downgrade vm_page_prot
 * to the private version (using protection_map[] without the
 * VM_SHARED bit).
 */
int vma_wants_writenotify(struct vm_area_struct *vma, pgprot_t vm_page_prot)
{
	vm_flags_t vm_flags = vma->vm_flags;
	const struct vm_operations_struct *vm_ops = vma->vm_ops;

	/* If it was private or non-writable, the write bit is already clear */
	if ((vm_flags & (VM_WRITE|VM_SHARED)) != ((VM_WRITE|VM_SHARED)))
		return 0;

	/* The backer wishes to know when pages are first written to? */
	if (vm_ops && (vm_ops->page_mkwrite || vm_ops->pfn_mkwrite))
		return 1;
<<<<<<< HEAD

	/* The open routine did something to the protections that pgprot_modify
	 * won't preserve? */
	if (pgprot_val(vm_page_prot) !=
	    pgprot_val(vm_pgprot_modify(vm_page_prot, vm_flags)))
		return 0;

	/*
	 * Do we need to track softdirty? hugetlb does not support softdirty
	 * tracking yet.
	 */
	if (vma_soft_dirty_enabled(vma) && !is_vm_hugetlb_page(vma))
		return 1;

	/* Specialty mapping? */
	if (vm_flags & VM_PFNMAP)
		return 0;

	/* Can the mapping track the dirty pages? */
	return vma->vm_file && vma->vm_file->f_mapping &&
		mapping_can_writeback(vma->vm_file->f_mapping);
}

/*
 * We account for memory if it's a private writeable mapping,
 * not hugepages and VM_NORESERVE wasn't set.
 */
static inline int accountable_mapping(struct file *file, vm_flags_t vm_flags)
{
	/*
	 * hugetlb has its own accounting separate from the core VM
	 * VM_HUGETLB may not be set yet so we cannot check for that flag.
	 */
	if (file && is_file_hugepages(file))
		return 0;

	return (vm_flags & (VM_NORESERVE | VM_SHARED | VM_WRITE)) == VM_WRITE;
}

unsigned long mmap_region(struct file *file, unsigned long addr,
		unsigned long len, vm_flags_t vm_flags, unsigned long pgoff,
		struct list_head *uf)
{
	struct mm_struct *mm = current->mm;
	struct vm_area_struct *vma, *prev, *merge;
	int error;
	unsigned long charged = 0;

	/* Check against address space limit. */
	if (!may_expand_vm(mm, vm_flags, len >> PAGE_SHIFT)) {
		unsigned long nr_pages;

		/*
		 * MAP_FIXED may remove pages of mappings that intersects with
		 * requested mapping. Account for the pages it would unmap.
		 */
		nr_pages = count_vma_pages_range(mm, addr, addr + len);

		if (!may_expand_vm(mm, vm_flags,
					(len >> PAGE_SHIFT) - nr_pages))
			return -ENOMEM;
	}

	/* Clear old maps, set up prev and uf */
	if (munmap_vma_range(mm, addr, len, &prev, uf))
		return -ENOMEM;
	/*
	 * Private writable mapping: check memory availability
	 */
	if (accountable_mapping(file, vm_flags)) {
		charged = len >> PAGE_SHIFT;
		if (security_vm_enough_memory_mm(mm, charged))
			return -ENOMEM;
		vm_flags |= VM_ACCOUNT;
	}

	/*
	 * Can we just expand an old mapping?
	 */
	vma = vma_merge(mm, prev, addr, addr + len, vm_flags,
			NULL, file, pgoff, NULL, NULL_VM_UFFD_CTX, NULL);
	if (vma)
		goto out;

	/*
	 * Determine the object being mapped and call the appropriate
	 * specific mapper. the address has already been validated, but
	 * not unmapped, but the maps are removed from the list.
	 */
	vma = vm_area_alloc(mm);
	if (!vma) {
		error = -ENOMEM;
		goto unacct_error;
	}

	vma->vm_start = addr;
	vma->vm_end = addr + len;
	vma->vm_flags = vm_flags;
	vma->vm_page_prot = vm_get_page_prot(vm_flags);
	vma->vm_pgoff = pgoff;

	if (file) {
		if (vm_flags & VM_SHARED) {
			error = mapping_map_writable(file->f_mapping);
			if (error)
				goto free_vma;
		}

		vma->vm_file = get_file(file);
		error = call_mmap(file, vma);
		if (error)
			goto unmap_and_free_vma;

		/* Can addr have changed??
		 *
		 * Answer: Yes, several device drivers can do it in their
		 *         f_op->mmap method. -DaveM
		 * Bug: If addr is changed, prev, rb_link, rb_parent should
		 *      be updated for vma_link()
		 */
		WARN_ON_ONCE(addr != vma->vm_start);

		addr = vma->vm_start;

		/* If vm_flags changed after call_mmap(), we should try merge vma again
		 * as we may succeed this time.
		 */
		if (unlikely(vm_flags != vma->vm_flags && prev)) {
			merge = vma_merge(mm, prev, vma->vm_start, vma->vm_end, vma->vm_flags,
				NULL, vma->vm_file, vma->vm_pgoff, NULL, NULL_VM_UFFD_CTX, NULL);
			if (merge) {
				/* ->mmap() can change vma->vm_file and fput the original file. So
				 * fput the vma->vm_file here or we would add an extra fput for file
				 * and cause general protection fault ultimately.
				 */
				fput(vma->vm_file);
				vm_area_free(vma);
				vma = merge;
				/* Update vm_flags to pick up the change. */
				vm_flags = vma->vm_flags;
				goto unmap_writable;
			}
		}

		vm_flags = vma->vm_flags;
	} else if (vm_flags & VM_SHARED) {
		error = shmem_zero_setup(vma);
		if (error)
			goto free_vma;
	} else {
		vma_set_anonymous(vma);
	}

	/* Allow architectures to sanity-check the vm_flags */
	if (!arch_validate_flags(vma->vm_flags)) {
		error = -EINVAL;
		if (file)
			goto unmap_and_free_vma;
		else
			goto free_vma;
	}

	if (vma_link(mm, vma, prev)) {
		error = -ENOMEM;
		if (file)
			goto unmap_and_free_vma;
		else
			goto free_vma;
	}

	/*
	 * vma_merge() calls khugepaged_enter_vma() either, the below
	 * call covers the non-merge case.
	 */
	khugepaged_enter_vma(vma, vma->vm_flags);

	/* Once vma denies write, undo our temporary denial count */
unmap_writable:
	if (file && vm_flags & VM_SHARED)
		mapping_unmap_writable(file->f_mapping);
	file = vma->vm_file;
out:
	perf_event_mmap(vma);

	vm_stat_account(mm, vm_flags, len >> PAGE_SHIFT);
	if (vm_flags & VM_LOCKED) {
		if ((vm_flags & VM_SPECIAL) || vma_is_dax(vma) ||
					is_vm_hugetlb_page(vma) ||
					vma == get_gate_vma(current->mm))
			vma->vm_flags &= VM_LOCKED_CLEAR_MASK;
		else
			mm->locked_vm += (len >> PAGE_SHIFT);
	}
=======
>>>>>>> 429562c3

	/* The open routine did something to the protections that pgprot_modify
	 * won't preserve? */
	if (pgprot_val(vm_page_prot) !=
	    pgprot_val(vm_pgprot_modify(vm_page_prot, vm_flags)))
		return 0;

	/*
	 * Do we need to track softdirty? hugetlb does not support softdirty
	 * tracking yet.
	 */
	if (vma_soft_dirty_enabled(vma) && !is_vm_hugetlb_page(vma))
		return 1;

	/* Specialty mapping? */
	if (vm_flags & VM_PFNMAP)
		return 0;

<<<<<<< HEAD
	return addr;
=======
	/* Can the mapping track the dirty pages? */
	return vma->vm_file && vma->vm_file->f_mapping &&
		mapping_can_writeback(vma->vm_file->f_mapping);
}
>>>>>>> 429562c3

/*
 * We account for memory if it's a private writeable mapping,
 * not hugepages and VM_NORESERVE wasn't set.
 */
static inline int accountable_mapping(struct file *file, vm_flags_t vm_flags)
{
	/*
	 * hugetlb has its own accounting separate from the core VM
	 * VM_HUGETLB may not be set yet so we cannot check for that flag.
	 */
	if (file && is_file_hugepages(file))
		return 0;

<<<<<<< HEAD
	/* Undo any partial mapping done by a device driver. */
	unmap_region(mm, vma, prev, vma->vm_start, vma->vm_end);
	if (vm_flags & VM_SHARED)
		mapping_unmap_writable(file->f_mapping);
free_vma:
	vm_area_free(vma);
unacct_error:
	if (charged)
		vm_unacct_memory(charged);
	return error;
=======
	return (vm_flags & (VM_NORESERVE | VM_SHARED | VM_WRITE)) == VM_WRITE;
>>>>>>> 429562c3
}

/**
 * unmapped_area() - Find an area between the low_limit and the high_limit with
 * the correct alignment and offset, all from @info. Note: current->mm is used
 * for the search.
 *
 * @info: The unmapped area information including the range (low_limit -
 * hight_limit), the alignment offset and mask.
 *
 * Return: A memory address or -ENOMEM.
 */
static unsigned long unmapped_area(struct vm_unmapped_area_info *info)
{
	unsigned long length, gap;

	MA_STATE(mas, &current->mm->mm_mt, 0, 0);

	/* Adjust search length to account for worst case alignment overhead */
	length = info->length + info->align_mask;
	if (length < info->length)
		return -ENOMEM;

	if (mas_empty_area(&mas, info->low_limit, info->high_limit - 1,
				  length))
		return -ENOMEM;

	gap = mas.index;
	gap += (info->align_offset - gap) & info->align_mask;
	return gap;
}

/**
 * unmapped_area_topdown() - Find an area between the low_limit and the
 * high_limit with * the correct alignment and offset at the highest available
 * address, all from @info. Note: current->mm is used for the search.
 *
 * @info: The unmapped area information including the range (low_limit -
 * hight_limit), the alignment offset and mask.
 *
 * Return: A memory address or -ENOMEM.
 */
static unsigned long unmapped_area_topdown(struct vm_unmapped_area_info *info)
{
	unsigned long length, gap;

	MA_STATE(mas, &current->mm->mm_mt, 0, 0);
	/* Adjust search length to account for worst case alignment overhead */
	length = info->length + info->align_mask;
	if (length < info->length)
		return -ENOMEM;

	if (mas_empty_area_rev(&mas, info->low_limit, info->high_limit - 1,
				length))
		return -ENOMEM;

	gap = mas.last + 1 - info->length;
	gap -= (gap - info->align_offset) & info->align_mask;
	return gap;
}

/*
 * Search for an unmapped address range.
 *
 * We are looking for a range that:
 * - does not intersect with any VMA;
 * - is contained within the [low_limit, high_limit) interval;
 * - is at least the desired size.
 * - satisfies (begin_addr & align_mask) == (align_offset & align_mask)
 */
unsigned long vm_unmapped_area(struct vm_unmapped_area_info *info)
{
	unsigned long addr;

	if (info->flags & VM_UNMAPPED_AREA_TOPDOWN)
		addr = unmapped_area_topdown(info);
	else
		addr = unmapped_area(info);

	trace_vm_unmapped_area(addr, info);
	return addr;
}
EXPORT_SYMBOL_GPL(vm_unmapped_area);

/* Get an address range which is currently unmapped.
 * For shmat() with addr=0.
 *
 * Ugly calling convention alert:
 * Return value with the low bits set means error value,
 * ie
 *	if (ret & ~PAGE_MASK)
 *		error = ret;
 *
 * This function "knows" that -ENOMEM has the bits set.
 */
unsigned long
generic_get_unmapped_area(struct file *filp, unsigned long addr,
			  unsigned long len, unsigned long pgoff,
			  unsigned long flags)
{
	struct mm_struct *mm = current->mm;
	struct vm_area_struct *vma, *prev;
	struct vm_unmapped_area_info info;
	const unsigned long mmap_end = arch_get_mmap_end(addr, len, flags);

	if (len > mmap_end - mmap_min_addr)
		return -ENOMEM;

	if (flags & MAP_FIXED)
		return addr;

	if (addr) {
		addr = PAGE_ALIGN(addr);
		vma = find_vma_prev(mm, addr, &prev);
		if (mmap_end - len >= addr && addr >= mmap_min_addr &&
		    (!vma || addr + len <= vm_start_gap(vma)) &&
		    (!prev || addr >= vm_end_gap(prev)))
			return addr;
	}

	info.flags = 0;
	info.length = len;
	info.low_limit = mm->mmap_base;
	info.high_limit = mmap_end;
	info.align_mask = 0;
	info.align_offset = 0;
	return vm_unmapped_area(&info);
}

#ifndef HAVE_ARCH_UNMAPPED_AREA
unsigned long
arch_get_unmapped_area(struct file *filp, unsigned long addr,
		       unsigned long len, unsigned long pgoff,
		       unsigned long flags)
{
	return generic_get_unmapped_area(filp, addr, len, pgoff, flags);
}
#endif

/*
 * This mmap-allocator allocates new areas top-down from below the
 * stack's low limit (the base):
 */
unsigned long
generic_get_unmapped_area_topdown(struct file *filp, unsigned long addr,
				  unsigned long len, unsigned long pgoff,
				  unsigned long flags)
{
	struct vm_area_struct *vma, *prev;
	struct mm_struct *mm = current->mm;
	struct vm_unmapped_area_info info;
	const unsigned long mmap_end = arch_get_mmap_end(addr, len, flags);

	/* requested length too big for entire address space */
	if (len > mmap_end - mmap_min_addr)
		return -ENOMEM;

	if (flags & MAP_FIXED)
		return addr;

	/* requesting a specific address */
	if (addr) {
		addr = PAGE_ALIGN(addr);
		vma = find_vma_prev(mm, addr, &prev);
		if (mmap_end - len >= addr && addr >= mmap_min_addr &&
				(!vma || addr + len <= vm_start_gap(vma)) &&
				(!prev || addr >= vm_end_gap(prev)))
			return addr;
	}

	info.flags = VM_UNMAPPED_AREA_TOPDOWN;
	info.length = len;
	info.low_limit = max(PAGE_SIZE, mmap_min_addr);
	info.high_limit = arch_get_mmap_base(addr, mm->mmap_base);
	info.align_mask = 0;
	info.align_offset = 0;
	addr = vm_unmapped_area(&info);

	/*
	 * A failed mmap() very likely causes application failure,
	 * so fall back to the bottom-up function here. This scenario
	 * can happen with large stack limits and large mmap()
	 * allocations.
	 */
	if (offset_in_page(addr)) {
		VM_BUG_ON(addr != -ENOMEM);
		info.flags = 0;
		info.low_limit = TASK_UNMAPPED_BASE;
		info.high_limit = mmap_end;
		addr = vm_unmapped_area(&info);
	}

	return addr;
}

#ifndef HAVE_ARCH_UNMAPPED_AREA_TOPDOWN
unsigned long
arch_get_unmapped_area_topdown(struct file *filp, unsigned long addr,
			       unsigned long len, unsigned long pgoff,
			       unsigned long flags)
{
	return generic_get_unmapped_area_topdown(filp, addr, len, pgoff, flags);
}
#endif

unsigned long
get_unmapped_area(struct file *file, unsigned long addr, unsigned long len,
		unsigned long pgoff, unsigned long flags)
{
	unsigned long (*get_area)(struct file *, unsigned long,
				  unsigned long, unsigned long, unsigned long);

	unsigned long error = arch_mmap_check(addr, len, flags);
	if (error)
		return error;

	/* Careful about overflows.. */
	if (len > TASK_SIZE)
		return -ENOMEM;

	get_area = current->mm->get_unmapped_area;
	if (file) {
		if (file->f_op->get_unmapped_area)
			get_area = file->f_op->get_unmapped_area;
	} else if (flags & MAP_SHARED) {
		/*
		 * mmap_region() will call shmem_zero_setup() to create a file,
		 * so use shmem's get_unmapped_area in case it can be huge.
		 * do_mmap() will clear pgoff, so match alignment.
		 */
		pgoff = 0;
		get_area = shmem_get_unmapped_area;
	} else if (IS_ENABLED(CONFIG_TRANSPARENT_HUGEPAGE)) {
		/* Ensures that larger anonymous mappings are THP aligned. */
		get_area = thp_get_unmapped_area;
	}

	addr = get_area(file, addr, len, pgoff, flags);
	if (IS_ERR_VALUE(addr))
		return addr;

	if (addr > TASK_SIZE - len)
		return -ENOMEM;
	if (offset_in_page(addr))
		return -EINVAL;

	error = security_mmap_addr(addr);
	return error ? error : addr;
}

EXPORT_SYMBOL(get_unmapped_area);

/**
 * find_vma_intersection() - Look up the first VMA which intersects the interval
 * @mm: The process address space.
 * @start_addr: The inclusive start user address.
 * @end_addr: The exclusive end user address.
 *
 * Returns: The first VMA within the provided range, %NULL otherwise.  Assumes
 * start_addr < end_addr.
 */
struct vm_area_struct *find_vma_intersection(struct mm_struct *mm,
					     unsigned long start_addr,
					     unsigned long end_addr)
{
	unsigned long index = start_addr;

	mmap_assert_locked(mm);
	return mt_find(&mm->mm_mt, &index, end_addr - 1);
}
EXPORT_SYMBOL(find_vma_intersection);

/**
 * find_vma() - Find the VMA for a given address, or the next VMA.
 * @mm: The mm_struct to check
 * @addr: The address
 *
 * Returns: The VMA associated with addr, or the next VMA.
 * May return %NULL in the case of no VMA at addr or above.
 */
struct vm_area_struct *find_vma(struct mm_struct *mm, unsigned long addr)
{
	unsigned long index = addr;

	mmap_assert_locked(mm);
	return mt_find(&mm->mm_mt, &index, ULONG_MAX);
}
EXPORT_SYMBOL(find_vma);

/**
 * find_vma_prev() - Find the VMA for a given address, or the next vma and
 * set %pprev to the previous VMA, if any.
 * @mm: The mm_struct to check
 * @addr: The address
 * @pprev: The pointer to set to the previous VMA
 *
 * Note that RCU lock is missing here since the external mmap_lock() is used
 * instead.
 *
 * Returns: The VMA associated with @addr, or the next vma.
 * May return %NULL in the case of no vma at addr or above.
 */
struct vm_area_struct *
find_vma_prev(struct mm_struct *mm, unsigned long addr,
			struct vm_area_struct **pprev)
{
	struct vm_area_struct *vma;
	MA_STATE(mas, &mm->mm_mt, addr, addr);

	vma = mas_walk(&mas);
	*pprev = mas_prev(&mas, 0);
	if (!vma)
		vma = mas_next(&mas, ULONG_MAX);
	return vma;
}

/*
 * Verify that the stack growth is acceptable and
 * update accounting. This is shared with both the
 * grow-up and grow-down cases.
 */
static int acct_stack_growth(struct vm_area_struct *vma,
			     unsigned long size, unsigned long grow)
{
	struct mm_struct *mm = vma->vm_mm;
	unsigned long new_start;

	/* address space limit tests */
	if (!may_expand_vm(mm, vma->vm_flags, grow))
		return -ENOMEM;

	/* Stack limit test */
	if (size > rlimit(RLIMIT_STACK))
		return -ENOMEM;

	/* mlock limit tests */
	if (mlock_future_check(mm, vma->vm_flags, grow << PAGE_SHIFT))
		return -ENOMEM;

	/* Check to ensure the stack will not grow into a hugetlb-only region */
	new_start = (vma->vm_flags & VM_GROWSUP) ? vma->vm_start :
			vma->vm_end - size;
	if (is_hugepage_only_range(vma->vm_mm, new_start, size))
		return -EFAULT;

	/*
	 * Overcommit..  This must be the final test, as it will
	 * update security statistics.
	 */
	if (security_vm_enough_memory_mm(mm, grow))
		return -ENOMEM;

	return 0;
}

#if defined(CONFIG_STACK_GROWSUP) || defined(CONFIG_IA64)
/*
 * PA-RISC uses this for its stack; IA64 for its Register Backing Store.
 * vma is the last one with address > vma->vm_end.  Have to extend vma.
 */
int expand_upwards(struct vm_area_struct *vma, unsigned long address)
{
	struct mm_struct *mm = vma->vm_mm;
	struct vm_area_struct *next;
	unsigned long gap_addr;
	int error = 0;
	MA_STATE(mas, &mm->mm_mt, 0, 0);

	if (!(vma->vm_flags & VM_GROWSUP))
		return -EFAULT;

	/* Guard against exceeding limits of the address space. */
	address &= PAGE_MASK;
	if (address >= (TASK_SIZE & PAGE_MASK))
		return -ENOMEM;
	address += PAGE_SIZE;

	/* Enforce stack_guard_gap */
	gap_addr = address + stack_guard_gap;

	/* Guard against overflow */
	if (gap_addr < address || gap_addr > TASK_SIZE)
		gap_addr = TASK_SIZE;

	next = find_vma_intersection(mm, vma->vm_end, gap_addr);
	if (next && vma_is_accessible(next)) {
		if (!(next->vm_flags & VM_GROWSUP))
			return -ENOMEM;
		/* Check that both stack segments have the same anon_vma? */
	}

	if (mas_preallocate(&mas, vma, GFP_KERNEL))
		return -ENOMEM;

	/* We must make sure the anon_vma is allocated. */
	if (unlikely(anon_vma_prepare(vma))) {
		mas_destroy(&mas);
		return -ENOMEM;
	}

	/*
	 * vma->vm_start/vm_end cannot change under us because the caller
	 * is required to hold the mmap_lock in read mode.  We need the
	 * anon_vma lock to serialize against concurrent expand_stacks.
	 */
	anon_vma_lock_write(vma->anon_vma);

	/* Somebody else might have raced and expanded it already */
	if (address > vma->vm_end) {
		unsigned long size, grow;

		size = address - vma->vm_start;
		grow = (address - vma->vm_end) >> PAGE_SHIFT;

		error = -ENOMEM;
		if (vma->vm_pgoff + (size >> PAGE_SHIFT) >= vma->vm_pgoff) {
			error = acct_stack_growth(vma, size, grow);
			if (!error) {
				/*
				 * We only hold a shared mmap_lock lock here, so
				 * we need to protect against concurrent vma
				 * expansions.  anon_vma_lock_write() doesn't
				 * help here, as we don't guarantee that all
				 * growable vmas in a mm share the same root
				 * anon vma.  So, we reuse mm->page_table_lock
				 * to guard against concurrent vma expansions.
				 */
				spin_lock(&mm->page_table_lock);
				if (vma->vm_flags & VM_LOCKED)
					mm->locked_vm += grow;
				vm_stat_account(mm, vma->vm_flags, grow);
				anon_vma_interval_tree_pre_update_vma(vma);
				vma->vm_end = address;
				/* Overwrite old entry in mtree. */
				vma_mas_store(vma, &mas);
				anon_vma_interval_tree_post_update_vma(vma);
<<<<<<< HEAD
				if (!vma->vm_next)
					mm->highest_vm_end = vm_end_gap(vma);
=======
>>>>>>> 429562c3
				spin_unlock(&mm->page_table_lock);

				perf_event_mmap(vma);
			}
		}
	}
	anon_vma_unlock_write(vma->anon_vma);
	khugepaged_enter_vma(vma, vma->vm_flags);
	mas_destroy(&mas);
	return error;
}
#endif /* CONFIG_STACK_GROWSUP || CONFIG_IA64 */

/*
 * vma is the first one with address < vma->vm_start.  Have to extend vma.
 */
int expand_downwards(struct vm_area_struct *vma, unsigned long address)
{
	struct mm_struct *mm = vma->vm_mm;
	MA_STATE(mas, &mm->mm_mt, vma->vm_start, vma->vm_start);
	struct vm_area_struct *prev;
	int error = 0;

	address &= PAGE_MASK;
	if (address < mmap_min_addr)
		return -EPERM;

	/* Enforce stack_guard_gap */
	prev = mas_prev(&mas, 0);
	/* Check that both stack segments have the same anon_vma? */
	if (prev && !(prev->vm_flags & VM_GROWSDOWN) &&
			vma_is_accessible(prev)) {
		if (address - prev->vm_end < stack_guard_gap)
			return -ENOMEM;
	}

	if (mas_preallocate(&mas, vma, GFP_KERNEL))
		return -ENOMEM;

	/* We must make sure the anon_vma is allocated. */
	if (unlikely(anon_vma_prepare(vma))) {
		mas_destroy(&mas);
		return -ENOMEM;
	}

	/*
	 * vma->vm_start/vm_end cannot change under us because the caller
	 * is required to hold the mmap_lock in read mode.  We need the
	 * anon_vma lock to serialize against concurrent expand_stacks.
	 */
	anon_vma_lock_write(vma->anon_vma);

	/* Somebody else might have raced and expanded it already */
	if (address < vma->vm_start) {
		unsigned long size, grow;

		size = vma->vm_end - address;
		grow = (vma->vm_start - address) >> PAGE_SHIFT;

		error = -ENOMEM;
		if (grow <= vma->vm_pgoff) {
			error = acct_stack_growth(vma, size, grow);
			if (!error) {
				/*
				 * We only hold a shared mmap_lock lock here, so
				 * we need to protect against concurrent vma
				 * expansions.  anon_vma_lock_write() doesn't
				 * help here, as we don't guarantee that all
				 * growable vmas in a mm share the same root
				 * anon vma.  So, we reuse mm->page_table_lock
				 * to guard against concurrent vma expansions.
				 */
				spin_lock(&mm->page_table_lock);
				if (vma->vm_flags & VM_LOCKED)
					mm->locked_vm += grow;
				vm_stat_account(mm, vma->vm_flags, grow);
				anon_vma_interval_tree_pre_update_vma(vma);
				vma->vm_start = address;
				vma->vm_pgoff -= grow;
				/* Overwrite old entry in mtree. */
				vma_mas_store(vma, &mas);
				anon_vma_interval_tree_post_update_vma(vma);
				spin_unlock(&mm->page_table_lock);

				perf_event_mmap(vma);
			}
		}
	}
	anon_vma_unlock_write(vma->anon_vma);
	khugepaged_enter_vma(vma, vma->vm_flags);
	mas_destroy(&mas);
	return error;
}

/* enforced gap between the expanding stack and other mappings. */
unsigned long stack_guard_gap = 256UL<<PAGE_SHIFT;

static int __init cmdline_parse_stack_guard_gap(char *p)
{
	unsigned long val;
	char *endptr;

	val = simple_strtoul(p, &endptr, 10);
	if (!*endptr)
		stack_guard_gap = val << PAGE_SHIFT;

	return 1;
}
__setup("stack_guard_gap=", cmdline_parse_stack_guard_gap);

#ifdef CONFIG_STACK_GROWSUP
int expand_stack(struct vm_area_struct *vma, unsigned long address)
{
	return expand_upwards(vma, address);
}

struct vm_area_struct *
find_extend_vma(struct mm_struct *mm, unsigned long addr)
{
	struct vm_area_struct *vma, *prev;

	addr &= PAGE_MASK;
	vma = find_vma_prev(mm, addr, &prev);
	if (vma && (vma->vm_start <= addr))
		return vma;
	if (!prev || expand_stack(prev, addr))
		return NULL;
	if (prev->vm_flags & VM_LOCKED)
		populate_vma_page_range(prev, addr, prev->vm_end, NULL);
	return prev;
}
#else
int expand_stack(struct vm_area_struct *vma, unsigned long address)
{
	return expand_downwards(vma, address);
}

struct vm_area_struct *
find_extend_vma(struct mm_struct *mm, unsigned long addr)
{
	struct vm_area_struct *vma;
	unsigned long start;

	addr &= PAGE_MASK;
	vma = find_vma(mm, addr);
	if (!vma)
		return NULL;
	if (vma->vm_start <= addr)
		return vma;
	if (!(vma->vm_flags & VM_GROWSDOWN))
		return NULL;
	start = vma->vm_start;
	if (expand_stack(vma, addr))
		return NULL;
	if (vma->vm_flags & VM_LOCKED)
		populate_vma_page_range(vma, addr, start, NULL);
	return vma;
}
#endif

EXPORT_SYMBOL_GPL(find_extend_vma);

/*
 * Ok - we have the memory areas we should free on a maple tree so release them,
 * and do the vma updates.
 *
 * Called with the mm semaphore held.
 */
static inline void remove_mt(struct mm_struct *mm, struct ma_state *mas)
{
	unsigned long nr_accounted = 0;
	struct vm_area_struct *vma;

	/* Update high watermark before we lower total_vm */
	update_hiwater_vm(mm);
	mas_for_each(mas, vma, ULONG_MAX) {
		long nrpages = vma_pages(vma);

		if (vma->vm_flags & VM_ACCOUNT)
			nr_accounted += nrpages;
		vm_stat_account(mm, vma->vm_flags, -nrpages);
		remove_vma(vma);
	}
	vm_unacct_memory(nr_accounted);
	validate_mm(mm);
}

/*
 * Get rid of page table information in the indicated region.
 *
 * Called with the mm semaphore held.
 */
static void unmap_region(struct mm_struct *mm, struct maple_tree *mt,
		struct vm_area_struct *vma, struct vm_area_struct *prev,
		struct vm_area_struct *next,
		unsigned long start, unsigned long end)
{
	struct mmu_gather tlb;

	lru_add_drain();
	tlb_gather_mmu(&tlb, mm);
	update_hiwater_rss(mm);
	unmap_vmas(&tlb, mt, vma, start, end);
	free_pgtables(&tlb, mt, vma, prev ? prev->vm_end : FIRST_USER_ADDRESS,
				 next ? next->vm_start : USER_PGTABLES_CEILING);
	tlb_finish_mmu(&tlb);
}

/*
<<<<<<< HEAD
 * Create a list of vma's touched by the unmap, removing them from the mm's
 * vma list as we go..
 */
static bool
detach_vmas_to_be_unmapped(struct mm_struct *mm, struct ma_state *mas,
	struct vm_area_struct *vma, struct vm_area_struct *prev,
	unsigned long end)
{
	struct vm_area_struct **insertion_point;
	struct vm_area_struct *tail_vma = NULL;

	insertion_point = (prev ? &prev->vm_next : &mm->mmap);
	vma->vm_prev = NULL;
	vma_mas_szero(mas, vma->vm_start, end);
	do {
		if (vma->vm_flags & VM_LOCKED)
			mm->locked_vm -= vma_pages(vma);
		mm->map_count--;
		tail_vma = vma;
		vma = vma->vm_next;
	} while (vma && vma->vm_start < end);
	*insertion_point = vma;
	if (vma)
		vma->vm_prev = prev;
	else
		mm->highest_vm_end = prev ? vm_end_gap(prev) : 0;
	tail_vma->vm_next = NULL;

	/* Kill the cache */
	vmacache_invalidate(mm);

	/*
	 * Do not downgrade mmap_lock if we are next to VM_GROWSDOWN or
	 * VM_GROWSUP VMA. Such VMAs can change their size under
	 * down_read(mmap_lock) and collide with the VMA we are about to unmap.
	 */
	if (vma && (vma->vm_flags & VM_GROWSDOWN))
		return false;
	if (prev && (prev->vm_flags & VM_GROWSUP))
		return false;
	return true;
}

/*
=======
>>>>>>> 429562c3
 * __split_vma() bypasses sysctl_max_map_count checking.  We use this where it
 * has already been checked or doesn't make sense to fail.
 */
int __split_vma(struct mm_struct *mm, struct vm_area_struct *vma,
		unsigned long addr, int new_below)
{
	struct vm_area_struct *new;
	int err;
	validate_mm_mt(mm);

	if (vma->vm_ops && vma->vm_ops->may_split) {
		err = vma->vm_ops->may_split(vma, addr);
		if (err)
			return err;
	}

	new = vm_area_dup(vma);
	if (!new)
		return -ENOMEM;

	if (new_below)
		new->vm_end = addr;
	else {
		new->vm_start = addr;
		new->vm_pgoff += ((addr - vma->vm_start) >> PAGE_SHIFT);
	}

	err = vma_dup_policy(vma, new);
	if (err)
		goto out_free_vma;

	err = anon_vma_clone(new, vma);
	if (err)
		goto out_free_mpol;

	if (new->vm_file)
		get_file(new->vm_file);

	if (new->vm_ops && new->vm_ops->open)
		new->vm_ops->open(new);

	if (new_below)
		err = vma_adjust(vma, addr, vma->vm_end, vma->vm_pgoff +
			((addr - new->vm_start) >> PAGE_SHIFT), new);
	else
		err = vma_adjust(vma, vma->vm_start, addr, vma->vm_pgoff, new);

	/* Success. */
	if (!err)
		return 0;

	/* Avoid vm accounting in close() operation */
	new->vm_start = new->vm_end;
	new->vm_pgoff = 0;
	/* Clean everything up if vma_adjust failed. */
	if (new->vm_ops && new->vm_ops->close)
		new->vm_ops->close(new);
	if (new->vm_file)
		fput(new->vm_file);
	unlink_anon_vmas(new);
 out_free_mpol:
	mpol_put(vma_policy(new));
 out_free_vma:
	vm_area_free(new);
	validate_mm_mt(mm);
	return err;
}

/*
 * Split a vma into two pieces at address 'addr', a new vma is allocated
 * either for the first part or the tail.
 */
int split_vma(struct mm_struct *mm, struct vm_area_struct *vma,
	      unsigned long addr, int new_below)
{
	if (mm->map_count >= sysctl_max_map_count)
		return -ENOMEM;

	return __split_vma(mm, vma, addr, new_below);
}

static inline int munmap_sidetree(struct vm_area_struct *vma,
				   struct ma_state *mas_detach)
{
	mas_set_range(mas_detach, vma->vm_start, vma->vm_end - 1);
	if (mas_store_gfp(mas_detach, vma, GFP_KERNEL))
		return -ENOMEM;

	if (vma->vm_flags & VM_LOCKED)
		vma->vm_mm->locked_vm -= vma_pages(vma);

	return 0;
}

/*
 * do_mas_align_munmap() - munmap the aligned region from @start to @end.
 * @mas: The maple_state, ideally set up to alter the correct tree location.
 * @vma: The starting vm_area_struct
 * @mm: The mm_struct
 * @start: The aligned start address to munmap.
 * @end: The aligned end address to munmap.
 * @uf: The userfaultfd list_head
 * @downgrade: Set to true to attempt a write downgrade of the mmap_sem
 *
 * If @downgrade is true, check return code for potential release of the lock.
 */
static int
do_mas_align_munmap(struct ma_state *mas, struct vm_area_struct *vma,
		    struct mm_struct *mm, unsigned long start,
		    unsigned long end, struct list_head *uf, bool downgrade)
{
	struct vm_area_struct *prev, *next = NULL;
	struct maple_tree mt_detach;
	int count = 0;
	int error = -ENOMEM;
	MA_STATE(mas_detach, &mt_detach, 0, 0);
	mt_init_flags(&mt_detach, MT_FLAGS_LOCK_EXTERN);
	mt_set_external_lock(&mt_detach, &mm->mmap_lock);

	if (mas_preallocate(mas, vma, GFP_KERNEL))
		return -ENOMEM;

	mas->last = end - 1;
	/*
	 * If we need to split any vma, do it now to save pain later.
	 *
	 * Note: mremap's move_vma VM_ACCOUNT handling assumes a partially
	 * unmapped vm_area_struct will remain in use: so lower split_vma
	 * places tmp vma above, and higher split_vma places tmp vma below.
	 */

	/* Does it split the first one? */
	if (start > vma->vm_start) {

		/*
		 * Make sure that map_count on return from munmap() will
		 * not exceed its limit; but let map_count go just above
		 * its limit temporarily, to help free resources as expected.
		 */
		if (end < vma->vm_end && mm->map_count >= sysctl_max_map_count)
			goto map_count_exceeded;

		/*
		 * mas_pause() is not needed since mas->index needs to be set
		 * differently than vma->vm_end anyways.
		 */
		error = __split_vma(mm, vma, start, 0);
		if (error)
			goto start_split_failed;

		mas_set(mas, start);
		vma = mas_walk(mas);
	}

	prev = mas_prev(mas, 0);
	if (unlikely((!prev)))
		mas_set(mas, start);

	/*
	 * Detach a range of VMAs from the mm. Using next as a temp variable as
	 * it is always overwritten.
	 */
	mas_for_each(mas, next, end - 1) {
		/* Does it split the end? */
		if (next->vm_end > end) {
			struct vm_area_struct *split;

			error = __split_vma(mm, next, end, 1);
			if (error)
				goto end_split_failed;

			mas_set(mas, end);
			split = mas_prev(mas, 0);
			error = munmap_sidetree(split, &mas_detach);
			if (error)
				goto munmap_sidetree_failed;

			count++;
			if (vma == next)
				vma = split;
			break;
		}
		error = munmap_sidetree(next, &mas_detach);
		if (error)
			goto munmap_sidetree_failed;

		count++;
#ifdef CONFIG_DEBUG_VM_MAPLE_TREE
		BUG_ON(next->vm_start < start);
		BUG_ON(next->vm_start > end);
#endif
	}

	if (!next)
		next = mas_next(mas, ULONG_MAX);

	if (unlikely(uf)) {
		/*
		 * If userfaultfd_unmap_prep returns an error the vmas
		 * will remain split, but userland will get a
		 * highly unexpected error anyway. This is no
		 * different than the case where the first of the two
		 * __split_vma fails, but we don't undo the first
		 * split, despite we could. This is unlikely enough
		 * failure that it's not worth optimizing it for.
		 */
		error = userfaultfd_unmap_prep(mm, start, end, uf);

		if (error)
			goto userfaultfd_error;
	}

	/* Point of no return */
	mas_set_range(mas, start, end - 1);
#if defined(CONFIG_DEBUG_VM_MAPLE_TREE)
	/* Make sure no VMAs are about to be lost. */
	{
		MA_STATE(test, &mt_detach, start, end - 1);
		struct vm_area_struct *vma_mas, *vma_test;
		int test_count = 0;

		rcu_read_lock();
		vma_test = mas_find(&test, end - 1);
		mas_for_each(mas, vma_mas, end - 1) {
			BUG_ON(vma_mas != vma_test);
			test_count++;
			vma_test = mas_next(&test, end - 1);
		}
		rcu_read_unlock();
		BUG_ON(count != test_count);
		mas_set_range(mas, start, end - 1);
	}
#endif
	mas_store_prealloc(mas, NULL);
	mm->map_count -= count;
	/*
	 * Do not downgrade mmap_lock if we are next to VM_GROWSDOWN or
	 * VM_GROWSUP VMA. Such VMAs can change their size under
	 * down_read(mmap_lock) and collide with the VMA we are about to unmap.
	 */
	if (downgrade) {
		if (next && (next->vm_flags & VM_GROWSDOWN))
			downgrade = false;
		else if (prev && (prev->vm_flags & VM_GROWSUP))
			downgrade = false;
		else
			mmap_write_downgrade(mm);
	}

	unmap_region(mm, &mt_detach, vma, prev, next, start, end);
	/* Statistics and freeing VMAs */
	mas_set(&mas_detach, start);
	remove_mt(mm, &mas_detach);
	__mt_destroy(&mt_detach);


	validate_mm(mm);
	return downgrade ? 1 : 0;

userfaultfd_error:
munmap_sidetree_failed:
end_split_failed:
	__mt_destroy(&mt_detach);
start_split_failed:
map_count_exceeded:
	mas_destroy(mas);
	return error;
}

/*
 * do_mas_munmap() - munmap a given range.
 * @mas: The maple state
 * @mm: The mm_struct
 * @start: The start address to munmap
 * @len: The length of the range to munmap
 * @uf: The userfaultfd list_head
 * @downgrade: set to true if the user wants to attempt to write_downgrade the
 * mmap_sem
 *
 * This function takes a @mas that is either pointing to the previous VMA or set
 * to MA_START and sets it up to remove the mapping(s).  The @len will be
 * aligned and any arch_unmap work will be preformed.
 *
 * Returns: -EINVAL on failure, 1 on success and unlock, 0 otherwise.
 */
int do_mas_munmap(struct ma_state *mas, struct mm_struct *mm,
		  unsigned long start, size_t len, struct list_head *uf,
		  bool downgrade)
{
	unsigned long end;
	struct vm_area_struct *vma;

	if ((offset_in_page(start)) || start > TASK_SIZE || len > TASK_SIZE-start)
		return -EINVAL;

	end = start + PAGE_ALIGN(len);
	if (end == start)
		return -EINVAL;

	 /* arch_unmap() might do unmaps itself.  */
	arch_unmap(mm, start, end);

	/* Find the first overlapping VMA */
	vma = mas_find(mas, end - 1);
	if (!vma)
		return 0;

	return do_mas_align_munmap(mas, vma, mm, start, end, uf, downgrade);
}

/* do_munmap() - Wrapper function for non-maple tree aware do_munmap() calls.
 * @mm: The mm_struct
 * @start: The start address to munmap
 * @len: The length to be munmapped.
 * @uf: The userfaultfd list_head
 */
int do_munmap(struct mm_struct *mm, unsigned long start, size_t len,
	      struct list_head *uf)
{
	MA_STATE(mas, &mm->mm_mt, start, start);

	return do_mas_munmap(&mas, mm, start, len, uf, false);
}

unsigned long mmap_region(struct file *file, unsigned long addr,
		unsigned long len, vm_flags_t vm_flags, unsigned long pgoff,
		struct list_head *uf)
{
	struct mm_struct *mm = current->mm;
	struct vm_area_struct *vma = NULL;
	struct vm_area_struct *next, *prev, *merge;
	pgoff_t pglen = len >> PAGE_SHIFT;
	unsigned long charged = 0;
	unsigned long end = addr + len;
	unsigned long merge_start = addr, merge_end = end;
	pgoff_t vm_pgoff;
	int error;
	MA_STATE(mas, &mm->mm_mt, addr, end - 1);

	/* Check against address space limit. */
	if (!may_expand_vm(mm, vm_flags, len >> PAGE_SHIFT)) {
		unsigned long nr_pages;

		/*
		 * MAP_FIXED may remove pages of mappings that intersects with
		 * requested mapping. Account for the pages it would unmap.
		 */
		nr_pages = count_vma_pages_range(mm, addr, end);

		if (!may_expand_vm(mm, vm_flags,
					(len >> PAGE_SHIFT) - nr_pages))
			return -ENOMEM;
	}

	/* Unmap any existing mapping in the area */
	if (do_mas_munmap(&mas, mm, addr, len, uf, false))
		return -ENOMEM;

	/*
	 * Private writable mapping: check memory availability
	 */
	if (accountable_mapping(file, vm_flags)) {
		charged = len >> PAGE_SHIFT;
		if (security_vm_enough_memory_mm(mm, charged))
			return -ENOMEM;
		vm_flags |= VM_ACCOUNT;
	}

	next = mas_next(&mas, ULONG_MAX);
	prev = mas_prev(&mas, 0);
	if (vm_flags & VM_SPECIAL)
		goto cannot_expand;

	/* Attempt to expand an old mapping */
	/* Check next */
	if (next && next->vm_start == end && !vma_policy(next) &&
	    can_vma_merge_before(next, vm_flags, NULL, file, pgoff+pglen,
				 NULL_VM_UFFD_CTX, NULL)) {
		merge_end = next->vm_end;
		vma = next;
		vm_pgoff = next->vm_pgoff - pglen;
	}

	/* Check prev */
	if (prev && prev->vm_end == addr && !vma_policy(prev) &&
	    (vma ? can_vma_merge_after(prev, vm_flags, vma->anon_vma, file,
				       pgoff, vma->vm_userfaultfd_ctx, NULL) :
		   can_vma_merge_after(prev, vm_flags, NULL, file, pgoff,
				       NULL_VM_UFFD_CTX, NULL))) {
		merge_start = prev->vm_start;
		vma = prev;
		vm_pgoff = prev->vm_pgoff;
	}


<<<<<<< HEAD
	 /* arch_unmap() might do unmaps itself.  */
	arch_unmap(mm, start, end);
=======
	/* Actually expand, if possible */
	if (vma &&
	    !vma_expand(&mas, vma, merge_start, merge_end, vm_pgoff, next)) {
		khugepaged_enter_vma(vma, vm_flags);
		goto expanded;
	}

	mas.index = addr;
	mas.last = end - 1;
cannot_expand:
	/*
	 * Determine the object being mapped and call the appropriate
	 * specific mapper. the address has already been validated, but
	 * not unmapped, but the maps are removed from the list.
	 */
	vma = vm_area_alloc(mm);
	if (!vma) {
		error = -ENOMEM;
		goto unacct_error;
	}
>>>>>>> 429562c3

	vma->vm_start = addr;
	vma->vm_end = end;
	vma->vm_flags = vm_flags;
	vma->vm_page_prot = vm_get_page_prot(vm_flags);
	vma->vm_pgoff = pgoff;

<<<<<<< HEAD
	if (mas_preallocate(&mas, vma, GFP_KERNEL))
		return -ENOMEM;
	prev = vma->vm_prev;
	/* we have start < vma->vm_end  */

	/* if it doesn't overlap, we have nothing.. */
	if (vma->vm_start >= end)
		return 0;
=======
	if (file) {
		if (vm_flags & VM_SHARED) {
			error = mapping_map_writable(file->f_mapping);
			if (error)
				goto free_vma;
		}
>>>>>>> 429562c3

		vma->vm_file = get_file(file);
		error = call_mmap(file, vma);
		if (error)
			goto unmap_and_free_vma;

		/*
		 * Expansion is handled above, merging is handled below.
		 * Drivers should not alter the address of the VMA.
		 */
		if (WARN_ON((addr != vma->vm_start))) {
			error = -EINVAL;
			goto close_and_free_vma;
		}
		mas_reset(&mas);

		/*
		 * If vm_flags changed after call_mmap(), we should try merge
		 * vma again as we may succeed this time.
		 */
		if (unlikely(vm_flags != vma->vm_flags && prev)) {
			merge = vma_merge(mm, prev, vma->vm_start, vma->vm_end, vma->vm_flags,
				NULL, vma->vm_file, vma->vm_pgoff, NULL, NULL_VM_UFFD_CTX, NULL);
			if (merge) {
				/*
				 * ->mmap() can change vma->vm_file and fput
				 * the original file. So fput the vma->vm_file
				 * here or we would add an extra fput for file
				 * and cause general protection fault
				 * ultimately.
				 */
				fput(vma->vm_file);
				vm_area_free(vma);
				vma = merge;
				/* Update vm_flags to pick up the change. */
				vm_flags = vma->vm_flags;
				goto unmap_writable;
			}
		}

		vm_flags = vma->vm_flags;
	} else if (vm_flags & VM_SHARED) {
		error = shmem_zero_setup(vma);
		if (error)
			goto free_vma;
	} else {
		vma_set_anonymous(vma);
	}

	/* Allow architectures to sanity-check the vm_flags */
	if (!arch_validate_flags(vma->vm_flags)) {
		error = -EINVAL;
		if (file)
			goto close_and_free_vma;
		else
			goto free_vma;
	}

	if (mas_preallocate(&mas, vma, GFP_KERNEL)) {
		error = -ENOMEM;
		if (file)
			goto close_and_free_vma;
		else
			goto free_vma;
	}

	if (vma->vm_file)
		i_mmap_lock_write(vma->vm_file->f_mapping);

	vma_mas_store(vma, &mas);
	mm->map_count++;
	if (vma->vm_file) {
		if (vma->vm_flags & VM_SHARED)
			mapping_allow_writable(vma->vm_file->f_mapping);

		flush_dcache_mmap_lock(vma->vm_file->f_mapping);
		vma_interval_tree_insert(vma, &vma->vm_file->f_mapping->i_mmap);
		flush_dcache_mmap_unlock(vma->vm_file->f_mapping);
		i_mmap_unlock_write(vma->vm_file->f_mapping);
	}

	/*
	 * vma_merge() calls khugepaged_enter_vma() either, the below
	 * call covers the non-merge case.
	 */
	khugepaged_enter_vma(vma, vma->vm_flags);

<<<<<<< HEAD

	validate_mm(mm);
	return downgrade ? 1 : 0;
=======
	/* Once vma denies write, undo our temporary denial count */
unmap_writable:
	if (file && vm_flags & VM_SHARED)
		mapping_unmap_writable(file->f_mapping);
	file = vma->vm_file;
expanded:
	perf_event_mmap(vma);
>>>>>>> 429562c3

	vm_stat_account(mm, vm_flags, len >> PAGE_SHIFT);
	if (vm_flags & VM_LOCKED) {
		if ((vm_flags & VM_SPECIAL) || vma_is_dax(vma) ||
					is_vm_hugetlb_page(vma) ||
					vma == get_gate_vma(current->mm))
			vma->vm_flags &= VM_LOCKED_CLEAR_MASK;
		else
			mm->locked_vm += (len >> PAGE_SHIFT);
	}

	if (file)
		uprobe_mmap(vma);

	/*
	 * New (or expanded) vma always get soft dirty status.
	 * Otherwise user-space soft-dirty page tracker won't
	 * be able to distinguish situation when vma area unmapped,
	 * then new mapped in-place (which must be aimed as
	 * a completely new data area).
	 */
	vma->vm_flags |= VM_SOFTDIRTY;

	vma_set_page_prot(vma);

	validate_mm(mm);
	return addr;

close_and_free_vma:
	if (vma->vm_ops && vma->vm_ops->close)
		vma->vm_ops->close(vma);
unmap_and_free_vma:
	fput(vma->vm_file);
	vma->vm_file = NULL;

	/* Undo any partial mapping done by a device driver. */
	unmap_region(mm, mas.tree, vma, prev, next, vma->vm_start, vma->vm_end);
	if (vm_flags & VM_SHARED)
		mapping_unmap_writable(file->f_mapping);
free_vma:
	vm_area_free(vma);
unacct_error:
	if (charged)
		vm_unacct_memory(charged);
	validate_mm(mm);
	return error;
}

static int __vm_munmap(unsigned long start, size_t len, bool downgrade)
{
	int ret;
	struct mm_struct *mm = current->mm;
	LIST_HEAD(uf);
	MA_STATE(mas, &mm->mm_mt, start, start);

	if (mmap_write_lock_killable(mm))
		return -EINTR;

	ret = do_mas_munmap(&mas, mm, start, len, &uf, downgrade);
	/*
	 * Returning 1 indicates mmap_lock is downgraded.
	 * But 1 is not legal return value of vm_munmap() and munmap(), reset
	 * it to 0 before return.
	 */
	if (ret == 1) {
		mmap_read_unlock(mm);
		ret = 0;
	} else
		mmap_write_unlock(mm);

	userfaultfd_unmap_complete(mm, &uf);
	return ret;
}

int vm_munmap(unsigned long start, size_t len)
{
	return __vm_munmap(start, len, false);
}
EXPORT_SYMBOL(vm_munmap);

SYSCALL_DEFINE2(munmap, unsigned long, addr, size_t, len)
{
	addr = untagged_addr(addr);
	return __vm_munmap(addr, len, true);
}


/*
 * Emulation of deprecated remap_file_pages() syscall.
 */
SYSCALL_DEFINE5(remap_file_pages, unsigned long, start, unsigned long, size,
		unsigned long, prot, unsigned long, pgoff, unsigned long, flags)
{

	struct mm_struct *mm = current->mm;
	struct vm_area_struct *vma;
	unsigned long populate = 0;
	unsigned long ret = -EINVAL;
	struct file *file;

	pr_warn_once("%s (%d) uses deprecated remap_file_pages() syscall. See Documentation/mm/remap_file_pages.rst.\n",
		     current->comm, current->pid);

	if (prot)
		return ret;
	start = start & PAGE_MASK;
	size = size & PAGE_MASK;

	if (start + size <= start)
		return ret;

	/* Does pgoff wrap? */
	if (pgoff + (size >> PAGE_SHIFT) < pgoff)
		return ret;

	if (mmap_write_lock_killable(mm))
		return -EINTR;

	vma = vma_lookup(mm, start);

	if (!vma || !(vma->vm_flags & VM_SHARED))
		goto out;

	if (start + size > vma->vm_end) {
		VMA_ITERATOR(vmi, mm, vma->vm_end);
		struct vm_area_struct *next, *prev = vma;

		for_each_vma_range(vmi, next, start + size) {
			/* hole between vmas ? */
			if (next->vm_start != prev->vm_end)
				goto out;

			if (next->vm_file != vma->vm_file)
				goto out;

			if (next->vm_flags != vma->vm_flags)
				goto out;

			prev = next;
		}

		if (!next)
			goto out;
	}

	prot |= vma->vm_flags & VM_READ ? PROT_READ : 0;
	prot |= vma->vm_flags & VM_WRITE ? PROT_WRITE : 0;
	prot |= vma->vm_flags & VM_EXEC ? PROT_EXEC : 0;

	flags &= MAP_NONBLOCK;
	flags |= MAP_SHARED | MAP_FIXED | MAP_POPULATE;
	if (vma->vm_flags & VM_LOCKED)
		flags |= MAP_LOCKED;

	file = get_file(vma->vm_file);
	ret = do_mmap(vma->vm_file, start, size,
			prot, flags, pgoff, &populate, NULL);
	fput(file);
out:
	mmap_write_unlock(mm);
	if (populate)
		mm_populate(ret, populate);
	if (!IS_ERR_VALUE(ret))
		ret = 0;
	return ret;
}

/*
 * brk_munmap() - Unmap a parital vma.
 * @mas: The maple tree state.
 * @vma: The vma to be modified
 * @newbrk: the start of the address to unmap
 * @oldbrk: The end of the address to unmap
 * @uf: The userfaultfd list_head
 *
 * Returns: 1 on success.
 * unmaps a partial VMA mapping.  Does not handle alignment, downgrades lock if
 * possible.
 */
<<<<<<< HEAD
static int do_brk_flags(unsigned long addr, unsigned long len,
			unsigned long flags, struct list_head *uf)
{
	struct mm_struct *mm = current->mm;
	struct vm_area_struct *vma, *prev;
	pgoff_t pgoff = addr >> PAGE_SHIFT;
	int error;
	unsigned long mapped_addr;
	validate_mm_mt(mm);

	/* Until we need other flags, refuse anything except VM_EXEC. */
	if ((flags & (~VM_EXEC)) != 0)
		return -EINVAL;
	flags |= VM_DATA_DEFAULT_FLAGS | VM_ACCOUNT | mm->def_flags;

	mapped_addr = get_unmapped_area(NULL, addr, len, 0, MAP_FIXED);
	if (IS_ERR_VALUE(mapped_addr))
		return mapped_addr;
=======
static int do_brk_munmap(struct ma_state *mas, struct vm_area_struct *vma,
			 unsigned long newbrk, unsigned long oldbrk,
			 struct list_head *uf)
{
	struct mm_struct *mm = vma->vm_mm;
	int ret;
>>>>>>> 429562c3

	arch_unmap(mm, newbrk, oldbrk);
	ret = do_mas_align_munmap(mas, vma, mm, newbrk, oldbrk, uf, true);
	validate_mm_mt(mm);
	return ret;
}

<<<<<<< HEAD
	/* Clear old maps, set up prev and uf */
	if (munmap_vma_range(mm, addr, len, &prev, uf))
		return -ENOMEM;
=======
/*
 * do_brk_flags() - Increase the brk vma if the flags match.
 * @mas: The maple tree state.
 * @addr: The start address
 * @len: The length of the increase
 * @vma: The vma,
 * @flags: The VMA Flags
 *
 * Extend the brk VMA from addr to addr + len.  If the VMA is NULL or the flags
 * do not match then create a new anonymous VMA.  Eventually we may be able to
 * do some brk-specific accounting here.
 */
static int do_brk_flags(struct ma_state *mas, struct vm_area_struct *vma,
		unsigned long addr, unsigned long len, unsigned long flags)
{
	struct mm_struct *mm = current->mm;
>>>>>>> 429562c3

	validate_mm_mt(mm);
	/*
	 * Check against address space limits by the changed size
	 * Note: This happens *after* clearing old mappings in some code paths.
	 */
	flags |= VM_DATA_DEFAULT_FLAGS | VM_ACCOUNT | mm->def_flags;
	if (!may_expand_vm(mm, flags, len >> PAGE_SHIFT))
		return -ENOMEM;

	if (mm->map_count > sysctl_max_map_count)
		return -ENOMEM;

	if (security_vm_enough_memory_mm(mm, len >> PAGE_SHIFT))
		return -ENOMEM;

	/*
	 * Expand the existing vma if possible; Note that singular lists do not
	 * occur after forking, so the expand will only happen on new VMAs.
	 */
	if (vma &&
	    (!vma->anon_vma || list_is_singular(&vma->anon_vma_chain)) &&
	    ((vma->vm_flags & ~VM_SOFTDIRTY) == flags)) {
		mas_set_range(mas, vma->vm_start, addr + len - 1);
		if (mas_preallocate(mas, vma, GFP_KERNEL))
			return -ENOMEM;

		vma_adjust_trans_huge(vma, vma->vm_start, addr + len, 0);
		if (vma->anon_vma) {
			anon_vma_lock_write(vma->anon_vma);
			anon_vma_interval_tree_pre_update_vma(vma);
		}
		vma->vm_end = addr + len;
		vma->vm_flags |= VM_SOFTDIRTY;
		mas_store_prealloc(mas, vma);

		if (vma->anon_vma) {
			anon_vma_interval_tree_post_update_vma(vma);
			anon_vma_unlock_write(vma->anon_vma);
		}
		khugepaged_enter_vma(vma, flags);
		goto out;
	}

	/* create a vma struct for an anonymous mapping */
	vma = vm_area_alloc(mm);
	if (!vma)
		goto vma_alloc_fail;

	vma_set_anonymous(vma);
	vma->vm_start = addr;
	vma->vm_end = addr + len;
	vma->vm_pgoff = addr >> PAGE_SHIFT;
	vma->vm_flags = flags;
	vma->vm_page_prot = vm_get_page_prot(flags);
<<<<<<< HEAD
	if (vma_link(mm, vma, prev))
		goto no_vma_link;
=======
	mas_set_range(mas, vma->vm_start, addr + len - 1);
	if (mas_store_gfp(mas, vma, GFP_KERNEL))
		goto mas_store_fail;
>>>>>>> 429562c3

	mm->map_count++;
out:
	perf_event_mmap(vma);
	mm->total_vm += len >> PAGE_SHIFT;
	mm->data_vm += len >> PAGE_SHIFT;
	if (flags & VM_LOCKED)
		mm->locked_vm += (len >> PAGE_SHIFT);
	vma->vm_flags |= VM_SOFTDIRTY;
	validate_mm(mm);
	return 0;

mas_store_fail:
	vm_area_free(vma);
vma_alloc_fail:
	vm_unacct_memory(len >> PAGE_SHIFT);
	return -ENOMEM;
}

int vm_brk_flags(unsigned long addr, unsigned long request, unsigned long flags)
{
	struct mm_struct *mm = current->mm;
	struct vm_area_struct *vma = NULL;
	unsigned long len;
	int ret;
	bool populate;
	LIST_HEAD(uf);
	MA_STATE(mas, &mm->mm_mt, addr, addr);

	len = PAGE_ALIGN(request);
	if (len < request)
		return -ENOMEM;
	if (!len)
		return 0;

	if (mmap_write_lock_killable(mm))
		return -EINTR;

	/* Until we need other flags, refuse anything except VM_EXEC. */
	if ((flags & (~VM_EXEC)) != 0)
		return -EINVAL;

	ret = check_brk_limits(addr, len);
	if (ret)
		goto limits_failed;

	ret = do_mas_munmap(&mas, mm, addr, len, &uf, 0);
	if (ret)
		goto munmap_failed;

	vma = mas_prev(&mas, 0);
	if (!vma || vma->vm_end != addr || vma_policy(vma) ||
	    !can_vma_merge_after(vma, flags, NULL, NULL,
				 addr >> PAGE_SHIFT, NULL_VM_UFFD_CTX, NULL))
		vma = NULL;

	ret = do_brk_flags(&mas, vma, addr, len, flags);
	populate = ((mm->def_flags & VM_LOCKED) != 0);
	mmap_write_unlock(mm);
	userfaultfd_unmap_complete(mm, &uf);
	if (populate && !ret)
		mm_populate(addr, len);
	return ret;

munmap_failed:
limits_failed:
	mmap_write_unlock(mm);
	return ret;
}
EXPORT_SYMBOL(vm_brk_flags);

int vm_brk(unsigned long addr, unsigned long len)
{
	return vm_brk_flags(addr, len, 0);
}
EXPORT_SYMBOL(vm_brk);

/* Release all mmaps. */
void exit_mmap(struct mm_struct *mm)
{
	struct mmu_gather tlb;
	struct vm_area_struct *vma;
	unsigned long nr_accounted = 0;
	MA_STATE(mas, &mm->mm_mt, 0, 0);
	int count = 0;

	/* mm's last user has gone, and its about to be pulled down */
	mmu_notifier_release(mm);

	mmap_read_lock(mm);
	arch_exit_mmap(mm);

	vma = mas_find(&mas, ULONG_MAX);
	if (!vma) {
		/* Can happen if dup_mmap() received an OOM */
		mmap_read_unlock(mm);
		return;
	}

	lru_add_drain();
	flush_cache_mm(mm);
	tlb_gather_mmu_fullmm(&tlb, mm);
	/* update_hiwater_rss(mm) here? but nobody should be looking */
	/* Use ULONG_MAX here to ensure all VMAs in the mm are unmapped */
	unmap_vmas(&tlb, &mm->mm_mt, vma, 0, ULONG_MAX);
	mmap_read_unlock(mm);

	/*
	 * Set MMF_OOM_SKIP to hide this task from the oom killer/reaper
	 * because the memory has been already freed.
	 */
	set_bit(MMF_OOM_SKIP, &mm->flags);
	mmap_write_lock(mm);
	free_pgtables(&tlb, &mm->mm_mt, vma, FIRST_USER_ADDRESS,
		      USER_PGTABLES_CEILING);
	tlb_finish_mmu(&tlb);

	/*
	 * Walk the list again, actually closing and freeing it, with preemption
	 * enabled, without holding any MM locks besides the unreachable
	 * mmap_write_lock.
	 */
	do {
		if (vma->vm_flags & VM_ACCOUNT)
			nr_accounted += vma_pages(vma);
		remove_vma(vma);
		count++;
		cond_resched();
	} while ((vma = mas_find(&mas, ULONG_MAX)) != NULL);

	BUG_ON(count != mm->map_count);

	trace_exit_mmap(mm);
	__mt_destroy(&mm->mm_mt);
	mmap_write_unlock(mm);
	vm_unacct_memory(nr_accounted);
}

/* Insert vm structure into process list sorted by address
 * and into the inode's i_mmap tree.  If vm_file is non-NULL
 * then i_mmap_rwsem is taken here.
 */
int insert_vm_struct(struct mm_struct *mm, struct vm_area_struct *vma)
{
<<<<<<< HEAD
	struct vm_area_struct *prev;
=======
>>>>>>> 429562c3
	unsigned long charged = vma_pages(vma);


	if (range_has_overlap(mm, vma->vm_start, vma->vm_end, &prev))
		return -ENOMEM;

	if ((vma->vm_flags & VM_ACCOUNT) &&
	     security_vm_enough_memory_mm(mm, charged))
		return -ENOMEM;

	/*
	 * The vm_pgoff of a purely anonymous vma should be irrelevant
	 * until its first write fault, when page's anon_vma and index
	 * are set.  But now set the vm_pgoff it will almost certainly
	 * end up with (unless mremap moves it elsewhere before that
	 * first wfault), so /proc/pid/maps tells a consistent story.
	 *
	 * By setting it to reflect the virtual start address of the
	 * vma, merges and splits can happen in a seamless way, just
	 * using the existing file pgoff checks and manipulations.
	 * Similarly in do_mmap and in do_brk_flags.
	 */
	if (vma_is_anonymous(vma)) {
		BUG_ON(vma->anon_vma);
		vma->vm_pgoff = vma->vm_start >> PAGE_SHIFT;
	}

<<<<<<< HEAD
	if (vma_link(mm, vma, prev)) {
=======
	if (vma_link(mm, vma)) {
>>>>>>> 429562c3
		vm_unacct_memory(charged);
		return -ENOMEM;
	}

	return 0;
}

/*
 * Copy the vma structure to a new location in the same mm,
 * prior to moving page table entries, to effect an mremap move.
 */
struct vm_area_struct *copy_vma(struct vm_area_struct **vmap,
	unsigned long addr, unsigned long len, pgoff_t pgoff,
	bool *need_rmap_locks)
{
	struct vm_area_struct *vma = *vmap;
	unsigned long vma_start = vma->vm_start;
	struct mm_struct *mm = vma->vm_mm;
	struct vm_area_struct *new_vma, *prev;
	bool faulted_in_anon_vma = true;

	validate_mm_mt(mm);
	/*
	 * If anonymous vma has not yet been faulted, update new pgoff
	 * to match new location, to increase its chance of merging.
	 */
	if (unlikely(vma_is_anonymous(vma) && !vma->anon_vma)) {
		pgoff = addr >> PAGE_SHIFT;
		faulted_in_anon_vma = false;
	}

<<<<<<< HEAD
	if (range_has_overlap(mm, addr, addr + len, &prev))
=======
	new_vma = find_vma_prev(mm, addr, &prev);
	if (new_vma && new_vma->vm_start < addr + len)
>>>>>>> 429562c3
		return NULL;	/* should never get here */

	new_vma = vma_merge(mm, prev, addr, addr + len, vma->vm_flags,
			    vma->anon_vma, vma->vm_file, pgoff, vma_policy(vma),
			    vma->vm_userfaultfd_ctx, anon_vma_name(vma));
	if (new_vma) {
		/*
		 * Source vma may have been merged into new_vma
		 */
		if (unlikely(vma_start >= new_vma->vm_start &&
			     vma_start < new_vma->vm_end)) {
			/*
			 * The only way we can get a vma_merge with
			 * self during an mremap is if the vma hasn't
			 * been faulted in yet and we were allowed to
			 * reset the dst vma->vm_pgoff to the
			 * destination address of the mremap to allow
			 * the merge to happen. mremap must change the
			 * vm_pgoff linearity between src and dst vmas
			 * (in turn preventing a vma_merge) to be
			 * safe. It is only safe to keep the vm_pgoff
			 * linear if there are no pages mapped yet.
			 */
			VM_BUG_ON_VMA(faulted_in_anon_vma, new_vma);
			*vmap = vma = new_vma;
		}
		*need_rmap_locks = (new_vma->vm_pgoff <= vma->vm_pgoff);
	} else {
		new_vma = vm_area_dup(vma);
		if (!new_vma)
			goto out;
		new_vma->vm_start = addr;
		new_vma->vm_end = addr + len;
		new_vma->vm_pgoff = pgoff;
		if (vma_dup_policy(vma, new_vma))
			goto out_free_vma;
		if (anon_vma_clone(new_vma, vma))
			goto out_free_mempol;
		if (new_vma->vm_file)
			get_file(new_vma->vm_file);
		if (new_vma->vm_ops && new_vma->vm_ops->open)
			new_vma->vm_ops->open(new_vma);
<<<<<<< HEAD
		if (vma_link(mm, new_vma, prev))
=======
		if (vma_link(mm, new_vma))
>>>>>>> 429562c3
			goto out_vma_link;
		*need_rmap_locks = false;
	}
	validate_mm_mt(mm);
	return new_vma;

out_vma_link:
	if (new_vma->vm_ops && new_vma->vm_ops->close)
		new_vma->vm_ops->close(new_vma);
<<<<<<< HEAD
=======

	if (new_vma->vm_file)
		fput(new_vma->vm_file);

	unlink_anon_vmas(new_vma);
>>>>>>> 429562c3
out_free_mempol:
	mpol_put(vma_policy(new_vma));
out_free_vma:
	vm_area_free(new_vma);
out:
	validate_mm_mt(mm);
	return NULL;
}

/*
 * Return true if the calling process may expand its vm space by the passed
 * number of pages
 */
bool may_expand_vm(struct mm_struct *mm, vm_flags_t flags, unsigned long npages)
{
	if (mm->total_vm + npages > rlimit(RLIMIT_AS) >> PAGE_SHIFT)
		return false;

	if (is_data_mapping(flags) &&
	    mm->data_vm + npages > rlimit(RLIMIT_DATA) >> PAGE_SHIFT) {
		/* Workaround for Valgrind */
		if (rlimit(RLIMIT_DATA) == 0 &&
		    mm->data_vm + npages <= rlimit_max(RLIMIT_DATA) >> PAGE_SHIFT)
			return true;

		pr_warn_once("%s (%d): VmData %lu exceed data ulimit %lu. Update limits%s.\n",
			     current->comm, current->pid,
			     (mm->data_vm + npages) << PAGE_SHIFT,
			     rlimit(RLIMIT_DATA),
			     ignore_rlimit_data ? "" : " or use boot option ignore_rlimit_data");

		if (!ignore_rlimit_data)
			return false;
	}

	return true;
}

void vm_stat_account(struct mm_struct *mm, vm_flags_t flags, long npages)
{
	WRITE_ONCE(mm->total_vm, READ_ONCE(mm->total_vm)+npages);

	if (is_exec_mapping(flags))
		mm->exec_vm += npages;
	else if (is_stack_mapping(flags))
		mm->stack_vm += npages;
	else if (is_data_mapping(flags))
		mm->data_vm += npages;
}

static vm_fault_t special_mapping_fault(struct vm_fault *vmf);

/*
 * Having a close hook prevents vma merging regardless of flags.
 */
static void special_mapping_close(struct vm_area_struct *vma)
{
}

static const char *special_mapping_name(struct vm_area_struct *vma)
{
	return ((struct vm_special_mapping *)vma->vm_private_data)->name;
}

static int special_mapping_mremap(struct vm_area_struct *new_vma)
{
	struct vm_special_mapping *sm = new_vma->vm_private_data;

	if (WARN_ON_ONCE(current->mm != new_vma->vm_mm))
		return -EFAULT;

	if (sm->mremap)
		return sm->mremap(sm, new_vma);

	return 0;
}

static int special_mapping_split(struct vm_area_struct *vma, unsigned long addr)
{
	/*
	 * Forbid splitting special mappings - kernel has expectations over
	 * the number of pages in mapping. Together with VM_DONTEXPAND
	 * the size of vma should stay the same over the special mapping's
	 * lifetime.
	 */
	return -EINVAL;
}

static const struct vm_operations_struct special_mapping_vmops = {
	.close = special_mapping_close,
	.fault = special_mapping_fault,
	.mremap = special_mapping_mremap,
	.name = special_mapping_name,
	/* vDSO code relies that VVAR can't be accessed remotely */
	.access = NULL,
	.may_split = special_mapping_split,
};

static const struct vm_operations_struct legacy_special_mapping_vmops = {
	.close = special_mapping_close,
	.fault = special_mapping_fault,
};

static vm_fault_t special_mapping_fault(struct vm_fault *vmf)
{
	struct vm_area_struct *vma = vmf->vma;
	pgoff_t pgoff;
	struct page **pages;

	if (vma->vm_ops == &legacy_special_mapping_vmops) {
		pages = vma->vm_private_data;
	} else {
		struct vm_special_mapping *sm = vma->vm_private_data;

		if (sm->fault)
			return sm->fault(sm, vmf->vma, vmf);

		pages = sm->pages;
	}

	for (pgoff = vmf->pgoff; pgoff && *pages; ++pages)
		pgoff--;

	if (*pages) {
		struct page *page = *pages;
		get_page(page);
		vmf->page = page;
		return 0;
	}

	return VM_FAULT_SIGBUS;
}

static struct vm_area_struct *__install_special_mapping(
	struct mm_struct *mm,
	unsigned long addr, unsigned long len,
	unsigned long vm_flags, void *priv,
	const struct vm_operations_struct *ops)
{
	int ret;
	struct vm_area_struct *vma;

	validate_mm_mt(mm);
	vma = vm_area_alloc(mm);
	if (unlikely(vma == NULL))
		return ERR_PTR(-ENOMEM);

	vma->vm_start = addr;
	vma->vm_end = addr + len;

	vma->vm_flags = vm_flags | mm->def_flags | VM_DONTEXPAND | VM_SOFTDIRTY;
	vma->vm_flags &= VM_LOCKED_CLEAR_MASK;
	vma->vm_page_prot = vm_get_page_prot(vma->vm_flags);

	vma->vm_ops = ops;
	vma->vm_private_data = priv;

	ret = insert_vm_struct(mm, vma);
	if (ret)
		goto out;

	vm_stat_account(mm, vma->vm_flags, len >> PAGE_SHIFT);

	perf_event_mmap(vma);

	validate_mm_mt(mm);
	return vma;

out:
	vm_area_free(vma);
	validate_mm_mt(mm);
	return ERR_PTR(ret);
}

bool vma_is_special_mapping(const struct vm_area_struct *vma,
	const struct vm_special_mapping *sm)
{
	return vma->vm_private_data == sm &&
		(vma->vm_ops == &special_mapping_vmops ||
		 vma->vm_ops == &legacy_special_mapping_vmops);
}

/*
 * Called with mm->mmap_lock held for writing.
 * Insert a new vma covering the given region, with the given flags.
 * Its pages are supplied by the given array of struct page *.
 * The array can be shorter than len >> PAGE_SHIFT if it's null-terminated.
 * The region past the last page supplied will always produce SIGBUS.
 * The array pointer and the pages it points to are assumed to stay alive
 * for as long as this mapping might exist.
 */
struct vm_area_struct *_install_special_mapping(
	struct mm_struct *mm,
	unsigned long addr, unsigned long len,
	unsigned long vm_flags, const struct vm_special_mapping *spec)
{
	return __install_special_mapping(mm, addr, len, vm_flags, (void *)spec,
					&special_mapping_vmops);
}

int install_special_mapping(struct mm_struct *mm,
			    unsigned long addr, unsigned long len,
			    unsigned long vm_flags, struct page **pages)
{
	struct vm_area_struct *vma = __install_special_mapping(
		mm, addr, len, vm_flags, (void *)pages,
		&legacy_special_mapping_vmops);

	return PTR_ERR_OR_ZERO(vma);
}

static DEFINE_MUTEX(mm_all_locks_mutex);

static void vm_lock_anon_vma(struct mm_struct *mm, struct anon_vma *anon_vma)
{
	if (!test_bit(0, (unsigned long *) &anon_vma->root->rb_root.rb_root.rb_node)) {
		/*
		 * The LSB of head.next can't change from under us
		 * because we hold the mm_all_locks_mutex.
		 */
		down_write_nest_lock(&anon_vma->root->rwsem, &mm->mmap_lock);
		/*
		 * We can safely modify head.next after taking the
		 * anon_vma->root->rwsem. If some other vma in this mm shares
		 * the same anon_vma we won't take it again.
		 *
		 * No need of atomic instructions here, head.next
		 * can't change from under us thanks to the
		 * anon_vma->root->rwsem.
		 */
		if (__test_and_set_bit(0, (unsigned long *)
				       &anon_vma->root->rb_root.rb_root.rb_node))
			BUG();
	}
}

static void vm_lock_mapping(struct mm_struct *mm, struct address_space *mapping)
{
	if (!test_bit(AS_MM_ALL_LOCKS, &mapping->flags)) {
		/*
		 * AS_MM_ALL_LOCKS can't change from under us because
		 * we hold the mm_all_locks_mutex.
		 *
		 * Operations on ->flags have to be atomic because
		 * even if AS_MM_ALL_LOCKS is stable thanks to the
		 * mm_all_locks_mutex, there may be other cpus
		 * changing other bitflags in parallel to us.
		 */
		if (test_and_set_bit(AS_MM_ALL_LOCKS, &mapping->flags))
			BUG();
		down_write_nest_lock(&mapping->i_mmap_rwsem, &mm->mmap_lock);
	}
}

/*
 * This operation locks against the VM for all pte/vma/mm related
 * operations that could ever happen on a certain mm. This includes
 * vmtruncate, try_to_unmap, and all page faults.
 *
 * The caller must take the mmap_lock in write mode before calling
 * mm_take_all_locks(). The caller isn't allowed to release the
 * mmap_lock until mm_drop_all_locks() returns.
 *
 * mmap_lock in write mode is required in order to block all operations
 * that could modify pagetables and free pages without need of
 * altering the vma layout. It's also needed in write mode to avoid new
 * anon_vmas to be associated with existing vmas.
 *
 * A single task can't take more than one mm_take_all_locks() in a row
 * or it would deadlock.
 *
 * The LSB in anon_vma->rb_root.rb_node and the AS_MM_ALL_LOCKS bitflag in
 * mapping->flags avoid to take the same lock twice, if more than one
 * vma in this mm is backed by the same anon_vma or address_space.
 *
 * We take locks in following order, accordingly to comment at beginning
 * of mm/rmap.c:
 *   - all hugetlbfs_i_mmap_rwsem_key locks (aka mapping->i_mmap_rwsem for
 *     hugetlb mapping);
 *   - all i_mmap_rwsem locks;
 *   - all anon_vma->rwseml
 *
 * We can take all locks within these types randomly because the VM code
 * doesn't nest them and we protected from parallel mm_take_all_locks() by
 * mm_all_locks_mutex.
 *
 * mm_take_all_locks() and mm_drop_all_locks are expensive operations
 * that may have to take thousand of locks.
 *
 * mm_take_all_locks() can fail if it's interrupted by signals.
 */
int mm_take_all_locks(struct mm_struct *mm)
{
	struct vm_area_struct *vma;
	struct anon_vma_chain *avc;
	MA_STATE(mas, &mm->mm_mt, 0, 0);

	mmap_assert_write_locked(mm);

	mutex_lock(&mm_all_locks_mutex);

	mas_for_each(&mas, vma, ULONG_MAX) {
		if (signal_pending(current))
			goto out_unlock;
		if (vma->vm_file && vma->vm_file->f_mapping &&
				is_vm_hugetlb_page(vma))
			vm_lock_mapping(mm, vma->vm_file->f_mapping);
	}

	mas_set(&mas, 0);
	mas_for_each(&mas, vma, ULONG_MAX) {
		if (signal_pending(current))
			goto out_unlock;
		if (vma->vm_file && vma->vm_file->f_mapping &&
				!is_vm_hugetlb_page(vma))
			vm_lock_mapping(mm, vma->vm_file->f_mapping);
	}

	mas_set(&mas, 0);
	mas_for_each(&mas, vma, ULONG_MAX) {
		if (signal_pending(current))
			goto out_unlock;
		if (vma->anon_vma)
			list_for_each_entry(avc, &vma->anon_vma_chain, same_vma)
				vm_lock_anon_vma(mm, avc->anon_vma);
	}

	return 0;

out_unlock:
	mm_drop_all_locks(mm);
	return -EINTR;
}

static void vm_unlock_anon_vma(struct anon_vma *anon_vma)
{
	if (test_bit(0, (unsigned long *) &anon_vma->root->rb_root.rb_root.rb_node)) {
		/*
		 * The LSB of head.next can't change to 0 from under
		 * us because we hold the mm_all_locks_mutex.
		 *
		 * We must however clear the bitflag before unlocking
		 * the vma so the users using the anon_vma->rb_root will
		 * never see our bitflag.
		 *
		 * No need of atomic instructions here, head.next
		 * can't change from under us until we release the
		 * anon_vma->root->rwsem.
		 */
		if (!__test_and_clear_bit(0, (unsigned long *)
					  &anon_vma->root->rb_root.rb_root.rb_node))
			BUG();
		anon_vma_unlock_write(anon_vma);
	}
}

static void vm_unlock_mapping(struct address_space *mapping)
{
	if (test_bit(AS_MM_ALL_LOCKS, &mapping->flags)) {
		/*
		 * AS_MM_ALL_LOCKS can't change to 0 from under us
		 * because we hold the mm_all_locks_mutex.
		 */
		i_mmap_unlock_write(mapping);
		if (!test_and_clear_bit(AS_MM_ALL_LOCKS,
					&mapping->flags))
			BUG();
	}
}

/*
 * The mmap_lock cannot be released by the caller until
 * mm_drop_all_locks() returns.
 */
void mm_drop_all_locks(struct mm_struct *mm)
{
	struct vm_area_struct *vma;
	struct anon_vma_chain *avc;
	MA_STATE(mas, &mm->mm_mt, 0, 0);

	mmap_assert_write_locked(mm);
	BUG_ON(!mutex_is_locked(&mm_all_locks_mutex));

	mas_for_each(&mas, vma, ULONG_MAX) {
		if (vma->anon_vma)
			list_for_each_entry(avc, &vma->anon_vma_chain, same_vma)
				vm_unlock_anon_vma(avc->anon_vma);
		if (vma->vm_file && vma->vm_file->f_mapping)
			vm_unlock_mapping(vma->vm_file->f_mapping);
	}

	mutex_unlock(&mm_all_locks_mutex);
}

/*
 * initialise the percpu counter for VM
 */
void __init mmap_init(void)
{
	int ret;

	ret = percpu_counter_init(&vm_committed_as, 0, GFP_KERNEL);
	VM_BUG_ON(ret);
}

/*
 * Initialise sysctl_user_reserve_kbytes.
 *
 * This is intended to prevent a user from starting a single memory hogging
 * process, such that they cannot recover (kill the hog) in OVERCOMMIT_NEVER
 * mode.
 *
 * The default value is min(3% of free memory, 128MB)
 * 128MB is enough to recover with sshd/login, bash, and top/kill.
 */
static int init_user_reserve(void)
{
	unsigned long free_kbytes;

	free_kbytes = global_zone_page_state(NR_FREE_PAGES) << (PAGE_SHIFT - 10);

	sysctl_user_reserve_kbytes = min(free_kbytes / 32, 1UL << 17);
	return 0;
}
subsys_initcall(init_user_reserve);

/*
 * Initialise sysctl_admin_reserve_kbytes.
 *
 * The purpose of sysctl_admin_reserve_kbytes is to allow the sys admin
 * to log in and kill a memory hogging process.
 *
 * Systems with more than 256MB will reserve 8MB, enough to recover
 * with sshd, bash, and top in OVERCOMMIT_GUESS. Smaller systems will
 * only reserve 3% of free pages by default.
 */
static int init_admin_reserve(void)
{
	unsigned long free_kbytes;

	free_kbytes = global_zone_page_state(NR_FREE_PAGES) << (PAGE_SHIFT - 10);

	sysctl_admin_reserve_kbytes = min(free_kbytes / 32, 1UL << 13);
	return 0;
}
subsys_initcall(init_admin_reserve);

/*
 * Reinititalise user and admin reserves if memory is added or removed.
 *
 * The default user reserve max is 128MB, and the default max for the
 * admin reserve is 8MB. These are usually, but not always, enough to
 * enable recovery from a memory hogging process using login/sshd, a shell,
 * and tools like top. It may make sense to increase or even disable the
 * reserve depending on the existence of swap or variations in the recovery
 * tools. So, the admin may have changed them.
 *
 * If memory is added and the reserves have been eliminated or increased above
 * the default max, then we'll trust the admin.
 *
 * If memory is removed and there isn't enough free memory, then we
 * need to reset the reserves.
 *
 * Otherwise keep the reserve set by the admin.
 */
static int reserve_mem_notifier(struct notifier_block *nb,
			     unsigned long action, void *data)
{
	unsigned long tmp, free_kbytes;

	switch (action) {
	case MEM_ONLINE:
		/* Default max is 128MB. Leave alone if modified by operator. */
		tmp = sysctl_user_reserve_kbytes;
		if (0 < tmp && tmp < (1UL << 17))
			init_user_reserve();

		/* Default max is 8MB.  Leave alone if modified by operator. */
		tmp = sysctl_admin_reserve_kbytes;
		if (0 < tmp && tmp < (1UL << 13))
			init_admin_reserve();

		break;
	case MEM_OFFLINE:
		free_kbytes = global_zone_page_state(NR_FREE_PAGES) << (PAGE_SHIFT - 10);

		if (sysctl_user_reserve_kbytes > free_kbytes) {
			init_user_reserve();
			pr_info("vm.user_reserve_kbytes reset to %lu\n",
				sysctl_user_reserve_kbytes);
		}

		if (sysctl_admin_reserve_kbytes > free_kbytes) {
			init_admin_reserve();
			pr_info("vm.admin_reserve_kbytes reset to %lu\n",
				sysctl_admin_reserve_kbytes);
		}
		break;
	default:
		break;
	}
	return NOTIFY_OK;
}

static struct notifier_block reserve_mem_nb = {
	.notifier_call = reserve_mem_notifier,
};

static int __meminit init_reserve_notifier(void)
{
	if (register_hotmemory_notifier(&reserve_mem_nb))
		pr_err("Failed registering memory add/remove notifier for admin reserve\n");

	return 0;
}
subsys_initcall(init_reserve_notifier);<|MERGE_RESOLUTION|>--- conflicted
+++ resolved
@@ -300,30 +300,10 @@
 			pr_emerg("issue in %s\n", current->comm);
 			dump_stack();
 			dump_vma(vma_mt);
-<<<<<<< HEAD
-			pr_emerg("and vm_next\n");
-			dump_vma(vma->vm_next);
-=======
->>>>>>> 429562c3
 			pr_emerg("mt piv: %p %lu - %lu\n", vma_mt,
 				 mas.index, mas.last);
 			pr_emerg("mt vma: %p %lu - %lu\n", vma_mt,
 				 vma_mt->vm_start, vma_mt->vm_end);
-<<<<<<< HEAD
-			if (vma->vm_prev) {
-				pr_emerg("ll prev: %p %lu - %lu\n",
-					 vma->vm_prev, vma->vm_prev->vm_start,
-					 vma->vm_prev->vm_end);
-			}
-			pr_emerg("ll vma: %p %lu - %lu\n", vma,
-				 vma->vm_start, vma->vm_end);
-			if (vma->vm_next) {
-				pr_emerg("ll next: %p %lu - %lu\n",
-					 vma->vm_next, vma->vm_next->vm_start,
-					 vma->vm_next->vm_end);
-			}
-=======
->>>>>>> 429562c3
 
 			mt_dump(mas.tree);
 			if (vma_mt->vm_end != mas.last + 1) {
@@ -340,15 +320,7 @@
 			}
 			VM_BUG_ON_MM(vma_mt->vm_start != mas.index, mm);
 		}
-<<<<<<< HEAD
-		VM_BUG_ON(vma != vma_mt);
-		vma = vma->vm_next;
-
-	}
-	VM_BUG_ON(vma);
-=======
-	}
->>>>>>> 429562c3
+	}
 }
 
 static void validate_mm(struct mm_struct *mm)
@@ -360,13 +332,7 @@
 
 	validate_mm_mt(mm);
 
-<<<<<<< HEAD
-	validate_mm_mt(mm);
-
-	while (vma) {
-=======
 	mas_for_each(&mas, vma, ULONG_MAX) {
->>>>>>> 429562c3
 #ifdef CONFIG_DEBUG_VM_RB
 		struct anon_vma *anon_vma = vma->anon_vma;
 		struct anon_vma_chain *avc;
@@ -378,25 +344,10 @@
 			anon_vma_unlock_read(anon_vma);
 		}
 #endif
-<<<<<<< HEAD
-
-		highest_address = vm_end_gap(vma);
-		vma = vma->vm_next;
-		i++;
-	}
-	if (i != mm->map_count) {
-		pr_emerg("map_count %d vm_next %d\n", mm->map_count, i);
-		bug = 1;
-	}
-	if (highest_address != mm->highest_vm_end) {
-		pr_emerg("mm->highest_vm_end %lx, found %lx\n",
-			  mm->highest_vm_end, highest_address);
-=======
 		i++;
 	}
 	if (i != mm->map_count) {
 		pr_emerg("map_count %d mas_for_each %d\n", mm->map_count, i);
->>>>>>> 429562c3
 		bug = 1;
 	}
 	VM_BUG_ON_MM(bug, mm);
@@ -439,71 +390,6 @@
 		anon_vma_interval_tree_insert(avc, &avc->anon_vma->rb_root);
 }
 
-<<<<<<< HEAD
-/*
- * range_has_overlap() - Check the @start - @end range for overlapping VMAs and
- * sets up a pointer to the previous VMA
- * @mm: the mm struct
- * @start: the start address of the range
- * @end: the end address of the range
- * @pprev: the pointer to the pointer of the previous VMA
- *
- * Returns: True if there is an overlapping VMA, false otherwise
- */
-static inline
-bool range_has_overlap(struct mm_struct *mm, unsigned long start,
-		       unsigned long end, struct vm_area_struct **pprev)
-{
-	struct vm_area_struct *existing;
-
-	MA_STATE(mas, &mm->mm_mt, start, start);
-	existing = mas_find(&mas, end - 1);
-	*pprev = mas_prev(&mas, 0);
-	return existing ? true : false;
-}
-
-/*
- * __vma_next() - Get the next VMA.
- * @mm: The mm_struct.
- * @vma: The current vma.
- *
- * If @vma is NULL, return the first vma in the mm.
- *
- * Returns: The next VMA after @vma.
- */
-static inline struct vm_area_struct *__vma_next(struct mm_struct *mm,
-					 struct vm_area_struct *vma)
-{
-	if (!vma)
-		return mm->mmap;
-
-	return vma->vm_next;
-}
-
-/*
- * munmap_vma_range() - munmap VMAs that overlap a range.
- * @mm: The mm struct
- * @start: The start of the range.
- * @len: The length of the range.
- * @pprev: pointer to the pointer that will be set to previous vm_area_struct
- *
- * Find all the vm_area_struct that overlap from @start to
- * @end and munmap them.  Set @pprev to the previous vm_area_struct.
- *
- * Returns: -ENOMEM on munmap failure or 0 on success.
- */
-static inline int
-munmap_vma_range(struct mm_struct *mm, unsigned long start, unsigned long len,
-		 struct vm_area_struct **pprev, struct list_head *uf)
-{
-	while (range_has_overlap(mm, start, start + len, pprev))
-		if (do_munmap(mm, start, len, uf))
-			return -ENOMEM;
-	return 0;
-}
-
-=======
->>>>>>> 429562c3
 static unsigned long count_vma_pages_range(struct mm_struct *mm,
 		unsigned long addr, unsigned long end)
 {
@@ -521,24 +407,11 @@
 	return nr_pages;
 }
 
-<<<<<<< HEAD
-static void __vma_link_file(struct vm_area_struct *vma)
-{
-	struct file *file;
-
-	file = vma->vm_file;
-	if (file) {
-		struct address_space *mapping = file->f_mapping;
-
-		if (vma->vm_flags & VM_SHARED)
-			mapping_allow_writable(mapping);
-=======
 static void __vma_link_file(struct vm_area_struct *vma,
 			    struct address_space *mapping)
 {
 	if (vma->vm_flags & VM_SHARED)
 		mapping_allow_writable(mapping);
->>>>>>> 429562c3
 
 	flush_dcache_mmap_lock(mapping);
 	vma_interval_tree_insert(vma, &mapping->i_mmap);
@@ -595,12 +468,7 @@
 	mas_store_prealloc(mas, NULL);
 }
 
-<<<<<<< HEAD
-static int vma_link(struct mm_struct *mm, struct vm_area_struct *vma,
-			struct vm_area_struct *prev)
-=======
 static int vma_link(struct mm_struct *mm, struct vm_area_struct *vma)
->>>>>>> 429562c3
 {
 	MA_STATE(mas, &mm->mm_mt, 0, 0);
 	struct address_space *mapping = NULL;
@@ -614,11 +482,6 @@
 	}
 
 	vma_mas_store(vma, &mas);
-<<<<<<< HEAD
-	__vma_link_list(mm, vma, prev);
-	__vma_link_file(vma);
-=======
->>>>>>> 429562c3
 
 	if (mapping) {
 		__vma_link_file(vma, mapping);
@@ -631,10 +494,6 @@
 }
 
 /*
-<<<<<<< HEAD
- * Helper for vma_adjust() in the split_vma insert case: insert a vma into the
- * mm's list and the mm tree.  It has already been inserted into the interval tree.
-=======
  * vma_expand - Expand an existing VMA
  *
  * @mas: The maple state
@@ -650,23 +509,11 @@
  * the caller.
  *
  * Returns: 0 on success
->>>>>>> 429562c3
  */
 inline int vma_expand(struct ma_state *mas, struct vm_area_struct *vma,
 		      unsigned long start, unsigned long end, pgoff_t pgoff,
 		      struct vm_area_struct *next)
 {
-<<<<<<< HEAD
-	struct vm_area_struct *prev;
-
-	mas_set(mas, vma->vm_start);
-	prev = mas_prev(mas, 0);
-	vma_mas_store(vma, mas);
-	__vma_link_list(mm, vma, prev);
-	mm->map_count++;
-}
-
-=======
 	struct mm_struct *mm = vma->vm_mm;
 	struct address_space *mapping = NULL;
 	struct rb_root_cached *root = NULL;
@@ -759,7 +606,6 @@
 	return -ENOMEM;
 }
 
->>>>>>> 429562c3
 /*
  * We cannot adjust vm_start, vm_end, vm_pgoff fields of a vma that
  * is already present in an i_mmap tree without adjusting the tree.
@@ -772,12 +618,8 @@
 	struct vm_area_struct *expand)
 {
 	struct mm_struct *mm = vma->vm_mm;
-<<<<<<< HEAD
-	struct vm_area_struct *next_next, *next = find_vma(mm, vma->vm_end);
-=======
 	struct vm_area_struct *next_next = NULL;	/* uninit var warning */
 	struct vm_area_struct *next = find_vma(mm, vma->vm_end);
->>>>>>> 429562c3
 	struct vm_area_struct *orig_vma = vma;
 	struct address_space *mapping = NULL;
 	struct rb_root_cached *root = NULL;
@@ -915,20 +757,6 @@
 	}
 
 	if (start != vma->vm_start) {
-<<<<<<< HEAD
-		if (vma->vm_start < start)
-			vma_mas_szero(&mas, vma->vm_start, start);
-		vma_changed = true;
-		vma->vm_start = start;
-	}
-	if (end != vma->vm_end) {
-		if (vma->vm_end > end)
-			vma_mas_szero(&mas, end, vma->vm_end);
-		vma_changed = true;
-		vma->vm_end = end;
-		if (!next)
-			mm->highest_vm_end = vm_end_gap(vma);
-=======
 		if ((vma->vm_start < start) &&
 		    (!insert || (insert->vm_end != start))) {
 			vma_mas_szero(&mas, vma->vm_start, start);
@@ -950,7 +778,6 @@
 			vma_changed = true;
 		}
 		vma->vm_end = end;
->>>>>>> 429562c3
 	}
 
 	if (vma_changed)
@@ -970,44 +797,19 @@
 		flush_dcache_mmap_unlock(mapping);
 	}
 
-<<<<<<< HEAD
-	if (remove_next) {
-		/*
-		 * vma_merge has merged next into vma, and needs
-		 * us to remove next before dropping the locks.
-		 * Since we have expanded over this vma, the maple tree will
-		 * have overwritten by storing the value
-		 */
-		__vma_unlink_list(mm, next);
-		if (remove_next == 2)
-			__vma_unlink_list(mm, next_next);
-		/* Kill the cache */
-		vmacache_invalidate(mm);
-
-		if (file) {
-			__remove_shared_vm_struct(next, file, mapping);
-			if (remove_next == 2)
-				__remove_shared_vm_struct(next_next, file, mapping);
-		}
-=======
 	if (remove_next && file) {
 		__remove_shared_vm_struct(next, file, mapping);
 		if (remove_next == 2)
 			__remove_shared_vm_struct(next_next, file, mapping);
->>>>>>> 429562c3
 	} else if (insert) {
 		/*
 		 * split_vma has split insert from vma, and needs
 		 * us to insert it before dropping the locks
 		 * (it may either follow vma or precede it).
 		 */
-<<<<<<< HEAD
-		__insert_vm_struct(mm, &mas, insert);
-=======
 		mas_reset(&mas);
 		vma_mas_store(insert, &mas);
 		mm->map_count++;
->>>>>>> 429562c3
 	}
 
 	if (anon_vma) {
@@ -1047,30 +849,6 @@
 			remove_next = 1;
 			next = next_next;
 			goto again;
-<<<<<<< HEAD
-		} else if (!next) {
-			/*
-			 * If remove_next == 2 we obviously can't
-			 * reach this path.
-			 *
-			 * If remove_next == 3 we can't reach this
-			 * path because pre-swap() next is always not
-			 * NULL. pre-swap() "next" is not being
-			 * removed and its next->vm_end is not altered
-			 * (and furthermore "end" already matches
-			 * next->vm_end in remove_next == 3).
-			 *
-			 * We reach this only in the remove_next == 1
-			 * case if the "next" vma that was removed was
-			 * the highest vma of the mm. However in such
-			 * case next->vm_end == "end" and the extended
-			 * "vma" has vma->vm_end == next->vm_end so
-			 * mm->highest_vm_end doesn't need any update
-			 * in remove_next == 1 case.
-			 */
-			VM_WARN_ON(mm->highest_vm_end != vm_end_gap(vma));
-=======
->>>>>>> 429562c3
 		}
 	}
 	if (insert && file)
@@ -1078,10 +856,7 @@
 
 	mas_destroy(&mas);
 	validate_mm(mm);
-<<<<<<< HEAD
-=======
-
->>>>>>> 429562c3
+
 	return 0;
 }
 
@@ -1736,7 +1511,6 @@
 	/* The backer wishes to know when pages are first written to? */
 	if (vm_ops && (vm_ops->page_mkwrite || vm_ops->pfn_mkwrite))
 		return 1;
-<<<<<<< HEAD
 
 	/* The open routine did something to the protections that pgprot_modify
 	 * won't preserve? */
@@ -1774,218 +1548,6 @@
 		return 0;
 
 	return (vm_flags & (VM_NORESERVE | VM_SHARED | VM_WRITE)) == VM_WRITE;
-}
-
-unsigned long mmap_region(struct file *file, unsigned long addr,
-		unsigned long len, vm_flags_t vm_flags, unsigned long pgoff,
-		struct list_head *uf)
-{
-	struct mm_struct *mm = current->mm;
-	struct vm_area_struct *vma, *prev, *merge;
-	int error;
-	unsigned long charged = 0;
-
-	/* Check against address space limit. */
-	if (!may_expand_vm(mm, vm_flags, len >> PAGE_SHIFT)) {
-		unsigned long nr_pages;
-
-		/*
-		 * MAP_FIXED may remove pages of mappings that intersects with
-		 * requested mapping. Account for the pages it would unmap.
-		 */
-		nr_pages = count_vma_pages_range(mm, addr, addr + len);
-
-		if (!may_expand_vm(mm, vm_flags,
-					(len >> PAGE_SHIFT) - nr_pages))
-			return -ENOMEM;
-	}
-
-	/* Clear old maps, set up prev and uf */
-	if (munmap_vma_range(mm, addr, len, &prev, uf))
-		return -ENOMEM;
-	/*
-	 * Private writable mapping: check memory availability
-	 */
-	if (accountable_mapping(file, vm_flags)) {
-		charged = len >> PAGE_SHIFT;
-		if (security_vm_enough_memory_mm(mm, charged))
-			return -ENOMEM;
-		vm_flags |= VM_ACCOUNT;
-	}
-
-	/*
-	 * Can we just expand an old mapping?
-	 */
-	vma = vma_merge(mm, prev, addr, addr + len, vm_flags,
-			NULL, file, pgoff, NULL, NULL_VM_UFFD_CTX, NULL);
-	if (vma)
-		goto out;
-
-	/*
-	 * Determine the object being mapped and call the appropriate
-	 * specific mapper. the address has already been validated, but
-	 * not unmapped, but the maps are removed from the list.
-	 */
-	vma = vm_area_alloc(mm);
-	if (!vma) {
-		error = -ENOMEM;
-		goto unacct_error;
-	}
-
-	vma->vm_start = addr;
-	vma->vm_end = addr + len;
-	vma->vm_flags = vm_flags;
-	vma->vm_page_prot = vm_get_page_prot(vm_flags);
-	vma->vm_pgoff = pgoff;
-
-	if (file) {
-		if (vm_flags & VM_SHARED) {
-			error = mapping_map_writable(file->f_mapping);
-			if (error)
-				goto free_vma;
-		}
-
-		vma->vm_file = get_file(file);
-		error = call_mmap(file, vma);
-		if (error)
-			goto unmap_and_free_vma;
-
-		/* Can addr have changed??
-		 *
-		 * Answer: Yes, several device drivers can do it in their
-		 *         f_op->mmap method. -DaveM
-		 * Bug: If addr is changed, prev, rb_link, rb_parent should
-		 *      be updated for vma_link()
-		 */
-		WARN_ON_ONCE(addr != vma->vm_start);
-
-		addr = vma->vm_start;
-
-		/* If vm_flags changed after call_mmap(), we should try merge vma again
-		 * as we may succeed this time.
-		 */
-		if (unlikely(vm_flags != vma->vm_flags && prev)) {
-			merge = vma_merge(mm, prev, vma->vm_start, vma->vm_end, vma->vm_flags,
-				NULL, vma->vm_file, vma->vm_pgoff, NULL, NULL_VM_UFFD_CTX, NULL);
-			if (merge) {
-				/* ->mmap() can change vma->vm_file and fput the original file. So
-				 * fput the vma->vm_file here or we would add an extra fput for file
-				 * and cause general protection fault ultimately.
-				 */
-				fput(vma->vm_file);
-				vm_area_free(vma);
-				vma = merge;
-				/* Update vm_flags to pick up the change. */
-				vm_flags = vma->vm_flags;
-				goto unmap_writable;
-			}
-		}
-
-		vm_flags = vma->vm_flags;
-	} else if (vm_flags & VM_SHARED) {
-		error = shmem_zero_setup(vma);
-		if (error)
-			goto free_vma;
-	} else {
-		vma_set_anonymous(vma);
-	}
-
-	/* Allow architectures to sanity-check the vm_flags */
-	if (!arch_validate_flags(vma->vm_flags)) {
-		error = -EINVAL;
-		if (file)
-			goto unmap_and_free_vma;
-		else
-			goto free_vma;
-	}
-
-	if (vma_link(mm, vma, prev)) {
-		error = -ENOMEM;
-		if (file)
-			goto unmap_and_free_vma;
-		else
-			goto free_vma;
-	}
-
-	/*
-	 * vma_merge() calls khugepaged_enter_vma() either, the below
-	 * call covers the non-merge case.
-	 */
-	khugepaged_enter_vma(vma, vma->vm_flags);
-
-	/* Once vma denies write, undo our temporary denial count */
-unmap_writable:
-	if (file && vm_flags & VM_SHARED)
-		mapping_unmap_writable(file->f_mapping);
-	file = vma->vm_file;
-out:
-	perf_event_mmap(vma);
-
-	vm_stat_account(mm, vm_flags, len >> PAGE_SHIFT);
-	if (vm_flags & VM_LOCKED) {
-		if ((vm_flags & VM_SPECIAL) || vma_is_dax(vma) ||
-					is_vm_hugetlb_page(vma) ||
-					vma == get_gate_vma(current->mm))
-			vma->vm_flags &= VM_LOCKED_CLEAR_MASK;
-		else
-			mm->locked_vm += (len >> PAGE_SHIFT);
-	}
-=======
->>>>>>> 429562c3
-
-	/* The open routine did something to the protections that pgprot_modify
-	 * won't preserve? */
-	if (pgprot_val(vm_page_prot) !=
-	    pgprot_val(vm_pgprot_modify(vm_page_prot, vm_flags)))
-		return 0;
-
-	/*
-	 * Do we need to track softdirty? hugetlb does not support softdirty
-	 * tracking yet.
-	 */
-	if (vma_soft_dirty_enabled(vma) && !is_vm_hugetlb_page(vma))
-		return 1;
-
-	/* Specialty mapping? */
-	if (vm_flags & VM_PFNMAP)
-		return 0;
-
-<<<<<<< HEAD
-	return addr;
-=======
-	/* Can the mapping track the dirty pages? */
-	return vma->vm_file && vma->vm_file->f_mapping &&
-		mapping_can_writeback(vma->vm_file->f_mapping);
-}
->>>>>>> 429562c3
-
-/*
- * We account for memory if it's a private writeable mapping,
- * not hugepages and VM_NORESERVE wasn't set.
- */
-static inline int accountable_mapping(struct file *file, vm_flags_t vm_flags)
-{
-	/*
-	 * hugetlb has its own accounting separate from the core VM
-	 * VM_HUGETLB may not be set yet so we cannot check for that flag.
-	 */
-	if (file && is_file_hugepages(file))
-		return 0;
-
-<<<<<<< HEAD
-	/* Undo any partial mapping done by a device driver. */
-	unmap_region(mm, vma, prev, vma->vm_start, vma->vm_end);
-	if (vm_flags & VM_SHARED)
-		mapping_unmap_writable(file->f_mapping);
-free_vma:
-	vm_area_free(vma);
-unacct_error:
-	if (charged)
-		vm_unacct_memory(charged);
-	return error;
-=======
-	return (vm_flags & (VM_NORESERVE | VM_SHARED | VM_WRITE)) == VM_WRITE;
->>>>>>> 429562c3
 }
 
 /**
@@ -2422,11 +1984,6 @@
 				/* Overwrite old entry in mtree. */
 				vma_mas_store(vma, &mas);
 				anon_vma_interval_tree_post_update_vma(vma);
-<<<<<<< HEAD
-				if (!vma->vm_next)
-					mm->highest_vm_end = vm_end_gap(vma);
-=======
->>>>>>> 429562c3
 				spin_unlock(&mm->page_table_lock);
 
 				perf_event_mmap(vma);
@@ -2636,53 +2193,6 @@
 }
 
 /*
-<<<<<<< HEAD
- * Create a list of vma's touched by the unmap, removing them from the mm's
- * vma list as we go..
- */
-static bool
-detach_vmas_to_be_unmapped(struct mm_struct *mm, struct ma_state *mas,
-	struct vm_area_struct *vma, struct vm_area_struct *prev,
-	unsigned long end)
-{
-	struct vm_area_struct **insertion_point;
-	struct vm_area_struct *tail_vma = NULL;
-
-	insertion_point = (prev ? &prev->vm_next : &mm->mmap);
-	vma->vm_prev = NULL;
-	vma_mas_szero(mas, vma->vm_start, end);
-	do {
-		if (vma->vm_flags & VM_LOCKED)
-			mm->locked_vm -= vma_pages(vma);
-		mm->map_count--;
-		tail_vma = vma;
-		vma = vma->vm_next;
-	} while (vma && vma->vm_start < end);
-	*insertion_point = vma;
-	if (vma)
-		vma->vm_prev = prev;
-	else
-		mm->highest_vm_end = prev ? vm_end_gap(prev) : 0;
-	tail_vma->vm_next = NULL;
-
-	/* Kill the cache */
-	vmacache_invalidate(mm);
-
-	/*
-	 * Do not downgrade mmap_lock if we are next to VM_GROWSDOWN or
-	 * VM_GROWSUP VMA. Such VMAs can change their size under
-	 * down_read(mmap_lock) and collide with the VMA we are about to unmap.
-	 */
-	if (vma && (vma->vm_flags & VM_GROWSDOWN))
-		return false;
-	if (prev && (prev->vm_flags & VM_GROWSUP))
-		return false;
-	return true;
-}
-
-/*
-=======
->>>>>>> 429562c3
  * __split_vma() bypasses sysctl_max_map_count checking.  We use this where it
  * has already been checked or doesn't make sense to fail.
  */
@@ -3078,10 +2588,6 @@
 	}
 
 
-<<<<<<< HEAD
-	 /* arch_unmap() might do unmaps itself.  */
-	arch_unmap(mm, start, end);
-=======
 	/* Actually expand, if possible */
 	if (vma &&
 	    !vma_expand(&mas, vma, merge_start, merge_end, vm_pgoff, next)) {
@@ -3102,7 +2608,6 @@
 		error = -ENOMEM;
 		goto unacct_error;
 	}
->>>>>>> 429562c3
 
 	vma->vm_start = addr;
 	vma->vm_end = end;
@@ -3110,23 +2615,12 @@
 	vma->vm_page_prot = vm_get_page_prot(vm_flags);
 	vma->vm_pgoff = pgoff;
 
-<<<<<<< HEAD
-	if (mas_preallocate(&mas, vma, GFP_KERNEL))
-		return -ENOMEM;
-	prev = vma->vm_prev;
-	/* we have start < vma->vm_end  */
-
-	/* if it doesn't overlap, we have nothing.. */
-	if (vma->vm_start >= end)
-		return 0;
-=======
 	if (file) {
 		if (vm_flags & VM_SHARED) {
 			error = mapping_map_writable(file->f_mapping);
 			if (error)
 				goto free_vma;
 		}
->>>>>>> 429562c3
 
 		vma->vm_file = get_file(file);
 		error = call_mmap(file, vma);
@@ -3214,11 +2708,6 @@
 	 */
 	khugepaged_enter_vma(vma, vma->vm_flags);
 
-<<<<<<< HEAD
-
-	validate_mm(mm);
-	return downgrade ? 1 : 0;
-=======
 	/* Once vma denies write, undo our temporary denial count */
 unmap_writable:
 	if (file && vm_flags & VM_SHARED)
@@ -3226,7 +2715,6 @@
 	file = vma->vm_file;
 expanded:
 	perf_event_mmap(vma);
->>>>>>> 429562c3
 
 	vm_stat_account(mm, vm_flags, len >> PAGE_SHIFT);
 	if (vm_flags & VM_LOCKED) {
@@ -3406,33 +2894,12 @@
  * unmaps a partial VMA mapping.  Does not handle alignment, downgrades lock if
  * possible.
  */
-<<<<<<< HEAD
-static int do_brk_flags(unsigned long addr, unsigned long len,
-			unsigned long flags, struct list_head *uf)
-{
-	struct mm_struct *mm = current->mm;
-	struct vm_area_struct *vma, *prev;
-	pgoff_t pgoff = addr >> PAGE_SHIFT;
-	int error;
-	unsigned long mapped_addr;
-	validate_mm_mt(mm);
-
-	/* Until we need other flags, refuse anything except VM_EXEC. */
-	if ((flags & (~VM_EXEC)) != 0)
-		return -EINVAL;
-	flags |= VM_DATA_DEFAULT_FLAGS | VM_ACCOUNT | mm->def_flags;
-
-	mapped_addr = get_unmapped_area(NULL, addr, len, 0, MAP_FIXED);
-	if (IS_ERR_VALUE(mapped_addr))
-		return mapped_addr;
-=======
 static int do_brk_munmap(struct ma_state *mas, struct vm_area_struct *vma,
 			 unsigned long newbrk, unsigned long oldbrk,
 			 struct list_head *uf)
 {
 	struct mm_struct *mm = vma->vm_mm;
 	int ret;
->>>>>>> 429562c3
 
 	arch_unmap(mm, newbrk, oldbrk);
 	ret = do_mas_align_munmap(mas, vma, mm, newbrk, oldbrk, uf, true);
@@ -3440,11 +2907,6 @@
 	return ret;
 }
 
-<<<<<<< HEAD
-	/* Clear old maps, set up prev and uf */
-	if (munmap_vma_range(mm, addr, len, &prev, uf))
-		return -ENOMEM;
-=======
 /*
  * do_brk_flags() - Increase the brk vma if the flags match.
  * @mas: The maple tree state.
@@ -3461,7 +2923,6 @@
 		unsigned long addr, unsigned long len, unsigned long flags)
 {
 	struct mm_struct *mm = current->mm;
->>>>>>> 429562c3
 
 	validate_mm_mt(mm);
 	/*
@@ -3517,14 +2978,9 @@
 	vma->vm_pgoff = addr >> PAGE_SHIFT;
 	vma->vm_flags = flags;
 	vma->vm_page_prot = vm_get_page_prot(flags);
-<<<<<<< HEAD
-	if (vma_link(mm, vma, prev))
-		goto no_vma_link;
-=======
 	mas_set_range(mas, vma->vm_start, addr + len - 1);
 	if (mas_store_gfp(mas, vma, GFP_KERNEL))
 		goto mas_store_fail;
->>>>>>> 429562c3
 
 	mm->map_count++;
 out:
@@ -3669,14 +3125,10 @@
  */
 int insert_vm_struct(struct mm_struct *mm, struct vm_area_struct *vma)
 {
-<<<<<<< HEAD
-	struct vm_area_struct *prev;
-=======
->>>>>>> 429562c3
 	unsigned long charged = vma_pages(vma);
 
 
-	if (range_has_overlap(mm, vma->vm_start, vma->vm_end, &prev))
+	if (find_vma_intersection(mm, vma->vm_start, vma->vm_end))
 		return -ENOMEM;
 
 	if ((vma->vm_flags & VM_ACCOUNT) &&
@@ -3700,11 +3152,7 @@
 		vma->vm_pgoff = vma->vm_start >> PAGE_SHIFT;
 	}
 
-<<<<<<< HEAD
-	if (vma_link(mm, vma, prev)) {
-=======
 	if (vma_link(mm, vma)) {
->>>>>>> 429562c3
 		vm_unacct_memory(charged);
 		return -ENOMEM;
 	}
@@ -3736,12 +3184,8 @@
 		faulted_in_anon_vma = false;
 	}
 
-<<<<<<< HEAD
-	if (range_has_overlap(mm, addr, addr + len, &prev))
-=======
 	new_vma = find_vma_prev(mm, addr, &prev);
 	if (new_vma && new_vma->vm_start < addr + len)
->>>>>>> 429562c3
 		return NULL;	/* should never get here */
 
 	new_vma = vma_merge(mm, prev, addr, addr + len, vma->vm_flags,
@@ -3784,11 +3228,7 @@
 			get_file(new_vma->vm_file);
 		if (new_vma->vm_ops && new_vma->vm_ops->open)
 			new_vma->vm_ops->open(new_vma);
-<<<<<<< HEAD
-		if (vma_link(mm, new_vma, prev))
-=======
 		if (vma_link(mm, new_vma))
->>>>>>> 429562c3
 			goto out_vma_link;
 		*need_rmap_locks = false;
 	}
@@ -3798,14 +3238,11 @@
 out_vma_link:
 	if (new_vma->vm_ops && new_vma->vm_ops->close)
 		new_vma->vm_ops->close(new_vma);
-<<<<<<< HEAD
-=======
 
 	if (new_vma->vm_file)
 		fput(new_vma->vm_file);
 
 	unlink_anon_vmas(new_vma);
->>>>>>> 429562c3
 out_free_mempol:
 	mpol_put(vma_policy(new_vma));
 out_free_vma:
