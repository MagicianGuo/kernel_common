--- conflicted
+++ resolved
@@ -6400,13 +6400,8 @@
 	 * allocated.  So, if we fall through be sure to clear ret so that
 	 * -EBUSY is not accidentally used or returned to caller.
 	 */
-<<<<<<< HEAD
-	ret = __alloc_contig_migrate_range(&cc, start, end);
+	ret = __alloc_contig_migrate_range(&cc, start, end, migratetype);
 	if (ret && (ret != -EBUSY || (gfp_mask & __GFP_NORETRY)))
-=======
-	ret = __alloc_contig_migrate_range(&cc, start, end, migratetype);
-	if (ret && ret != -EBUSY)
->>>>>>> 902861e3
 		goto done;
 	ret = 0;
 
