/*
 * Procedures for maintaining information about logical memory blocks.
 *
 * Peter Bergner, IBM Corp.	June 2001.
 * Copyright (C) 2001 Peter Bergner.
 *
 *      This program is free software; you can redistribute it and/or
 *      modify it under the terms of the GNU General Public License
 *      as published by the Free Software Foundation; either version
 *      2 of the License, or (at your option) any later version.
 */

#include <linux/kernel.h>
#include <linux/slab.h>
#include <linux/init.h>
#include <linux/bitops.h>
#include <linux/poison.h>
#include <linux/pfn.h>
#include <linux/debugfs.h>
#include <linux/seq_file.h>
#include <linux/memblock.h>

#include <asm-generic/sections.h>
#include <linux/io.h>

#include "internal.h"

static struct memblock_region memblock_memory_init_regions[INIT_MEMBLOCK_REGIONS] __initdata_memblock;
static struct memblock_region memblock_reserved_init_regions[INIT_MEMBLOCK_REGIONS] __initdata_memblock;
#ifdef CONFIG_HAVE_MEMBLOCK_PHYS_MAP
static struct memblock_region memblock_physmem_init_regions[INIT_PHYSMEM_REGIONS] __initdata_memblock;
#endif

struct memblock memblock __initdata_memblock = {
	.memory.regions		= memblock_memory_init_regions,
	.memory.cnt		= 1,	/* empty dummy entry */
	.memory.max		= INIT_MEMBLOCK_REGIONS,

	.reserved.regions	= memblock_reserved_init_regions,
	.reserved.cnt		= 1,	/* empty dummy entry */
	.reserved.max		= INIT_MEMBLOCK_REGIONS,

#ifdef CONFIG_HAVE_MEMBLOCK_PHYS_MAP
	.physmem.regions	= memblock_physmem_init_regions,
	.physmem.cnt		= 1,	/* empty dummy entry */
	.physmem.max		= INIT_PHYSMEM_REGIONS,
#endif

	.bottom_up		= false,
	.current_limit		= MEMBLOCK_ALLOC_ANYWHERE,
};

int memblock_debug __initdata_memblock;
#ifdef CONFIG_MOVABLE_NODE
bool movable_node_enabled __initdata_memblock = false;
#endif
static bool system_has_some_mirror __initdata_memblock = false;
static int memblock_can_resize __initdata_memblock;
static int memblock_memory_in_slab __initdata_memblock = 0;
static int memblock_reserved_in_slab __initdata_memblock = 0;

ulong __init_memblock choose_memblock_flags(void)
{
	return system_has_some_mirror ? MEMBLOCK_MIRROR : MEMBLOCK_NONE;
}

/* inline so we don't get a warning when pr_debug is compiled out */
static __init_memblock const char *
memblock_type_name(struct memblock_type *type)
{
	if (type == &memblock.memory)
		return "memory";
	else if (type == &memblock.reserved)
		return "reserved";
	else
		return "unknown";
}

/* adjust *@size so that (@base + *@size) doesn't overflow, return new size */
static inline phys_addr_t memblock_cap_size(phys_addr_t base, phys_addr_t *size)
{
	return *size = min(*size, (phys_addr_t)ULLONG_MAX - base);
}

/*
 * Address comparison utilities
 */
static unsigned long __init_memblock memblock_addrs_overlap(phys_addr_t base1, phys_addr_t size1,
				       phys_addr_t base2, phys_addr_t size2)
{
	return ((base1 < (base2 + size2)) && (base2 < (base1 + size1)));
}

bool __init_memblock memblock_overlaps_region(struct memblock_type *type,
					phys_addr_t base, phys_addr_t size)
{
	unsigned long i;

	for (i = 0; i < type->cnt; i++) {
		phys_addr_t rgnbase = type->regions[i].base;
		phys_addr_t rgnsize = type->regions[i].size;
		if (memblock_addrs_overlap(base, size, rgnbase, rgnsize))
			break;
	}

	return i < type->cnt;
}

/*
 * __memblock_find_range_bottom_up - find free area utility in bottom-up
 * @start: start of candidate range
 * @end: end of candidate range, can be %MEMBLOCK_ALLOC_{ANYWHERE|ACCESSIBLE}
 * @size: size of free area to find
 * @align: alignment of free area to find
 * @nid: nid of the free area to find, %NUMA_NO_NODE for any node
 * @flags: pick from blocks based on memory attributes
 *
 * Utility called from memblock_find_in_range_node(), find free area bottom-up.
 *
 * RETURNS:
 * Found address on success, 0 on failure.
 */
static phys_addr_t __init_memblock
__memblock_find_range_bottom_up(phys_addr_t start, phys_addr_t end,
				phys_addr_t size, phys_addr_t align, int nid,
				ulong flags)
{
	phys_addr_t this_start, this_end, cand;
	u64 i;

	for_each_free_mem_range(i, nid, flags, &this_start, &this_end, NULL) {
		this_start = clamp(this_start, start, end);
		this_end = clamp(this_end, start, end);

		cand = round_up(this_start, align);
		if (cand < this_end && this_end - cand >= size)
			return cand;
	}

	return 0;
}

/**
 * __memblock_find_range_top_down - find free area utility, in top-down
 * @start: start of candidate range
 * @end: end of candidate range, can be %MEMBLOCK_ALLOC_{ANYWHERE|ACCESSIBLE}
 * @size: size of free area to find
 * @align: alignment of free area to find
 * @nid: nid of the free area to find, %NUMA_NO_NODE for any node
 * @flags: pick from blocks based on memory attributes
 *
 * Utility called from memblock_find_in_range_node(), find free area top-down.
 *
 * RETURNS:
 * Found address on success, 0 on failure.
 */
static phys_addr_t __init_memblock
__memblock_find_range_top_down(phys_addr_t start, phys_addr_t end,
			       phys_addr_t size, phys_addr_t align, int nid,
			       ulong flags)
{
	phys_addr_t this_start, this_end, cand;
	u64 i;

	for_each_free_mem_range_reverse(i, nid, flags, &this_start, &this_end,
					NULL) {
		this_start = clamp(this_start, start, end);
		this_end = clamp(this_end, start, end);

		if (this_end < size)
			continue;

		cand = round_down(this_end - size, align);
		if (cand >= this_start)
			return cand;
	}

	return 0;
}

/**
 * memblock_find_in_range_node - find free area in given range and node
 * @size: size of free area to find
 * @align: alignment of free area to find
 * @start: start of candidate range
 * @end: end of candidate range, can be %MEMBLOCK_ALLOC_{ANYWHERE|ACCESSIBLE}
 * @nid: nid of the free area to find, %NUMA_NO_NODE for any node
 * @flags: pick from blocks based on memory attributes
 *
 * Find @size free area aligned to @align in the specified range and node.
 *
 * RETURNS:
 * Found address on success, 0 on failure.
 */
phys_addr_t __init_memblock memblock_find_in_range_node(phys_addr_t size,
					phys_addr_t align, phys_addr_t start,
					phys_addr_t end, int nid, ulong flags)
{
	/* pump up @end */
	if (end == MEMBLOCK_ALLOC_ACCESSIBLE)
		end = memblock.current_limit;

	/* avoid allocating the first page */
	start = max_t(phys_addr_t, start, PAGE_SIZE);
	end = max(start, end);

<<<<<<< HEAD
		/* ok, try bottom-up allocation first */
		ret = __memblock_find_range_bottom_up(bottom_up_start, end,
						      size, align, nid, flags);
		if (ret)
			return ret;

		/*
		 * we always limit bottom-up allocation above the kernel,
		 * but top-down allocation doesn't have the limit, so
		 * retrying top-down allocation may succeed when bottom-up
		 * allocation failed.
		 *
		 * bottom-up allocation is expected to be fail very rarely,
		 * so we use WARN_ONCE() here to see the stack trace if
		 * fail happens.
		 */
		WARN_ONCE(1, "memblock: bottom-up allocation failed, memory hotunplug may be affected\n");
	}

	return __memblock_find_range_top_down(start, end, size, align, nid,
					      flags);
=======
	if (memblock_bottom_up())
		return __memblock_find_range_bottom_up(start, end, size, align,
						       nid, flags);
	else
		return __memblock_find_range_top_down(start, end, size, align,
						      nid, flags);
>>>>>>> 312b5d65
}

/**
 * memblock_find_in_range - find free area in given range
 * @start: start of candidate range
 * @end: end of candidate range, can be %MEMBLOCK_ALLOC_{ANYWHERE|ACCESSIBLE}
 * @size: size of free area to find
 * @align: alignment of free area to find
 *
 * Find @size free area aligned to @align in the specified range.
 *
 * RETURNS:
 * Found address on success, 0 on failure.
 */
phys_addr_t __init_memblock memblock_find_in_range(phys_addr_t start,
					phys_addr_t end, phys_addr_t size,
					phys_addr_t align)
{
	phys_addr_t ret;
	ulong flags = choose_memblock_flags();

again:
	ret = memblock_find_in_range_node(size, align, start, end,
					    NUMA_NO_NODE, flags);

	if (!ret && (flags & MEMBLOCK_MIRROR)) {
		pr_warn("Could not allocate %pap bytes of mirrored memory\n",
			&size);
		flags &= ~MEMBLOCK_MIRROR;
		goto again;
	}

	return ret;
}

static void __init_memblock memblock_remove_region(struct memblock_type *type, unsigned long r)
{
	type->total_size -= type->regions[r].size;
	memmove(&type->regions[r], &type->regions[r + 1],
		(type->cnt - (r + 1)) * sizeof(type->regions[r]));
	type->cnt--;

	/* Special case for empty arrays */
	if (type->cnt == 0) {
		WARN_ON(type->total_size != 0);
		type->cnt = 1;
		type->regions[0].base = 0;
		type->regions[0].size = 0;
		type->regions[0].flags = 0;
		memblock_set_region_node(&type->regions[0], MAX_NUMNODES);
	}
}

#ifdef CONFIG_ARCH_DISCARD_MEMBLOCK

phys_addr_t __init_memblock get_allocated_memblock_reserved_regions_info(
					phys_addr_t *addr)
{
	if (memblock.reserved.regions == memblock_reserved_init_regions)
		return 0;

	*addr = __pa(memblock.reserved.regions);

	return PAGE_ALIGN(sizeof(struct memblock_region) *
			  memblock.reserved.max);
}

phys_addr_t __init_memblock get_allocated_memblock_memory_regions_info(
					phys_addr_t *addr)
{
	if (memblock.memory.regions == memblock_memory_init_regions)
		return 0;

	*addr = __pa(memblock.memory.regions);

	return PAGE_ALIGN(sizeof(struct memblock_region) *
			  memblock.memory.max);
}

#endif

/**
 * memblock_double_array - double the size of the memblock regions array
 * @type: memblock type of the regions array being doubled
 * @new_area_start: starting address of memory range to avoid overlap with
 * @new_area_size: size of memory range to avoid overlap with
 *
 * Double the size of the @type regions array. If memblock is being used to
 * allocate memory for a new reserved regions array and there is a previously
 * allocated memory range [@new_area_start,@new_area_start+@new_area_size]
 * waiting to be reserved, ensure the memory used by the new array does
 * not overlap.
 *
 * RETURNS:
 * 0 on success, -1 on failure.
 */
static int __init_memblock memblock_double_array(struct memblock_type *type,
						phys_addr_t new_area_start,
						phys_addr_t new_area_size)
{
	struct memblock_region *new_array, *old_array;
	phys_addr_t old_alloc_size, new_alloc_size;
	phys_addr_t old_size, new_size, addr;
	int use_slab = slab_is_available();
	int *in_slab;

	/* We don't allow resizing until we know about the reserved regions
	 * of memory that aren't suitable for allocation
	 */
	if (!memblock_can_resize)
		return -1;

	/* Calculate new doubled size */
	old_size = type->max * sizeof(struct memblock_region);
	new_size = old_size << 1;
	/*
	 * We need to allocated new one align to PAGE_SIZE,
	 *   so we can free them completely later.
	 */
	old_alloc_size = PAGE_ALIGN(old_size);
	new_alloc_size = PAGE_ALIGN(new_size);

	/* Retrieve the slab flag */
	if (type == &memblock.memory)
		in_slab = &memblock_memory_in_slab;
	else
		in_slab = &memblock_reserved_in_slab;

	/* Try to find some space for it.
	 *
	 * WARNING: We assume that either slab_is_available() and we use it or
	 * we use MEMBLOCK for allocations. That means that this is unsafe to
	 * use when bootmem is currently active (unless bootmem itself is
	 * implemented on top of MEMBLOCK which isn't the case yet)
	 *
	 * This should however not be an issue for now, as we currently only
	 * call into MEMBLOCK while it's still active, or much later when slab
	 * is active for memory hotplug operations
	 */
	if (use_slab) {
		new_array = kmalloc(new_size, GFP_KERNEL);
		addr = new_array ? __pa(new_array) : 0;
	} else {
		/* only exclude range when trying to double reserved.regions */
		if (type != &memblock.reserved)
			new_area_start = new_area_size = 0;

		addr = memblock_find_in_range(new_area_start + new_area_size,
						memblock.current_limit,
						new_alloc_size, PAGE_SIZE);
		if (!addr && new_area_size)
			addr = memblock_find_in_range(0,
				min(new_area_start, memblock.current_limit),
				new_alloc_size, PAGE_SIZE);

		new_array = addr ? __va(addr) : NULL;
	}
	if (!addr) {
		pr_err("memblock: Failed to double %s array from %ld to %ld entries !\n",
		       memblock_type_name(type), type->max, type->max * 2);
		return -1;
	}

	memblock_dbg("memblock: %s is doubled to %ld at [%#010llx-%#010llx]",
			memblock_type_name(type), type->max * 2, (u64)addr,
			(u64)addr + new_size - 1);

	/*
	 * Found space, we now need to move the array over before we add the
	 * reserved region since it may be our reserved array itself that is
	 * full.
	 */
	memcpy(new_array, type->regions, old_size);
	memset(new_array + type->max, 0, old_size);
	old_array = type->regions;
	type->regions = new_array;
	type->max <<= 1;

	/* Free old array. We needn't free it if the array is the static one */
	if (*in_slab)
		kfree(old_array);
	else if (old_array != memblock_memory_init_regions &&
		 old_array != memblock_reserved_init_regions)
		memblock_free(__pa(old_array), old_alloc_size);

	/*
	 * Reserve the new array if that comes from the memblock.  Otherwise, we
	 * needn't do it
	 */
	if (!use_slab)
		BUG_ON(memblock_reserve(addr, new_alloc_size));

	/* Update slab flag */
	*in_slab = use_slab;

	return 0;
}

/**
 * memblock_merge_regions - merge neighboring compatible regions
 * @type: memblock type to scan
 *
 * Scan @type and merge neighboring compatible regions.
 */
static void __init_memblock memblock_merge_regions(struct memblock_type *type)
{
	int i = 0;

	/* cnt never goes below 1 */
	while (i < type->cnt - 1) {
		struct memblock_region *this = &type->regions[i];
		struct memblock_region *next = &type->regions[i + 1];

		if (this->base + this->size != next->base ||
		    memblock_get_region_node(this) !=
		    memblock_get_region_node(next) ||
		    this->flags != next->flags) {
			BUG_ON(this->base + this->size > next->base);
			i++;
			continue;
		}

		this->size += next->size;
		/* move forward from next + 1, index of which is i + 2 */
		memmove(next, next + 1, (type->cnt - (i + 2)) * sizeof(*next));
		type->cnt--;
	}
}

/**
 * memblock_insert_region - insert new memblock region
 * @type:	memblock type to insert into
 * @idx:	index for the insertion point
 * @base:	base address of the new region
 * @size:	size of the new region
 * @nid:	node id of the new region
 * @flags:	flags of the new region
 *
 * Insert new memblock region [@base,@base+@size) into @type at @idx.
 * @type must already have extra room to accomodate the new region.
 */
static void __init_memblock memblock_insert_region(struct memblock_type *type,
						   int idx, phys_addr_t base,
						   phys_addr_t size,
						   int nid, unsigned long flags)
{
	struct memblock_region *rgn = &type->regions[idx];

	BUG_ON(type->cnt >= type->max);
	memmove(rgn + 1, rgn, (type->cnt - idx) * sizeof(*rgn));
	rgn->base = base;
	rgn->size = size;
	rgn->flags = flags;
	memblock_set_region_node(rgn, nid);
	type->cnt++;
	type->total_size += size;
}

/**
 * memblock_add_range - add new memblock region
 * @type: memblock type to add new region into
 * @base: base address of the new region
 * @size: size of the new region
 * @nid: nid of the new region
 * @flags: flags of the new region
 *
 * Add new memblock region [@base,@base+@size) into @type.  The new region
 * is allowed to overlap with existing ones - overlaps don't affect already
 * existing regions.  @type is guaranteed to be minimal (all neighbouring
 * compatible regions are merged) after the addition.
 *
 * RETURNS:
 * 0 on success, -errno on failure.
 */
int __init_memblock memblock_add_range(struct memblock_type *type,
				phys_addr_t base, phys_addr_t size,
				int nid, unsigned long flags)
{
	bool insert = false;
	phys_addr_t obase = base;
	phys_addr_t end = base + memblock_cap_size(base, &size);
	int i, nr_new;

	if (!size)
		return 0;

	/* special case for empty array */
	if (type->regions[0].size == 0) {
		WARN_ON(type->cnt != 1 || type->total_size);
		type->regions[0].base = base;
		type->regions[0].size = size;
		type->regions[0].flags = flags;
		memblock_set_region_node(&type->regions[0], nid);
		type->total_size = size;
		return 0;
	}
repeat:
	/*
	 * The following is executed twice.  Once with %false @insert and
	 * then with %true.  The first counts the number of regions needed
	 * to accomodate the new area.  The second actually inserts them.
	 */
	base = obase;
	nr_new = 0;

	for (i = 0; i < type->cnt; i++) {
		struct memblock_region *rgn = &type->regions[i];
		phys_addr_t rbase = rgn->base;
		phys_addr_t rend = rbase + rgn->size;

		if (rbase >= end)
			break;
		if (rend <= base)
			continue;
		/*
		 * @rgn overlaps.  If it separates the lower part of new
		 * area, insert that portion.
		 */
		if (rbase > base) {
#ifdef CONFIG_HAVE_MEMBLOCK_NODE_MAP
			WARN_ON(nid != memblock_get_region_node(rgn));
#endif
			WARN_ON(flags != rgn->flags);
			nr_new++;
			if (insert)
				memblock_insert_region(type, i++, base,
						       rbase - base, nid,
						       flags);
		}
		/* area below @rend is dealt with, forget about it */
		base = min(rend, end);
	}

	/* insert the remaining portion */
	if (base < end) {
		nr_new++;
		if (insert)
			memblock_insert_region(type, i, base, end - base,
					       nid, flags);
	}

	/*
	 * If this was the first round, resize array and repeat for actual
	 * insertions; otherwise, merge and return.
	 */
	if (!insert) {
		while (type->cnt + nr_new > type->max)
			if (memblock_double_array(type, obase, size) < 0)
				return -ENOMEM;
		insert = true;
		goto repeat;
	} else {
		memblock_merge_regions(type);
		return 0;
	}
}

int __init_memblock memblock_add_node(phys_addr_t base, phys_addr_t size,
				       int nid)
{
	return memblock_add_range(&memblock.memory, base, size, nid, 0);
}

static int __init_memblock memblock_add_region(phys_addr_t base,
						phys_addr_t size,
						int nid,
						unsigned long flags)
{
	struct memblock_type *type = &memblock.memory;

	memblock_dbg("memblock_add: [%#016llx-%#016llx] flags %#02lx %pF\n",
		     (unsigned long long)base,
		     (unsigned long long)base + size - 1,
		     flags, (void *)_RET_IP_);

	return memblock_add_range(type, base, size, nid, flags);
}

int __init_memblock memblock_add(phys_addr_t base, phys_addr_t size)
{
	return memblock_add_region(base, size, MAX_NUMNODES, 0);
}

/**
 * memblock_isolate_range - isolate given range into disjoint memblocks
 * @type: memblock type to isolate range for
 * @base: base of range to isolate
 * @size: size of range to isolate
 * @start_rgn: out parameter for the start of isolated region
 * @end_rgn: out parameter for the end of isolated region
 *
 * Walk @type and ensure that regions don't cross the boundaries defined by
 * [@base,@base+@size).  Crossing regions are split at the boundaries,
 * which may create at most two more regions.  The index of the first
 * region inside the range is returned in *@start_rgn and end in *@end_rgn.
 *
 * RETURNS:
 * 0 on success, -errno on failure.
 */
static int __init_memblock memblock_isolate_range(struct memblock_type *type,
					phys_addr_t base, phys_addr_t size,
					int *start_rgn, int *end_rgn)
{
	phys_addr_t end = base + memblock_cap_size(base, &size);
	int i;

	*start_rgn = *end_rgn = 0;

	if (!size)
		return 0;

	/* we'll create at most two more regions */
	while (type->cnt + 2 > type->max)
		if (memblock_double_array(type, base, size) < 0)
			return -ENOMEM;

	for (i = 0; i < type->cnt; i++) {
		struct memblock_region *rgn = &type->regions[i];
		phys_addr_t rbase = rgn->base;
		phys_addr_t rend = rbase + rgn->size;

		if (rbase >= end)
			break;
		if (rend <= base)
			continue;

		if (rbase < base) {
			/*
			 * @rgn intersects from below.  Split and continue
			 * to process the next region - the new top half.
			 */
			rgn->base = base;
			rgn->size -= base - rbase;
			type->total_size -= base - rbase;
			memblock_insert_region(type, i, rbase, base - rbase,
					       memblock_get_region_node(rgn),
					       rgn->flags);
		} else if (rend > end) {
			/*
			 * @rgn intersects from above.  Split and redo the
			 * current region - the new bottom half.
			 */
			rgn->base = end;
			rgn->size -= end - rbase;
			type->total_size -= end - rbase;
			memblock_insert_region(type, i--, rbase, end - rbase,
					       memblock_get_region_node(rgn),
					       rgn->flags);
		} else {
			/* @rgn is fully contained, record it */
			if (!*end_rgn)
				*start_rgn = i;
			*end_rgn = i + 1;
		}
	}

	return 0;
}

static int __init_memblock memblock_remove_range(struct memblock_type *type,
					  phys_addr_t base, phys_addr_t size)
{
	int start_rgn, end_rgn;
	int i, ret;

	ret = memblock_isolate_range(type, base, size, &start_rgn, &end_rgn);
	if (ret)
		return ret;

	for (i = end_rgn - 1; i >= start_rgn; i--)
		memblock_remove_region(type, i);
	return 0;
}

int __init_memblock memblock_remove(phys_addr_t base, phys_addr_t size)
{
	return memblock_remove_range(&memblock.memory, base, size);
}


int __init_memblock memblock_free(phys_addr_t base, phys_addr_t size)
{
	memblock_dbg("   memblock_free: [%#016llx-%#016llx] %pF\n",
		     (unsigned long long)base,
		     (unsigned long long)base + size - 1,
		     (void *)_RET_IP_);

	kmemleak_free_part(__va(base), size);
	return memblock_remove_range(&memblock.reserved, base, size);
}

static int __init_memblock memblock_reserve_region(phys_addr_t base,
						   phys_addr_t size,
						   int nid,
						   unsigned long flags)
{
	struct memblock_type *type = &memblock.reserved;

	memblock_dbg("memblock_reserve: [%#016llx-%#016llx] flags %#02lx %pF\n",
		     (unsigned long long)base,
		     (unsigned long long)base + size - 1,
		     flags, (void *)_RET_IP_);

	return memblock_add_range(type, base, size, nid, flags);
}

int __init_memblock memblock_reserve(phys_addr_t base, phys_addr_t size)
{
	return memblock_reserve_region(base, size, MAX_NUMNODES, 0);
}

/**
 *
 * This function isolates region [@base, @base + @size), and sets/clears flag
 *
 * Return 0 on success, -errno on failure.
 */
static int __init_memblock memblock_setclr_flag(phys_addr_t base,
				phys_addr_t size, int set, int flag)
{
	struct memblock_type *type = &memblock.memory;
	int i, ret, start_rgn, end_rgn;

	ret = memblock_isolate_range(type, base, size, &start_rgn, &end_rgn);
	if (ret)
		return ret;

	for (i = start_rgn; i < end_rgn; i++)
		if (set)
			memblock_set_region_flags(&type->regions[i], flag);
		else
			memblock_clear_region_flags(&type->regions[i], flag);

	memblock_merge_regions(type);
	return 0;
}

/**
 * memblock_mark_hotplug - Mark hotpluggable memory with flag MEMBLOCK_HOTPLUG.
 * @base: the base phys addr of the region
 * @size: the size of the region
 *
 * Return 0 on success, -errno on failure.
 */
int __init_memblock memblock_mark_hotplug(phys_addr_t base, phys_addr_t size)
{
	return memblock_setclr_flag(base, size, 1, MEMBLOCK_HOTPLUG);
}

/**
 * memblock_clear_hotplug - Clear flag MEMBLOCK_HOTPLUG for a specified region.
 * @base: the base phys addr of the region
 * @size: the size of the region
 *
 * Return 0 on success, -errno on failure.
 */
int __init_memblock memblock_clear_hotplug(phys_addr_t base, phys_addr_t size)
{
	return memblock_setclr_flag(base, size, 0, MEMBLOCK_HOTPLUG);
}

/**
 * memblock_mark_mirror - Mark mirrored memory with flag MEMBLOCK_MIRROR.
 * @base: the base phys addr of the region
 * @size: the size of the region
 *
 * Return 0 on success, -errno on failure.
 */
int __init_memblock memblock_mark_mirror(phys_addr_t base, phys_addr_t size)
{
	system_has_some_mirror = true;

	return memblock_setclr_flag(base, size, 1, MEMBLOCK_MIRROR);
}

/**
 * memblock_mark_nomap - Mark a memory region with flag MEMBLOCK_NOMAP.
 * @base: the base phys addr of the region
 * @size: the size of the region
 *
 * Return 0 on success, -errno on failure.
 */
int __init_memblock memblock_mark_nomap(phys_addr_t base, phys_addr_t size)
{
	return memblock_setclr_flag(base, size, 1, MEMBLOCK_NOMAP);
}

/**
 * __next_reserved_mem_region - next function for for_each_reserved_region()
 * @idx: pointer to u64 loop variable
 * @out_start: ptr to phys_addr_t for start address of the region, can be %NULL
 * @out_end: ptr to phys_addr_t for end address of the region, can be %NULL
 *
 * Iterate over all reserved memory regions.
 */
void __init_memblock __next_reserved_mem_region(u64 *idx,
					   phys_addr_t *out_start,
					   phys_addr_t *out_end)
{
	struct memblock_type *type = &memblock.reserved;

	if (*idx >= 0 && *idx < type->cnt) {
		struct memblock_region *r = &type->regions[*idx];
		phys_addr_t base = r->base;
		phys_addr_t size = r->size;

		if (out_start)
			*out_start = base;
		if (out_end)
			*out_end = base + size - 1;

		*idx += 1;
		return;
	}

	/* signal end of iteration */
	*idx = ULLONG_MAX;
}

/**
 * __next__mem_range - next function for for_each_free_mem_range() etc.
 * @idx: pointer to u64 loop variable
 * @nid: node selector, %NUMA_NO_NODE for all nodes
 * @flags: pick from blocks based on memory attributes
 * @type_a: pointer to memblock_type from where the range is taken
 * @type_b: pointer to memblock_type which excludes memory from being taken
 * @out_start: ptr to phys_addr_t for start address of the range, can be %NULL
 * @out_end: ptr to phys_addr_t for end address of the range, can be %NULL
 * @out_nid: ptr to int for nid of the range, can be %NULL
 *
 * Find the first area from *@idx which matches @nid, fill the out
 * parameters, and update *@idx for the next iteration.  The lower 32bit of
 * *@idx contains index into type_a and the upper 32bit indexes the
 * areas before each region in type_b.	For example, if type_b regions
 * look like the following,
 *
 *	0:[0-16), 1:[32-48), 2:[128-130)
 *
 * The upper 32bit indexes the following regions.
 *
 *	0:[0-0), 1:[16-32), 2:[48-128), 3:[130-MAX)
 *
 * As both region arrays are sorted, the function advances the two indices
 * in lockstep and returns each intersection.
 */
void __init_memblock __next_mem_range(u64 *idx, int nid, ulong flags,
				      struct memblock_type *type_a,
				      struct memblock_type *type_b,
				      phys_addr_t *out_start,
				      phys_addr_t *out_end, int *out_nid)
{
	int idx_a = *idx & 0xffffffff;
	int idx_b = *idx >> 32;

	if (WARN_ONCE(nid == MAX_NUMNODES,
	"Usage of MAX_NUMNODES is deprecated. Use NUMA_NO_NODE instead\n"))
		nid = NUMA_NO_NODE;

	for (; idx_a < type_a->cnt; idx_a++) {
		struct memblock_region *m = &type_a->regions[idx_a];

		phys_addr_t m_start = m->base;
		phys_addr_t m_end = m->base + m->size;
		int	    m_nid = memblock_get_region_node(m);

		/* only memory regions are associated with nodes, check it */
		if (nid != NUMA_NO_NODE && nid != m_nid)
			continue;

		/* skip hotpluggable memory regions if needed */
		if (movable_node_is_enabled() && memblock_is_hotpluggable(m))
			continue;

		/* if we want mirror memory skip non-mirror memory regions */
		if ((flags & MEMBLOCK_MIRROR) && !memblock_is_mirror(m))
			continue;

		/* skip nomap memory unless we were asked for it explicitly */
		if (!(flags & MEMBLOCK_NOMAP) && memblock_is_nomap(m))
			continue;

		if (!type_b) {
			if (out_start)
				*out_start = m_start;
			if (out_end)
				*out_end = m_end;
			if (out_nid)
				*out_nid = m_nid;
			idx_a++;
			*idx = (u32)idx_a | (u64)idx_b << 32;
			return;
		}

		/* scan areas before each reservation */
		for (; idx_b < type_b->cnt + 1; idx_b++) {
			struct memblock_region *r;
			phys_addr_t r_start;
			phys_addr_t r_end;

			r = &type_b->regions[idx_b];
			r_start = idx_b ? r[-1].base + r[-1].size : 0;
			r_end = idx_b < type_b->cnt ?
				r->base : ULLONG_MAX;

			/*
			 * if idx_b advanced past idx_a,
			 * break out to advance idx_a
			 */
			if (r_start >= m_end)
				break;
			/* if the two regions intersect, we're done */
			if (m_start < r_end) {
				if (out_start)
					*out_start =
						max(m_start, r_start);
				if (out_end)
					*out_end = min(m_end, r_end);
				if (out_nid)
					*out_nid = m_nid;
				/*
				 * The region which ends first is
				 * advanced for the next iteration.
				 */
				if (m_end <= r_end)
					idx_a++;
				else
					idx_b++;
				*idx = (u32)idx_a | (u64)idx_b << 32;
				return;
			}
		}
	}

	/* signal end of iteration */
	*idx = ULLONG_MAX;
}

/**
 * __next_mem_range_rev - generic next function for for_each_*_range_rev()
 *
 * Finds the next range from type_a which is not marked as unsuitable
 * in type_b.
 *
 * @idx: pointer to u64 loop variable
 * @nid: node selector, %NUMA_NO_NODE for all nodes
 * @flags: pick from blocks based on memory attributes
 * @type_a: pointer to memblock_type from where the range is taken
 * @type_b: pointer to memblock_type which excludes memory from being taken
 * @out_start: ptr to phys_addr_t for start address of the range, can be %NULL
 * @out_end: ptr to phys_addr_t for end address of the range, can be %NULL
 * @out_nid: ptr to int for nid of the range, can be %NULL
 *
 * Reverse of __next_mem_range().
 */
void __init_memblock __next_mem_range_rev(u64 *idx, int nid, ulong flags,
					  struct memblock_type *type_a,
					  struct memblock_type *type_b,
					  phys_addr_t *out_start,
					  phys_addr_t *out_end, int *out_nid)
{
	int idx_a = *idx & 0xffffffff;
	int idx_b = *idx >> 32;

	if (WARN_ONCE(nid == MAX_NUMNODES, "Usage of MAX_NUMNODES is deprecated. Use NUMA_NO_NODE instead\n"))
		nid = NUMA_NO_NODE;

	if (*idx == (u64)ULLONG_MAX) {
		idx_a = type_a->cnt - 1;
		idx_b = type_b->cnt;
	}

	for (; idx_a >= 0; idx_a--) {
		struct memblock_region *m = &type_a->regions[idx_a];

		phys_addr_t m_start = m->base;
		phys_addr_t m_end = m->base + m->size;
		int m_nid = memblock_get_region_node(m);

		/* only memory regions are associated with nodes, check it */
		if (nid != NUMA_NO_NODE && nid != m_nid)
			continue;

		/* skip hotpluggable memory regions if needed */
		if (movable_node_is_enabled() && memblock_is_hotpluggable(m))
			continue;

		/* if we want mirror memory skip non-mirror memory regions */
		if ((flags & MEMBLOCK_MIRROR) && !memblock_is_mirror(m))
			continue;

		/* skip nomap memory unless we were asked for it explicitly */
		if (!(flags & MEMBLOCK_NOMAP) && memblock_is_nomap(m))
			continue;

		if (!type_b) {
			if (out_start)
				*out_start = m_start;
			if (out_end)
				*out_end = m_end;
			if (out_nid)
				*out_nid = m_nid;
			idx_a++;
			*idx = (u32)idx_a | (u64)idx_b << 32;
			return;
		}

		/* scan areas before each reservation */
		for (; idx_b >= 0; idx_b--) {
			struct memblock_region *r;
			phys_addr_t r_start;
			phys_addr_t r_end;

			r = &type_b->regions[idx_b];
			r_start = idx_b ? r[-1].base + r[-1].size : 0;
			r_end = idx_b < type_b->cnt ?
				r->base : ULLONG_MAX;
			/*
			 * if idx_b advanced past idx_a,
			 * break out to advance idx_a
			 */

			if (r_end <= m_start)
				break;
			/* if the two regions intersect, we're done */
			if (m_end > r_start) {
				if (out_start)
					*out_start = max(m_start, r_start);
				if (out_end)
					*out_end = min(m_end, r_end);
				if (out_nid)
					*out_nid = m_nid;
				if (m_start >= r_start)
					idx_a--;
				else
					idx_b--;
				*idx = (u32)idx_a | (u64)idx_b << 32;
				return;
			}
		}
	}
	/* signal end of iteration */
	*idx = ULLONG_MAX;
}

#ifdef CONFIG_HAVE_MEMBLOCK_NODE_MAP
/*
 * Common iterator interface used to define for_each_mem_range().
 */
void __init_memblock __next_mem_pfn_range(int *idx, int nid,
				unsigned long *out_start_pfn,
				unsigned long *out_end_pfn, int *out_nid)
{
	struct memblock_type *type = &memblock.memory;
	struct memblock_region *r;

	while (++*idx < type->cnt) {
		r = &type->regions[*idx];

		if (PFN_UP(r->base) >= PFN_DOWN(r->base + r->size))
			continue;
		if (nid == MAX_NUMNODES || nid == r->nid)
			break;
	}
	if (*idx >= type->cnt) {
		*idx = -1;
		return;
	}

	if (out_start_pfn)
		*out_start_pfn = PFN_UP(r->base);
	if (out_end_pfn)
		*out_end_pfn = PFN_DOWN(r->base + r->size);
	if (out_nid)
		*out_nid = r->nid;
}

/**
 * memblock_set_node - set node ID on memblock regions
 * @base: base of area to set node ID for
 * @size: size of area to set node ID for
 * @type: memblock type to set node ID for
 * @nid: node ID to set
 *
 * Set the nid of memblock @type regions in [@base,@base+@size) to @nid.
 * Regions which cross the area boundaries are split as necessary.
 *
 * RETURNS:
 * 0 on success, -errno on failure.
 */
int __init_memblock memblock_set_node(phys_addr_t base, phys_addr_t size,
				      struct memblock_type *type, int nid)
{
	int start_rgn, end_rgn;
	int i, ret;

	ret = memblock_isolate_range(type, base, size, &start_rgn, &end_rgn);
	if (ret)
		return ret;

	for (i = start_rgn; i < end_rgn; i++)
		memblock_set_region_node(&type->regions[i], nid);

	memblock_merge_regions(type);
	return 0;
}
#endif /* CONFIG_HAVE_MEMBLOCK_NODE_MAP */

static phys_addr_t __init memblock_alloc_range_nid(phys_addr_t size,
					phys_addr_t align, phys_addr_t start,
					phys_addr_t end, int nid, ulong flags)
{
	phys_addr_t found;

	if (!align)
		align = SMP_CACHE_BYTES;

	found = memblock_find_in_range_node(size, align, start, end, nid,
					    flags);
	if (found && !memblock_reserve(found, size)) {
		/*
		 * The min_count is set to 0 so that memblock allocations are
		 * never reported as leaks.
		 */
		kmemleak_alloc(__va(found), size, 0, 0);
		return found;
	}
	return 0;
}

phys_addr_t __init memblock_alloc_range(phys_addr_t size, phys_addr_t align,
					phys_addr_t start, phys_addr_t end,
					ulong flags)
{
	return memblock_alloc_range_nid(size, align, start, end, NUMA_NO_NODE,
					flags);
}

static phys_addr_t __init memblock_alloc_base_nid(phys_addr_t size,
					phys_addr_t align, phys_addr_t max_addr,
					int nid, ulong flags)
{
	return memblock_alloc_range_nid(size, align, 0, max_addr, nid, flags);
}

phys_addr_t __init memblock_alloc_nid(phys_addr_t size, phys_addr_t align, int nid)
{
	ulong flags = choose_memblock_flags();
	phys_addr_t ret;

again:
	ret = memblock_alloc_base_nid(size, align, MEMBLOCK_ALLOC_ACCESSIBLE,
				      nid, flags);

	if (!ret && (flags & MEMBLOCK_MIRROR)) {
		flags &= ~MEMBLOCK_MIRROR;
		goto again;
	}
	return ret;
}

phys_addr_t __init __memblock_alloc_base(phys_addr_t size, phys_addr_t align, phys_addr_t max_addr)
{
	return memblock_alloc_base_nid(size, align, max_addr, NUMA_NO_NODE,
				       MEMBLOCK_NONE);
}

phys_addr_t __init memblock_alloc_base(phys_addr_t size, phys_addr_t align, phys_addr_t max_addr)
{
	phys_addr_t alloc;

	alloc = __memblock_alloc_base(size, align, max_addr);

	if (alloc == 0)
		panic("ERROR: Failed to allocate 0x%llx bytes below 0x%llx.\n",
		      (unsigned long long) size, (unsigned long long) max_addr);

	return alloc;
}

phys_addr_t __init memblock_alloc(phys_addr_t size, phys_addr_t align)
{
	return memblock_alloc_base(size, align, MEMBLOCK_ALLOC_ACCESSIBLE);
}

phys_addr_t __init memblock_alloc_try_nid(phys_addr_t size, phys_addr_t align, int nid)
{
	phys_addr_t res = memblock_alloc_nid(size, align, nid);

	if (res)
		return res;
	return memblock_alloc_base(size, align, MEMBLOCK_ALLOC_ACCESSIBLE);
}

/**
 * memblock_virt_alloc_internal - allocate boot memory block
 * @size: size of memory block to be allocated in bytes
 * @align: alignment of the region and block's size
 * @min_addr: the lower bound of the memory region to allocate (phys address)
 * @max_addr: the upper bound of the memory region to allocate (phys address)
 * @nid: nid of the free area to find, %NUMA_NO_NODE for any node
 *
 * The @min_addr limit is dropped if it can not be satisfied and the allocation
 * will fall back to memory below @min_addr. Also, allocation may fall back
 * to any node in the system if the specified node can not
 * hold the requested memory.
 *
 * The allocation is performed from memory region limited by
 * memblock.current_limit if @max_addr == %BOOTMEM_ALLOC_ACCESSIBLE.
 *
 * The memory block is aligned on SMP_CACHE_BYTES if @align == 0.
 *
 * The phys address of allocated boot memory block is converted to virtual and
 * allocated memory is reset to 0.
 *
 * In addition, function sets the min_count to 0 using kmemleak_alloc for
 * allocated boot memory block, so that it is never reported as leaks.
 *
 * RETURNS:
 * Virtual address of allocated memory block on success, NULL on failure.
 */
static void * __init memblock_virt_alloc_internal(
				phys_addr_t size, phys_addr_t align,
				phys_addr_t min_addr, phys_addr_t max_addr,
				int nid)
{
	phys_addr_t alloc;
	void *ptr;
	ulong flags = choose_memblock_flags();

	if (WARN_ONCE(nid == MAX_NUMNODES, "Usage of MAX_NUMNODES is deprecated. Use NUMA_NO_NODE instead\n"))
		nid = NUMA_NO_NODE;

	/*
	 * Detect any accidental use of these APIs after slab is ready, as at
	 * this moment memblock may be deinitialized already and its
	 * internal data may be destroyed (after execution of free_all_bootmem)
	 */
	if (WARN_ON_ONCE(slab_is_available()))
		return kzalloc_node(size, GFP_NOWAIT, nid);

	if (!align)
		align = SMP_CACHE_BYTES;

	if (max_addr > memblock.current_limit)
		max_addr = memblock.current_limit;

again:
	alloc = memblock_find_in_range_node(size, align, min_addr, max_addr,
					    nid, flags);
	if (alloc)
		goto done;

	if (nid != NUMA_NO_NODE) {
		alloc = memblock_find_in_range_node(size, align, min_addr,
						    max_addr, NUMA_NO_NODE,
						    flags);
		if (alloc)
			goto done;
	}

	if (min_addr) {
		min_addr = 0;
		goto again;
	}

	if (flags & MEMBLOCK_MIRROR) {
		flags &= ~MEMBLOCK_MIRROR;
		pr_warn("Could not allocate %pap bytes of mirrored memory\n",
			&size);
		goto again;
	}

	return NULL;
done:
	memblock_reserve(alloc, size);
	ptr = phys_to_virt(alloc);
	memset(ptr, 0, size);

	/*
	 * The min_count is set to 0 so that bootmem allocated blocks
	 * are never reported as leaks. This is because many of these blocks
	 * are only referred via the physical address which is not
	 * looked up by kmemleak.
	 */
	kmemleak_alloc(ptr, size, 0, 0);

	return ptr;
}

/**
 * memblock_virt_alloc_try_nid_nopanic - allocate boot memory block
 * @size: size of memory block to be allocated in bytes
 * @align: alignment of the region and block's size
 * @min_addr: the lower bound of the memory region from where the allocation
 *	  is preferred (phys address)
 * @max_addr: the upper bound of the memory region from where the allocation
 *	      is preferred (phys address), or %BOOTMEM_ALLOC_ACCESSIBLE to
 *	      allocate only from memory limited by memblock.current_limit value
 * @nid: nid of the free area to find, %NUMA_NO_NODE for any node
 *
 * Public version of _memblock_virt_alloc_try_nid_nopanic() which provides
 * additional debug information (including caller info), if enabled.
 *
 * RETURNS:
 * Virtual address of allocated memory block on success, NULL on failure.
 */
void * __init memblock_virt_alloc_try_nid_nopanic(
				phys_addr_t size, phys_addr_t align,
				phys_addr_t min_addr, phys_addr_t max_addr,
				int nid)
{
	memblock_dbg("%s: %llu bytes align=0x%llx nid=%d from=0x%llx max_addr=0x%llx %pF\n",
		     __func__, (u64)size, (u64)align, nid, (u64)min_addr,
		     (u64)max_addr, (void *)_RET_IP_);
	return memblock_virt_alloc_internal(size, align, min_addr,
					     max_addr, nid);
}

/**
 * memblock_virt_alloc_try_nid - allocate boot memory block with panicking
 * @size: size of memory block to be allocated in bytes
 * @align: alignment of the region and block's size
 * @min_addr: the lower bound of the memory region from where the allocation
 *	  is preferred (phys address)
 * @max_addr: the upper bound of the memory region from where the allocation
 *	      is preferred (phys address), or %BOOTMEM_ALLOC_ACCESSIBLE to
 *	      allocate only from memory limited by memblock.current_limit value
 * @nid: nid of the free area to find, %NUMA_NO_NODE for any node
 *
 * Public panicking version of _memblock_virt_alloc_try_nid_nopanic()
 * which provides debug information (including caller info), if enabled,
 * and panics if the request can not be satisfied.
 *
 * RETURNS:
 * Virtual address of allocated memory block on success, NULL on failure.
 */
void * __init memblock_virt_alloc_try_nid(
			phys_addr_t size, phys_addr_t align,
			phys_addr_t min_addr, phys_addr_t max_addr,
			int nid)
{
	void *ptr;

	memblock_dbg("%s: %llu bytes align=0x%llx nid=%d from=0x%llx max_addr=0x%llx %pF\n",
		     __func__, (u64)size, (u64)align, nid, (u64)min_addr,
		     (u64)max_addr, (void *)_RET_IP_);
	ptr = memblock_virt_alloc_internal(size, align,
					   min_addr, max_addr, nid);
	if (ptr)
		return ptr;

	panic("%s: Failed to allocate %llu bytes align=0x%llx nid=%d from=0x%llx max_addr=0x%llx\n",
	      __func__, (u64)size, (u64)align, nid, (u64)min_addr,
	      (u64)max_addr);
	return NULL;
}

/**
 * __memblock_free_early - free boot memory block
 * @base: phys starting address of the  boot memory block
 * @size: size of the boot memory block in bytes
 *
 * Free boot memory block previously allocated by memblock_virt_alloc_xx() API.
 * The freeing memory will not be released to the buddy allocator.
 */
void __init __memblock_free_early(phys_addr_t base, phys_addr_t size)
{
	memblock_dbg("%s: [%#016llx-%#016llx] %pF\n",
		     __func__, (u64)base, (u64)base + size - 1,
		     (void *)_RET_IP_);
	kmemleak_free_part(__va(base), size);
	memblock_remove_range(&memblock.reserved, base, size);
}

/*
 * __memblock_free_late - free bootmem block pages directly to buddy allocator
 * @addr: phys starting address of the  boot memory block
 * @size: size of the boot memory block in bytes
 *
 * This is only useful when the bootmem allocator has already been torn
 * down, but we are still initializing the system.  Pages are released directly
 * to the buddy allocator, no bootmem metadata is updated because it is gone.
 */
void __init __memblock_free_late(phys_addr_t base, phys_addr_t size)
{
	u64 cursor, end;

	memblock_dbg("%s: [%#016llx-%#016llx] %pF\n",
		     __func__, (u64)base, (u64)base + size - 1,
		     (void *)_RET_IP_);
	kmemleak_free_part(__va(base), size);
	cursor = PFN_UP(base);
	end = PFN_DOWN(base + size);

	for (; cursor < end; cursor++) {
		__free_pages_bootmem(pfn_to_page(cursor), cursor, 0);
		totalram_pages++;
	}
}

/*
 * Remaining API functions
 */

phys_addr_t __init memblock_phys_mem_size(void)
{
	return memblock.memory.total_size;
}

phys_addr_t __init memblock_mem_size(unsigned long limit_pfn)
{
	unsigned long pages = 0;
	struct memblock_region *r;
	unsigned long start_pfn, end_pfn;

	for_each_memblock(memory, r) {
		start_pfn = memblock_region_memory_base_pfn(r);
		end_pfn = memblock_region_memory_end_pfn(r);
		start_pfn = min_t(unsigned long, start_pfn, limit_pfn);
		end_pfn = min_t(unsigned long, end_pfn, limit_pfn);
		pages += end_pfn - start_pfn;
	}

	return PFN_PHYS(pages);
}

/* lowest address */
phys_addr_t __init_memblock memblock_start_of_DRAM(void)
{
	return memblock.memory.regions[0].base;
}

phys_addr_t __init_memblock memblock_end_of_DRAM(void)
{
	int idx = memblock.memory.cnt - 1;

	return (memblock.memory.regions[idx].base + memblock.memory.regions[idx].size);
}

void __init memblock_enforce_memory_limit(phys_addr_t limit)
{
	phys_addr_t max_addr = (phys_addr_t)ULLONG_MAX;
	struct memblock_region *r;

	if (!limit)
		return;

	/* find out max address */
	for_each_memblock(memory, r) {
		if (limit <= r->size) {
			max_addr = r->base + limit;
			break;
		}
		limit -= r->size;
	}

	/* truncate both memory and reserved regions */
	memblock_remove_range(&memblock.memory, max_addr,
			      (phys_addr_t)ULLONG_MAX);
	memblock_remove_range(&memblock.reserved, max_addr,
			      (phys_addr_t)ULLONG_MAX);
}

static int __init_memblock memblock_search(struct memblock_type *type, phys_addr_t addr)
{
	unsigned int left = 0, right = type->cnt;

	do {
		unsigned int mid = (right + left) / 2;

		if (addr < type->regions[mid].base)
			right = mid;
		else if (addr >= (type->regions[mid].base +
				  type->regions[mid].size))
			left = mid + 1;
		else
			return mid;
	} while (left < right);
	return -1;
}

int __init memblock_is_reserved(phys_addr_t addr)
{
	return memblock_search(&memblock.reserved, addr) != -1;
}

int __init_memblock memblock_is_memory(phys_addr_t addr)
{
	return memblock_search(&memblock.memory, addr) != -1;
}

int __init_memblock memblock_is_map_memory(phys_addr_t addr)
{
	int i = memblock_search(&memblock.memory, addr);

	if (i == -1)
		return false;
	return !memblock_is_nomap(&memblock.memory.regions[i]);
}

#ifdef CONFIG_HAVE_MEMBLOCK_NODE_MAP
int __init_memblock memblock_search_pfn_nid(unsigned long pfn,
			 unsigned long *start_pfn, unsigned long *end_pfn)
{
	struct memblock_type *type = &memblock.memory;
	int mid = memblock_search(type, PFN_PHYS(pfn));

	if (mid == -1)
		return -1;

	*start_pfn = PFN_DOWN(type->regions[mid].base);
	*end_pfn = PFN_DOWN(type->regions[mid].base + type->regions[mid].size);

	return type->regions[mid].nid;
}
#endif

/**
 * memblock_is_region_memory - check if a region is a subset of memory
 * @base: base of region to check
 * @size: size of region to check
 *
 * Check if the region [@base, @base+@size) is a subset of a memory block.
 *
 * RETURNS:
 * 0 if false, non-zero if true
 */
int __init_memblock memblock_is_region_memory(phys_addr_t base, phys_addr_t size)
{
	int idx = memblock_search(&memblock.memory, base);
	phys_addr_t end = base + memblock_cap_size(base, &size);

	if (idx == -1)
		return 0;
	return memblock.memory.regions[idx].base <= base &&
		(memblock.memory.regions[idx].base +
		 memblock.memory.regions[idx].size) >= end;
}

/**
 * memblock_is_region_reserved - check if a region intersects reserved memory
 * @base: base of region to check
 * @size: size of region to check
 *
 * Check if the region [@base, @base+@size) intersects a reserved memory block.
 *
 * RETURNS:
 * True if they intersect, false if not.
 */
bool __init_memblock memblock_is_region_reserved(phys_addr_t base, phys_addr_t size)
{
	memblock_cap_size(base, &size);
	return memblock_overlaps_region(&memblock.reserved, base, size);
}

void __init_memblock memblock_trim_memory(phys_addr_t align)
{
	phys_addr_t start, end, orig_start, orig_end;
	struct memblock_region *r;

	for_each_memblock(memory, r) {
		orig_start = r->base;
		orig_end = r->base + r->size;
		start = round_up(orig_start, align);
		end = round_down(orig_end, align);

		if (start == orig_start && end == orig_end)
			continue;

		if (start < end) {
			r->base = start;
			r->size = end - start;
		} else {
			memblock_remove_region(&memblock.memory,
					       r - memblock.memory.regions);
			r--;
		}
	}
}

void __init_memblock memblock_set_current_limit(phys_addr_t limit)
{
	memblock.current_limit = limit;
}

phys_addr_t __init_memblock memblock_get_current_limit(void)
{
	return memblock.current_limit;
}

static void __init_memblock memblock_dump(struct memblock_type *type, char *name)
{
	unsigned long long base, size;
	unsigned long flags;
	int i;

	pr_info(" %s.cnt  = 0x%lx\n", name, type->cnt);

	for (i = 0; i < type->cnt; i++) {
		struct memblock_region *rgn = &type->regions[i];
		char nid_buf[32] = "";

		base = rgn->base;
		size = rgn->size;
		flags = rgn->flags;
#ifdef CONFIG_HAVE_MEMBLOCK_NODE_MAP
		if (memblock_get_region_node(rgn) != MAX_NUMNODES)
			snprintf(nid_buf, sizeof(nid_buf), " on node %d",
				 memblock_get_region_node(rgn));
#endif
		pr_info(" %s[%#x]\t[%#016llx-%#016llx], %#llx bytes%s flags: %#lx\n",
			name, i, base, base + size - 1, size, nid_buf, flags);
	}
}

extern unsigned long __init_memblock
memblock_reserved_memory_within(phys_addr_t start_addr, phys_addr_t end_addr)
{
	struct memblock_type *type = &memblock.reserved;
	unsigned long size = 0;
	int idx;

	for (idx = 0; idx < type->cnt; idx++) {
		struct memblock_region *rgn = &type->regions[idx];
		phys_addr_t start, end;

		if (rgn->base + rgn->size < start_addr)
			continue;
		if (rgn->base > end_addr)
			continue;

		start = rgn->base;
		end = start + rgn->size;
		size += end - start;
	}

	return size;
}

void __init_memblock __memblock_dump_all(void)
{
	pr_info("MEMBLOCK configuration:\n");
	pr_info(" memory size = %#llx reserved size = %#llx\n",
		(unsigned long long)memblock.memory.total_size,
		(unsigned long long)memblock.reserved.total_size);

	memblock_dump(&memblock.memory, "memory");
	memblock_dump(&memblock.reserved, "reserved");
}

void __init memblock_allow_resize(void)
{
	memblock_can_resize = 1;
}

static int __init early_memblock(char *p)
{
	if (p && strstr(p, "debug"))
		memblock_debug = 1;
	return 0;
}
early_param("memblock", early_memblock);

#if defined(CONFIG_DEBUG_FS) && !defined(CONFIG_ARCH_DISCARD_MEMBLOCK)

static int memblock_debug_show(struct seq_file *m, void *private)
{
	struct memblock_type *type = m->private;
	struct memblock_region *reg;
	int i;

	for (i = 0; i < type->cnt; i++) {
		reg = &type->regions[i];
		seq_printf(m, "%4d: ", i);
		if (sizeof(phys_addr_t) == 4)
			seq_printf(m, "0x%08lx..0x%08lx\n",
				   (unsigned long)reg->base,
				   (unsigned long)(reg->base + reg->size - 1));
		else
			seq_printf(m, "0x%016llx..0x%016llx\n",
				   (unsigned long long)reg->base,
				   (unsigned long long)(reg->base + reg->size - 1));

	}
	return 0;
}

static int memblock_debug_open(struct inode *inode, struct file *file)
{
	return single_open(file, memblock_debug_show, inode->i_private);
}

static const struct file_operations memblock_debug_fops = {
	.open = memblock_debug_open,
	.read = seq_read,
	.llseek = seq_lseek,
	.release = single_release,
};

static int __init memblock_init_debugfs(void)
{
	struct dentry *root = debugfs_create_dir("memblock", NULL);
	if (!root)
		return -ENXIO;
	debugfs_create_file("memory", S_IRUGO, root, &memblock.memory, &memblock_debug_fops);
	debugfs_create_file("reserved", S_IRUGO, root, &memblock.reserved, &memblock_debug_fops);
#ifdef CONFIG_HAVE_MEMBLOCK_PHYS_MAP
	debugfs_create_file("physmem", S_IRUGO, root, &memblock.physmem, &memblock_debug_fops);
#endif

	return 0;
}
__initcall(memblock_init_debugfs);

#endif /* CONFIG_DEBUG_FS */<|MERGE_RESOLUTION|>--- conflicted
+++ resolved
@@ -204,36 +204,12 @@
 	start = max_t(phys_addr_t, start, PAGE_SIZE);
 	end = max(start, end);
 
-<<<<<<< HEAD
-		/* ok, try bottom-up allocation first */
-		ret = __memblock_find_range_bottom_up(bottom_up_start, end,
-						      size, align, nid, flags);
-		if (ret)
-			return ret;
-
-		/*
-		 * we always limit bottom-up allocation above the kernel,
-		 * but top-down allocation doesn't have the limit, so
-		 * retrying top-down allocation may succeed when bottom-up
-		 * allocation failed.
-		 *
-		 * bottom-up allocation is expected to be fail very rarely,
-		 * so we use WARN_ONCE() here to see the stack trace if
-		 * fail happens.
-		 */
-		WARN_ONCE(1, "memblock: bottom-up allocation failed, memory hotunplug may be affected\n");
-	}
-
-	return __memblock_find_range_top_down(start, end, size, align, nid,
-					      flags);
-=======
 	if (memblock_bottom_up())
 		return __memblock_find_range_bottom_up(start, end, size, align,
 						       nid, flags);
 	else
 		return __memblock_find_range_top_down(start, end, size, align,
 						      nid, flags);
->>>>>>> 312b5d65
 }
 
 /**
