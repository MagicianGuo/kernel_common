--- conflicted
+++ resolved
@@ -140,7 +140,6 @@
 			     unsigned int oldflags, unsigned int flags)
 {
 	struct fscrypt_info *ci;
-	struct key *key;
 	struct fscrypt_master_key *mk;
 	int err;
 
@@ -156,23 +155,13 @@
 		ci = inode->i_crypt_info;
 		if (ci->ci_policy.version != FSCRYPT_POLICY_V2)
 			return -EINVAL;
-<<<<<<< HEAD
-		key = ci->ci_master_key;
-		mk = key->payload.data[0];
-		down_read(&key->sem);
-=======
 		mk = ci->ci_master_key;
 		down_read(&mk->mk_sem);
->>>>>>> f5b40c0e
 		if (is_master_key_secret_present(&mk->mk_secret))
 			err = fscrypt_derive_dirhash_key(ci, mk);
 		else
 			err = -ENOKEY;
-<<<<<<< HEAD
-		up_read(&key->sem);
-=======
 		up_read(&mk->mk_sem);
->>>>>>> f5b40c0e
 		return err;
 	}
 	return 0;
