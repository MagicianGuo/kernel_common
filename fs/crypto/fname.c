// SPDX-License-Identifier: GPL-2.0
/*
 * This contains functions for filename crypto management
 *
 * Copyright (C) 2015, Google, Inc.
 * Copyright (C) 2015, Motorola Mobility
 *
 * Written by Uday Savagaonkar, 2014.
 * Modified by Jaegeuk Kim, 2015.
 *
 * This has not yet undergone a rigorous security audit.
 */

#include <linux/namei.h>
#include <linux/scatterlist.h>
#include <crypto/hash.h>
#include <crypto/sha.h>
#include <crypto/skcipher.h>
#include "fscrypt_private.h"

/*
 * struct fscrypt_nokey_name - identifier for directory entry when key is absent
 *
 * When userspace lists an encrypted directory without access to the key, the
 * filesystem must present a unique "no-key name" for each filename that allows
 * it to find the directory entry again if requested.  Naively, that would just
 * mean using the ciphertext filenames.  However, since the ciphertext filenames
 * can contain illegal characters ('\0' and '/'), they must be encoded in some
 * way.  We use base64.  But that can cause names to exceed NAME_MAX (255
 * bytes), so we also need to use a strong hash to abbreviate long names.
 *
 * The filesystem may also need another kind of hash, the "dirhash", to quickly
 * find the directory entry.  Since filesystems normally compute the dirhash
 * over the on-disk filename (i.e. the ciphertext), it's not computable from
 * no-key names that abbreviate the ciphertext using the strong hash to fit in
 * NAME_MAX.  It's also not computable if it's a keyed hash taken over the
 * plaintext (but it may still be available in the on-disk directory entry);
 * casefolded directories use this type of dirhash.  At least in these cases,
 * each no-key name must include the name's dirhash too.
 *
 * To meet all these requirements, we base64-encode the following
 * variable-length structure.  It contains the dirhash, or 0's if the filesystem
 * didn't provide one; up to 149 bytes of the ciphertext name; and for
 * ciphertexts longer than 149 bytes, also the SHA-256 of the remaining bytes.
 *
 * This ensures that each no-key name contains everything needed to find the
 * directory entry again, contains only legal characters, doesn't exceed
 * NAME_MAX, is unambiguous unless there's a SHA-256 collision, and that we only
 * take the performance hit of SHA-256 on very long filenames (which are rare).
 */
struct fscrypt_nokey_name {
	u32 dirhash[2];
	u8 bytes[149];
	u8 sha256[SHA256_DIGEST_SIZE];
}; /* 189 bytes => 252 bytes base64-encoded, which is <= NAME_MAX (255) */

/*
 * Decoded size of max-size nokey name, i.e. a name that was abbreviated using
 * the strong hash and thus includes the 'sha256' field.  This isn't simply
 * sizeof(struct fscrypt_nokey_name), as the padding at the end isn't included.
 */
#define FSCRYPT_NOKEY_NAME_MAX	offsetofend(struct fscrypt_nokey_name, sha256)

static struct crypto_shash *sha256_hash_tfm;

static int fscrypt_do_sha256(const u8 *data, unsigned int data_len, u8 *result)
{
	struct crypto_shash *tfm = READ_ONCE(sha256_hash_tfm);

	if (unlikely(!tfm)) {
		struct crypto_shash *prev_tfm;

		tfm = crypto_alloc_shash("sha256", 0, 0);
		if (IS_ERR(tfm)) {
			fscrypt_err(NULL,
				    "Error allocating SHA-256 transform: %ld",
				    PTR_ERR(tfm));
			return PTR_ERR(tfm);
		}
		prev_tfm = cmpxchg(&sha256_hash_tfm, NULL, tfm);
		if (prev_tfm) {
			crypto_free_shash(tfm);
			tfm = prev_tfm;
		}
	}
	{
		SHASH_DESC_ON_STACK(desc, tfm);

		desc->tfm = tfm;

		return crypto_shash_digest(desc, data, data_len, result);
	}
}

static inline bool fscrypt_is_dot_dotdot(const struct qstr *str)
{
	if (str->len == 1 && str->name[0] == '.')
		return true;

	if (str->len == 2 && str->name[0] == '.' && str->name[1] == '.')
		return true;

	return false;
}

/**
 * fscrypt_fname_encrypt() - encrypt a filename
 * @inode: inode of the parent directory (for regular filenames)
 *	   or of the symlink (for symlink targets)
 * @iname: the filename to encrypt
 * @out: (output) the encrypted filename
 * @olen: size of the encrypted filename.  It must be at least @iname->len.
 *	  Any extra space is filled with NUL padding before encryption.
 *
 * Return: 0 on success, -errno on failure
 */
int fscrypt_fname_encrypt(const struct inode *inode, const struct qstr *iname,
			  u8 *out, unsigned int olen)
{
	struct skcipher_request *req = NULL;
	DECLARE_CRYPTO_WAIT(wait);
	const struct fscrypt_info *ci = inode->i_crypt_info;
	struct crypto_skcipher *tfm = ci->ci_key.tfm;
	union fscrypt_iv iv;
	struct scatterlist sg;
	int res;

	/*
	 * Copy the filename to the output buffer for encrypting in-place and
	 * pad it with the needed number of NUL bytes.
	 */
	if (WARN_ON(olen < iname->len))
		return -ENOBUFS;
	memcpy(out, iname->name, iname->len);
	memset(out + iname->len, 0, olen - iname->len);

	/* Initialize the IV */
	fscrypt_generate_iv(&iv, 0, ci);

	/* Set up the encryption request */
	req = skcipher_request_alloc(tfm, GFP_NOFS);
	if (!req)
		return -ENOMEM;
	skcipher_request_set_callback(req,
			CRYPTO_TFM_REQ_MAY_BACKLOG | CRYPTO_TFM_REQ_MAY_SLEEP,
			crypto_req_done, &wait);
	sg_init_one(&sg, out, olen);
	skcipher_request_set_crypt(req, &sg, &sg, olen, &iv);

	/* Do the encryption */
	res = crypto_wait_req(crypto_skcipher_encrypt(req), &wait);
	skcipher_request_free(req);
	if (res < 0) {
		fscrypt_err(inode, "Filename encryption failed: %d", res);
		return res;
	}

	return 0;
}

/**
 * fname_decrypt() - decrypt a filename
 * @inode: inode of the parent directory (for regular filenames)
 *	   or of the symlink (for symlink targets)
 * @iname: the encrypted filename to decrypt
 * @oname: (output) the decrypted filename.  The caller must have allocated
 *	   enough space for this, e.g. using fscrypt_fname_alloc_buffer().
 *
 * Return: 0 on success, -errno on failure
 */
static int fname_decrypt(const struct inode *inode,
			 const struct fscrypt_str *iname,
			 struct fscrypt_str *oname)
{
	struct skcipher_request *req = NULL;
	DECLARE_CRYPTO_WAIT(wait);
	struct scatterlist src_sg, dst_sg;
	const struct fscrypt_info *ci = inode->i_crypt_info;
	struct crypto_skcipher *tfm = ci->ci_key.tfm;
	union fscrypt_iv iv;
	int res;

	/* Allocate request */
	req = skcipher_request_alloc(tfm, GFP_NOFS);
	if (!req)
		return -ENOMEM;
	skcipher_request_set_callback(req,
		CRYPTO_TFM_REQ_MAY_BACKLOG | CRYPTO_TFM_REQ_MAY_SLEEP,
		crypto_req_done, &wait);

	/* Initialize IV */
	fscrypt_generate_iv(&iv, 0, ci);

	/* Create decryption request */
	sg_init_one(&src_sg, iname->name, iname->len);
	sg_init_one(&dst_sg, oname->name, oname->len);
	skcipher_request_set_crypt(req, &src_sg, &dst_sg, iname->len, &iv);
	res = crypto_wait_req(crypto_skcipher_decrypt(req), &wait);
	skcipher_request_free(req);
	if (res < 0) {
		fscrypt_err(inode, "Filename decryption failed: %d", res);
		return res;
	}

	oname->len = strnlen(oname->name, iname->len);
	return 0;
}

static const char lookup_table[65] =
	"ABCDEFGHIJKLMNOPQRSTUVWXYZabcdefghijklmnopqrstuvwxyz0123456789+,";

#define BASE64_CHARS(nbytes)	DIV_ROUND_UP((nbytes) * 4, 3)

/**
 * base64_encode() - base64-encode some bytes
 * @src: the bytes to encode
 * @len: number of bytes to encode
 * @dst: (output) the base64-encoded string.  Not NUL-terminated.
 *
 * Encodes the input string using characters from the set [A-Za-z0-9+,].
 * The encoded string is roughly 4/3 times the size of the input string.
 *
 * Return: length of the encoded string
 */
static int base64_encode(const u8 *src, int len, char *dst)
{
	int i, bits = 0, ac = 0;
	char *cp = dst;

	for (i = 0; i < len; i++) {
		ac += src[i] << bits;
		bits += 8;
		do {
			*cp++ = lookup_table[ac & 0x3f];
			ac >>= 6;
			bits -= 6;
		} while (bits >= 6);
	}
	if (bits)
		*cp++ = lookup_table[ac & 0x3f];
	return cp - dst;
}

static int base64_decode(const char *src, int len, u8 *dst)
{
	int i, bits = 0, ac = 0;
	const char *p;
	u8 *cp = dst;

	for (i = 0; i < len; i++) {
		p = strchr(lookup_table, src[i]);
		if (p == NULL || src[i] == 0)
			return -2;
		ac += (p - lookup_table) << bits;
		bits += 6;
		if (bits >= 8) {
			*cp++ = ac & 0xff;
			ac >>= 8;
			bits -= 8;
		}
	}
	if (ac)
		return -1;
	return cp - dst;
}

bool fscrypt_fname_encrypted_size(const struct inode *inode, u32 orig_len,
				  u32 max_len, u32 *encrypted_len_ret)
{
	const struct fscrypt_info *ci = inode->i_crypt_info;
	int padding = 4 << (fscrypt_policy_flags(&ci->ci_policy) &
			    FSCRYPT_POLICY_FLAGS_PAD_MASK);
	u32 encrypted_len;

	if (orig_len > max_len)
		return false;
	encrypted_len = max(orig_len, (u32)FS_CRYPTO_BLOCK_SIZE);
	encrypted_len = round_up(encrypted_len, padding);
	*encrypted_len_ret = min(encrypted_len, max_len);
	return true;
}

/**
 * fscrypt_fname_alloc_buffer() - allocate a buffer for presented filenames
 * @inode: inode of the parent directory (for regular filenames)
 *	   or of the symlink (for symlink targets)
 * @max_encrypted_len: maximum length of encrypted filenames the buffer will be
 *		       used to present
 * @crypto_str: (output) buffer to allocate
 *
 * Allocate a buffer that is large enough to hold any decrypted or encoded
 * filename (null-terminated), for the given maximum encrypted filename length.
 *
 * Return: 0 on success, -errno on failure
 */
int fscrypt_fname_alloc_buffer(const struct inode *inode,
			       u32 max_encrypted_len,
			       struct fscrypt_str *crypto_str)
{
	const u32 max_encoded_len = BASE64_CHARS(FSCRYPT_NOKEY_NAME_MAX);
	u32 max_presented_len;

	max_presented_len = max(max_encoded_len, max_encrypted_len);

	crypto_str->name = kmalloc(max_presented_len + 1, GFP_NOFS);
	if (!crypto_str->name)
		return -ENOMEM;
	crypto_str->len = max_presented_len;
	return 0;
}
EXPORT_SYMBOL(fscrypt_fname_alloc_buffer);

/**
 * fscrypt_fname_free_buffer() - free a buffer for presented filenames
 * @crypto_str: the buffer to free
 *
 * Free a buffer that was allocated by fscrypt_fname_alloc_buffer().
 */
void fscrypt_fname_free_buffer(struct fscrypt_str *crypto_str)
{
	if (!crypto_str)
		return;
	kfree(crypto_str->name);
	crypto_str->name = NULL;
}
EXPORT_SYMBOL(fscrypt_fname_free_buffer);

/**
 * fscrypt_fname_disk_to_usr() - convert an encrypted filename to
 *				 user-presentable form
 * @inode: inode of the parent directory (for regular filenames)
 *	   or of the symlink (for symlink targets)
 * @hash: first part of the name's dirhash, if applicable.  This only needs to
 *	  be provided if the filename is located in an indexed directory whose
 *	  encryption key may be unavailable.  Not needed for symlink targets.
 * @minor_hash: second part of the name's dirhash, if applicable
 * @iname: encrypted filename to convert.  May also be "." or "..", which
 *	   aren't actually encrypted.
 * @oname: output buffer for the user-presentable filename.  The caller must
 *	   have allocated enough space for this, e.g. using
 *	   fscrypt_fname_alloc_buffer().
 *
 * If the key is available, we'll decrypt the disk name.  Otherwise, we'll
 * encode it for presentation in fscrypt_nokey_name format.
 * See struct fscrypt_nokey_name for details.
 *
 * Return: 0 on success, -errno on failure
 */
int fscrypt_fname_disk_to_usr(const struct inode *inode,
			      u32 hash, u32 minor_hash,
			      const struct fscrypt_str *iname,
			      struct fscrypt_str *oname)
{
	const struct qstr qname = FSTR_TO_QSTR(iname);
	struct fscrypt_nokey_name nokey_name;
	u32 size; /* size of the unencoded no-key name */
	int err;

	if (fscrypt_is_dot_dotdot(&qname)) {
		oname->name[0] = '.';
		oname->name[iname->len - 1] = '.';
		oname->len = iname->len;
		return 0;
	}

	if (iname->len < FS_CRYPTO_BLOCK_SIZE)
		return -EUCLEAN;

	if (fscrypt_has_encryption_key(inode))
		return fname_decrypt(inode, iname, oname);

<<<<<<< HEAD
	/*
	 * Sanity check that struct fscrypt_nokey_name doesn't have padding
	 * between fields and that its encoded size never exceeds NAME_MAX.
	 */
	BUILD_BUG_ON(offsetofend(struct fscrypt_nokey_name, dirhash) !=
		     offsetof(struct fscrypt_nokey_name, bytes));
	BUILD_BUG_ON(offsetofend(struct fscrypt_nokey_name, bytes) !=
		     offsetof(struct fscrypt_nokey_name, sha256));
	BUILD_BUG_ON(BASE64_CHARS(FSCRYPT_NOKEY_NAME_MAX) > NAME_MAX);

	if (hash) {
		nokey_name.dirhash[0] = hash;
		nokey_name.dirhash[1] = minor_hash;
	} else {
		nokey_name.dirhash[0] = 0;
		nokey_name.dirhash[1] = 0;
	}
	if (iname->len <= sizeof(nokey_name.bytes)) {
		memcpy(nokey_name.bytes, iname->name, iname->len);
		size = offsetof(struct fscrypt_nokey_name, bytes[iname->len]);
	} else {
		memcpy(nokey_name.bytes, iname->name, sizeof(nokey_name.bytes));
		/* Compute strong hash of remaining part of name. */
		err = fscrypt_do_sha256(&iname->name[sizeof(nokey_name.bytes)],
					iname->len - sizeof(nokey_name.bytes),
					nokey_name.sha256);
		if (err)
			return err;
		size = FSCRYPT_NOKEY_NAME_MAX;
	}
	oname->len = base64_encode((const u8 *)&nokey_name, size, oname->name);
=======
	if (iname->len <= FSCRYPT_FNAME_MAX_UNDIGESTED_SIZE) {
		oname->len = base64_encode(iname->name, iname->len,
					   oname->name);
		return 0;
	}
	digested_name.hash = hash;
	digested_name.minor_hash = minor_hash;
	memcpy(digested_name.digest,
	       FSCRYPT_FNAME_DIGEST(iname->name, iname->len),
	       FSCRYPT_FNAME_DIGEST_SIZE);
	oname->name[0] = '_';
	oname->len = 1 + base64_encode((const u8 *)&digested_name,
				       sizeof(digested_name), oname->name + 1);
>>>>>>> 795e8479
	return 0;
}
EXPORT_SYMBOL(fscrypt_fname_disk_to_usr);

/**
 * fscrypt_setup_filename() - prepare to search a possibly encrypted directory
 * @dir: the directory that will be searched
 * @iname: the user-provided filename being searched for
 * @lookup: 1 if we're allowed to proceed without the key because it's
 *	->lookup() or we're finding the dir_entry for deletion; 0 if we cannot
 *	proceed without the key because we're going to create the dir_entry.
 * @fname: the filename information to be filled in
 *
 * Given a user-provided filename @iname, this function sets @fname->disk_name
 * to the name that would be stored in the on-disk directory entry, if possible.
 * If the directory is unencrypted this is simply @iname.  Else, if we have the
 * directory's encryption key, then @iname is the plaintext, so we encrypt it to
 * get the disk_name.
 *
 * Else, for keyless @lookup operations, @iname is the presented ciphertext, so
 * we decode it to get the fscrypt_nokey_name.  Non-@lookup operations will be
 * impossible in this case, so we fail them with ENOKEY.
 *
 * If successful, fscrypt_free_filename() must be called later to clean up.
 *
 * Return: 0 on success, -errno on failure
 */
int fscrypt_setup_filename(struct inode *dir, const struct qstr *iname,
			      int lookup, struct fscrypt_name *fname)
{
	struct fscrypt_nokey_name *nokey_name;
	int ret;

	memset(fname, 0, sizeof(struct fscrypt_name));
	fname->usr_fname = iname;

	if (!IS_ENCRYPTED(dir) || fscrypt_is_dot_dotdot(iname)) {
		fname->disk_name.name = (unsigned char *)iname->name;
		fname->disk_name.len = iname->len;
		return 0;
	}
	ret = fscrypt_get_encryption_info(dir);
	if (ret)
		return ret;

	if (fscrypt_has_encryption_key(dir)) {
		if (!fscrypt_fname_encrypted_size(dir, iname->len,
						  dir->i_sb->s_cop->max_namelen,
						  &fname->crypto_buf.len))
			return -ENAMETOOLONG;
		fname->crypto_buf.name = kmalloc(fname->crypto_buf.len,
						 GFP_NOFS);
		if (!fname->crypto_buf.name)
			return -ENOMEM;

		ret = fscrypt_fname_encrypt(dir, iname, fname->crypto_buf.name,
					    fname->crypto_buf.len);
		if (ret)
			goto errout;
		fname->disk_name.name = fname->crypto_buf.name;
		fname->disk_name.len = fname->crypto_buf.len;
		return 0;
	}
	if (!lookup)
		return -ENOKEY;
	fname->is_ciphertext_name = true;

	/*
	 * We don't have the key and we are doing a lookup; decode the
	 * user-supplied name
	 */

	if (iname->len > BASE64_CHARS(FSCRYPT_NOKEY_NAME_MAX))
		return -ENOENT;

	fname->crypto_buf.name = kmalloc(FSCRYPT_NOKEY_NAME_MAX, GFP_KERNEL);
	if (fname->crypto_buf.name == NULL)
		return -ENOMEM;

	ret = base64_decode(iname->name, iname->len, fname->crypto_buf.name);
	if (ret < (int)offsetof(struct fscrypt_nokey_name, bytes[1]) ||
	    (ret > offsetof(struct fscrypt_nokey_name, sha256) &&
	     ret != FSCRYPT_NOKEY_NAME_MAX)) {
		ret = -ENOENT;
		goto errout;
	}
	fname->crypto_buf.len = ret;

	nokey_name = (void *)fname->crypto_buf.name;
	fname->hash = nokey_name->dirhash[0];
	fname->minor_hash = nokey_name->dirhash[1];
	if (ret != FSCRYPT_NOKEY_NAME_MAX) {
		/* The full ciphertext filename is available. */
		fname->disk_name.name = nokey_name->bytes;
		fname->disk_name.len =
			ret - offsetof(struct fscrypt_nokey_name, bytes);
	}
	return 0;

errout:
	kfree(fname->crypto_buf.name);
	return ret;
}
EXPORT_SYMBOL(fscrypt_setup_filename);

/**
 * fscrypt_match_name() - test whether the given name matches a directory entry
 * @fname: the name being searched for
 * @de_name: the name from the directory entry
 * @de_name_len: the length of @de_name in bytes
 *
 * Normally @fname->disk_name will be set, and in that case we simply compare
 * that to the name stored in the directory entry.  The only exception is that
 * if we don't have the key for an encrypted directory and the name we're
 * looking for is very long, then we won't have the full disk_name and instead
 * we'll need to match against a fscrypt_nokey_name that includes a strong hash.
 *
 * Return: %true if the name matches, otherwise %false.
 */
bool fscrypt_match_name(const struct fscrypt_name *fname,
			const u8 *de_name, u32 de_name_len)
{
	const struct fscrypt_nokey_name *nokey_name =
		(const void *)fname->crypto_buf.name;
	u8 sha256[SHA256_DIGEST_SIZE];

	if (likely(fname->disk_name.name)) {
		if (de_name_len != fname->disk_name.len)
			return false;
		return !memcmp(de_name, fname->disk_name.name, de_name_len);
	}
	if (de_name_len <= sizeof(nokey_name->bytes))
		return false;
	if (memcmp(de_name, nokey_name->bytes, sizeof(nokey_name->bytes)))
		return false;
	if (fscrypt_do_sha256(&de_name[sizeof(nokey_name->bytes)],
			      de_name_len - sizeof(nokey_name->bytes), sha256))
		return false;
	return !memcmp(sha256, nokey_name->sha256, sizeof(sha256));
}
EXPORT_SYMBOL_GPL(fscrypt_match_name);

/**
 * fscrypt_fname_siphash() - calculate the SipHash of a filename
 * @dir: the parent directory
 * @name: the filename to calculate the SipHash of
 *
 * Given a plaintext filename @name and a directory @dir which uses SipHash as
 * its dirhash method and has had its fscrypt key set up, this function
 * calculates the SipHash of that name using the directory's secret dirhash key.
 *
 * Return: the SipHash of @name using the hash key of @dir
 */
u64 fscrypt_fname_siphash(const struct inode *dir, const struct qstr *name)
{
	const struct fscrypt_info *ci = dir->i_crypt_info;

	WARN_ON(!ci->ci_dirhash_key_initialized);

	return siphash(name->name, name->len, &ci->ci_dirhash_key);
}
EXPORT_SYMBOL_GPL(fscrypt_fname_siphash);

/*
 * Validate dentries in encrypted directories to make sure we aren't potentially
 * caching stale dentries after a key has been added.
 */
int fscrypt_d_revalidate(struct dentry *dentry, unsigned int flags)
{
	struct dentry *dir;
	int err;
	int valid;

	/*
	 * Plaintext names are always valid, since fscrypt doesn't support
	 * reverting to ciphertext names without evicting the directory's inode
	 * -- which implies eviction of the dentries in the directory.
	 */
	if (!(dentry->d_flags & DCACHE_ENCRYPTED_NAME))
		return 1;

	/*
	 * Ciphertext name; valid if the directory's key is still unavailable.
	 *
	 * Although fscrypt forbids rename() on ciphertext names, we still must
	 * use dget_parent() here rather than use ->d_parent directly.  That's
	 * because a corrupted fs image may contain directory hard links, which
	 * the VFS handles by moving the directory's dentry tree in the dcache
	 * each time ->lookup() finds the directory and it already has a dentry
	 * elsewhere.  Thus ->d_parent can be changing, and we must safely grab
	 * a reference to some ->d_parent to prevent it from being freed.
	 */

	if (flags & LOOKUP_RCU)
		return -ECHILD;

	dir = dget_parent(dentry);
	err = fscrypt_get_encryption_info(d_inode(dir));
	valid = !fscrypt_has_encryption_key(d_inode(dir));
	dput(dir);

	if (err < 0)
		return err;

	return valid;
}
EXPORT_SYMBOL_GPL(fscrypt_d_revalidate);<|MERGE_RESOLUTION|>--- conflicted
+++ resolved
@@ -369,7 +369,6 @@
 	if (fscrypt_has_encryption_key(inode))
 		return fname_decrypt(inode, iname, oname);
 
-<<<<<<< HEAD
 	/*
 	 * Sanity check that struct fscrypt_nokey_name doesn't have padding
 	 * between fields and that its encoded size never exceeds NAME_MAX.
@@ -380,13 +379,8 @@
 		     offsetof(struct fscrypt_nokey_name, sha256));
 	BUILD_BUG_ON(BASE64_CHARS(FSCRYPT_NOKEY_NAME_MAX) > NAME_MAX);
 
-	if (hash) {
-		nokey_name.dirhash[0] = hash;
-		nokey_name.dirhash[1] = minor_hash;
-	} else {
-		nokey_name.dirhash[0] = 0;
-		nokey_name.dirhash[1] = 0;
-	}
+	nokey_name.dirhash[0] = hash;
+	nokey_name.dirhash[1] = minor_hash;
 	if (iname->len <= sizeof(nokey_name.bytes)) {
 		memcpy(nokey_name.bytes, iname->name, iname->len);
 		size = offsetof(struct fscrypt_nokey_name, bytes[iname->len]);
@@ -401,21 +395,6 @@
 		size = FSCRYPT_NOKEY_NAME_MAX;
 	}
 	oname->len = base64_encode((const u8 *)&nokey_name, size, oname->name);
-=======
-	if (iname->len <= FSCRYPT_FNAME_MAX_UNDIGESTED_SIZE) {
-		oname->len = base64_encode(iname->name, iname->len,
-					   oname->name);
-		return 0;
-	}
-	digested_name.hash = hash;
-	digested_name.minor_hash = minor_hash;
-	memcpy(digested_name.digest,
-	       FSCRYPT_FNAME_DIGEST(iname->name, iname->len),
-	       FSCRYPT_FNAME_DIGEST_SIZE);
-	oname->name[0] = '_';
-	oname->len = 1 + base64_encode((const u8 *)&digested_name,
-				       sizeof(digested_name), oname->name + 1);
->>>>>>> 795e8479
 	return 0;
 }
 EXPORT_SYMBOL(fscrypt_fname_disk_to_usr);
