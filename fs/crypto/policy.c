// SPDX-License-Identifier: GPL-2.0
/*
 * Encryption policy functions for per-file encryption support.
 *
 * Copyright (C) 2015, Google, Inc.
 * Copyright (C) 2015, Motorola Mobility.
 *
 * Originally written by Michael Halcrow, 2015.
 * Modified by Jaegeuk Kim, 2015.
 * Modified by Eric Biggers, 2019 for v2 policy support.
 */

#include <linux/fs_context.h>
#include <linux/random.h>
#include <linux/seq_file.h>
#include <linux/string.h>
#include <linux/mount.h>
#include "fscrypt_private.h"

/**
 * fscrypt_policies_equal() - check whether two encryption policies are the same
 * @policy1: the first policy
 * @policy2: the second policy
 *
 * Return: %true if equal, else %false
 */
bool fscrypt_policies_equal(const union fscrypt_policy *policy1,
			    const union fscrypt_policy *policy2)
{
	if (policy1->version != policy2->version)
		return false;

	return !memcmp(policy1, policy2, fscrypt_policy_size(policy1));
}

int fscrypt_policy_to_key_spec(const union fscrypt_policy *policy,
			       struct fscrypt_key_specifier *key_spec)
{
	switch (policy->version) {
	case FSCRYPT_POLICY_V1:
		key_spec->type = FSCRYPT_KEY_SPEC_TYPE_DESCRIPTOR;
		memcpy(key_spec->u.descriptor, policy->v1.master_key_descriptor,
		       FSCRYPT_KEY_DESCRIPTOR_SIZE);
		return 0;
	case FSCRYPT_POLICY_V2:
		key_spec->type = FSCRYPT_KEY_SPEC_TYPE_IDENTIFIER;
		memcpy(key_spec->u.identifier, policy->v2.master_key_identifier,
		       FSCRYPT_KEY_IDENTIFIER_SIZE);
		return 0;
	default:
		WARN_ON(1);
		return -EINVAL;
	}
}

static const union fscrypt_policy *
fscrypt_get_dummy_policy(struct super_block *sb)
{
	if (!sb->s_cop->get_dummy_policy)
		return NULL;
	return sb->s_cop->get_dummy_policy(sb);
}

<<<<<<< HEAD
=======
/*
 * Return %true if the given combination of encryption modes is supported for v1
 * (and later) encryption policies.
 *
 * Do *not* add anything new here, since v1 encryption policies are deprecated.
 * New combinations of modes should go in fscrypt_valid_enc_modes_v2() only.
 */
>>>>>>> 4bf3e7f4
static bool fscrypt_valid_enc_modes_v1(u32 contents_mode, u32 filenames_mode)
{
	if (contents_mode == FSCRYPT_MODE_AES_256_XTS &&
	    filenames_mode == FSCRYPT_MODE_AES_256_CTS)
		return true;

	if (contents_mode == FSCRYPT_MODE_AES_128_CBC &&
	    filenames_mode == FSCRYPT_MODE_AES_128_CTS)
		return true;

	if (contents_mode == FSCRYPT_MODE_ADIANTUM &&
	    filenames_mode == FSCRYPT_MODE_ADIANTUM)
		return true;

	return false;
}

static bool fscrypt_valid_enc_modes_v2(u32 contents_mode, u32 filenames_mode)
{
	if (contents_mode == FSCRYPT_MODE_AES_256_XTS &&
	    filenames_mode == FSCRYPT_MODE_AES_256_HCTR2)
		return true;
<<<<<<< HEAD
=======

	if (contents_mode == FSCRYPT_MODE_SM4_XTS &&
	    filenames_mode == FSCRYPT_MODE_SM4_CTS)
		return true;

>>>>>>> 4bf3e7f4
	return fscrypt_valid_enc_modes_v1(contents_mode, filenames_mode);
}

static bool supported_direct_key_modes(const struct inode *inode,
				       u32 contents_mode, u32 filenames_mode)
{
	const struct fscrypt_mode *mode;

	if (contents_mode != filenames_mode) {
		fscrypt_warn(inode,
			     "Direct key flag not allowed with different contents and filenames modes");
		return false;
	}
	mode = &fscrypt_modes[contents_mode];

	if (mode->ivsize < offsetofend(union fscrypt_iv, nonce)) {
		fscrypt_warn(inode, "Direct key flag not allowed with %s",
			     mode->friendly_name);
		return false;
	}
	return true;
}

static bool supported_iv_ino_lblk_policy(const struct fscrypt_policy_v2 *policy,
					 const struct inode *inode,
					 const char *type,
					 int max_ino_bits, int max_lblk_bits)
{
	struct super_block *sb = inode->i_sb;
	int ino_bits = 64, lblk_bits = 64;

	/*
	 * IV_INO_LBLK_* exist only because of hardware limitations, and
	 * currently the only known use case for them involves AES-256-XTS.
	 * That's also all we test currently.  For these reasons, for now only
	 * allow AES-256-XTS here.  This can be relaxed later if a use case for
	 * IV_INO_LBLK_* with other encryption modes arises.
	 */
	if (policy->contents_encryption_mode != FSCRYPT_MODE_AES_256_XTS) {
		fscrypt_warn(inode,
			     "Can't use %s policy with contents mode other than AES-256-XTS",
			     type);
		return false;
	}

	/*
	 * It's unsafe to include inode numbers in the IVs if the filesystem can
	 * potentially renumber inodes, e.g. via filesystem shrinking.
	 */
	if (!sb->s_cop->has_stable_inodes ||
	    !sb->s_cop->has_stable_inodes(sb)) {
		fscrypt_warn(inode,
			     "Can't use %s policy on filesystem '%s' because it doesn't have stable inode numbers",
			     type, sb->s_id);
		return false;
	}
	if (sb->s_cop->get_ino_and_lblk_bits)
		sb->s_cop->get_ino_and_lblk_bits(sb, &ino_bits, &lblk_bits);
	if (ino_bits > max_ino_bits) {
		fscrypt_warn(inode,
			     "Can't use %s policy on filesystem '%s' because its inode numbers are too long",
			     type, sb->s_id);
		return false;
	}
	if (lblk_bits > max_lblk_bits) {
		fscrypt_warn(inode,
			     "Can't use %s policy on filesystem '%s' because its block numbers are too long",
			     type, sb->s_id);
		return false;
	}
	return true;
}

static bool fscrypt_supported_v1_policy(const struct fscrypt_policy_v1 *policy,
					const struct inode *inode)
{
	if (!fscrypt_valid_enc_modes_v1(policy->contents_encryption_mode,
				     policy->filenames_encryption_mode)) {
		fscrypt_warn(inode,
			     "Unsupported encryption modes (contents %d, filenames %d)",
			     policy->contents_encryption_mode,
			     policy->filenames_encryption_mode);
		return false;
	}

	if (policy->flags & ~(FSCRYPT_POLICY_FLAGS_PAD_MASK |
			      FSCRYPT_POLICY_FLAG_DIRECT_KEY)) {
		fscrypt_warn(inode, "Unsupported encryption flags (0x%02x)",
			     policy->flags);
		return false;
	}

	if ((policy->flags & FSCRYPT_POLICY_FLAG_DIRECT_KEY) &&
	    !supported_direct_key_modes(inode, policy->contents_encryption_mode,
					policy->filenames_encryption_mode))
		return false;

	if (IS_CASEFOLDED(inode)) {
		/* With v1, there's no way to derive dirhash keys. */
		fscrypt_warn(inode,
			     "v1 policies can't be used on casefolded directories");
		return false;
	}

	return true;
}

static bool fscrypt_supported_v2_policy(const struct fscrypt_policy_v2 *policy,
					const struct inode *inode)
{
	int count = 0;

	if (!fscrypt_valid_enc_modes_v2(policy->contents_encryption_mode,
				     policy->filenames_encryption_mode)) {
		fscrypt_warn(inode,
			     "Unsupported encryption modes (contents %d, filenames %d)",
			     policy->contents_encryption_mode,
			     policy->filenames_encryption_mode);
		return false;
	}

	if (policy->flags & ~(FSCRYPT_POLICY_FLAGS_PAD_MASK |
			      FSCRYPT_POLICY_FLAG_DIRECT_KEY |
			      FSCRYPT_POLICY_FLAG_IV_INO_LBLK_64 |
			      FSCRYPT_POLICY_FLAG_IV_INO_LBLK_32)) {
		fscrypt_warn(inode, "Unsupported encryption flags (0x%02x)",
			     policy->flags);
		return false;
	}

	count += !!(policy->flags & FSCRYPT_POLICY_FLAG_DIRECT_KEY);
	count += !!(policy->flags & FSCRYPT_POLICY_FLAG_IV_INO_LBLK_64);
	count += !!(policy->flags & FSCRYPT_POLICY_FLAG_IV_INO_LBLK_32);
	if (count > 1) {
		fscrypt_warn(inode, "Mutually exclusive encryption flags (0x%02x)",
			     policy->flags);
		return false;
	}

	if ((policy->flags & FSCRYPT_POLICY_FLAG_DIRECT_KEY) &&
	    !supported_direct_key_modes(inode, policy->contents_encryption_mode,
					policy->filenames_encryption_mode))
		return false;

	if ((policy->flags & FSCRYPT_POLICY_FLAG_IV_INO_LBLK_64) &&
	    !supported_iv_ino_lblk_policy(policy, inode, "IV_INO_LBLK_64",
					  32, 32))
		return false;

	/*
	 * IV_INO_LBLK_32 hashes the inode number, so in principle it can
	 * support any ino_bits.  However, currently the inode number is gotten
	 * from inode::i_ino which is 'unsigned long'.  So for now the
	 * implementation limit is 32 bits.
	 */
	if ((policy->flags & FSCRYPT_POLICY_FLAG_IV_INO_LBLK_32) &&
	    !supported_iv_ino_lblk_policy(policy, inode, "IV_INO_LBLK_32",
					  32, 32))
		return false;

	if (memchr_inv(policy->__reserved, 0, sizeof(policy->__reserved))) {
		fscrypt_warn(inode, "Reserved bits set in encryption policy");
		return false;
	}

	return true;
}

/**
 * fscrypt_supported_policy() - check whether an encryption policy is supported
 * @policy_u: the encryption policy
 * @inode: the inode on which the policy will be used
 *
 * Given an encryption policy, check whether all its encryption modes and other
 * settings are supported by this kernel on the given inode.  (But we don't
 * currently don't check for crypto API support here, so attempting to use an
 * algorithm not configured into the crypto API will still fail later.)
 *
 * Return: %true if supported, else %false
 */
bool fscrypt_supported_policy(const union fscrypt_policy *policy_u,
			      const struct inode *inode)
{
	switch (policy_u->version) {
	case FSCRYPT_POLICY_V1:
		return fscrypt_supported_v1_policy(&policy_u->v1, inode);
	case FSCRYPT_POLICY_V2:
		return fscrypt_supported_v2_policy(&policy_u->v2, inode);
	}
	return false;
}

/**
 * fscrypt_new_context() - create a new fscrypt_context
 * @ctx_u: output context
 * @policy_u: input policy
 * @nonce: nonce to use
 *
 * Create an fscrypt_context for an inode that is being assigned the given
 * encryption policy.  @nonce must be a new random nonce.
 *
 * Return: the size of the new context in bytes.
 */
static int fscrypt_new_context(union fscrypt_context *ctx_u,
			       const union fscrypt_policy *policy_u,
			       const u8 nonce[FSCRYPT_FILE_NONCE_SIZE])
{
	memset(ctx_u, 0, sizeof(*ctx_u));

	switch (policy_u->version) {
	case FSCRYPT_POLICY_V1: {
		const struct fscrypt_policy_v1 *policy = &policy_u->v1;
		struct fscrypt_context_v1 *ctx = &ctx_u->v1;

		ctx->version = FSCRYPT_CONTEXT_V1;
		ctx->contents_encryption_mode =
			policy->contents_encryption_mode;
		ctx->filenames_encryption_mode =
			policy->filenames_encryption_mode;
		ctx->flags = policy->flags;
		memcpy(ctx->master_key_descriptor,
		       policy->master_key_descriptor,
		       sizeof(ctx->master_key_descriptor));
		memcpy(ctx->nonce, nonce, FSCRYPT_FILE_NONCE_SIZE);
		return sizeof(*ctx);
	}
	case FSCRYPT_POLICY_V2: {
		const struct fscrypt_policy_v2 *policy = &policy_u->v2;
		struct fscrypt_context_v2 *ctx = &ctx_u->v2;

		ctx->version = FSCRYPT_CONTEXT_V2;
		ctx->contents_encryption_mode =
			policy->contents_encryption_mode;
		ctx->filenames_encryption_mode =
			policy->filenames_encryption_mode;
		ctx->flags = policy->flags;
		memcpy(ctx->master_key_identifier,
		       policy->master_key_identifier,
		       sizeof(ctx->master_key_identifier));
		memcpy(ctx->nonce, nonce, FSCRYPT_FILE_NONCE_SIZE);
		return sizeof(*ctx);
	}
	}
	BUG();
}

/**
 * fscrypt_policy_from_context() - convert an fscrypt_context to
 *				   an fscrypt_policy
 * @policy_u: output policy
 * @ctx_u: input context
 * @ctx_size: size of input context in bytes
 *
 * Given an fscrypt_context, build the corresponding fscrypt_policy.
 *
 * Return: 0 on success, or -EINVAL if the fscrypt_context has an unrecognized
 * version number or size.
 *
 * This does *not* validate the settings within the policy itself, e.g. the
 * modes, flags, and reserved bits.  Use fscrypt_supported_policy() for that.
 */
int fscrypt_policy_from_context(union fscrypt_policy *policy_u,
				const union fscrypt_context *ctx_u,
				int ctx_size)
{
	memset(policy_u, 0, sizeof(*policy_u));

	if (!fscrypt_context_is_valid(ctx_u, ctx_size))
		return -EINVAL;

	switch (ctx_u->version) {
	case FSCRYPT_CONTEXT_V1: {
		const struct fscrypt_context_v1 *ctx = &ctx_u->v1;
		struct fscrypt_policy_v1 *policy = &policy_u->v1;

		policy->version = FSCRYPT_POLICY_V1;
		policy->contents_encryption_mode =
			ctx->contents_encryption_mode;
		policy->filenames_encryption_mode =
			ctx->filenames_encryption_mode;
		policy->flags = ctx->flags;
		memcpy(policy->master_key_descriptor,
		       ctx->master_key_descriptor,
		       sizeof(policy->master_key_descriptor));
		return 0;
	}
	case FSCRYPT_CONTEXT_V2: {
		const struct fscrypt_context_v2 *ctx = &ctx_u->v2;
		struct fscrypt_policy_v2 *policy = &policy_u->v2;

		policy->version = FSCRYPT_POLICY_V2;
		policy->contents_encryption_mode =
			ctx->contents_encryption_mode;
		policy->filenames_encryption_mode =
			ctx->filenames_encryption_mode;
		policy->flags = ctx->flags;
		memcpy(policy->__reserved, ctx->__reserved,
		       sizeof(policy->__reserved));
		memcpy(policy->master_key_identifier,
		       ctx->master_key_identifier,
		       sizeof(policy->master_key_identifier));
		return 0;
	}
	}
	/* unreachable */
	return -EINVAL;
}

/* Retrieve an inode's encryption policy */
static int fscrypt_get_policy(struct inode *inode, union fscrypt_policy *policy)
{
	const struct fscrypt_info *ci;
	union fscrypt_context ctx;
	int ret;

	ci = fscrypt_get_info(inode);
	if (ci) {
		/* key available, use the cached policy */
		*policy = ci->ci_policy;
		return 0;
	}

	if (!IS_ENCRYPTED(inode))
		return -ENODATA;

	ret = inode->i_sb->s_cop->get_context(inode, &ctx, sizeof(ctx));
	if (ret < 0)
		return (ret == -ERANGE) ? -EINVAL : ret;

	return fscrypt_policy_from_context(policy, &ctx, ret);
}

static int set_encryption_policy(struct inode *inode,
				 const union fscrypt_policy *policy)
{
	u8 nonce[FSCRYPT_FILE_NONCE_SIZE];
	union fscrypt_context ctx;
	int ctxsize;
	int err;

	if (!fscrypt_supported_policy(policy, inode))
		return -EINVAL;

	switch (policy->version) {
	case FSCRYPT_POLICY_V1:
		/*
		 * The original encryption policy version provided no way of
		 * verifying that the correct master key was supplied, which was
		 * insecure in scenarios where multiple users have access to the
		 * same encrypted files (even just read-only access).  The new
		 * encryption policy version fixes this and also implies use of
		 * an improved key derivation function and allows non-root users
		 * to securely remove keys.  So as long as compatibility with
		 * old kernels isn't required, it is recommended to use the new
		 * policy version for all new encrypted directories.
		 */
		pr_warn_once("%s (pid %d) is setting deprecated v1 encryption policy; recommend upgrading to v2.\n",
			     current->comm, current->pid);
		break;
	case FSCRYPT_POLICY_V2:
		err = fscrypt_verify_key_added(inode->i_sb,
					       policy->v2.master_key_identifier);
		if (err)
			return err;
		if (policy->v2.flags & FSCRYPT_POLICY_FLAG_IV_INO_LBLK_32)
			pr_warn_once("%s (pid %d) is setting an IV_INO_LBLK_32 encryption policy.  This should only be used if there are certain hardware limitations.\n",
				     current->comm, current->pid);
		break;
	default:
		WARN_ON(1);
		return -EINVAL;
	}

	get_random_bytes(nonce, FSCRYPT_FILE_NONCE_SIZE);
	ctxsize = fscrypt_new_context(&ctx, policy, nonce);

	return inode->i_sb->s_cop->set_context(inode, &ctx, ctxsize, NULL);
}

int fscrypt_ioctl_set_policy(struct file *filp, const void __user *arg)
{
	union fscrypt_policy policy;
	union fscrypt_policy existing_policy;
	struct inode *inode = file_inode(filp);
	u8 version;
	int size;
	int ret;

	if (get_user(policy.version, (const u8 __user *)arg))
		return -EFAULT;

	size = fscrypt_policy_size(&policy);
	if (size <= 0)
		return -EINVAL;

	/*
	 * We should just copy the remaining 'size - 1' bytes here, but a
	 * bizarre bug in gcc 7 and earlier (fixed by gcc r255731) causes gcc to
	 * think that size can be 0 here (despite the check above!) *and* that
	 * it's a compile-time constant.  Thus it would think copy_from_user()
	 * is passed compile-time constant ULONG_MAX, causing the compile-time
	 * buffer overflow check to fail, breaking the build. This only occurred
	 * when building an i386 kernel with -Os and branch profiling enabled.
	 *
	 * Work around it by just copying the first byte again...
	 */
	version = policy.version;
	if (copy_from_user(&policy, arg, size))
		return -EFAULT;
	policy.version = version;

	if (!inode_owner_or_capable(&init_user_ns, inode))
		return -EACCES;

	ret = mnt_want_write_file(filp);
	if (ret)
		return ret;

	inode_lock(inode);

	ret = fscrypt_get_policy(inode, &existing_policy);
	if (ret == -ENODATA) {
		if (!S_ISDIR(inode->i_mode))
			ret = -ENOTDIR;
		else if (IS_DEADDIR(inode))
			ret = -ENOENT;
		else if (!inode->i_sb->s_cop->empty_dir(inode))
			ret = -ENOTEMPTY;
		else
			ret = set_encryption_policy(inode, &policy);
	} else if (ret == -EINVAL ||
		   (ret == 0 && !fscrypt_policies_equal(&policy,
							&existing_policy))) {
		/* The file already uses a different encryption policy. */
		ret = -EEXIST;
	}

	inode_unlock(inode);

	mnt_drop_write_file(filp);
	return ret;
}
EXPORT_SYMBOL(fscrypt_ioctl_set_policy);

/* Original ioctl version; can only get the original policy version */
int fscrypt_ioctl_get_policy(struct file *filp, void __user *arg)
{
	union fscrypt_policy policy;
	int err;

	err = fscrypt_get_policy(file_inode(filp), &policy);
	if (err)
		return err;

	if (policy.version != FSCRYPT_POLICY_V1)
		return -EINVAL;

	if (copy_to_user(arg, &policy, sizeof(policy.v1)))
		return -EFAULT;
	return 0;
}
EXPORT_SYMBOL(fscrypt_ioctl_get_policy);

/* Extended ioctl version; can get policies of any version */
int fscrypt_ioctl_get_policy_ex(struct file *filp, void __user *uarg)
{
	struct fscrypt_get_policy_ex_arg arg;
	union fscrypt_policy *policy = (union fscrypt_policy *)&arg.policy;
	size_t policy_size;
	int err;

	/* arg is policy_size, then policy */
	BUILD_BUG_ON(offsetof(typeof(arg), policy_size) != 0);
	BUILD_BUG_ON(offsetofend(typeof(arg), policy_size) !=
		     offsetof(typeof(arg), policy));
	BUILD_BUG_ON(sizeof(arg.policy) != sizeof(*policy));

	err = fscrypt_get_policy(file_inode(filp), policy);
	if (err)
		return err;
	policy_size = fscrypt_policy_size(policy);

	if (copy_from_user(&arg, uarg, sizeof(arg.policy_size)))
		return -EFAULT;

	if (policy_size > arg.policy_size)
		return -EOVERFLOW;
	arg.policy_size = policy_size;

	if (copy_to_user(uarg, &arg, sizeof(arg.policy_size) + policy_size))
		return -EFAULT;
	return 0;
}
EXPORT_SYMBOL_GPL(fscrypt_ioctl_get_policy_ex);

/* FS_IOC_GET_ENCRYPTION_NONCE: retrieve file's encryption nonce for testing */
int fscrypt_ioctl_get_nonce(struct file *filp, void __user *arg)
{
	struct inode *inode = file_inode(filp);
	union fscrypt_context ctx;
	int ret;

	ret = inode->i_sb->s_cop->get_context(inode, &ctx, sizeof(ctx));
	if (ret < 0)
		return ret;
	if (!fscrypt_context_is_valid(&ctx, ret))
		return -EINVAL;
	if (copy_to_user(arg, fscrypt_context_nonce(&ctx),
			 FSCRYPT_FILE_NONCE_SIZE))
		return -EFAULT;
	return 0;
}
EXPORT_SYMBOL_GPL(fscrypt_ioctl_get_nonce);

/**
 * fscrypt_has_permitted_context() - is a file's encryption policy permitted
 *				     within its directory?
 *
 * @parent: inode for parent directory
 * @child: inode for file being looked up, opened, or linked into @parent
 *
 * Filesystems must call this before permitting access to an inode in a
 * situation where the parent directory is encrypted (either before allowing
 * ->lookup() to succeed, or for a regular file before allowing it to be opened)
 * and before any operation that involves linking an inode into an encrypted
 * directory, including link, rename, and cross rename.  It enforces the
 * constraint that within a given encrypted directory tree, all files use the
 * same encryption policy.  The pre-access check is needed to detect potentially
 * malicious offline violations of this constraint, while the link and rename
 * checks are needed to prevent online violations of this constraint.
 *
 * Return: 1 if permitted, 0 if forbidden.
 */
int fscrypt_has_permitted_context(struct inode *parent, struct inode *child)
{
	union fscrypt_policy parent_policy, child_policy;
	int err, err1, err2;

	/* No restrictions on file types which are never encrypted */
	if (!S_ISREG(child->i_mode) && !S_ISDIR(child->i_mode) &&
	    !S_ISLNK(child->i_mode))
		return 1;

	/* No restrictions if the parent directory is unencrypted */
	if (!IS_ENCRYPTED(parent))
		return 1;

	/* Encrypted directories must not contain unencrypted files */
	if (!IS_ENCRYPTED(child))
		return 0;

	/*
	 * Both parent and child are encrypted, so verify they use the same
	 * encryption policy.  Compare the fscrypt_info structs if the keys are
	 * available, otherwise retrieve and compare the fscrypt_contexts.
	 *
	 * Note that the fscrypt_context retrieval will be required frequently
	 * when accessing an encrypted directory tree without the key.
	 * Performance-wise this is not a big deal because we already don't
	 * really optimize for file access without the key (to the extent that
	 * such access is even possible), given that any attempted access
	 * already causes a fscrypt_context retrieval and keyring search.
	 *
	 * In any case, if an unexpected error occurs, fall back to "forbidden".
	 */

	err = fscrypt_get_encryption_info(parent, true);
	if (err)
		return 0;
	err = fscrypt_get_encryption_info(child, true);
	if (err)
		return 0;

	err1 = fscrypt_get_policy(parent, &parent_policy);
	err2 = fscrypt_get_policy(child, &child_policy);

	/*
	 * Allow the case where the parent and child both have an unrecognized
	 * encryption policy, so that files with an unrecognized encryption
	 * policy can be deleted.
	 */
	if (err1 == -EINVAL && err2 == -EINVAL)
		return 1;

	if (err1 || err2)
		return 0;

	return fscrypt_policies_equal(&parent_policy, &child_policy);
}
EXPORT_SYMBOL(fscrypt_has_permitted_context);

/*
 * Return the encryption policy that new files in the directory will inherit, or
 * NULL if none, or an ERR_PTR() on error.  If the directory is encrypted, also
 * ensure that its key is set up, so that the new filename can be encrypted.
 */
const union fscrypt_policy *fscrypt_policy_to_inherit(struct inode *dir)
{
	int err;

	if (IS_ENCRYPTED(dir)) {
		err = fscrypt_require_key(dir);
		if (err)
			return ERR_PTR(err);
		return &dir->i_crypt_info->ci_policy;
	}

	return fscrypt_get_dummy_policy(dir->i_sb);
}

/**
 * fscrypt_context_for_new_inode() - create an encryption context for a new inode
 * @ctx: where context should be written
 * @inode: inode from which to fetch policy and nonce
 *
 * Given an in-core "prepared" (via fscrypt_prepare_new_inode) inode,
 * generate a new context and write it to ctx. ctx _must_ be at least
 * FSCRYPT_SET_CONTEXT_MAX_SIZE bytes.
 *
 * Return: size of the resulting context or a negative error code.
 */
int fscrypt_context_for_new_inode(void *ctx, struct inode *inode)
{
	struct fscrypt_info *ci = inode->i_crypt_info;

	BUILD_BUG_ON(sizeof(union fscrypt_context) !=
			FSCRYPT_SET_CONTEXT_MAX_SIZE);

	/* fscrypt_prepare_new_inode() should have set up the key already. */
	if (WARN_ON_ONCE(!ci))
		return -ENOKEY;

	return fscrypt_new_context(ctx, &ci->ci_policy, ci->ci_nonce);
}
EXPORT_SYMBOL_GPL(fscrypt_context_for_new_inode);

/**
 * fscrypt_set_context() - Set the fscrypt context of a new inode
 * @inode: a new inode
 * @fs_data: private data given by FS and passed to ->set_context()
 *
 * This should be called after fscrypt_prepare_new_inode(), generally during a
 * filesystem transaction.  Everything here must be %GFP_NOFS-safe.
 *
 * Return: 0 on success, -errno on failure
 */
int fscrypt_set_context(struct inode *inode, void *fs_data)
{
	struct fscrypt_info *ci = inode->i_crypt_info;
	union fscrypt_context ctx;
	int ctxsize;

	ctxsize = fscrypt_context_for_new_inode(&ctx, inode);
	if (ctxsize < 0)
		return ctxsize;

	/*
	 * This may be the first time the inode number is available, so do any
	 * delayed key setup that requires the inode number.
	 */
	if (ci->ci_policy.version == FSCRYPT_POLICY_V2 &&
	    (ci->ci_policy.v2.flags & FSCRYPT_POLICY_FLAG_IV_INO_LBLK_32))
		fscrypt_hash_inode_number(ci, ci->ci_master_key);

	return inode->i_sb->s_cop->set_context(inode, &ctx, ctxsize, fs_data);
}
EXPORT_SYMBOL_GPL(fscrypt_set_context);

/**
 * fscrypt_parse_test_dummy_encryption() - parse the test_dummy_encryption mount option
 * @param: the mount option
 * @dummy_policy: (input/output) the place to write the dummy policy that will
 *	result from parsing the option.  Zero-initialize this.  If a policy is
 *	already set here (due to test_dummy_encryption being given multiple
 *	times), then this function will verify that the policies are the same.
 *
 * Return: 0 on success; -EINVAL if the argument is invalid; -EEXIST if the
 *	   argument conflicts with one already specified; or -ENOMEM.
 */
int fscrypt_parse_test_dummy_encryption(const struct fs_parameter *param,
				struct fscrypt_dummy_policy *dummy_policy)
{
	const char *arg = "v2";
	union fscrypt_policy *policy;
	int err;

	if (param->type == fs_value_is_string && *param->string)
		arg = param->string;

	policy = kzalloc(sizeof(*policy), GFP_KERNEL);
	if (!policy)
		return -ENOMEM;

	if (!strcmp(arg, "v1")) {
		policy->version = FSCRYPT_POLICY_V1;
		policy->v1.contents_encryption_mode = FSCRYPT_MODE_AES_256_XTS;
		policy->v1.filenames_encryption_mode = FSCRYPT_MODE_AES_256_CTS;
		memset(policy->v1.master_key_descriptor, 0x42,
		       FSCRYPT_KEY_DESCRIPTOR_SIZE);
	} else if (!strcmp(arg, "v2")) {
		policy->version = FSCRYPT_POLICY_V2;
		policy->v2.contents_encryption_mode = FSCRYPT_MODE_AES_256_XTS;
		policy->v2.filenames_encryption_mode = FSCRYPT_MODE_AES_256_CTS;
		err = fscrypt_get_test_dummy_key_identifier(
				policy->v2.master_key_identifier);
		if (err)
			goto out;
	} else {
		err = -EINVAL;
		goto out;
	}

	if (dummy_policy->policy) {
		if (fscrypt_policies_equal(policy, dummy_policy->policy))
			err = 0;
		else
			err = -EEXIST;
		goto out;
	}
	dummy_policy->policy = policy;
	policy = NULL;
	err = 0;
out:
	kfree(policy);
	return err;
}
EXPORT_SYMBOL_GPL(fscrypt_parse_test_dummy_encryption);

/**
 * fscrypt_dummy_policies_equal() - check whether two dummy policies are equal
 * @p1: the first test dummy policy (may be unset)
 * @p2: the second test dummy policy (may be unset)
 *
 * Return: %true if the dummy policies are both set and equal, or both unset.
 */
bool fscrypt_dummy_policies_equal(const struct fscrypt_dummy_policy *p1,
				  const struct fscrypt_dummy_policy *p2)
{
	if (!p1->policy && !p2->policy)
		return true;
	if (!p1->policy || !p2->policy)
		return false;
	return fscrypt_policies_equal(p1->policy, p2->policy);
}
EXPORT_SYMBOL_GPL(fscrypt_dummy_policies_equal);

/* Deprecated, do not use */
int fscrypt_set_test_dummy_encryption(struct super_block *sb, const char *arg,
				      struct fscrypt_dummy_policy *dummy_policy)
{
	struct fs_parameter param = {
		.type = fs_value_is_string,
		.string = arg ? (char *)arg : "",
	};
	return fscrypt_parse_test_dummy_encryption(&param, dummy_policy) ?:
		fscrypt_add_test_dummy_key(sb, dummy_policy);
}
EXPORT_SYMBOL_GPL(fscrypt_set_test_dummy_encryption);

/**
 * fscrypt_show_test_dummy_encryption() - show '-o test_dummy_encryption'
 * @seq: the seq_file to print the option to
 * @sep: the separator character to use
 * @sb: the filesystem whose options are being shown
 *
 * Show the test_dummy_encryption mount option, if it was specified.
 * This is mainly used for /proc/mounts.
 */
void fscrypt_show_test_dummy_encryption(struct seq_file *seq, char sep,
					struct super_block *sb)
{
	const union fscrypt_policy *policy = fscrypt_get_dummy_policy(sb);
	int vers;

	if (!policy)
		return;

	vers = policy->version;
	if (vers == FSCRYPT_POLICY_V1) /* Handle numbering quirk */
		vers = 1;

	seq_printf(seq, "%ctest_dummy_encryption=v%d", sep, vers);
}
EXPORT_SYMBOL_GPL(fscrypt_show_test_dummy_encryption);<|MERGE_RESOLUTION|>--- conflicted
+++ resolved
@@ -61,8 +61,6 @@
 	return sb->s_cop->get_dummy_policy(sb);
 }
 
-<<<<<<< HEAD
-=======
 /*
  * Return %true if the given combination of encryption modes is supported for v1
  * (and later) encryption policies.
@@ -70,7 +68,6 @@
  * Do *not* add anything new here, since v1 encryption policies are deprecated.
  * New combinations of modes should go in fscrypt_valid_enc_modes_v2() only.
  */
->>>>>>> 4bf3e7f4
 static bool fscrypt_valid_enc_modes_v1(u32 contents_mode, u32 filenames_mode)
 {
 	if (contents_mode == FSCRYPT_MODE_AES_256_XTS &&
@@ -93,14 +90,11 @@
 	if (contents_mode == FSCRYPT_MODE_AES_256_XTS &&
 	    filenames_mode == FSCRYPT_MODE_AES_256_HCTR2)
 		return true;
-<<<<<<< HEAD
-=======
 
 	if (contents_mode == FSCRYPT_MODE_SM4_XTS &&
 	    filenames_mode == FSCRYPT_MODE_SM4_CTS)
 		return true;
 
->>>>>>> 4bf3e7f4
 	return fscrypt_valid_enc_modes_v1(contents_mode, filenames_mode);
 }
 
