// SPDX-License-Identifier: GPL-2.0-only
/*
 * Copyright (C) 2005-2008 Red Hat, Inc.  All rights reserved.
 */

#include <linux/fs.h>
#include <linux/miscdevice.h>
#include <linux/poll.h>
#include <linux/dlm.h>
#include <linux/dlm_plock.h>
#include <linux/slab.h>

#include "dlm_internal.h"
#include "lockspace.h"

static spinlock_t ops_lock;
static struct list_head send_list;
static struct list_head recv_list;
static wait_queue_head_t send_wq;
static wait_queue_head_t recv_wq;

struct plock_async_data {
	void *fl;
	void *file;
	struct file_lock flc;
	int (*callback)(struct file_lock *fl, int result);
};

struct plock_op {
	struct list_head list;
	int done;
	struct dlm_plock_info info;
	/* if set indicates async handling */
	struct plock_async_data *data;
};

static inline void set_version(struct dlm_plock_info *info)
{
	info->version[0] = DLM_PLOCK_VERSION_MAJOR;
	info->version[1] = DLM_PLOCK_VERSION_MINOR;
	info->version[2] = DLM_PLOCK_VERSION_PATCH;
}

static int check_version(struct dlm_plock_info *info)
{
	if ((DLM_PLOCK_VERSION_MAJOR != info->version[0]) ||
	    (DLM_PLOCK_VERSION_MINOR < info->version[1])) {
		log_print("plock device version mismatch: "
			  "kernel (%u.%u.%u), user (%u.%u.%u)",
			  DLM_PLOCK_VERSION_MAJOR,
			  DLM_PLOCK_VERSION_MINOR,
			  DLM_PLOCK_VERSION_PATCH,
			  info->version[0],
			  info->version[1],
			  info->version[2]);
		return -EINVAL;
	}
	return 0;
}

static void dlm_release_plock_op(struct plock_op *op)
{
	kfree(op->data);
	kfree(op);
}

static void send_op(struct plock_op *op)
{
	set_version(&op->info);
	INIT_LIST_HEAD(&op->list);
	spin_lock(&ops_lock);
	list_add_tail(&op->list, &send_list);
	spin_unlock(&ops_lock);
	wake_up(&send_wq);
}

/* If a process was killed while waiting for the only plock on a file,
   locks_remove_posix will not see any lock on the file so it won't
   send an unlock-close to us to pass on to userspace to clean up the
   abandoned waiter.  So, we have to insert the unlock-close when the
   lock call is interrupted. */

static void do_unlock_close(const struct dlm_plock_info *info)
{
	struct plock_op *op;

	op = kzalloc(sizeof(*op), GFP_NOFS);
	if (!op)
		return;

	op->info.optype		= DLM_PLOCK_OP_UNLOCK;
	op->info.pid		= info->pid;
	op->info.fsid		= info->fsid;
	op->info.number		= info->number;
	op->info.start		= 0;
	op->info.end		= OFFSET_MAX;
	op->info.owner		= info->owner;

	op->info.flags |= DLM_PLOCK_FL_CLOSE;
	send_op(op);
}

int dlm_posix_lock(dlm_lockspace_t *lockspace, u64 number, struct file *file,
		   int cmd, struct file_lock *fl)
{
	struct plock_async_data *op_data;
	struct dlm_ls *ls;
	struct plock_op *op;
	int rv;

	ls = dlm_find_lockspace_local(lockspace);
	if (!ls)
		return -EINVAL;

	op = kzalloc(sizeof(*op), GFP_NOFS);
	if (!op) {
		rv = -ENOMEM;
		goto out;
	}

	op->info.optype		= DLM_PLOCK_OP_LOCK;
	op->info.pid		= fl->fl_pid;
	op->info.ex		= (fl->fl_type == F_WRLCK);
	op->info.wait		= IS_SETLKW(cmd);
	op->info.fsid		= ls->ls_global_id;
	op->info.number		= number;
	op->info.start		= fl->fl_start;
	op->info.end		= fl->fl_end;
	/* async handling */
	if (fl->fl_lmops && fl->fl_lmops->lm_grant) {
		op_data = kzalloc(sizeof(*op_data), GFP_NOFS);
		if (!op_data) {
			dlm_release_plock_op(op);
			rv = -ENOMEM;
			goto out;
		}

		/* fl_owner is lockd which doesn't distinguish
		   processes on the nfs client */
		op->info.owner	= (__u64) fl->fl_pid;
		op_data->callback = fl->fl_lmops->lm_grant;
		locks_init_lock(&op_data->flc);
		locks_copy_lock(&op_data->flc, fl);
		op_data->fl		= fl;
		op_data->file	= file;

		op->data = op_data;

		send_op(op);
		rv = FILE_LOCK_DEFERRED;
		goto out;
	} else {
		op->info.owner	= (__u64)(long) fl->fl_owner;
	}

	send_op(op);

	rv = wait_event_killable(recv_wq, (op->done != 0));
	if (rv == -ERESTARTSYS) {
		spin_lock(&ops_lock);
		list_del(&op->list);
		spin_unlock(&ops_lock);
		log_debug(ls, "%s: wait interrupted %x %llx pid %d",
			  __func__, ls->ls_global_id,
			  (unsigned long long)number, op->info.pid);
		dlm_release_plock_op(op);
		do_unlock_close(&op->info);
		goto out;
	}

	spin_lock(&ops_lock);
	if (!list_empty(&op->list)) {
		log_error(ls, "dlm_posix_lock: op on list %llx",
			  (unsigned long long)number);
		list_del(&op->list);
	}
	spin_unlock(&ops_lock);

	rv = op->info.rv;

	if (!rv) {
		if (locks_lock_file_wait(file, fl) < 0)
			log_error(ls, "dlm_posix_lock: vfs lock error %llx",
				  (unsigned long long)number);
	}

	dlm_release_plock_op(op);
out:
	dlm_put_lockspace(ls);
	return rv;
}
EXPORT_SYMBOL_GPL(dlm_posix_lock);

/* Returns failure iff a successful lock operation should be canceled */
static int dlm_plock_callback(struct plock_op *op)
{
	struct plock_async_data *op_data = op->data;
	struct file *file;
	struct file_lock *fl;
	struct file_lock *flc;
	int (*notify)(struct file_lock *fl, int result) = NULL;
	int rv = 0;

	spin_lock(&ops_lock);
	if (!list_empty(&op->list)) {
		log_print("dlm_plock_callback: op on list %llx",
			  (unsigned long long)op->info.number);
		list_del(&op->list);
	}
	spin_unlock(&ops_lock);

	/* check if the following 2 are still valid or make a copy */
	file = op_data->file;
	flc = &op_data->flc;
	fl = op_data->fl;
	notify = op_data->callback;

	if (op->info.rv) {
		notify(fl, op->info.rv);
		goto out;
	}

	/* got fs lock; bookkeep locally as well: */
	flc->fl_flags &= ~FL_SLEEP;
	if (posix_lock_file(file, flc, NULL)) {
		/*
		 * This can only happen in the case of kmalloc() failure.
		 * The filesystem's own lock is the authoritative lock,
		 * so a failure to get the lock locally is not a disaster.
		 * As long as the fs cannot reliably cancel locks (especially
		 * in a low-memory situation), we're better off ignoring
		 * this failure than trying to recover.
		 */
		log_print("dlm_plock_callback: vfs lock error %llx file %p fl %p",
			  (unsigned long long)op->info.number, file, fl);
	}

	rv = notify(fl, 0);
	if (rv) {
		/* XXX: We need to cancel the fs lock here: */
		log_print("dlm_plock_callback: lock granted after lock request "
			  "failed; dangling lock!\n");
		goto out;
	}

out:
	dlm_release_plock_op(op);
	return rv;
}

int dlm_posix_unlock(dlm_lockspace_t *lockspace, u64 number, struct file *file,
		     struct file_lock *fl)
{
	struct dlm_ls *ls;
	struct plock_op *op;
	int rv;
	unsigned char fl_flags = fl->fl_flags;

	ls = dlm_find_lockspace_local(lockspace);
	if (!ls)
		return -EINVAL;

	op = kzalloc(sizeof(*op), GFP_NOFS);
	if (!op) {
		rv = -ENOMEM;
		goto out;
	}

	/* cause the vfs unlock to return ENOENT if lock is not found */
	fl->fl_flags |= FL_EXISTS;

	rv = locks_lock_file_wait(file, fl);
	if (rv == -ENOENT) {
		rv = 0;
		goto out_free;
	}
	if (rv < 0) {
		log_error(ls, "dlm_posix_unlock: vfs unlock error %d %llx",
			  rv, (unsigned long long)number);
	}

	op->info.optype		= DLM_PLOCK_OP_UNLOCK;
	op->info.pid		= fl->fl_pid;
	op->info.fsid		= ls->ls_global_id;
	op->info.number		= number;
	op->info.start		= fl->fl_start;
	op->info.end		= fl->fl_end;
	if (fl->fl_lmops && fl->fl_lmops->lm_grant)
		op->info.owner	= (__u64) fl->fl_pid;
	else
		op->info.owner	= (__u64)(long) fl->fl_owner;

	if (fl->fl_flags & FL_CLOSE) {
		op->info.flags |= DLM_PLOCK_FL_CLOSE;
		send_op(op);
		rv = 0;
		goto out;
	}

	send_op(op);
	wait_event(recv_wq, (op->done != 0));

	spin_lock(&ops_lock);
	if (!list_empty(&op->list)) {
		log_error(ls, "dlm_posix_unlock: op on list %llx",
			  (unsigned long long)number);
		list_del(&op->list);
	}
	spin_unlock(&ops_lock);

	rv = op->info.rv;

	if (rv == -ENOENT)
		rv = 0;

out_free:
	dlm_release_plock_op(op);
out:
	dlm_put_lockspace(ls);
	fl->fl_flags = fl_flags;
	return rv;
}
EXPORT_SYMBOL_GPL(dlm_posix_unlock);

int dlm_posix_get(dlm_lockspace_t *lockspace, u64 number, struct file *file,
		  struct file_lock *fl)
{
	struct dlm_ls *ls;
	struct plock_op *op;
	int rv;

	ls = dlm_find_lockspace_local(lockspace);
	if (!ls)
		return -EINVAL;

	op = kzalloc(sizeof(*op), GFP_NOFS);
	if (!op) {
		rv = -ENOMEM;
		goto out;
	}

	op->info.optype		= DLM_PLOCK_OP_GET;
	op->info.pid		= fl->fl_pid;
	op->info.ex		= (fl->fl_type == F_WRLCK);
	op->info.fsid		= ls->ls_global_id;
	op->info.number		= number;
	op->info.start		= fl->fl_start;
	op->info.end		= fl->fl_end;
	if (fl->fl_lmops && fl->fl_lmops->lm_grant)
		op->info.owner	= (__u64) fl->fl_pid;
	else
		op->info.owner	= (__u64)(long) fl->fl_owner;

	send_op(op);
	wait_event(recv_wq, (op->done != 0));

	spin_lock(&ops_lock);
	if (!list_empty(&op->list)) {
		log_error(ls, "dlm_posix_get: op on list %llx",
			  (unsigned long long)number);
		list_del(&op->list);
	}
	spin_unlock(&ops_lock);

	/* info.rv from userspace is 1 for conflict, 0 for no-conflict,
	   -ENOENT if there are no locks on the file */

	rv = op->info.rv;

	fl->fl_type = F_UNLCK;
	if (rv == -ENOENT)
		rv = 0;
	else if (rv > 0) {
		locks_init_lock(fl);
		fl->fl_type = (op->info.ex) ? F_WRLCK : F_RDLCK;
		fl->fl_flags = FL_POSIX;
		fl->fl_pid = op->info.pid;
		if (op->info.nodeid != dlm_our_nodeid())
			fl->fl_pid = -fl->fl_pid;
		fl->fl_start = op->info.start;
		fl->fl_end = op->info.end;
		rv = 0;
	}

	dlm_release_plock_op(op);
out:
	dlm_put_lockspace(ls);
	return rv;
}
EXPORT_SYMBOL_GPL(dlm_posix_get);

/* a read copies out one plock request from the send list */
static ssize_t dev_read(struct file *file, char __user *u, size_t count,
			loff_t *ppos)
{
	struct dlm_plock_info info;
	struct plock_op *op = NULL;

	if (count < sizeof(info))
		return -EINVAL;

	spin_lock(&ops_lock);
	if (!list_empty(&send_list)) {
		op = list_entry(send_list.next, struct plock_op, list);
		if (op->info.flags & DLM_PLOCK_FL_CLOSE)
			list_del(&op->list);
		else
			list_move_tail(&op->list, &recv_list);
		memcpy(&info, &op->info, sizeof(info));
	}
	spin_unlock(&ops_lock);

	if (!op)
		return -EAGAIN;

	/* there is no need to get a reply from userspace for unlocks
	   that were generated by the vfs cleaning up for a close
	   (the process did not make an unlock call). */

	if (op->info.flags & DLM_PLOCK_FL_CLOSE)
		dlm_release_plock_op(op);

	if (copy_to_user(u, &info, sizeof(info)))
		return -EFAULT;
	return sizeof(info);
}

/* a write copies in one plock result that should match a plock_op
   on the recv list */
static ssize_t dev_write(struct file *file, const char __user *u, size_t count,
			 loff_t *ppos)
{
	struct plock_op *op = NULL, *iter;
	struct dlm_plock_info info;
	int do_callback = 0;

	if (count != sizeof(info))
		return -EINVAL;

	if (copy_from_user(&info, u, sizeof(info)))
		return -EFAULT;

	if (check_version(&info))
		return -EINVAL;

	/*
	 * The results for waiting ops (SETLKW) can be returned in any
	 * order, so match all fields to find the op.  The results for
	 * non-waiting ops are returned in the order that they were sent
	 * to userspace, so match the result with the first non-waiting op.
	 */
	spin_lock(&ops_lock);
	if (info.wait) {
		list_for_each_entry(iter, &recv_list, list) {
			if (iter->info.fsid == info.fsid &&
			    iter->info.number == info.number &&
			    iter->info.owner == info.owner &&
			    iter->info.pid == info.pid &&
			    iter->info.start == info.start &&
			    iter->info.end == info.end &&
			    iter->info.ex == info.ex &&
			    iter->info.wait) {
				op = iter;
				break;
			}
		}
	} else {
		list_for_each_entry(iter, &recv_list, list) {
<<<<<<< HEAD
			if (!iter->info.wait) {
=======
			if (!iter->info.wait &&
			    iter->info.fsid == info.fsid) {
>>>>>>> 575f85f9
				op = iter;
				break;
			}
		}
	}

	if (op) {
		/* Sanity check that op and info match. */
		if (info.wait)
			WARN_ON(op->info.optype != DLM_PLOCK_OP_LOCK);
		else
<<<<<<< HEAD
			WARN_ON(op->info.fsid != info.fsid ||
				op->info.number != info.number ||
=======
			WARN_ON(op->info.number != info.number ||
>>>>>>> 575f85f9
				op->info.owner != info.owner ||
				op->info.optype != info.optype);

		list_del_init(&op->list);
		memcpy(&op->info, &info, sizeof(info));
		if (op->data)
			do_callback = 1;
		else
			op->done = 1;
	}
	spin_unlock(&ops_lock);

	if (op) {
		if (do_callback)
			dlm_plock_callback(op);
		else
			wake_up(&recv_wq);
	} else
		log_print("%s: no op %x %llx", __func__,
			  info.fsid, (unsigned long long)info.number);
	return count;
}

static __poll_t dev_poll(struct file *file, poll_table *wait)
{
	__poll_t mask = 0;

	poll_wait(file, &send_wq, wait);

	spin_lock(&ops_lock);
	if (!list_empty(&send_list))
		mask = EPOLLIN | EPOLLRDNORM;
	spin_unlock(&ops_lock);

	return mask;
}

static const struct file_operations dev_fops = {
	.read    = dev_read,
	.write   = dev_write,
	.poll    = dev_poll,
	.owner   = THIS_MODULE,
	.llseek  = noop_llseek,
};

static struct miscdevice plock_dev_misc = {
	.minor = MISC_DYNAMIC_MINOR,
	.name = DLM_PLOCK_MISC_NAME,
	.fops = &dev_fops
};

int dlm_plock_init(void)
{
	int rv;

	spin_lock_init(&ops_lock);
	INIT_LIST_HEAD(&send_list);
	INIT_LIST_HEAD(&recv_list);
	init_waitqueue_head(&send_wq);
	init_waitqueue_head(&recv_wq);

	rv = misc_register(&plock_dev_misc);
	if (rv)
		log_print("dlm_plock_init: misc_register failed %d", rv);
	return rv;
}

void dlm_plock_exit(void)
{
	misc_deregister(&plock_dev_misc);
}
<|MERGE_RESOLUTION|>--- conflicted
+++ resolved
@@ -466,12 +466,8 @@
 		}
 	} else {
 		list_for_each_entry(iter, &recv_list, list) {
-<<<<<<< HEAD
-			if (!iter->info.wait) {
-=======
 			if (!iter->info.wait &&
 			    iter->info.fsid == info.fsid) {
->>>>>>> 575f85f9
 				op = iter;
 				break;
 			}
@@ -483,12 +479,7 @@
 		if (info.wait)
 			WARN_ON(op->info.optype != DLM_PLOCK_OP_LOCK);
 		else
-<<<<<<< HEAD
-			WARN_ON(op->info.fsid != info.fsid ||
-				op->info.number != info.number ||
-=======
 			WARN_ON(op->info.number != info.number ||
->>>>>>> 575f85f9
 				op->info.owner != info.owner ||
 				op->info.optype != info.optype);
 
