// SPDX-License-Identifier: GPL-2.0
/*
 *  linux/fs/file.c
 *
 *  Copyright (C) 1998-1999, Stephen Tweedie and Bill Hawes
 *
 *  Manage the dynamic fd arrays in the process files_struct.
 */

#include <linux/syscalls.h>
#include <linux/export.h>
#include <linux/fs.h>
#include <linux/kernel.h>
#include <linux/mm.h>
#include <linux/sched/signal.h>
#include <linux/slab.h>
#include <linux/file.h>
#include <linux/fdtable.h>
#include <linux/bitops.h>
#include <linux/spinlock.h>
#include <linux/rcupdate.h>
#include <linux/close_range.h>
#include <net/sock.h>

#include "internal.h"

unsigned int sysctl_nr_open __read_mostly = 1024*1024;
unsigned int sysctl_nr_open_min = BITS_PER_LONG;
/* our min() is unusable in constant expressions ;-/ */
#define __const_min(x, y) ((x) < (y) ? (x) : (y))
unsigned int sysctl_nr_open_max =
	__const_min(INT_MAX, ~(size_t)0/sizeof(void *)) & -BITS_PER_LONG;

static void __free_fdtable(struct fdtable *fdt)
{
	kvfree(fdt->fd);
	kvfree(fdt->open_fds);
	kfree(fdt);
}

static void free_fdtable_rcu(struct rcu_head *rcu)
{
	__free_fdtable(container_of(rcu, struct fdtable, rcu));
}

#define BITBIT_NR(nr)	BITS_TO_LONGS(BITS_TO_LONGS(nr))
#define BITBIT_SIZE(nr)	(BITBIT_NR(nr) * sizeof(long))

/*
 * Copy 'count' fd bits from the old table to the new table and clear the extra
 * space if any.  This does not copy the file pointers.  Called with the files
 * spinlock held for write.
 */
static void copy_fd_bitmaps(struct fdtable *nfdt, struct fdtable *ofdt,
			    unsigned int count)
{
	unsigned int cpy, set;

	cpy = count / BITS_PER_BYTE;
	set = (nfdt->max_fds - count) / BITS_PER_BYTE;
	memcpy(nfdt->open_fds, ofdt->open_fds, cpy);
	memset((char *)nfdt->open_fds + cpy, 0, set);
	memcpy(nfdt->close_on_exec, ofdt->close_on_exec, cpy);
	memset((char *)nfdt->close_on_exec + cpy, 0, set);

	cpy = BITBIT_SIZE(count);
	set = BITBIT_SIZE(nfdt->max_fds) - cpy;
	memcpy(nfdt->full_fds_bits, ofdt->full_fds_bits, cpy);
	memset((char *)nfdt->full_fds_bits + cpy, 0, set);
}

/*
 * Copy all file descriptors from the old table to the new, expanded table and
 * clear the extra space.  Called with the files spinlock held for write.
 */
static void copy_fdtable(struct fdtable *nfdt, struct fdtable *ofdt)
{
	size_t cpy, set;

	BUG_ON(nfdt->max_fds < ofdt->max_fds);

	cpy = ofdt->max_fds * sizeof(struct file *);
	set = (nfdt->max_fds - ofdt->max_fds) * sizeof(struct file *);
	memcpy(nfdt->fd, ofdt->fd, cpy);
	memset((char *)nfdt->fd + cpy, 0, set);

	copy_fd_bitmaps(nfdt, ofdt, ofdt->max_fds);
}

/*
 * Note how the fdtable bitmap allocations very much have to be a multiple of
 * BITS_PER_LONG. This is not only because we walk those things in chunks of
 * 'unsigned long' in some places, but simply because that is how the Linux
 * kernel bitmaps are defined to work: they are not "bits in an array of bytes",
 * they are very much "bits in an array of unsigned long".
 *
 * The ALIGN(nr, BITS_PER_LONG) here is for clarity: since we just multiplied
 * by that "1024/sizeof(ptr)" before, we already know there are sufficient
 * clear low bits. Clang seems to realize that, gcc ends up being confused.
 *
 * On a 128-bit machine, the ALIGN() would actually matter. In the meantime,
 * let's consider it documentation (and maybe a test-case for gcc to improve
 * its code generation ;)
 */
static struct fdtable * alloc_fdtable(unsigned int nr)
{
	struct fdtable *fdt;
	void *data;

	/*
	 * Figure out how many fds we actually want to support in this fdtable.
	 * Allocation steps are keyed to the size of the fdarray, since it
	 * grows far faster than any of the other dynamic data. We try to fit
	 * the fdarray into comfortable page-tuned chunks: starting at 1024B
	 * and growing in powers of two from there on.
	 */
	nr /= (1024 / sizeof(struct file *));
	nr = roundup_pow_of_two(nr + 1);
	nr *= (1024 / sizeof(struct file *));
	nr = ALIGN(nr, BITS_PER_LONG);
	/*
	 * Note that this can drive nr *below* what we had passed if sysctl_nr_open
	 * had been set lower between the check in expand_files() and here.  Deal
	 * with that in caller, it's cheaper that way.
	 *
	 * We make sure that nr remains a multiple of BITS_PER_LONG - otherwise
	 * bitmaps handling below becomes unpleasant, to put it mildly...
	 */
	if (unlikely(nr > sysctl_nr_open))
		nr = ((sysctl_nr_open - 1) | (BITS_PER_LONG - 1)) + 1;

	fdt = kmalloc(sizeof(struct fdtable), GFP_KERNEL_ACCOUNT);
	if (!fdt)
		goto out;
	fdt->max_fds = nr;
	data = kvmalloc_array(nr, sizeof(struct file *), GFP_KERNEL_ACCOUNT);
	if (!data)
		goto out_fdt;
	fdt->fd = data;

	data = kvmalloc(max_t(size_t,
				 2 * nr / BITS_PER_BYTE + BITBIT_SIZE(nr), L1_CACHE_BYTES),
				 GFP_KERNEL_ACCOUNT);
	if (!data)
		goto out_arr;
	fdt->open_fds = data;
	data += nr / BITS_PER_BYTE;
	fdt->close_on_exec = data;
	data += nr / BITS_PER_BYTE;
	fdt->full_fds_bits = data;

	return fdt;

out_arr:
	kvfree(fdt->fd);
out_fdt:
	kfree(fdt);
out:
	return NULL;
}

/*
 * Expand the file descriptor table.
 * This function will allocate a new fdtable and both fd array and fdset, of
 * the given size.
 * Return <0 error code on error; 1 on successful completion.
 * The files->file_lock should be held on entry, and will be held on exit.
 */
static int expand_fdtable(struct files_struct *files, unsigned int nr)
	__releases(files->file_lock)
	__acquires(files->file_lock)
{
	struct fdtable *new_fdt, *cur_fdt;

	spin_unlock(&files->file_lock);
	new_fdt = alloc_fdtable(nr);

	/* make sure all fd_install() have seen resize_in_progress
	 * or have finished their rcu_read_lock_sched() section.
	 */
	if (atomic_read(&files->count) > 1)
		synchronize_rcu();

	spin_lock(&files->file_lock);
	if (!new_fdt)
		return -ENOMEM;
	/*
	 * extremely unlikely race - sysctl_nr_open decreased between the check in
	 * caller and alloc_fdtable().  Cheaper to catch it here...
	 */
	if (unlikely(new_fdt->max_fds <= nr)) {
		__free_fdtable(new_fdt);
		return -EMFILE;
	}
	cur_fdt = files_fdtable(files);
	BUG_ON(nr < cur_fdt->max_fds);
	copy_fdtable(new_fdt, cur_fdt);
	rcu_assign_pointer(files->fdt, new_fdt);
	if (cur_fdt != &files->fdtab)
		call_rcu(&cur_fdt->rcu, free_fdtable_rcu);
	/* coupled with smp_rmb() in fd_install() */
	smp_wmb();
	return 1;
}

/*
 * Expand files.
 * This function will expand the file structures, if the requested size exceeds
 * the current capacity and there is room for expansion.
 * Return <0 error code on error; 0 when nothing done; 1 when files were
 * expanded and execution may have blocked.
 * The files->file_lock should be held on entry, and will be held on exit.
 */
static int expand_files(struct files_struct *files, unsigned int nr)
	__releases(files->file_lock)
	__acquires(files->file_lock)
{
	struct fdtable *fdt;
	int expanded = 0;

repeat:
	fdt = files_fdtable(files);

	/* Do we need to expand? */
	if (nr < fdt->max_fds)
		return expanded;

	/* Can we expand? */
	if (nr >= sysctl_nr_open)
		return -EMFILE;

	if (unlikely(files->resize_in_progress)) {
		spin_unlock(&files->file_lock);
		expanded = 1;
		wait_event(files->resize_wait, !files->resize_in_progress);
		spin_lock(&files->file_lock);
		goto repeat;
	}

	/* All good, so we try */
	files->resize_in_progress = true;
	expanded = expand_fdtable(files, nr);
	files->resize_in_progress = false;

	wake_up_all(&files->resize_wait);
	return expanded;
}

static inline void __set_close_on_exec(unsigned int fd, struct fdtable *fdt)
{
	__set_bit(fd, fdt->close_on_exec);
}

static inline void __clear_close_on_exec(unsigned int fd, struct fdtable *fdt)
{
	if (test_bit(fd, fdt->close_on_exec))
		__clear_bit(fd, fdt->close_on_exec);
}

static inline void __set_open_fd(unsigned int fd, struct fdtable *fdt)
{
	__set_bit(fd, fdt->open_fds);
	fd /= BITS_PER_LONG;
	if (!~fdt->open_fds[fd])
		__set_bit(fd, fdt->full_fds_bits);
}

static inline void __clear_open_fd(unsigned int fd, struct fdtable *fdt)
{
	__clear_bit(fd, fdt->open_fds);
	__clear_bit(fd / BITS_PER_LONG, fdt->full_fds_bits);
}

static unsigned int count_open_files(struct fdtable *fdt)
{
	unsigned int size = fdt->max_fds;
	unsigned int i;

	/* Find the last open fd */
	for (i = size / BITS_PER_LONG; i > 0; ) {
		if (fdt->open_fds[--i])
			break;
	}
	i = (i + 1) * BITS_PER_LONG;
	return i;
}

/*
 * Note that a sane fdtable size always has to be a multiple of
 * BITS_PER_LONG, since we have bitmaps that are sized by this.
 *
 * 'max_fds' will normally already be properly aligned, but it
 * turns out that in the close_range() -> __close_range() ->
 * unshare_fd() -> dup_fd() -> sane_fdtable_size() we can end
 * up having a 'max_fds' value that isn't already aligned.
 *
 * Rather than make close_range() have to worry about this,
 * just make that BITS_PER_LONG alignment be part of a sane
 * fdtable size. Becuase that's really what it is.
 */
static unsigned int sane_fdtable_size(struct fdtable *fdt, unsigned int max_fds)
{
	unsigned int count;

	count = count_open_files(fdt);
	if (max_fds < NR_OPEN_DEFAULT)
		max_fds = NR_OPEN_DEFAULT;
	return ALIGN(min(count, max_fds), BITS_PER_LONG);
}

/*
 * Allocate a new files structure and copy contents from the
 * passed in files structure.
 * errorp will be valid only when the returned files_struct is NULL.
 */
struct files_struct *dup_fd(struct files_struct *oldf, unsigned int max_fds, int *errorp)
{
	struct files_struct *newf;
	struct file **old_fds, **new_fds;
	unsigned int open_files, i;
	struct fdtable *old_fdt, *new_fdt;

	*errorp = -ENOMEM;
	newf = kmem_cache_alloc(files_cachep, GFP_KERNEL);
	if (!newf)
		goto out;

	atomic_set(&newf->count, 1);

	spin_lock_init(&newf->file_lock);
	newf->resize_in_progress = false;
	init_waitqueue_head(&newf->resize_wait);
	newf->next_fd = 0;
	new_fdt = &newf->fdtab;
	new_fdt->max_fds = NR_OPEN_DEFAULT;
	new_fdt->close_on_exec = newf->close_on_exec_init;
	new_fdt->open_fds = newf->open_fds_init;
	new_fdt->full_fds_bits = newf->full_fds_bits_init;
	new_fdt->fd = &newf->fd_array[0];

	spin_lock(&oldf->file_lock);
	old_fdt = files_fdtable(oldf);
	open_files = sane_fdtable_size(old_fdt, max_fds);

	/*
	 * Check whether we need to allocate a larger fd array and fd set.
	 */
	while (unlikely(open_files > new_fdt->max_fds)) {
		spin_unlock(&oldf->file_lock);

		if (new_fdt != &newf->fdtab)
			__free_fdtable(new_fdt);

		new_fdt = alloc_fdtable(open_files - 1);
		if (!new_fdt) {
			*errorp = -ENOMEM;
			goto out_release;
		}

		/* beyond sysctl_nr_open; nothing to do */
		if (unlikely(new_fdt->max_fds < open_files)) {
			__free_fdtable(new_fdt);
			*errorp = -EMFILE;
			goto out_release;
		}

		/*
		 * Reacquire the oldf lock and a pointer to its fd table
		 * who knows it may have a new bigger fd table. We need
		 * the latest pointer.
		 */
		spin_lock(&oldf->file_lock);
		old_fdt = files_fdtable(oldf);
		open_files = sane_fdtable_size(old_fdt, max_fds);
	}

	copy_fd_bitmaps(new_fdt, old_fdt, open_files);

	old_fds = old_fdt->fd;
	new_fds = new_fdt->fd;

	for (i = open_files; i != 0; i--) {
		struct file *f = *old_fds++;
		if (f) {
			get_file(f);
		} else {
			/*
			 * The fd may be claimed in the fd bitmap but not yet
			 * instantiated in the files array if a sibling thread
			 * is partway through open().  So make sure that this
			 * fd is available to the new process.
			 */
			__clear_open_fd(open_files - i, new_fdt);
		}
		rcu_assign_pointer(*new_fds++, f);
	}
	spin_unlock(&oldf->file_lock);

	/* clear the remainder */
	memset(new_fds, 0, (new_fdt->max_fds - open_files) * sizeof(struct file *));

	rcu_assign_pointer(newf->fdt, new_fdt);

	return newf;

out_release:
	kmem_cache_free(files_cachep, newf);
out:
	return NULL;
}

static struct fdtable *close_files(struct files_struct * files)
{
	/*
	 * It is safe to dereference the fd table without RCU or
	 * ->file_lock because this is the last reference to the
	 * files structure.
	 */
	struct fdtable *fdt = rcu_dereference_raw(files->fdt);
	unsigned int i, j = 0;

	for (;;) {
		unsigned long set;
		i = j * BITS_PER_LONG;
		if (i >= fdt->max_fds)
			break;
		set = fdt->open_fds[j++];
		while (set) {
			if (set & 1) {
				struct file * file = xchg(&fdt->fd[i], NULL);
				if (file) {
					filp_close(file, files);
					cond_resched();
				}
			}
			i++;
			set >>= 1;
		}
	}

	return fdt;
}

struct files_struct *get_files_struct(struct task_struct *task)
{
	struct files_struct *files;

	task_lock(task);
	files = task->files;
	if (files)
		atomic_inc(&files->count);
	task_unlock(task);

	return files;
}

void put_files_struct(struct files_struct *files)
{
	if (atomic_dec_and_test(&files->count)) {
		struct fdtable *fdt = close_files(files);

		/* free the arrays if they are not embedded */
		if (fdt != &files->fdtab)
			__free_fdtable(fdt);
		kmem_cache_free(files_cachep, files);
	}
}

void exit_files(struct task_struct *tsk)
{
	struct files_struct * files = tsk->files;

	if (files) {
		task_lock(tsk);
		tsk->files = NULL;
		task_unlock(tsk);
		put_files_struct(files);
	}
}

struct files_struct init_files = {
	.count		= ATOMIC_INIT(1),
	.fdt		= &init_files.fdtab,
	.fdtab		= {
		.max_fds	= NR_OPEN_DEFAULT,
		.fd		= &init_files.fd_array[0],
		.close_on_exec	= init_files.close_on_exec_init,
		.open_fds	= init_files.open_fds_init,
		.full_fds_bits	= init_files.full_fds_bits_init,
	},
	.file_lock	= __SPIN_LOCK_UNLOCKED(init_files.file_lock),
	.resize_wait	= __WAIT_QUEUE_HEAD_INITIALIZER(init_files.resize_wait),
};

static unsigned int find_next_fd(struct fdtable *fdt, unsigned int start)
{
	unsigned int maxfd = fdt->max_fds;
	unsigned int maxbit = maxfd / BITS_PER_LONG;
	unsigned int bitbit = start / BITS_PER_LONG;

	bitbit = find_next_zero_bit(fdt->full_fds_bits, maxbit, bitbit) * BITS_PER_LONG;
	if (bitbit > maxfd)
		return maxfd;
	if (bitbit > start)
		start = bitbit;
	return find_next_zero_bit(fdt->open_fds, maxfd, start);
}

/*
 * allocate a file descriptor, mark it busy.
 */
static int alloc_fd(unsigned start, unsigned end, unsigned flags)
{
	struct files_struct *files = current->files;
	unsigned int fd;
	int error;
	struct fdtable *fdt;

	spin_lock(&files->file_lock);
repeat:
	fdt = files_fdtable(files);
	fd = start;
	if (fd < files->next_fd)
		fd = files->next_fd;

	if (fd < fdt->max_fds)
		fd = find_next_fd(fdt, fd);

	/*
	 * N.B. For clone tasks sharing a files structure, this test
	 * will limit the total number of files that can be opened.
	 */
	error = -EMFILE;
	if (fd >= end)
		goto out;

	error = expand_files(files, fd);
	if (error < 0)
		goto out;

	/*
	 * If we needed to expand the fs array we
	 * might have blocked - try again.
	 */
	if (error)
		goto repeat;

	if (start <= files->next_fd)
		files->next_fd = fd + 1;

	__set_open_fd(fd, fdt);
	if (flags & O_CLOEXEC)
		__set_close_on_exec(fd, fdt);
	else
		__clear_close_on_exec(fd, fdt);
	error = fd;
#if 1
	/* Sanity check */
	if (rcu_access_pointer(fdt->fd[fd]) != NULL) {
		printk(KERN_WARNING "alloc_fd: slot %d not NULL!\n", fd);
		rcu_assign_pointer(fdt->fd[fd], NULL);
	}
#endif

out:
	spin_unlock(&files->file_lock);
	return error;
}

int __get_unused_fd_flags(unsigned flags, unsigned long nofile)
{
	return alloc_fd(0, nofile, flags);
}

int get_unused_fd_flags(unsigned flags)
{
	return __get_unused_fd_flags(flags, rlimit(RLIMIT_NOFILE));
}
EXPORT_SYMBOL(get_unused_fd_flags);

static void __put_unused_fd(struct files_struct *files, unsigned int fd)
{
	struct fdtable *fdt = files_fdtable(files);
	__clear_open_fd(fd, fdt);
	if (fd < files->next_fd)
		files->next_fd = fd;
}

void put_unused_fd(unsigned int fd)
{
	struct files_struct *files = current->files;
	spin_lock(&files->file_lock);
	__put_unused_fd(files, fd);
	spin_unlock(&files->file_lock);
}

EXPORT_SYMBOL(put_unused_fd);

/*
 * Install a file pointer in the fd array.
 *
 * The VFS is full of places where we drop the files lock between
 * setting the open_fds bitmap and installing the file in the file
 * array.  At any such point, we are vulnerable to a dup2() race
 * installing a file in the array before us.  We need to detect this and
 * fput() the struct file we are about to overwrite in this case.
 *
 * It should never happen - if we allow dup2() do it, _really_ bad things
 * will follow.
 *
 * This consumes the "file" refcount, so callers should treat it
 * as if they had called fput(file).
 */

void fd_install(unsigned int fd, struct file *file)
{
	struct files_struct *files = current->files;
	struct fdtable *fdt;

	rcu_read_lock_sched();

	if (unlikely(files->resize_in_progress)) {
		rcu_read_unlock_sched();
		spin_lock(&files->file_lock);
		fdt = files_fdtable(files);
		BUG_ON(fdt->fd[fd] != NULL);
		rcu_assign_pointer(fdt->fd[fd], file);
		spin_unlock(&files->file_lock);
		return;
	}
	/* coupled with smp_wmb() in expand_fdtable() */
	smp_rmb();
	fdt = rcu_dereference_sched(files->fdt);
	BUG_ON(fdt->fd[fd] != NULL);
	rcu_assign_pointer(fdt->fd[fd], file);
	rcu_read_unlock_sched();
}

EXPORT_SYMBOL(fd_install);

static struct file *pick_file(struct files_struct *files, unsigned fd)
{
	struct file *file = NULL;
	struct fdtable *fdt;

	spin_lock(&files->file_lock);
	fdt = files_fdtable(files);
	if (fd >= fdt->max_fds)
		goto out_unlock;
	fd = array_index_nospec(fd, fdt->max_fds);
	file = fdt->fd[fd];
	if (!file)
		goto out_unlock;
	rcu_assign_pointer(fdt->fd[fd], NULL);
	__put_unused_fd(files, fd);

out_unlock:
	spin_unlock(&files->file_lock);
	return file;
}

int close_fd(unsigned fd)
{
	struct files_struct *files = current->files;
	struct file *file;

	file = pick_file(files, fd);
	if (!file)
		return -EBADF;

	return filp_close(file, files);
}
<<<<<<< HEAD
EXPORT_SYMBOL_NS(__close_fd, ANDROID_GKI_VFS_EXPORT_ONLY); /* for ksys_close() */

/**
 * last_fd - return last valid index into fd table
 * @cur_fds: files struct
 *
 * Context: Either rcu read lock or files_lock must be held.
 *
 * Returns: Last valid index into fdtable.
 */
static inline unsigned last_fd(struct fdtable *fdt)
{
	return fdt->max_fds - 1;
}

static inline void __range_cloexec(struct files_struct *cur_fds,
				   unsigned int fd, unsigned int max_fd)
{
	struct fdtable *fdt;

	/* make sure we're using the correct maximum value */
	spin_lock(&cur_fds->file_lock);
	fdt = files_fdtable(cur_fds);
	max_fd = min(last_fd(fdt), max_fd);
	if (fd <= max_fd)
		bitmap_set(fdt->close_on_exec, fd, max_fd - fd + 1);
	spin_unlock(&cur_fds->file_lock);
}

static inline void __range_close(struct files_struct *cur_fds, unsigned int fd,
				 unsigned int max_fd)
{
	while (fd <= max_fd) {
		struct file *file;

		file = pick_file(cur_fds, fd++);
		if (!file)
			continue;

		filp_close(file, cur_fds);
		cond_resched();
	}
}
=======
EXPORT_SYMBOL(close_fd); /* for ksys_close() */
>>>>>>> 3a3877de

/**
 * __close_range() - Close all file descriptors in a given range.
 *
 * @fd:     starting file descriptor to close
 * @max_fd: last file descriptor to close
 *
 * This closes a range of file descriptors. All file descriptors
 * from @fd up to and including @max_fd are closed.
 */
int __close_range(unsigned fd, unsigned max_fd, unsigned int flags)
{
	unsigned int cur_max;
	struct task_struct *me = current;
	struct files_struct *cur_fds = me->files, *fds = NULL;

	if (flags & ~(CLOSE_RANGE_UNSHARE | CLOSE_RANGE_CLOEXEC))
		return -EINVAL;

	if (fd > max_fd)
		return -EINVAL;

	rcu_read_lock();
	cur_max = files_fdtable(cur_fds)->max_fds;
	rcu_read_unlock();

	/* cap to last valid index into fdtable */
	cur_max--;

	if (flags & CLOSE_RANGE_UNSHARE) {
		int ret;
		unsigned int max_unshare_fds = NR_OPEN_MAX;

		/*
		 * If the requested range is greater than the current maximum,
		 * we're closing everything so only copy all file descriptors
		 * beneath the lowest file descriptor.
		 * If the caller requested all fds to be made cloexec copy all
		 * of the file descriptors since they still want to use them.
		 */
		if (!(flags & CLOSE_RANGE_CLOEXEC) && (max_fd >= cur_max))
			max_unshare_fds = fd;

		ret = unshare_fd(CLONE_FILES, max_unshare_fds, &fds);
		if (ret)
			return ret;

		/*
		 * We used to share our file descriptor table, and have now
		 * created a private one, make sure we're using it below.
		 */
		if (fds)
			swap(cur_fds, fds);
	}

	max_fd = min(max_fd, cur_max);

	if (flags & CLOSE_RANGE_CLOEXEC)
		__range_cloexec(cur_fds, fd, max_fd);
	else
		__range_close(cur_fds, fd, max_fd);

	if (fds) {
		/*
		 * We're done closing the files we were supposed to. Time to install
		 * the new file descriptor table and drop the old one.
		 */
		task_lock(me);
		me->files = cur_fds;
		task_unlock(me);
		put_files_struct(fds);
	}

	return 0;
}

/*
 * See close_fd_get_file() below, this variant assumes current->files->file_lock
 * is held.
 */
int __close_fd_get_file(unsigned int fd, struct file **res)
{
	struct files_struct *files = current->files;
	struct file *file;
	struct fdtable *fdt;

	fdt = files_fdtable(files);
	if (fd >= fdt->max_fds)
		goto out_err;
	file = fdt->fd[fd];
	if (!file)
		goto out_err;
	rcu_assign_pointer(fdt->fd[fd], NULL);
	__put_unused_fd(files, fd);
	get_file(file);
	*res = file;
	return 0;
out_err:
	*res = NULL;
	return -ENOENT;
}

/*
 * variant of close_fd that gets a ref on the file for later fput.
 * The caller must ensure that filp_close() called on the file, and then
 * an fput().
 */
int close_fd_get_file(unsigned int fd, struct file **res)
{
	struct files_struct *files = current->files;
	int ret;

	spin_lock(&files->file_lock);
	ret = __close_fd_get_file(fd, res);
	spin_unlock(&files->file_lock);

	return ret;
}

void do_close_on_exec(struct files_struct *files)
{
	unsigned i;
	struct fdtable *fdt;

	/* exec unshares first */
	spin_lock(&files->file_lock);
	for (i = 0; ; i++) {
		unsigned long set;
		unsigned fd = i * BITS_PER_LONG;
		fdt = files_fdtable(files);
		if (fd >= fdt->max_fds)
			break;
		set = fdt->close_on_exec[i];
		if (!set)
			continue;
		fdt->close_on_exec[i] = 0;
		for ( ; set ; fd++, set >>= 1) {
			struct file *file;
			if (!(set & 1))
				continue;
			file = fdt->fd[fd];
			if (!file)
				continue;
			rcu_assign_pointer(fdt->fd[fd], NULL);
			__put_unused_fd(files, fd);
			spin_unlock(&files->file_lock);
			filp_close(file, files);
			cond_resched();
			spin_lock(&files->file_lock);
		}

	}
	spin_unlock(&files->file_lock);
}

static struct file *__fget_files(struct files_struct *files, unsigned int fd,
				 fmode_t mask, unsigned int refs)
{
	struct file *file;

	rcu_read_lock();
loop:
	file = files_lookup_fd_rcu(files, fd);
	if (file) {
		/* File object ref couldn't be taken.
		 * dup2() atomicity guarantee is the reason
		 * we loop to catch the new file (or NULL pointer)
		 */
		if (file->f_mode & mask)
			file = NULL;
		else if (!get_file_rcu_many(file, refs))
			goto loop;
		else if (files_lookup_fd_raw(files, fd) != file) {
			fput_many(file, refs);
			goto loop;
		}
	}
	rcu_read_unlock();

	return file;
}

static inline struct file *__fget(unsigned int fd, fmode_t mask,
				  unsigned int refs)
{
	return __fget_files(current->files, fd, mask, refs);
}

struct file *fget_many(unsigned int fd, unsigned int refs)
{
	return __fget(fd, FMODE_PATH, refs);
}

struct file *fget(unsigned int fd)
{
	return __fget(fd, FMODE_PATH, 1);
}
EXPORT_SYMBOL(fget);

struct file *fget_raw(unsigned int fd)
{
	return __fget(fd, 0, 1);
}
EXPORT_SYMBOL(fget_raw);

struct file *fget_task(struct task_struct *task, unsigned int fd)
{
	struct file *file = NULL;

	task_lock(task);
	if (task->files)
		file = __fget_files(task->files, fd, 0, 1);
	task_unlock(task);

	return file;
}

struct file *task_lookup_fd_rcu(struct task_struct *task, unsigned int fd)
{
	/* Must be called with rcu_read_lock held */
	struct files_struct *files;
	struct file *file = NULL;

	task_lock(task);
	files = task->files;
	if (files)
		file = files_lookup_fd_rcu(files, fd);
	task_unlock(task);

	return file;
}

struct file *task_lookup_next_fd_rcu(struct task_struct *task, unsigned int *ret_fd)
{
	/* Must be called with rcu_read_lock held */
	struct files_struct *files;
	unsigned int fd = *ret_fd;
	struct file *file = NULL;

	task_lock(task);
	files = task->files;
	if (files) {
		for (; fd < files_fdtable(files)->max_fds; fd++) {
			file = files_lookup_fd_rcu(files, fd);
			if (file)
				break;
		}
	}
	task_unlock(task);
	*ret_fd = fd;
	return file;
}

/*
 * Lightweight file lookup - no refcnt increment if fd table isn't shared.
 *
 * You can use this instead of fget if you satisfy all of the following
 * conditions:
 * 1) You must call fput_light before exiting the syscall and returning control
 *    to userspace (i.e. you cannot remember the returned struct file * after
 *    returning to userspace).
 * 2) You must not call filp_close on the returned struct file * in between
 *    calls to fget_light and fput_light.
 * 3) You must not clone the current task in between the calls to fget_light
 *    and fput_light.
 *
 * The fput_needed flag returned by fget_light should be passed to the
 * corresponding fput_light.
 */
static unsigned long __fget_light(unsigned int fd, fmode_t mask)
{
	struct files_struct *files = current->files;
	struct file *file;

	if (atomic_read(&files->count) == 1) {
		file = files_lookup_fd_raw(files, fd);
		if (!file || unlikely(file->f_mode & mask))
			return 0;
		return (unsigned long)file;
	} else {
		file = __fget(fd, mask, 1);
		if (!file)
			return 0;
		return FDPUT_FPUT | (unsigned long)file;
	}
}
unsigned long __fdget(unsigned int fd)
{
	return __fget_light(fd, FMODE_PATH);
}
EXPORT_SYMBOL(__fdget);

unsigned long __fdget_raw(unsigned int fd)
{
	return __fget_light(fd, 0);
}

/*
 * Try to avoid f_pos locking. We only need it if the
 * file is marked for FMODE_ATOMIC_POS, and it can be
 * accessed multiple ways.
 *
 * Always do it for directories, because pidfd_getfd()
 * can make a file accessible even if it otherwise would
 * not be, and for directories this is a correctness
 * issue, not a "POSIX requirement".
 */
static inline bool file_needs_f_pos_lock(struct file *file)
{
	return (file->f_mode & FMODE_ATOMIC_POS) &&
		(file_count(file) > 1 || S_ISDIR(file_inode(file)->i_mode));
}

unsigned long __fdget_pos(unsigned int fd)
{
	unsigned long v = __fdget(fd);
	struct file *file = (struct file *)(v & ~3);

	if (file && file_needs_f_pos_lock(file)) {
		v |= FDPUT_POS_UNLOCK;
		mutex_lock(&file->f_pos_lock);
	}
	return v;
}

void __f_unlock_pos(struct file *f)
{
	mutex_unlock(&f->f_pos_lock);
}

/*
 * We only lock f_pos if we have threads or if the file might be
 * shared with another process. In both cases we'll have an elevated
 * file count (done either by fdget() or by fork()).
 */

void set_close_on_exec(unsigned int fd, int flag)
{
	struct files_struct *files = current->files;
	struct fdtable *fdt;
	spin_lock(&files->file_lock);
	fdt = files_fdtable(files);
	if (flag)
		__set_close_on_exec(fd, fdt);
	else
		__clear_close_on_exec(fd, fdt);
	spin_unlock(&files->file_lock);
}

bool get_close_on_exec(unsigned int fd)
{
	struct files_struct *files = current->files;
	struct fdtable *fdt;
	bool res;
	rcu_read_lock();
	fdt = files_fdtable(files);
	res = close_on_exec(fd, fdt);
	rcu_read_unlock();
	return res;
}

static int do_dup2(struct files_struct *files,
	struct file *file, unsigned fd, unsigned flags)
__releases(&files->file_lock)
{
	struct file *tofree;
	struct fdtable *fdt;

	/*
	 * We need to detect attempts to do dup2() over allocated but still
	 * not finished descriptor.  NB: OpenBSD avoids that at the price of
	 * extra work in their equivalent of fget() - they insert struct
	 * file immediately after grabbing descriptor, mark it larval if
	 * more work (e.g. actual opening) is needed and make sure that
	 * fget() treats larval files as absent.  Potentially interesting,
	 * but while extra work in fget() is trivial, locking implications
	 * and amount of surgery on open()-related paths in VFS are not.
	 * FreeBSD fails with -EBADF in the same situation, NetBSD "solution"
	 * deadlocks in rather amusing ways, AFAICS.  All of that is out of
	 * scope of POSIX or SUS, since neither considers shared descriptor
	 * tables and this condition does not arise without those.
	 */
	fdt = files_fdtable(files);
	tofree = fdt->fd[fd];
	if (!tofree && fd_is_open(fd, fdt))
		goto Ebusy;
	get_file(file);
	rcu_assign_pointer(fdt->fd[fd], file);
	__set_open_fd(fd, fdt);
	if (flags & O_CLOEXEC)
		__set_close_on_exec(fd, fdt);
	else
		__clear_close_on_exec(fd, fdt);
	spin_unlock(&files->file_lock);

	if (tofree)
		filp_close(tofree, files);

	return fd;

Ebusy:
	spin_unlock(&files->file_lock);
	return -EBUSY;
}

int replace_fd(unsigned fd, struct file *file, unsigned flags)
{
	int err;
	struct files_struct *files = current->files;

	if (!file)
		return close_fd(fd);

	if (fd >= rlimit(RLIMIT_NOFILE))
		return -EBADF;

	spin_lock(&files->file_lock);
	err = expand_files(files, fd);
	if (unlikely(err < 0))
		goto out_unlock;
	return do_dup2(files, file, fd, flags);

out_unlock:
	spin_unlock(&files->file_lock);
	return err;
}

/**
 * __receive_fd() - Install received file into file descriptor table
 *
 * @fd: fd to install into (if negative, a new fd will be allocated)
 * @file: struct file that was received from another process
 * @ufd: __user pointer to write new fd number to
 * @o_flags: the O_* flags to apply to the new fd entry
 *
 * Installs a received file into the file descriptor table, with appropriate
 * checks and count updates. Optionally writes the fd number to userspace, if
 * @ufd is non-NULL.
 *
 * This helper handles its own reference counting of the incoming
 * struct file.
 *
 * Returns newly install fd or -ve on error.
 */
int __receive_fd(int fd, struct file *file, int __user *ufd, unsigned int o_flags)
{
	int new_fd;
	int error;

	error = security_file_receive(file);
	if (error)
		return error;

	if (fd < 0) {
		new_fd = get_unused_fd_flags(o_flags);
		if (new_fd < 0)
			return new_fd;
	} else {
		new_fd = fd;
	}

	if (ufd) {
		error = put_user(new_fd, ufd);
		if (error) {
			if (fd < 0)
				put_unused_fd(new_fd);
			return error;
		}
	}

	if (fd < 0) {
		fd_install(new_fd, get_file(file));
	} else {
		error = replace_fd(new_fd, file, o_flags);
		if (error)
			return error;
	}

	/* Bump the sock usage counts, if any. */
	__receive_sock(file);
	return new_fd;
}

static int ksys_dup3(unsigned int oldfd, unsigned int newfd, int flags)
{
	int err = -EBADF;
	struct file *file;
	struct files_struct *files = current->files;

	if ((flags & ~O_CLOEXEC) != 0)
		return -EINVAL;

	if (unlikely(oldfd == newfd))
		return -EINVAL;

	if (newfd >= rlimit(RLIMIT_NOFILE))
		return -EBADF;

	spin_lock(&files->file_lock);
	err = expand_files(files, newfd);
	file = files_lookup_fd_locked(files, oldfd);
	if (unlikely(!file))
		goto Ebadf;
	if (unlikely(err < 0)) {
		if (err == -EMFILE)
			goto Ebadf;
		goto out_unlock;
	}
	return do_dup2(files, file, newfd, flags);

Ebadf:
	err = -EBADF;
out_unlock:
	spin_unlock(&files->file_lock);
	return err;
}

SYSCALL_DEFINE3(dup3, unsigned int, oldfd, unsigned int, newfd, int, flags)
{
	return ksys_dup3(oldfd, newfd, flags);
}

SYSCALL_DEFINE2(dup2, unsigned int, oldfd, unsigned int, newfd)
{
	if (unlikely(newfd == oldfd)) { /* corner case */
		struct files_struct *files = current->files;
		int retval = oldfd;

		rcu_read_lock();
		if (!files_lookup_fd_rcu(files, oldfd))
			retval = -EBADF;
		rcu_read_unlock();
		return retval;
	}
	return ksys_dup3(oldfd, newfd, 0);
}

SYSCALL_DEFINE1(dup, unsigned int, fildes)
{
	int ret = -EBADF;
	struct file *file = fget_raw(fildes);

	if (file) {
		ret = get_unused_fd_flags(0);
		if (ret >= 0)
			fd_install(ret, file);
		else
			fput(file);
	}
	return ret;
}

int f_dupfd(unsigned int from, struct file *file, unsigned flags)
{
	unsigned long nofile = rlimit(RLIMIT_NOFILE);
	int err;
	if (from >= nofile)
		return -EINVAL;
	err = alloc_fd(from, nofile, flags);
	if (err >= 0) {
		get_file(file);
		fd_install(err, file);
	}
	return err;
}

int iterate_fd(struct files_struct *files, unsigned n,
		int (*f)(const void *, struct file *, unsigned),
		const void *p)
{
	struct fdtable *fdt;
	int res = 0;
	if (!files)
		return 0;
	spin_lock(&files->file_lock);
	for (fdt = files_fdtable(files); n < fdt->max_fds; n++) {
		struct file *file;
		file = rcu_dereference_check_fdtable(files, fdt->fd[n]);
		if (!file)
			continue;
		res = f(p, file, n);
		if (res)
			break;
	}
	spin_unlock(&files->file_lock);
	return res;
}
EXPORT_SYMBOL(iterate_fd);<|MERGE_RESOLUTION|>--- conflicted
+++ resolved
@@ -670,7 +670,6 @@
 
 	return filp_close(file, files);
 }
-<<<<<<< HEAD
 EXPORT_SYMBOL_NS(__close_fd, ANDROID_GKI_VFS_EXPORT_ONLY); /* for ksys_close() */
 
 /**
@@ -714,9 +713,6 @@
 		cond_resched();
 	}
 }
-=======
-EXPORT_SYMBOL(close_fd); /* for ksys_close() */
->>>>>>> 3a3877de
 
 /**
  * __close_range() - Close all file descriptors in a given range.
