/*
  FUSE: Filesystem in Userspace
  Copyright (C) 2001-2008  Miklos Szeredi <miklos@szeredi.hu>

  This program can be distributed under the terms of the GNU GPL.
  See the file COPYING.
*/

#include "fuse_i.h"

#include <linux/fdtable.h>
#include <linux/pagemap.h>
#include <linux/file.h>
#include <linux/filter.h>
#include <linux/fs_context.h>
#include <linux/sched.h>
#include <linux/namei.h>
#include <linux/slab.h>
#include <linux/xattr.h>
#include <linux/iversion.h>
#include <linux/posix_acl.h>

#include "../internal.h"

static void fuse_advise_use_readdirplus(struct inode *dir)
{
	struct fuse_inode *fi = get_fuse_inode(dir);

	set_bit(FUSE_I_ADVISE_RDPLUS, &fi->state);
}

#if BITS_PER_LONG >= 64 && !defined(CONFIG_FUSE_BPF)
static inline void __fuse_dentry_settime(struct dentry *entry, u64 time)
{
	entry->d_fsdata = (void *) time;
}

static inline u64 fuse_dentry_time(const struct dentry *entry)
{
	return (u64)entry->d_fsdata;
}

#else

static inline void __fuse_dentry_settime(struct dentry *dentry, u64 time)
{
	((struct fuse_dentry *) dentry->d_fsdata)->time = time;
}

static inline u64 fuse_dentry_time(const struct dentry *entry)
{
	return ((struct fuse_dentry *) entry->d_fsdata)->time;
}
#endif

static void fuse_dentry_settime(struct dentry *dentry, u64 time)
{
	struct fuse_conn *fc = get_fuse_conn_super(dentry->d_sb);
	bool delete = !time && fc->delete_stale;
	/*
	 * Mess with DCACHE_OP_DELETE because dput() will be faster without it.
	 * Don't care about races, either way it's just an optimization
	 */
	if ((!delete && (dentry->d_flags & DCACHE_OP_DELETE)) ||
	    (delete && !(dentry->d_flags & DCACHE_OP_DELETE))) {
		spin_lock(&dentry->d_lock);
		if (!delete)
			dentry->d_flags &= ~DCACHE_OP_DELETE;
		else
			dentry->d_flags |= DCACHE_OP_DELETE;
		spin_unlock(&dentry->d_lock);
	}

	__fuse_dentry_settime(dentry, time);
}

void fuse_init_dentry_root(struct dentry *root, struct file *backing_dir)
{
#ifdef CONFIG_FUSE_BPF
	struct fuse_dentry *fuse_dentry = root->d_fsdata;

	if (backing_dir) {
		fuse_dentry->backing_path = backing_dir->f_path;
		path_get(&fuse_dentry->backing_path);
	}
#endif
}

/*
 * Set dentry and possibly attribute timeouts from the lookup/mk*
 * replies
 */
void fuse_change_entry_timeout(struct dentry *entry, struct fuse_entry_out *o)
{
	fuse_dentry_settime(entry,
		time_to_jiffies(o->entry_valid, o->entry_valid_nsec));
}

u64 entry_attr_timeout(struct fuse_entry_out *o)
{
	return time_to_jiffies(o->attr_valid, o->attr_valid_nsec);
}

static void fuse_invalidate_attr_mask(struct inode *inode, u32 mask)
{
	set_mask_bits(&get_fuse_inode(inode)->inval_mask, 0, mask);
}

/*
 * Mark the attributes as stale, so that at the next call to
 * ->getattr() they will be fetched from userspace
 */
void fuse_invalidate_attr(struct inode *inode)
{
	fuse_invalidate_attr_mask(inode, STATX_BASIC_STATS);
}

static void fuse_dir_changed(struct inode *dir)
{
	fuse_invalidate_attr(dir);
	inode_maybe_inc_iversion(dir, false);
}

/**
 * Mark the attributes as stale due to an atime change.  Avoid the invalidate if
 * atime is not used.
 */
void fuse_invalidate_atime(struct inode *inode)
{
	if (!IS_RDONLY(inode))
		fuse_invalidate_attr_mask(inode, STATX_ATIME);
}

/*
 * Just mark the entry as stale, so that a next attempt to look it up
 * will result in a new lookup call to userspace
 *
 * This is called when a dentry is about to become negative and the
 * timeout is unknown (unlink, rmdir, rename and in some cases
 * lookup)
 */
void fuse_invalidate_entry_cache(struct dentry *entry)
{
	fuse_dentry_settime(entry, 0);
}

/*
 * Same as fuse_invalidate_entry_cache(), but also try to remove the
 * dentry from the hash
 */
static void fuse_invalidate_entry(struct dentry *entry)
{
	d_invalidate(entry);
	fuse_invalidate_entry_cache(entry);
}

static void fuse_lookup_init(struct fuse_conn *fc, struct fuse_args *args,
			     u64 nodeid, const struct qstr *name,
			     struct fuse_entry_out *outarg,
			     struct fuse_entry_bpf_out *bpf_outarg)
{
	memset(outarg, 0, sizeof(struct fuse_entry_out));
	args->opcode = FUSE_LOOKUP;
	args->nodeid = nodeid;
	args->in_numargs = 1;
	args->in_args[0].size = name->len + 1;
	args->in_args[0].value = name->name;
	args->out_argvar = true;
	args->out_numargs = 2;
	args->out_args[0].size = sizeof(struct fuse_entry_out);
	args->out_args[0].value = outarg;
	args->out_args[1].size = sizeof(struct fuse_entry_bpf_out);
	args->out_args[1].value = bpf_outarg;
}

#ifdef CONFIG_FUSE_BPF
static bool backing_data_changed(struct fuse_inode *fi, struct dentry *entry,
				 struct fuse_entry_bpf *bpf_arg)
{
	struct path new_backing_path;
	struct inode *new_backing_inode;
	struct bpf_prog *bpf = NULL;
	int err;
	bool ret = true;

	if (!entry)
		return false;

	get_fuse_backing_path(entry, &new_backing_path);
	new_backing_inode = fi->backing_inode;
	ihold(new_backing_inode);

	err = fuse_handle_backing(bpf_arg, &new_backing_inode, &new_backing_path);

	if (err)
		goto put_inode;

	err = fuse_handle_bpf_prog(bpf_arg, entry->d_parent->d_inode, &bpf);
	if (err)
		goto put_bpf;

	ret = (bpf != fi->bpf || fi->backing_inode != new_backing_inode ||
			!path_equal(&get_fuse_dentry(entry)->backing_path, &new_backing_path));
put_bpf:
	if (bpf)
		bpf_prog_put(bpf);
put_inode:
	iput(new_backing_inode);
	path_put(&new_backing_path);
	return ret;
}
#endif

/*
 * Check whether the dentry is still valid
 *
 * If the entry validity timeout has expired and the dentry is
 * positive, try to redo the lookup.  If the lookup results in a
 * different inode, then let the VFS invalidate the dentry and redo
 * the lookup once more.  If the lookup results in the same inode,
 * then refresh the attributes, timeouts and mark the dentry valid.
 */
static int fuse_dentry_revalidate(struct dentry *entry, unsigned int flags)
{
	struct inode *inode;
	struct dentry *parent;
	struct fuse_mount *fm;
	struct fuse_inode *fi;
	int ret;

	inode = d_inode_rcu(entry);
	if (inode && fuse_is_bad(inode))
		goto invalid;
<<<<<<< HEAD

#ifdef CONFIG_FUSE_BPF
	/* TODO: Do we need bpf support for revalidate?
	 * If the lower filesystem says the entry is invalid, FUSE probably shouldn't
	 * try to fix that without going through the normal lookup path...
	 */
	if (get_fuse_dentry(entry)->backing_path.dentry) {
		ret = fuse_revalidate_backing(entry, flags);
		if (ret <= 0) {
			goto out;
		}
	}
#endif
	if (time_before64(fuse_dentry_time(entry), get_jiffies_64()) ||
		 (flags & LOOKUP_REVAL)) {
=======
	else if (time_before64(fuse_dentry_time(entry), get_jiffies_64()) ||
		 (flags & (LOOKUP_EXCL | LOOKUP_REVAL))) {
>>>>>>> a2428a8d
		struct fuse_entry_out outarg;
		struct fuse_entry_bpf bpf_arg;
		FUSE_ARGS(args);
		struct fuse_forget_link *forget;
		u64 attr_version;

		/* For negative dentries, always do a fresh lookup */
		if (!inode)
			goto invalid;

		ret = -ECHILD;
		if (flags & LOOKUP_RCU)
			goto out;
		fm = get_fuse_mount(inode);

		parent = dget_parent(entry);

#ifdef CONFIG_FUSE_BPF
		/* TODO: Once we're handling timeouts for backing inodes, do a
		 * bpf based lookup_revalidate here.
		 */
		if (get_fuse_inode(parent->d_inode)->backing_inode) {
			dput(parent);
			ret = 1;
			goto out;
		}
#endif
		forget = fuse_alloc_forget();
		ret = -ENOMEM;
		if (!forget) {
			dput(parent);
			goto out;
		}

		attr_version = fuse_get_attr_version(fm->fc);

		fuse_lookup_init(fm->fc, &args, get_node_id(d_inode(parent)),
				 &entry->d_name, &outarg, &bpf_arg.out);
		ret = fuse_simple_request(fm, &args);
		dput(parent);

		/* Zero nodeid is same as -ENOENT */
		if (!ret && !outarg.nodeid)
			ret = -ENOENT;
		if (!ret || ret == sizeof(bpf_arg.out)) {
			fi = get_fuse_inode(inode);
			if (outarg.nodeid != get_node_id(inode) ||
#ifdef CONFIG_FUSE_BPF
			    (ret == sizeof(bpf_arg.out) &&
					    backing_data_changed(fi, entry, &bpf_arg)) ||
#endif
			    (bool) IS_AUTOMOUNT(inode) != (bool) (outarg.attr.flags & FUSE_ATTR_SUBMOUNT)) {
				fuse_queue_forget(fm->fc, forget,
						  outarg.nodeid, 1);
				goto invalid;
			}
			spin_lock(&fi->lock);
			fi->nlookup++;
			spin_unlock(&fi->lock);
		}
		kfree(forget);
		if (ret == -ENOMEM)
			goto out;
		if (ret || fuse_invalid_attr(&outarg.attr) ||
		    fuse_stale_inode(inode, outarg.generation, &outarg.attr))
			goto invalid;

		forget_all_cached_acls(inode);
		fuse_change_attributes(inode, &outarg.attr,
				       entry_attr_timeout(&outarg),
				       attr_version);
		fuse_change_entry_timeout(entry, &outarg);
	} else if (inode) {
		fi = get_fuse_inode(inode);
		if (flags & LOOKUP_RCU) {
			if (test_bit(FUSE_I_INIT_RDPLUS, &fi->state))
				return -ECHILD;
		} else if (test_and_clear_bit(FUSE_I_INIT_RDPLUS, &fi->state)) {
			parent = dget_parent(entry);
			fuse_advise_use_readdirplus(d_inode(parent));
			dput(parent);
		}
	}
	ret = 1;
out:
	return ret;

invalid:
	ret = 0;
	goto out;
}

#if BITS_PER_LONG < 64 || defined(CONFIG_FUSE_BPF)
static int fuse_dentry_init(struct dentry *dentry)
{
	dentry->d_fsdata = kzalloc(sizeof(struct fuse_dentry),
				   GFP_KERNEL_ACCOUNT | __GFP_RECLAIMABLE);

	return dentry->d_fsdata ? 0 : -ENOMEM;
}
static void fuse_dentry_release(struct dentry *dentry)
{
	struct fuse_dentry *fd = dentry->d_fsdata;

	if (fd && fd->backing_path.dentry)
		path_put(&fd->backing_path);

	kfree_rcu(fd, rcu);
}
#endif

static int fuse_dentry_delete(const struct dentry *dentry)
{
	return time_before64(fuse_dentry_time(dentry), get_jiffies_64());
}

/*
 * Create a fuse_mount object with a new superblock (with path->dentry
 * as the root), and return that mount so it can be auto-mounted on
 * @path.
 */
static struct vfsmount *fuse_dentry_automount(struct path *path)
{
	struct fs_context *fsc;
	struct fuse_mount *parent_fm = get_fuse_mount_super(path->mnt->mnt_sb);
	struct fuse_conn *fc = parent_fm->fc;
	struct fuse_mount *fm;
	struct vfsmount *mnt;
	struct fuse_inode *mp_fi = get_fuse_inode(d_inode(path->dentry));
	struct super_block *sb;
	int err;

	fsc = fs_context_for_submount(path->mnt->mnt_sb->s_type, path->dentry);
	if (IS_ERR(fsc)) {
		err = PTR_ERR(fsc);
		goto out;
	}

	err = -ENOMEM;
	fm = kzalloc(sizeof(struct fuse_mount), GFP_KERNEL);
	if (!fm)
		goto out_put_fsc;

	refcount_set(&fm->count, 1);
	fsc->s_fs_info = fm;
	sb = sget_fc(fsc, NULL, set_anon_super_fc);
	if (IS_ERR(sb)) {
		err = PTR_ERR(sb);
		fuse_mount_put(fm);
		goto out_put_fsc;
	}
	fm->fc = fuse_conn_get(fc);

	/* Initialize superblock, making @mp_fi its root */
	err = fuse_fill_super_submount(sb, mp_fi);
	if (err) {
		fuse_conn_put(fc);
		kfree(fm);
		sb->s_fs_info = NULL;
		goto out_put_sb;
	}

	down_write(&fc->killsb);
	list_add_tail(&fm->fc_entry, &fc->mounts);
	up_write(&fc->killsb);

	sb->s_flags |= SB_ACTIVE;
	fsc->root = dget(sb->s_root);

	/*
	 * FIXME: setting SB_BORN requires a write barrier for
	 *        super_cache_count(). We should actually come
	 *        up with a proper ->get_tree() implementation
	 *        for submounts and call vfs_get_tree() to take
	 *        care of the write barrier.
	 */
	smp_wmb();
	sb->s_flags |= SB_BORN;

	/* We are done configuring the superblock, so unlock it */
	up_write(&sb->s_umount);

	/* Create the submount */
	mnt = vfs_create_mount(fsc);
	if (IS_ERR(mnt)) {
		err = PTR_ERR(mnt);
		goto out_put_fsc;
	}
	mntget(mnt);
	put_fs_context(fsc);
	return mnt;

out_put_sb:
	/*
	 * Only jump here when fsc->root is NULL and sb is still locked
	 * (otherwise put_fs_context() will put the superblock)
	 */
	deactivate_locked_super(sb);
out_put_fsc:
	put_fs_context(fsc);
out:
	return ERR_PTR(err);
}

/*
 * Get the canonical path. Since we must translate to a path, this must be done
 * in the context of the userspace daemon, however, the userspace daemon cannot
 * look up paths on its own. Instead, we handle the lookup as a special case
 * inside of the write request.
 */
static void fuse_dentry_canonical_path(const struct path *path,
				       struct path *canonical_path)
{
	struct inode *inode = d_inode(path->dentry);
	//struct fuse_conn *fc = get_fuse_conn(inode);
	struct fuse_mount *fm = get_fuse_mount_super(path->mnt->mnt_sb);
	FUSE_ARGS(args);
	char *path_name;
	int err;

#ifdef CONFIG_FUSE_BPF
	struct fuse_err_ret fer;

	fer = fuse_bpf_backing(inode, struct fuse_dummy_io,
			       fuse_canonical_path_initialize,
			       fuse_canonical_path_backing,
			       fuse_canonical_path_finalize, path,
			       canonical_path);
	if (fer.ret)
		return;
#endif

	path_name = (char *)get_zeroed_page(GFP_KERNEL);
	if (!path_name)
		goto default_path;

	args.opcode = FUSE_CANONICAL_PATH;
	args.nodeid = get_node_id(inode);
	args.in_numargs = 0;
	args.out_numargs = 1;
	args.out_args[0].size = PATH_MAX;
	args.out_args[0].value = path_name;
	args.canonical_path = canonical_path;
	args.out_argvar = 1;

	err = fuse_simple_request(fm, &args);
	free_page((unsigned long)path_name);
	if (err > 0)
		return;
default_path:
	canonical_path->dentry = path->dentry;
	canonical_path->mnt = path->mnt;
	path_get(canonical_path);
}

const struct dentry_operations fuse_dentry_operations = {
	.d_revalidate	= fuse_dentry_revalidate,
	.d_delete	= fuse_dentry_delete,
#if BITS_PER_LONG < 64 || defined(CONFIG_FUSE_BPF)
	.d_init		= fuse_dentry_init,
	.d_release	= fuse_dentry_release,
#endif
	.d_automount	= fuse_dentry_automount,
	.d_canonical_path = fuse_dentry_canonical_path,
};

const struct dentry_operations fuse_root_dentry_operations = {
#if BITS_PER_LONG < 64 || defined(CONFIG_FUSE_BPF)
	.d_init		= fuse_dentry_init,
	.d_release	= fuse_dentry_release,
#endif
};

int fuse_valid_type(int m)
{
	return S_ISREG(m) || S_ISDIR(m) || S_ISLNK(m) || S_ISCHR(m) ||
		S_ISBLK(m) || S_ISFIFO(m) || S_ISSOCK(m);
}

bool fuse_invalid_attr(struct fuse_attr *attr)
{
	return !fuse_valid_type(attr->mode) ||
		attr->size > LLONG_MAX;
}

int fuse_lookup_name(struct super_block *sb, u64 nodeid, const struct qstr *name,
		     struct fuse_entry_out *outarg,
		     struct dentry *entry,
		     struct inode **inode)
{
	struct fuse_mount *fm = get_fuse_mount_super(sb);
	FUSE_ARGS(args);
	struct fuse_entry_bpf bpf_arg = {0};
	struct fuse_forget_link *forget;
	u64 attr_version;
	int err;

	*inode = NULL;
	err = -ENAMETOOLONG;
	if (name->len > FUSE_NAME_MAX)
		goto out;


	forget = fuse_alloc_forget();
	err = -ENOMEM;
	if (!forget)
		goto out;

	attr_version = fuse_get_attr_version(fm->fc);

	fuse_lookup_init(fm->fc, &args, nodeid, name, outarg, &bpf_arg.out);
	err = fuse_simple_request(fm, &args);

#ifdef CONFIG_FUSE_BPF
	if (err == sizeof(bpf_arg.out)) {
		/* TODO Make sure this handles invalid handles */
		struct file *backing_file;
		struct inode *backing_inode;

		err = -ENOENT;
		if (!entry)
			goto out_queue_forget;

		err = -EINVAL;
		backing_file = bpf_arg.backing_file;
		if (!backing_file)
			goto out_queue_forget;

		if (IS_ERR(backing_file)) {
			err = PTR_ERR(backing_file);
			goto out_queue_forget;
		}

		backing_inode = backing_file->f_inode;
		*inode = fuse_iget_backing(sb, outarg->nodeid, backing_inode);
		if (!*inode)
			goto bpf_arg_out;

		err = fuse_handle_backing(&bpf_arg,
				&get_fuse_inode(*inode)->backing_inode,
				&get_fuse_dentry(entry)->backing_path);
		if (err)
			goto out;

		err = fuse_handle_bpf_prog(&bpf_arg, NULL, &get_fuse_inode(*inode)->bpf);
		if (err)
			goto out;
bpf_arg_out:
		fput(backing_file);
	} else
#endif
	{
		/* Zero nodeid is same as -ENOENT, but with valid timeout */
		if (err || !outarg->nodeid)
			goto out_put_forget;

		err = -EIO;
		if (!outarg->nodeid)
			goto out_put_forget;
		if (fuse_invalid_attr(&outarg->attr))
			goto out_put_forget;

		*inode = fuse_iget(sb, outarg->nodeid, outarg->generation,
				   &outarg->attr, entry_attr_timeout(outarg),
				   attr_version);
	}

	err = -ENOMEM;
#ifdef CONFIG_FUSE_BPF
out_queue_forget:
#endif
	if (!*inode && outarg->nodeid) {
		fuse_queue_forget(fm->fc, forget, outarg->nodeid, 1);
		goto out;
	}
	err = 0;

 out_put_forget:
	kfree(forget);
 out:
	return err;
}

static struct dentry *fuse_lookup(struct inode *dir, struct dentry *entry,
				  unsigned int flags)
{
	int err;
	struct fuse_entry_out outarg;
	struct inode *inode;
	struct dentry *newent;
	bool outarg_valid = true;
	bool locked;

#ifdef CONFIG_FUSE_BPF
	struct fuse_err_ret fer;

	fer = fuse_bpf_backing(dir, struct fuse_lookup_io,
			       fuse_lookup_initialize, fuse_lookup_backing,
			       fuse_lookup_finalize,
			       dir, entry, flags);
	if (fer.ret)
		return fer.result;
#endif

	if (fuse_is_bad(dir))
		return ERR_PTR(-EIO);

	locked = fuse_lock_inode(dir);
	err = fuse_lookup_name(dir->i_sb, get_node_id(dir), &entry->d_name,
			       &outarg, entry, &inode);
	fuse_unlock_inode(dir, locked);
	if (err == -ENOENT) {
		outarg_valid = false;
		err = 0;
	}
	if (err)
		goto out_err;

	err = -EIO;
	if (inode && get_node_id(inode) == FUSE_ROOT_ID)
		goto out_iput;

	newent = d_splice_alias(inode, entry);
	err = PTR_ERR(newent);
	if (IS_ERR(newent))
		goto out_err;

	entry = newent ? newent : entry;
	if (outarg_valid)
		fuse_change_entry_timeout(entry, &outarg);
	else
		fuse_invalidate_entry_cache(entry);

	if (inode)
		fuse_advise_use_readdirplus(dir);
	return newent;

 out_iput:
	iput(inode);
 out_err:
	return ERR_PTR(err);
}

/*
 * Atomic create+open operation
 *
 * If the filesystem doesn't support this, then fall back to separate
 * 'mknod' + 'open' requests.
 */
static int fuse_create_open(struct inode *dir, struct dentry *entry,
			    struct file *file, unsigned flags,
			    umode_t mode)
{
	int err;
	struct inode *inode;
	struct fuse_conn *fc = get_fuse_conn(dir);
	struct fuse_mount *fm = get_fuse_mount(dir);
	FUSE_ARGS(args);
	struct fuse_forget_link *forget;
	struct fuse_create_in inarg;
	struct fuse_open_out outopen;
	struct fuse_entry_out outentry;
	struct fuse_inode *fi;
	struct fuse_file *ff;

	/* Userspace expects S_IFREG in create mode */
	BUG_ON((mode & S_IFMT) != S_IFREG);

#ifdef CONFIG_FUSE_BPF
	{
		struct fuse_err_ret fer;

		fer = fuse_bpf_backing(dir, struct fuse_create_open_io,
				       fuse_create_open_initialize,
				       fuse_create_open_backing,
				       fuse_create_open_finalize,
				       dir, entry, file, flags, mode);
		if (fer.ret)
			return PTR_ERR(fer.result);
	}
#endif

	forget = fuse_alloc_forget();
	err = -ENOMEM;
	if (!forget)
		goto out_err;

	err = -ENOMEM;
	ff = fuse_file_alloc(fm);
	if (!ff)
		goto out_put_forget_req;

	if (!fm->fc->dont_mask)
		mode &= ~current_umask();

	flags &= ~O_NOCTTY;
	memset(&inarg, 0, sizeof(inarg));
	memset(&outentry, 0, sizeof(outentry));
	inarg.flags = flags;
	inarg.mode = mode;
	inarg.umask = current_umask();
	args.opcode = FUSE_CREATE;
	args.nodeid = get_node_id(dir);
	args.in_numargs = 2;
	args.in_args[0].size = sizeof(inarg);
	args.in_args[0].value = &inarg;
	args.in_args[1].size = entry->d_name.len + 1;
	args.in_args[1].value = entry->d_name.name;
	args.out_numargs = 2;
	args.out_args[0].size = sizeof(outentry);
	args.out_args[0].value = &outentry;
	args.out_args[1].size = sizeof(outopen);
	args.out_args[1].value = &outopen;
	err = fuse_simple_request(fm, &args);
	if (err)
		goto out_free_ff;

	err = -EIO;
	if (!S_ISREG(outentry.attr.mode) || invalid_nodeid(outentry.nodeid) ||
	    fuse_invalid_attr(&outentry.attr))
		goto out_free_ff;

	ff->fh = outopen.fh;
	ff->nodeid = outentry.nodeid;
	ff->open_flags = outopen.open_flags;
	fuse_passthrough_setup(fc, ff, &outopen);
	inode = fuse_iget(dir->i_sb, outentry.nodeid, outentry.generation,
			  &outentry.attr, entry_attr_timeout(&outentry), 0);
	if (!inode) {
		flags &= ~(O_CREAT | O_EXCL | O_TRUNC);
		fuse_sync_release(NULL, ff, flags);
		fuse_queue_forget(fm->fc, forget, outentry.nodeid, 1);
		err = -ENOMEM;
		goto out_err;
	}
	kfree(forget);
	d_instantiate(entry, inode);
	fuse_change_entry_timeout(entry, &outentry);
	fuse_dir_changed(dir);
	err = finish_open(file, entry, generic_file_open);
	if (err) {
		fi = get_fuse_inode(inode);
		fuse_sync_release(fi, ff, flags);
	} else {
		file->private_data = ff;
		fuse_finish_open(inode, file);
	}
	return err;

out_free_ff:
	fuse_file_free(ff);
out_put_forget_req:
	kfree(forget);
out_err:
	return err;
}

static int fuse_mknod(struct inode *, struct dentry *, umode_t, dev_t);
static int fuse_atomic_open(struct inode *dir, struct dentry *entry,
			    struct file *file, unsigned flags,
			    umode_t mode)
{
	int err;
	struct fuse_conn *fc = get_fuse_conn(dir);
	struct dentry *res = NULL;

	if (fuse_is_bad(dir))
		return -EIO;

	if (d_in_lookup(entry)) {
		res = fuse_lookup(dir, entry, 0);
		if (IS_ERR(res))
			return PTR_ERR(res);

		if (res)
			entry = res;
	}

	if (!(flags & O_CREAT) || d_really_is_positive(entry))
		goto no_open;

	/* Only creates */
	file->f_mode |= FMODE_CREATED;

	if (fc->no_create)
		goto mknod;

	err = fuse_create_open(dir, entry, file, flags, mode);
	if (err == -ENOSYS) {
		fc->no_create = 1;
		goto mknod;
	}
out_dput:
	dput(res);
	return err;

mknod:
	err = fuse_mknod(dir, entry, mode, 0);
	if (err)
		goto out_dput;
no_open:
	return finish_no_open(file, res);
}

/*
 * Code shared between mknod, mkdir, symlink and link
 */
static int create_new_entry(struct fuse_mount *fm, struct fuse_args *args,
			    struct inode *dir, struct dentry *entry,
			    umode_t mode)
{
	struct fuse_entry_out outarg;
	struct inode *inode;
	struct dentry *d;
	int err;
	struct fuse_forget_link *forget;

	if (fuse_is_bad(dir))
		return -EIO;

	forget = fuse_alloc_forget();
	if (!forget)
		return -ENOMEM;

	memset(&outarg, 0, sizeof(outarg));
	args->nodeid = get_node_id(dir);
	args->out_numargs = 1;
	args->out_args[0].size = sizeof(outarg);
	args->out_args[0].value = &outarg;
	err = fuse_simple_request(fm, args);
	if (err)
		goto out_put_forget_req;

	err = -EIO;
	if (invalid_nodeid(outarg.nodeid) || fuse_invalid_attr(&outarg.attr))
		goto out_put_forget_req;

	if ((outarg.attr.mode ^ mode) & S_IFMT)
		goto out_put_forget_req;

	inode = fuse_iget(dir->i_sb, outarg.nodeid, outarg.generation,
			  &outarg.attr, entry_attr_timeout(&outarg), 0);
	if (!inode) {
		fuse_queue_forget(fm->fc, forget, outarg.nodeid, 1);
		return -ENOMEM;
	}
	kfree(forget);

	d_drop(entry);
	d = d_splice_alias(inode, entry);
	if (IS_ERR(d))
		return PTR_ERR(d);

	if (d) {
		fuse_change_entry_timeout(d, &outarg);
		dput(d);
	} else {
		fuse_change_entry_timeout(entry, &outarg);
	}
	fuse_dir_changed(dir);
	return 0;

 out_put_forget_req:
	kfree(forget);
	return err;
}

static int fuse_mknod(struct inode *dir, struct dentry *entry, umode_t mode,
		      dev_t rdev)
{
	struct fuse_mknod_in inarg;
	struct fuse_mount *fm = get_fuse_mount(dir);
	FUSE_ARGS(args);

#ifdef CONFIG_FUSE_BPF
	struct fuse_err_ret fer;

	fer = fuse_bpf_backing(dir, struct fuse_mknod_in,
			fuse_mknod_initialize, fuse_mknod_backing,
			fuse_mknod_finalize,
			dir, entry, mode, rdev);
	if (fer.ret)
		return PTR_ERR(fer.result);
#endif

	if (!fm->fc->dont_mask)
		mode &= ~current_umask();

	memset(&inarg, 0, sizeof(inarg));
	inarg.mode = mode;
	inarg.rdev = new_encode_dev(rdev);
	inarg.umask = current_umask();
	args.opcode = FUSE_MKNOD;
	args.in_numargs = 2;
	args.in_args[0].size = sizeof(inarg);
	args.in_args[0].value = &inarg;
	args.in_args[1].size = entry->d_name.len + 1;
	args.in_args[1].value = entry->d_name.name;
	return create_new_entry(fm, &args, dir, entry, mode);
}

static int fuse_create(struct inode *dir, struct dentry *entry, umode_t mode,
		       bool excl)
{
	return fuse_mknod(dir, entry, mode, 0);
}

static int fuse_mkdir(struct inode *dir, struct dentry *entry, umode_t mode)
{
	struct fuse_mkdir_in inarg;
	struct fuse_mount *fm = get_fuse_mount(dir);
	FUSE_ARGS(args);

#ifdef CONFIG_FUSE_BPF
	struct fuse_err_ret fer;

	fer = fuse_bpf_backing(dir, struct fuse_mkdir_in,
			fuse_mkdir_initialize, fuse_mkdir_backing,
			fuse_mkdir_finalize,
			dir, entry, mode);
	if (fer.ret)
		return PTR_ERR(fer.result);
#endif

	if (!fm->fc->dont_mask)
		mode &= ~current_umask();

	memset(&inarg, 0, sizeof(inarg));
	inarg.mode = mode;
	inarg.umask = current_umask();
	args.opcode = FUSE_MKDIR;
	args.in_numargs = 2;
	args.in_args[0].size = sizeof(inarg);
	args.in_args[0].value = &inarg;
	args.in_args[1].size = entry->d_name.len + 1;
	args.in_args[1].value = entry->d_name.name;
	return create_new_entry(fm, &args, dir, entry, S_IFDIR);
}

static int fuse_symlink(struct inode *dir, struct dentry *entry,
			const char *link)
{
	struct fuse_mount *fm = get_fuse_mount(dir);
	unsigned len = strlen(link) + 1;
	FUSE_ARGS(args);

#ifdef CONFIG_FUSE_BPF
	struct fuse_err_ret fer;

	fer = fuse_bpf_backing(dir, struct fuse_dummy_io,
			fuse_symlink_initialize, fuse_symlink_backing,
			fuse_symlink_finalize,
			dir, entry, link, len);
	if (fer.ret)
		return PTR_ERR(fer.result);
#endif

	args.opcode = FUSE_SYMLINK;
	args.in_numargs = 2;
	args.in_args[0].size = entry->d_name.len + 1;
	args.in_args[0].value = entry->d_name.name;
	args.in_args[1].size = len;
	args.in_args[1].value = link;
	return create_new_entry(fm, &args, dir, entry, S_IFLNK);
}

void fuse_flush_time_update(struct inode *inode)
{
	int err = sync_inode_metadata(inode, 1);

	mapping_set_error(inode->i_mapping, err);
}

void fuse_update_ctime(struct inode *inode)
{
	if (!IS_NOCMTIME(inode)) {
		inode->i_ctime = current_time(inode);
		mark_inode_dirty_sync(inode);
		fuse_flush_time_update(inode);
	}
}

static int fuse_unlink(struct inode *dir, struct dentry *entry)
{
	int err;
	struct fuse_mount *fm = get_fuse_mount(dir);
	FUSE_ARGS(args);

	if (fuse_is_bad(dir))
		return -EIO;

#ifdef CONFIG_FUSE_BPF
	{
		struct fuse_err_ret fer;

		fer = fuse_bpf_backing(dir, struct fuse_dummy_io,
					fuse_unlink_initialize,
					fuse_unlink_backing,
					fuse_unlink_finalize,
					dir, entry);
		if (fer.ret)
			return PTR_ERR(fer.result);
	}
#endif

	args.opcode = FUSE_UNLINK;
	args.nodeid = get_node_id(dir);
	args.in_numargs = 1;
	args.in_args[0].size = entry->d_name.len + 1;
	args.in_args[0].value = entry->d_name.name;
	err = fuse_simple_request(fm, &args);
	if (!err) {
		struct inode *inode = d_inode(entry);
		struct fuse_inode *fi = get_fuse_inode(inode);

		spin_lock(&fi->lock);
		fi->attr_version = atomic64_inc_return(&fm->fc->attr_version);
		/*
		 * If i_nlink == 0 then unlink doesn't make sense, yet this can
		 * happen if userspace filesystem is careless.  It would be
		 * difficult to enforce correct nlink usage so just ignore this
		 * condition here
		 */
		if (inode->i_nlink > 0)
			drop_nlink(inode);
		spin_unlock(&fi->lock);
		fuse_invalidate_attr(inode);
		fuse_dir_changed(dir);
		fuse_invalidate_entry_cache(entry);
		fuse_update_ctime(inode);
	} else if (err == -EINTR)
		fuse_invalidate_entry(entry);
	return err;
}

static int fuse_rmdir(struct inode *dir, struct dentry *entry)
{
	int err;
	struct fuse_mount *fm = get_fuse_mount(dir);
	FUSE_ARGS(args);

	if (fuse_is_bad(dir))
		return -EIO;

#ifdef CONFIG_FUSE_BPF
	{
		struct fuse_err_ret fer;

		fer = fuse_bpf_backing(dir, struct fuse_dummy_io,
					fuse_rmdir_initialize,
					fuse_rmdir_backing,
					fuse_rmdir_finalize,
					dir, entry);
		if (fer.ret)
			return PTR_ERR(fer.result);
	}
#endif

	args.opcode = FUSE_RMDIR;
	args.nodeid = get_node_id(dir);
	args.in_numargs = 1;
	args.in_args[0].size = entry->d_name.len + 1;
	args.in_args[0].value = entry->d_name.name;
	err = fuse_simple_request(fm, &args);
	if (!err) {
		clear_nlink(d_inode(entry));
		fuse_dir_changed(dir);
		fuse_invalidate_entry_cache(entry);
	} else if (err == -EINTR)
		fuse_invalidate_entry(entry);
	return err;
}

static int fuse_rename_common(struct inode *olddir, struct dentry *oldent,
			      struct inode *newdir, struct dentry *newent,
			      unsigned int flags, int opcode, size_t argsize)
{
	int err;
	struct fuse_rename2_in inarg;
	struct fuse_mount *fm = get_fuse_mount(olddir);
	FUSE_ARGS(args);

	memset(&inarg, 0, argsize);
	inarg.newdir = get_node_id(newdir);
	inarg.flags = flags;
	args.opcode = opcode;
	args.nodeid = get_node_id(olddir);
	args.in_numargs = 3;
	args.in_args[0].size = argsize;
	args.in_args[0].value = &inarg;
	args.in_args[1].size = oldent->d_name.len + 1;
	args.in_args[1].value = oldent->d_name.name;
	args.in_args[2].size = newent->d_name.len + 1;
	args.in_args[2].value = newent->d_name.name;
	err = fuse_simple_request(fm, &args);
	if (!err) {
		/* ctime changes */
		fuse_invalidate_attr(d_inode(oldent));
		fuse_update_ctime(d_inode(oldent));

		if (flags & RENAME_EXCHANGE) {
			fuse_invalidate_attr(d_inode(newent));
			fuse_update_ctime(d_inode(newent));
		}

		fuse_dir_changed(olddir);
		if (olddir != newdir)
			fuse_dir_changed(newdir);

		/* newent will end up negative */
		if (!(flags & RENAME_EXCHANGE) && d_really_is_positive(newent)) {
			fuse_invalidate_attr(d_inode(newent));
			fuse_invalidate_entry_cache(newent);
			fuse_update_ctime(d_inode(newent));
		}
	} else if (err == -EINTR) {
		/* If request was interrupted, DEITY only knows if the
		   rename actually took place.  If the invalidation
		   fails (e.g. some process has CWD under the renamed
		   directory), then there can be inconsistency between
		   the dcache and the real filesystem.  Tough luck. */
		fuse_invalidate_entry(oldent);
		if (d_really_is_positive(newent))
			fuse_invalidate_entry(newent);
	}

	return err;
}

static int fuse_rename2(struct inode *olddir, struct dentry *oldent,
			struct inode *newdir, struct dentry *newent,
			unsigned int flags)
{
	struct fuse_conn *fc = get_fuse_conn(olddir);
	int err;

	if (fuse_is_bad(olddir))
		return -EIO;

	if (flags & ~(RENAME_NOREPLACE | RENAME_EXCHANGE | RENAME_WHITEOUT))
		return -EINVAL;

	if (flags) {
#ifdef CONFIG_FUSE_BPF
		struct fuse_err_ret fer;

		fer = fuse_bpf_backing(olddir, struct fuse_rename2_in,
						fuse_rename2_initialize, fuse_rename2_backing,
						fuse_rename2_finalize,
						olddir, oldent, newdir, newent, flags);
		if (fer.ret)
			return PTR_ERR(fer.result);
#endif

		/* TODO: how should this go with bpfs involved? */
		if (fc->no_rename2 || fc->minor < 23)
			return -EINVAL;

		err = fuse_rename_common(olddir, oldent, newdir, newent, flags,
					 FUSE_RENAME2,
					 sizeof(struct fuse_rename2_in));
		if (err == -ENOSYS) {
			fc->no_rename2 = 1;
			err = -EINVAL;
		}
	} else {
#ifdef CONFIG_FUSE_BPF
		struct fuse_err_ret fer;

		fer = fuse_bpf_backing(olddir, struct fuse_rename_in,
						fuse_rename_initialize, fuse_rename_backing,
						fuse_rename_finalize,
						olddir, oldent, newdir, newent);
		if (fer.ret)
			return PTR_ERR(fer.result);
#endif

		err = fuse_rename_common(olddir, oldent, newdir, newent, 0,
					 FUSE_RENAME,
					 sizeof(struct fuse_rename_in));
	}

	return err;
}

static int fuse_link(struct dentry *entry, struct inode *newdir,
		     struct dentry *newent)
{
	int err;
	struct fuse_link_in inarg;
	struct inode *inode = d_inode(entry);
	struct fuse_mount *fm = get_fuse_mount(inode);
	FUSE_ARGS(args);

#ifdef CONFIG_FUSE_BPF
	struct fuse_err_ret fer;

	fer = fuse_bpf_backing(inode, struct fuse_link_in, fuse_link_initialize,
			       fuse_link_backing, fuse_link_finalize, entry,
			       newdir, newent);
	if (fer.ret)
		return PTR_ERR(fer.result);
#endif

	memset(&inarg, 0, sizeof(inarg));
	inarg.oldnodeid = get_node_id(inode);
	args.opcode = FUSE_LINK;
	args.in_numargs = 2;
	args.in_args[0].size = sizeof(inarg);
	args.in_args[0].value = &inarg;
	args.in_args[1].size = newent->d_name.len + 1;
	args.in_args[1].value = newent->d_name.name;
	err = create_new_entry(fm, &args, newdir, newent, inode->i_mode);
	/* Contrary to "normal" filesystems it can happen that link
	   makes two "logical" inodes point to the same "physical"
	   inode.  We invalidate the attributes of the old one, so it
	   will reflect changes in the backing inode (link count,
	   etc.)
	*/
	if (!err) {
		struct fuse_inode *fi = get_fuse_inode(inode);

		spin_lock(&fi->lock);
		fi->attr_version = atomic64_inc_return(&fm->fc->attr_version);
		if (likely(inode->i_nlink < UINT_MAX))
			inc_nlink(inode);
		spin_unlock(&fi->lock);
		fuse_invalidate_attr(inode);
		fuse_update_ctime(inode);
	} else if (err == -EINTR) {
		fuse_invalidate_attr(inode);
	}
	return err;
}

void fuse_fillattr(struct inode *inode, struct fuse_attr *attr,
			  struct kstat *stat)
{
	unsigned int blkbits;
	struct fuse_conn *fc = get_fuse_conn(inode);

	/* see the comment in fuse_change_attributes() */
	if (fc->writeback_cache && S_ISREG(inode->i_mode)) {
		attr->size = i_size_read(inode);
		attr->mtime = inode->i_mtime.tv_sec;
		attr->mtimensec = inode->i_mtime.tv_nsec;
		attr->ctime = inode->i_ctime.tv_sec;
		attr->ctimensec = inode->i_ctime.tv_nsec;
	}

	stat->dev = inode->i_sb->s_dev;
	stat->ino = attr->ino;
	stat->mode = (inode->i_mode & S_IFMT) | (attr->mode & 07777);
	stat->nlink = attr->nlink;
	stat->uid = make_kuid(fc->user_ns, attr->uid);
	stat->gid = make_kgid(fc->user_ns, attr->gid);
	stat->rdev = inode->i_rdev;
	stat->atime.tv_sec = attr->atime;
	stat->atime.tv_nsec = attr->atimensec;
	stat->mtime.tv_sec = attr->mtime;
	stat->mtime.tv_nsec = attr->mtimensec;
	stat->ctime.tv_sec = attr->ctime;
	stat->ctime.tv_nsec = attr->ctimensec;
	stat->size = attr->size;
	stat->blocks = attr->blocks;

	if (attr->blksize != 0)
		blkbits = ilog2(attr->blksize);
	else
		blkbits = inode->i_sb->s_blocksize_bits;

	stat->blksize = 1 << blkbits;
}

static int fuse_do_getattr(struct inode *inode, struct kstat *stat,
			   struct file *file)
{
	int err;
	struct fuse_getattr_in inarg;
	struct fuse_attr_out outarg;
	struct fuse_mount *fm = get_fuse_mount(inode);
	FUSE_ARGS(args);
	u64 attr_version;

	attr_version = fuse_get_attr_version(fm->fc);

	memset(&inarg, 0, sizeof(inarg));
	memset(&outarg, 0, sizeof(outarg));
	/* Directories have separate file-handle space */
	if (file && S_ISREG(inode->i_mode)) {
		struct fuse_file *ff = file->private_data;

		inarg.getattr_flags |= FUSE_GETATTR_FH;
		inarg.fh = ff->fh;
	}
	args.opcode = FUSE_GETATTR;
	args.nodeid = get_node_id(inode);
	args.in_numargs = 1;
	args.in_args[0].size = sizeof(inarg);
	args.in_args[0].value = &inarg;
	args.out_numargs = 1;
	args.out_args[0].size = sizeof(outarg);
	args.out_args[0].value = &outarg;
	err = fuse_simple_request(fm, &args);
	if (!err)
		err = finalize_attr(inode, &outarg, attr_version, stat);
	return err;
}

static int fuse_update_get_attr(struct inode *inode, struct file *file,
				const struct path *path,
				struct kstat *stat, u32 request_mask,
				unsigned int flags)
{
	struct fuse_inode *fi = get_fuse_inode(inode);
	int err = 0;
	bool sync;

#ifdef CONFIG_FUSE_BPF
	struct fuse_err_ret fer;

	fer = fuse_bpf_backing(inode, struct fuse_getattr_io,
			       fuse_getattr_initialize,	fuse_getattr_backing,
			       fuse_getattr_finalize,
			       path->dentry, stat, request_mask, flags);
	if (fer.ret)
		return PTR_ERR(fer.result);
#endif

	if (flags & AT_STATX_FORCE_SYNC)
		sync = true;
	else if (flags & AT_STATX_DONT_SYNC)
		sync = false;
	else if (request_mask & READ_ONCE(fi->inval_mask))
		sync = true;
	else
		sync = time_before64(fi->i_time, get_jiffies_64());

	if (sync) {
		forget_all_cached_acls(inode);
		err = fuse_do_getattr(inode, stat, file);
	} else if (stat) {
		generic_fillattr(inode, stat);
		stat->mode = fi->orig_i_mode;
		stat->ino = fi->orig_ino;
	}

	return err;
}

int fuse_update_attributes(struct inode *inode, struct file *file)
{
	/* Do *not* need to get atime for internal purposes */
	return fuse_update_get_attr(inode, file, &file->f_path, NULL,
				    STATX_BASIC_STATS & ~STATX_ATIME, 0);
}

int fuse_reverse_inval_entry(struct fuse_conn *fc, u64 parent_nodeid,
			     u64 child_nodeid, struct qstr *name)
{
	int err = -ENOTDIR;
	struct inode *parent;
	struct dentry *dir;
	struct dentry *entry;

	parent = fuse_ilookup(fc, parent_nodeid, NULL);
	if (!parent)
		return -ENOENT;

	inode_lock_nested(parent, I_MUTEX_PARENT);
	if (!S_ISDIR(parent->i_mode))
		goto unlock;

	err = -ENOENT;
	dir = d_find_alias(parent);
	if (!dir)
		goto unlock;

	name->hash = full_name_hash(dir, name->name, name->len);
	entry = d_lookup(dir, name);
	dput(dir);
	if (!entry)
		goto unlock;

	fuse_dir_changed(parent);
	fuse_invalidate_entry(entry);

	if (child_nodeid != 0 && d_really_is_positive(entry)) {
		inode_lock(d_inode(entry));
		if (get_node_id(d_inode(entry)) != child_nodeid) {
			err = -ENOENT;
			goto badentry;
		}
		if (d_mountpoint(entry)) {
			err = -EBUSY;
			goto badentry;
		}
		if (d_is_dir(entry)) {
			shrink_dcache_parent(entry);
			if (!simple_empty(entry)) {
				err = -ENOTEMPTY;
				goto badentry;
			}
			d_inode(entry)->i_flags |= S_DEAD;
		}
		dont_mount(entry);
		clear_nlink(d_inode(entry));
		err = 0;
 badentry:
		inode_unlock(d_inode(entry));
		if (!err)
			d_delete(entry);
	} else {
		err = 0;
	}
	dput(entry);

 unlock:
	inode_unlock(parent);
	iput(parent);
	return err;
}

/*
 * Calling into a user-controlled filesystem gives the filesystem
 * daemon ptrace-like capabilities over the current process.  This
 * means, that the filesystem daemon is able to record the exact
 * filesystem operations performed, and can also control the behavior
 * of the requester process in otherwise impossible ways.  For example
 * it can delay the operation for arbitrary length of time allowing
 * DoS against the requester.
 *
 * For this reason only those processes can call into the filesystem,
 * for which the owner of the mount has ptrace privilege.  This
 * excludes processes started by other users, suid or sgid processes.
 */
int fuse_allow_current_process(struct fuse_conn *fc)
{
	const struct cred *cred;

	if (fc->allow_other)
		return current_in_userns(fc->user_ns);

	cred = current_cred();
	if (uid_eq(cred->euid, fc->user_id) &&
	    uid_eq(cred->suid, fc->user_id) &&
	    uid_eq(cred->uid,  fc->user_id) &&
	    gid_eq(cred->egid, fc->group_id) &&
	    gid_eq(cred->sgid, fc->group_id) &&
	    gid_eq(cred->gid,  fc->group_id))
		return 1;

	return 0;
}

static int fuse_access(struct inode *inode, int mask)
{
	struct fuse_mount *fm = get_fuse_mount(inode);
	FUSE_ARGS(args);
	struct fuse_access_in inarg;
	int err;

#ifdef CONFIG_FUSE_BPF
	struct fuse_err_ret fer;

	fer = fuse_bpf_backing(inode, struct fuse_access_in,
			       fuse_access_initialize, fuse_access_backing,
			       fuse_access_finalize, inode, mask);
	if (fer.ret)
		return PTR_ERR(fer.result);
#endif

	BUG_ON(mask & MAY_NOT_BLOCK);

	if (fm->fc->no_access)
		return 0;

	memset(&inarg, 0, sizeof(inarg));
	inarg.mask = mask & (MAY_READ | MAY_WRITE | MAY_EXEC);
	args.opcode = FUSE_ACCESS;
	args.nodeid = get_node_id(inode);
	args.in_numargs = 1;
	args.in_args[0].size = sizeof(inarg);
	args.in_args[0].value = &inarg;
	err = fuse_simple_request(fm, &args);
	if (err == -ENOSYS) {
		fm->fc->no_access = 1;
		err = 0;
	}
	return err;
}

static int fuse_perm_getattr(struct inode *inode, int mask)
{
	if (mask & MAY_NOT_BLOCK)
		return -ECHILD;

	forget_all_cached_acls(inode);
	return fuse_do_getattr(inode, NULL, NULL);
}

/*
 * Check permission.  The two basic access models of FUSE are:
 *
 * 1) Local access checking ('default_permissions' mount option) based
 * on file mode.  This is the plain old disk filesystem permission
 * modell.
 *
 * 2) "Remote" access checking, where server is responsible for
 * checking permission in each inode operation.  An exception to this
 * is if ->permission() was invoked from sys_access() in which case an
 * access request is sent.  Execute permission is still checked
 * locally based on file mode.
 */
static int fuse_permission(struct inode *inode, int mask)
{
	struct fuse_conn *fc = get_fuse_conn(inode);
	bool refreshed = false;
	int err = 0;
	struct fuse_inode *fi = get_fuse_inode(inode);
#ifdef CONFIG_FUSE_BPF
	struct fuse_err_ret fer;
#endif

	if (fuse_is_bad(inode))
		return -EIO;

	if (!fuse_allow_current_process(fc))
		return -EACCES;

#ifdef CONFIG_FUSE_BPF
	fer = fuse_bpf_backing(inode, struct fuse_access_in,
			       fuse_access_initialize, fuse_access_backing,
			       fuse_access_finalize, inode, mask);
	if (fer.ret)
		return PTR_ERR(fer.result);
#endif

	/*
	 * If attributes are needed, refresh them before proceeding
	 */
	if (fc->default_permissions ||
	    ((mask & MAY_EXEC) && S_ISREG(inode->i_mode))) {
		u32 perm_mask = STATX_MODE | STATX_UID | STATX_GID;

		if (perm_mask & READ_ONCE(fi->inval_mask) ||
		    time_before64(fi->i_time, get_jiffies_64())) {
			refreshed = true;

			err = fuse_perm_getattr(inode, mask);
			if (err)
				return err;
		}
	}

	if (fc->default_permissions) {
		err = generic_permission(inode, mask);

		/* If permission is denied, try to refresh file
		   attributes.  This is also needed, because the root
		   node will at first have no permissions */
		if (err == -EACCES && !refreshed) {
			err = fuse_perm_getattr(inode, mask);
			if (!err)
				err = generic_permission(inode, mask);
		}

		/* Note: the opposite of the above test does not
		   exist.  So if permissions are revoked this won't be
		   noticed immediately, only after the attribute
		   timeout has expired */
	} else if (mask & (MAY_ACCESS | MAY_CHDIR)) {
		err = fuse_access(inode, mask);
	} else if ((mask & MAY_EXEC) && S_ISREG(inode->i_mode)) {
		if (!(inode->i_mode & S_IXUGO)) {
			if (refreshed)
				return -EACCES;

			err = fuse_perm_getattr(inode, mask);
			if (!err && !(inode->i_mode & S_IXUGO))
				return -EACCES;
		}
	}
	return err;
}

static int fuse_readlink_page(struct inode *inode, struct page *page)
{
	struct fuse_mount *fm = get_fuse_mount(inode);
	struct fuse_page_desc desc = { .length = PAGE_SIZE - 1 };
	struct fuse_args_pages ap = {
		.num_pages = 1,
		.pages = &page,
		.descs = &desc,
	};
	char *link;
	ssize_t res;

	ap.args.opcode = FUSE_READLINK;
	ap.args.nodeid = get_node_id(inode);
	ap.args.out_pages = true;
	ap.args.out_argvar = true;
	ap.args.page_zeroing = true;
	ap.args.out_numargs = 1;
	ap.args.out_args[0].size = desc.length;
	res = fuse_simple_request(fm, &ap.args);

	fuse_invalidate_atime(inode);

	if (res < 0)
		return res;

	if (WARN_ON(res >= PAGE_SIZE))
		return -EIO;

	link = page_address(page);
	link[res] = '\0';

	return 0;
}

static const char *fuse_get_link(struct dentry *dentry, struct inode *inode,
				 struct delayed_call *callback)
{
	struct fuse_conn *fc = get_fuse_conn(inode);
	struct page *page;
	int err;

	err = -EIO;
	if (fuse_is_bad(inode))
		goto out_err;

#ifdef CONFIG_FUSE_BPF
	{
		struct fuse_err_ret fer;
		const char *out = NULL;

		fer = fuse_bpf_backing(inode, struct fuse_dummy_io,
				       fuse_get_link_initialize,
				       fuse_get_link_backing,
				       fuse_get_link_finalize,
				       inode, dentry, callback, &out);
		if (fer.ret)
			return fer.result ?: out;
	}
#endif

	if (fc->cache_symlinks)
		return page_get_link(dentry, inode, callback);

	err = -ECHILD;
	if (!dentry)
		goto out_err;

	page = alloc_page(GFP_KERNEL);
	err = -ENOMEM;
	if (!page)
		goto out_err;

	err = fuse_readlink_page(inode, page);
	if (err) {
		__free_page(page);
		goto out_err;
	}

	set_delayed_call(callback, page_put_link, page);

	return page_address(page);

out_err:
	return ERR_PTR(err);
}

static int fuse_dir_open(struct inode *inode, struct file *file)
{
	return fuse_open_common(inode, file, true);
}

static int fuse_dir_release(struct inode *inode, struct file *file)
{
#ifdef CONFIG_FUSE_BPF
	struct fuse_err_ret fer;

	fer = fuse_bpf_backing(inode, struct fuse_release_in,
		       fuse_releasedir_initialize, fuse_release_backing,
		       fuse_release_finalize,
		       inode, file);
	if (fer.ret)
		return PTR_ERR(fer.result);
#endif

	fuse_release_common(file, true);
	return 0;
}

static int fuse_dir_fsync(struct file *file, loff_t start, loff_t end,
			  int datasync)
{
	struct inode *inode = file->f_mapping->host;
	struct fuse_conn *fc = get_fuse_conn(inode);
	int err;

	if (fuse_is_bad(inode))
		return -EIO;

#ifdef CONFIG_FUSE_BPF
	{
		struct fuse_err_ret fer;

		fer = fuse_bpf_backing(inode, struct fuse_fsync_in,
				fuse_dir_fsync_initialize, fuse_fsync_backing,
				fuse_fsync_finalize,
				file, start, end, datasync);
		if (fer.ret)
			return PTR_ERR(fer.result);
	}
#endif

	if (fc->no_fsyncdir)
		return 0;

	inode_lock(inode);
	err = fuse_fsync_common(file, start, end, datasync, FUSE_FSYNCDIR);
	if (err == -ENOSYS) {
		fc->no_fsyncdir = 1;
		err = 0;
	}
	inode_unlock(inode);

	return err;
}

static long fuse_dir_ioctl(struct file *file, unsigned int cmd,
			    unsigned long arg)
{
	struct fuse_conn *fc = get_fuse_conn(file->f_mapping->host);

	/* FUSE_IOCTL_DIR only supported for API version >= 7.18 */
	if (fc->minor < 18)
		return -ENOTTY;

	return fuse_ioctl_common(file, cmd, arg, FUSE_IOCTL_DIR);
}

static long fuse_dir_compat_ioctl(struct file *file, unsigned int cmd,
				   unsigned long arg)
{
	struct fuse_conn *fc = get_fuse_conn(file->f_mapping->host);

	if (fc->minor < 18)
		return -ENOTTY;

	return fuse_ioctl_common(file, cmd, arg,
				 FUSE_IOCTL_COMPAT | FUSE_IOCTL_DIR);
}

/*
 * Prevent concurrent writepages on inode
 *
 * This is done by adding a negative bias to the inode write counter
 * and waiting for all pending writes to finish.
 */
void fuse_set_nowrite(struct inode *inode)
{
	struct fuse_inode *fi = get_fuse_inode(inode);

	BUG_ON(!inode_is_locked(inode));

	spin_lock(&fi->lock);
	BUG_ON(fi->writectr < 0);
	fi->writectr += FUSE_NOWRITE;
	spin_unlock(&fi->lock);
	wait_event(fi->page_waitq, fi->writectr == FUSE_NOWRITE);
}

/*
 * Allow writepages on inode
 *
 * Remove the bias from the writecounter and send any queued
 * writepages.
 */
static void __fuse_release_nowrite(struct inode *inode)
{
	struct fuse_inode *fi = get_fuse_inode(inode);

	BUG_ON(fi->writectr != FUSE_NOWRITE);
	fi->writectr = 0;
	fuse_flush_writepages(inode);
}

void fuse_release_nowrite(struct inode *inode)
{
	struct fuse_inode *fi = get_fuse_inode(inode);

	spin_lock(&fi->lock);
	__fuse_release_nowrite(inode);
	spin_unlock(&fi->lock);
}

static void fuse_setattr_fill(struct fuse_conn *fc, struct fuse_args *args,
			      struct inode *inode,
			      struct fuse_setattr_in *inarg_p,
			      struct fuse_attr_out *outarg_p)
{
	args->opcode = FUSE_SETATTR;
	args->nodeid = get_node_id(inode);
	args->in_numargs = 1;
	args->in_args[0].size = sizeof(*inarg_p);
	args->in_args[0].value = inarg_p;
	args->out_numargs = 1;
	args->out_args[0].size = sizeof(*outarg_p);
	args->out_args[0].value = outarg_p;
}

/*
 * Flush inode->i_mtime to the server
 */
int fuse_flush_times(struct inode *inode, struct fuse_file *ff)
{
	struct fuse_mount *fm = get_fuse_mount(inode);
	FUSE_ARGS(args);
	struct fuse_setattr_in inarg;
	struct fuse_attr_out outarg;

	memset(&inarg, 0, sizeof(inarg));
	memset(&outarg, 0, sizeof(outarg));

	inarg.valid = FATTR_MTIME;
	inarg.mtime = inode->i_mtime.tv_sec;
	inarg.mtimensec = inode->i_mtime.tv_nsec;
	if (fm->fc->minor >= 23) {
		inarg.valid |= FATTR_CTIME;
		inarg.ctime = inode->i_ctime.tv_sec;
		inarg.ctimensec = inode->i_ctime.tv_nsec;
	}
	if (ff) {
		inarg.valid |= FATTR_FH;
		inarg.fh = ff->fh;
	}
	fuse_setattr_fill(fm->fc, &args, inode, &inarg, &outarg);

	return fuse_simple_request(fm, &args);
}

/*
 * Set attributes, and at the same time refresh them.
 *
 * Truncation is slightly complicated, because the 'truncate' request
 * may fail, in which case we don't want to touch the mapping.
 * vmtruncate() doesn't allow for this case, so do the rlimit checking
 * and the actual truncation by hand.
 */
int fuse_do_setattr(struct dentry *dentry, struct iattr *attr,
		    struct file *file)
{
	struct inode *inode = d_inode(dentry);
	struct fuse_mount *fm = get_fuse_mount(inode);
	struct fuse_conn *fc = fm->fc;
	struct fuse_inode *fi = get_fuse_inode(inode);
	FUSE_ARGS(args);
	struct fuse_setattr_in inarg;
	struct fuse_attr_out outarg;
	bool is_truncate = false;
	bool is_wb = fc->writeback_cache;
	loff_t oldsize;
	int err;
	bool trust_local_cmtime = is_wb && S_ISREG(inode->i_mode);
	bool fault_blocked = false;

#ifdef CONFIG_FUSE_BPF
	struct fuse_err_ret fer;

	fer = fuse_bpf_backing(inode, struct fuse_setattr_io,
			       fuse_setattr_initialize, fuse_setattr_backing,
			       fuse_setattr_finalize, dentry, attr, file);
	if (fer.ret)
		return PTR_ERR(fer.result);
#endif

	if (!fc->default_permissions)
		attr->ia_valid |= ATTR_FORCE;

	err = setattr_prepare(dentry, attr);
	if (err)
		return err;

	if (attr->ia_valid & ATTR_SIZE) {
		if (WARN_ON(!S_ISREG(inode->i_mode)))
			return -EIO;
		is_truncate = true;
	}

	if (FUSE_IS_DAX(inode) && is_truncate) {
		down_write(&fi->i_mmap_sem);
		fault_blocked = true;
		err = fuse_dax_break_layouts(inode, 0, 0);
		if (err) {
			up_write(&fi->i_mmap_sem);
			return err;
		}
	}

	if (attr->ia_valid & ATTR_OPEN) {
		/* This is coming from open(..., ... | O_TRUNC); */
		WARN_ON(!(attr->ia_valid & ATTR_SIZE));
		WARN_ON(attr->ia_size != 0);
		if (fc->atomic_o_trunc) {
			/*
			 * No need to send request to userspace, since actual
			 * truncation has already been done by OPEN.  But still
			 * need to truncate page cache.
			 */
			i_size_write(inode, 0);
			truncate_pagecache(inode, 0);
			goto out;
		}
		file = NULL;
	}

	/* Flush dirty data/metadata before non-truncate SETATTR */
	if (is_wb && S_ISREG(inode->i_mode) &&
	    attr->ia_valid &
			(ATTR_MODE | ATTR_UID | ATTR_GID | ATTR_MTIME_SET |
			 ATTR_TIMES_SET)) {
		err = write_inode_now(inode, true);
		if (err)
			return err;

		fuse_set_nowrite(inode);
		fuse_release_nowrite(inode);
	}

	if (is_truncate) {
		fuse_set_nowrite(inode);
		set_bit(FUSE_I_SIZE_UNSTABLE, &fi->state);
		if (trust_local_cmtime && attr->ia_size != inode->i_size)
			attr->ia_valid |= ATTR_MTIME | ATTR_CTIME;
	}

	memset(&inarg, 0, sizeof(inarg));
	memset(&outarg, 0, sizeof(outarg));
	iattr_to_fattr(fc, attr, &inarg, trust_local_cmtime);
	if (file) {
		struct fuse_file *ff = file->private_data;
		inarg.valid |= FATTR_FH;
		inarg.fh = ff->fh;
	}
	if (attr->ia_valid & ATTR_SIZE) {
		/* For mandatory locking in truncate */
		inarg.valid |= FATTR_LOCKOWNER;
		inarg.lock_owner = fuse_lock_owner_id(fc, current->files);
	}
	fuse_setattr_fill(fc, &args, inode, &inarg, &outarg);
	err = fuse_simple_request(fm, &args);
	if (err) {
		if (err == -EINTR)
			fuse_invalidate_attr(inode);
		goto error;
	}

	if (fuse_invalid_attr(&outarg.attr) ||
	    inode_wrong_type(inode, outarg.attr.mode)) {
		fuse_make_bad(inode);
		err = -EIO;
		goto error;
	}

	spin_lock(&fi->lock);
	/* the kernel maintains i_mtime locally */
	if (trust_local_cmtime) {
		if (attr->ia_valid & ATTR_MTIME)
			inode->i_mtime = attr->ia_mtime;
		if (attr->ia_valid & ATTR_CTIME)
			inode->i_ctime = attr->ia_ctime;
		/* FIXME: clear I_DIRTY_SYNC? */
	}

	fuse_change_attributes_common(inode, &outarg.attr,
				      attr_timeout(&outarg));
	oldsize = inode->i_size;
	/* see the comment in fuse_change_attributes() */
	if (!is_wb || is_truncate || !S_ISREG(inode->i_mode))
		i_size_write(inode, outarg.attr.size);

	if (is_truncate) {
		/* NOTE: this may release/reacquire fi->lock */
		__fuse_release_nowrite(inode);
	}
	spin_unlock(&fi->lock);

	/*
	 * Only call invalidate_inode_pages2() after removing
	 * FUSE_NOWRITE, otherwise fuse_launder_page() would deadlock.
	 */
	if ((is_truncate || !is_wb) &&
	    S_ISREG(inode->i_mode) && oldsize != outarg.attr.size) {
		truncate_pagecache(inode, outarg.attr.size);
		invalidate_inode_pages2(inode->i_mapping);
	}

	clear_bit(FUSE_I_SIZE_UNSTABLE, &fi->state);
out:
	if (fault_blocked)
		up_write(&fi->i_mmap_sem);

	return 0;

error:
	if (is_truncate)
		fuse_release_nowrite(inode);

	clear_bit(FUSE_I_SIZE_UNSTABLE, &fi->state);

	if (fault_blocked)
		up_write(&fi->i_mmap_sem);
	return err;
}

static int fuse_setattr(struct dentry *entry, struct iattr *attr)
{
	struct inode *inode = d_inode(entry);
	struct fuse_conn *fc = get_fuse_conn(inode);
	struct file *file = (attr->ia_valid & ATTR_FILE) ? attr->ia_file : NULL;
	int ret;

	if (fuse_is_bad(inode))
		return -EIO;

	if (!fuse_allow_current_process(get_fuse_conn(inode)))
		return -EACCES;

	if (attr->ia_valid & (ATTR_KILL_SUID | ATTR_KILL_SGID)) {
		attr->ia_valid &= ~(ATTR_KILL_SUID | ATTR_KILL_SGID |
				    ATTR_MODE);

		/*
		 * The only sane way to reliably kill suid/sgid is to do it in
		 * the userspace filesystem
		 *
		 * This should be done on write(), truncate() and chown().
		 */
		if (!fc->handle_killpriv) {
#ifdef CONFIG_FUSE_BPF
			struct fuse_err_ret fer;

			/*
			 * ia_mode calculation may have used stale i_mode.
			 * Refresh and recalculate.
			 */
			fer = fuse_bpf_backing(inode, struct fuse_getattr_io,
					       fuse_getattr_initialize,	fuse_getattr_backing,
					       fuse_getattr_finalize,
					       entry, NULL, 0, 0);
			if (fer.ret)
				ret = PTR_ERR(fer.result);
			else
#endif
				ret = fuse_do_getattr(inode, NULL, file);
			if (ret)
				return ret;

			attr->ia_mode = inode->i_mode;
			if (inode->i_mode & S_ISUID) {
				attr->ia_valid |= ATTR_MODE;
				attr->ia_mode &= ~S_ISUID;
			}
			if ((inode->i_mode & (S_ISGID | S_IXGRP)) == (S_ISGID | S_IXGRP)) {
				attr->ia_valid |= ATTR_MODE;
				attr->ia_mode &= ~S_ISGID;
			}
		}
	}
	if (!attr->ia_valid)
		return 0;

	ret = fuse_do_setattr(entry, attr, file);
	if (!ret) {
		/*
		 * If filesystem supports acls it may have updated acl xattrs in
		 * the filesystem, so forget cached acls for the inode.
		 */
		if (fc->posix_acl)
			forget_all_cached_acls(inode);

		/* Directory mode changed, may need to revalidate access */
		if (d_is_dir(entry) && (attr->ia_valid & ATTR_MODE))
			fuse_invalidate_entry_cache(entry);
	}
	return ret;
}

static int fuse_getattr(const struct path *path, struct kstat *stat,
			u32 request_mask, unsigned int flags)
{
	struct inode *inode = d_inode(path->dentry);
	struct fuse_conn *fc = get_fuse_conn(inode);

	if (fuse_is_bad(inode))
		return -EIO;

	if (!fuse_allow_current_process(fc)) {
		if (!request_mask) {
			/*
			 * If user explicitly requested *nothing* then don't
			 * error out, but return st_dev only.
			 */
			stat->result_mask = 0;
			stat->dev = inode->i_sb->s_dev;
			return 0;
		}
		return -EACCES;
	}

	return fuse_update_get_attr(inode, NULL, path, stat, request_mask,
				    flags);
}

static const struct inode_operations fuse_dir_inode_operations = {
	.lookup		= fuse_lookup,
	.mkdir		= fuse_mkdir,
	.symlink	= fuse_symlink,
	.unlink		= fuse_unlink,
	.rmdir		= fuse_rmdir,
	.rename		= fuse_rename2,
	.link		= fuse_link,
	.setattr	= fuse_setattr,
	.create		= fuse_create,
	.atomic_open	= fuse_atomic_open,
	.mknod		= fuse_mknod,
	.permission	= fuse_permission,
	.getattr	= fuse_getattr,
	.listxattr	= fuse_listxattr,
	.get_acl	= fuse_get_acl,
	.set_acl	= fuse_set_acl,
};

static const struct file_operations fuse_dir_operations = {
	.llseek		= generic_file_llseek,
	.read		= generic_read_dir,
	.iterate_shared	= fuse_readdir,
	.open		= fuse_dir_open,
	.release	= fuse_dir_release,
	.fsync		= fuse_dir_fsync,
	.unlocked_ioctl	= fuse_dir_ioctl,
	.compat_ioctl	= fuse_dir_compat_ioctl,
};

static const struct inode_operations fuse_common_inode_operations = {
	.setattr	= fuse_setattr,
	.permission	= fuse_permission,
	.getattr	= fuse_getattr,
	.listxattr	= fuse_listxattr,
	.get_acl	= fuse_get_acl,
	.set_acl	= fuse_set_acl,
};

static const struct inode_operations fuse_symlink_inode_operations = {
	.setattr	= fuse_setattr,
	.get_link	= fuse_get_link,
	.getattr	= fuse_getattr,
	.listxattr	= fuse_listxattr,
};

void fuse_init_common(struct inode *inode)
{
	inode->i_op = &fuse_common_inode_operations;
}

void fuse_init_dir(struct inode *inode)
{
	struct fuse_inode *fi = get_fuse_inode(inode);

	inode->i_op = &fuse_dir_inode_operations;
	inode->i_fop = &fuse_dir_operations;

	spin_lock_init(&fi->rdc.lock);
	fi->rdc.cached = false;
	fi->rdc.size = 0;
	fi->rdc.pos = 0;
	fi->rdc.version = 0;
}

static int fuse_symlink_readpage(struct file *null, struct page *page)
{
	int err = fuse_readlink_page(page->mapping->host, page);

	if (!err)
		SetPageUptodate(page);

	unlock_page(page);

	return err;
}

static const struct address_space_operations fuse_symlink_aops = {
	.readpage	= fuse_symlink_readpage,
};

void fuse_init_symlink(struct inode *inode)
{
	inode->i_op = &fuse_symlink_inode_operations;
	inode->i_data.a_ops = &fuse_symlink_aops;
	inode_nohighmem(inode);
}<|MERGE_RESOLUTION|>--- conflicted
+++ resolved
@@ -231,26 +231,20 @@
 	inode = d_inode_rcu(entry);
 	if (inode && fuse_is_bad(inode))
 		goto invalid;
-<<<<<<< HEAD
-
 #ifdef CONFIG_FUSE_BPF
 	/* TODO: Do we need bpf support for revalidate?
 	 * If the lower filesystem says the entry is invalid, FUSE probably shouldn't
 	 * try to fix that without going through the normal lookup path...
 	 */
-	if (get_fuse_dentry(entry)->backing_path.dentry) {
+	else if (get_fuse_dentry(entry)->backing_path.dentry) {
 		ret = fuse_revalidate_backing(entry, flags);
 		if (ret <= 0) {
 			goto out;
 		}
 	}
 #endif
-	if (time_before64(fuse_dentry_time(entry), get_jiffies_64()) ||
-		 (flags & LOOKUP_REVAL)) {
-=======
 	else if (time_before64(fuse_dentry_time(entry), get_jiffies_64()) ||
 		 (flags & (LOOKUP_EXCL | LOOKUP_REVAL))) {
->>>>>>> a2428a8d
 		struct fuse_entry_out outarg;
 		struct fuse_entry_bpf bpf_arg;
 		FUSE_ARGS(args);
