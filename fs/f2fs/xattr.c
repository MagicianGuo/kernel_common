// SPDX-License-Identifier: GPL-2.0
/*
 * fs/f2fs/xattr.c
 *
 * Copyright (c) 2012 Samsung Electronics Co., Ltd.
 *             http://www.samsung.com/
 *
 * Portions of this code from linux/fs/ext2/xattr.c
 *
 * Copyright (C) 2001-2003 Andreas Gruenbacher <agruen@suse.de>
 *
 * Fix by Harrison Xing <harrison@mountainviewdata.com>.
 * Extended attributes for symlinks and special files added per
 *  suggestion of Luka Renko <luka.renko@hermes.si>.
 * xattr consolidation Copyright (c) 2004 James Morris <jmorris@redhat.com>,
 *  Red Hat Inc.
 */
#include <linux/rwsem.h>
#include <linux/f2fs_fs.h>
#include <linux/security.h>
#include <linux/posix_acl_xattr.h>
#include "f2fs.h"
#include "xattr.h"
#include "segment.h"

static void *xattr_alloc(struct f2fs_sb_info *sbi, int size, bool *is_inline)
{
	if (likely(size == sbi->inline_xattr_slab_size)) {
		*is_inline = true;
		return f2fs_kmem_cache_alloc(sbi->inline_xattr_slab,
					GFP_F2FS_ZERO, false, sbi);
	}
	*is_inline = false;
	return f2fs_kzalloc(sbi, size, GFP_NOFS);
}

static void xattr_free(struct f2fs_sb_info *sbi, void *xattr_addr,
							bool is_inline)
{
	if (is_inline)
		kmem_cache_free(sbi->inline_xattr_slab, xattr_addr);
	else
		kfree(xattr_addr);
}

static int f2fs_xattr_generic_get(const struct xattr_handler *handler,
		struct dentry *unused, struct inode *inode,
		const char *name, void *buffer, size_t size)
{
	struct f2fs_sb_info *sbi = F2FS_SB(inode->i_sb);

	switch (handler->flags) {
	case F2FS_XATTR_INDEX_USER:
		if (!test_opt(sbi, XATTR_USER))
			return -EOPNOTSUPP;
		break;
	case F2FS_XATTR_INDEX_TRUSTED:
	case F2FS_XATTR_INDEX_SECURITY:
		break;
	default:
		return -EINVAL;
	}
	return f2fs_getxattr(inode, handler->flags, name,
			     buffer, size, NULL);
}

static int f2fs_xattr_generic_set(const struct xattr_handler *handler,
		struct user_namespace *mnt_userns,
		struct dentry *unused, struct inode *inode,
		const char *name, const void *value,
		size_t size, int flags)
{
	struct f2fs_sb_info *sbi = F2FS_SB(inode->i_sb);

	switch (handler->flags) {
	case F2FS_XATTR_INDEX_USER:
		if (!test_opt(sbi, XATTR_USER))
			return -EOPNOTSUPP;
		break;
	case F2FS_XATTR_INDEX_TRUSTED:
	case F2FS_XATTR_INDEX_SECURITY:
		break;
	default:
		return -EINVAL;
	}
	return f2fs_setxattr(inode, handler->flags, name,
					value, size, NULL, flags);
}

static bool f2fs_xattr_user_list(struct dentry *dentry)
{
	struct f2fs_sb_info *sbi = F2FS_SB(dentry->d_sb);

	return test_opt(sbi, XATTR_USER);
}

static bool f2fs_xattr_trusted_list(struct dentry *dentry)
{
	return capable(CAP_SYS_ADMIN);
}

static int f2fs_xattr_advise_get(const struct xattr_handler *handler,
		struct dentry *unused, struct inode *inode,
		const char *name, void *buffer, size_t size)
{
	if (buffer)
		*((char *)buffer) = F2FS_I(inode)->i_advise;
	return sizeof(char);
}

static int f2fs_xattr_advise_set(const struct xattr_handler *handler,
		struct user_namespace *mnt_userns,
		struct dentry *unused, struct inode *inode,
		const char *name, const void *value,
		size_t size, int flags)
{
	unsigned char old_advise = F2FS_I(inode)->i_advise;
	unsigned char new_advise;

	if (!inode_owner_or_capable(&init_user_ns, inode))
		return -EPERM;
	if (value == NULL)
		return -EINVAL;

	new_advise = *(char *)value;
	if (new_advise & ~FADVISE_MODIFIABLE_BITS)
		return -EINVAL;

	new_advise = new_advise & FADVISE_MODIFIABLE_BITS;
	new_advise |= old_advise & ~FADVISE_MODIFIABLE_BITS;

	F2FS_I(inode)->i_advise = new_advise;
	f2fs_mark_inode_dirty_sync(inode, true);
	return 0;
}

#ifdef CONFIG_F2FS_FS_SECURITY
static int f2fs_initxattrs(struct inode *inode, const struct xattr *xattr_array,
		void *page)
{
	const struct xattr *xattr;
	int err = 0;

	for (xattr = xattr_array; xattr->name != NULL; xattr++) {
		err = f2fs_setxattr(inode, F2FS_XATTR_INDEX_SECURITY,
				xattr->name, xattr->value,
				xattr->value_len, (struct page *)page, 0);
		if (err < 0)
			break;
	}
	return err;
}

int f2fs_init_security(struct inode *inode, struct inode *dir,
				const struct qstr *qstr, struct page *ipage)
{
	return security_inode_init_security(inode, dir, qstr,
				&f2fs_initxattrs, ipage);
}
#endif

const struct xattr_handler f2fs_xattr_user_handler = {
	.prefix	= XATTR_USER_PREFIX,
	.flags	= F2FS_XATTR_INDEX_USER,
	.list	= f2fs_xattr_user_list,
	.get	= f2fs_xattr_generic_get,
	.set	= f2fs_xattr_generic_set,
};

const struct xattr_handler f2fs_xattr_trusted_handler = {
	.prefix	= XATTR_TRUSTED_PREFIX,
	.flags	= F2FS_XATTR_INDEX_TRUSTED,
	.list	= f2fs_xattr_trusted_list,
	.get	= f2fs_xattr_generic_get,
	.set	= f2fs_xattr_generic_set,
};

const struct xattr_handler f2fs_xattr_advise_handler = {
	.name	= F2FS_SYSTEM_ADVISE_NAME,
	.flags	= F2FS_XATTR_INDEX_ADVISE,
	.get	= f2fs_xattr_advise_get,
	.set	= f2fs_xattr_advise_set,
};

const struct xattr_handler f2fs_xattr_security_handler = {
	.prefix	= XATTR_SECURITY_PREFIX,
	.flags	= F2FS_XATTR_INDEX_SECURITY,
	.get	= f2fs_xattr_generic_get,
	.set	= f2fs_xattr_generic_set,
};

static const struct xattr_handler *f2fs_xattr_handler_map[] = {
	[F2FS_XATTR_INDEX_USER] = &f2fs_xattr_user_handler,
#ifdef CONFIG_F2FS_FS_POSIX_ACL
	[F2FS_XATTR_INDEX_POSIX_ACL_ACCESS] = &posix_acl_access_xattr_handler,
	[F2FS_XATTR_INDEX_POSIX_ACL_DEFAULT] = &posix_acl_default_xattr_handler,
#endif
	[F2FS_XATTR_INDEX_TRUSTED] = &f2fs_xattr_trusted_handler,
#ifdef CONFIG_F2FS_FS_SECURITY
	[F2FS_XATTR_INDEX_SECURITY] = &f2fs_xattr_security_handler,
#endif
	[F2FS_XATTR_INDEX_ADVISE] = &f2fs_xattr_advise_handler,
};

const struct xattr_handler *f2fs_xattr_handlers[] = {
	&f2fs_xattr_user_handler,
#ifdef CONFIG_F2FS_FS_POSIX_ACL
	&posix_acl_access_xattr_handler,
	&posix_acl_default_xattr_handler,
#endif
	&f2fs_xattr_trusted_handler,
#ifdef CONFIG_F2FS_FS_SECURITY
	&f2fs_xattr_security_handler,
#endif
	&f2fs_xattr_advise_handler,
	NULL,
};

static inline const struct xattr_handler *f2fs_xattr_handler(int index)
{
	const struct xattr_handler *handler = NULL;

	if (index > 0 && index < ARRAY_SIZE(f2fs_xattr_handler_map))
		handler = f2fs_xattr_handler_map[index];
	return handler;
}

static struct f2fs_xattr_entry *__find_xattr(void *base_addr,
				void *last_base_addr, void **last_addr,
				int index, size_t len, const char *name)
{
	struct f2fs_xattr_entry *entry;

	list_for_each_xattr(entry, base_addr) {
		if ((void *)(entry) + sizeof(__u32) > last_base_addr ||
			(void *)XATTR_NEXT_ENTRY(entry) > last_base_addr) {
			if (last_addr)
				*last_addr = entry;
			return NULL;
		}

		if (entry->e_name_index != index)
			continue;
		if (entry->e_name_len != len)
			continue;
		if (!memcmp(entry->e_name, name, len))
			break;
	}
	return entry;
}

static struct f2fs_xattr_entry *__find_inline_xattr(struct inode *inode,
				void *base_addr, void **last_addr, int index,
				size_t len, const char *name)
{
	struct f2fs_xattr_entry *entry;
	unsigned int inline_size = inline_xattr_size(inode);
	void *max_addr = base_addr + inline_size;

	entry = __find_xattr(base_addr, max_addr, last_addr, index, len, name);
	if (!entry)
		return NULL;

	/* inline xattr header or entry across max inline xattr size */
	if (IS_XATTR_LAST_ENTRY(entry) &&
		(void *)entry + sizeof(__u32) > max_addr) {
		*last_addr = entry;
		return NULL;
	}
	return entry;
}

static int read_inline_xattr(struct inode *inode, struct page *ipage,
							void *txattr_addr)
{
	struct f2fs_sb_info *sbi = F2FS_I_SB(inode);
	unsigned int inline_size = inline_xattr_size(inode);
	struct page *page = NULL;
	void *inline_addr;

	if (ipage) {
		inline_addr = inline_xattr_addr(inode, ipage);
	} else {
		page = f2fs_get_node_page(sbi, inode->i_ino);
		if (IS_ERR(page))
			return PTR_ERR(page);

		inline_addr = inline_xattr_addr(inode, page);
	}
	memcpy(txattr_addr, inline_addr, inline_size);
	f2fs_put_page(page, 1);

	return 0;
}

static int read_xattr_block(struct inode *inode, void *txattr_addr)
{
	struct f2fs_sb_info *sbi = F2FS_I_SB(inode);
	nid_t xnid = F2FS_I(inode)->i_xattr_nid;
	unsigned int inline_size = inline_xattr_size(inode);
	struct page *xpage;
	void *xattr_addr;

	/* The inode already has an extended attribute block. */
	xpage = f2fs_get_node_page(sbi, xnid);
	if (IS_ERR(xpage))
		return PTR_ERR(xpage);

	xattr_addr = page_address(xpage);
	memcpy(txattr_addr + inline_size, xattr_addr, VALID_XATTR_BLOCK_SIZE);
	f2fs_put_page(xpage, 1);

	return 0;
}

static int lookup_all_xattrs(struct inode *inode, struct page *ipage,
				unsigned int index, unsigned int len,
				const char *name, struct f2fs_xattr_entry **xe,
				void **base_addr, int *base_size,
				bool *is_inline)
{
	void *cur_addr, *txattr_addr, *last_txattr_addr;
	void *last_addr = NULL;
	nid_t xnid = F2FS_I(inode)->i_xattr_nid;
	unsigned int inline_size = inline_xattr_size(inode);
	int err;

	if (!xnid && !inline_size)
		return -ENODATA;

	*base_size = XATTR_SIZE(inode) + XATTR_PADDING_SIZE;
	txattr_addr = xattr_alloc(F2FS_I_SB(inode), *base_size, is_inline);
	if (!txattr_addr)
		return -ENOMEM;

	last_txattr_addr = (void *)txattr_addr + XATTR_SIZE(inode);

	/* read from inline xattr */
	if (inline_size) {
		err = read_inline_xattr(inode, ipage, txattr_addr);
		if (err)
			goto out;

		*xe = __find_inline_xattr(inode, txattr_addr, &last_addr,
						index, len, name);
		if (*xe) {
			*base_size = inline_size;
			goto check;
		}
	}

	/* read from xattr node block */
	if (xnid) {
		err = read_xattr_block(inode, txattr_addr);
		if (err)
			goto out;
	}

	if (last_addr)
		cur_addr = XATTR_HDR(last_addr) - 1;
	else
		cur_addr = txattr_addr;

	*xe = __find_xattr(cur_addr, last_txattr_addr, NULL, index, len, name);
	if (!*xe) {
		f2fs_err(F2FS_I_SB(inode), "inode (%lu) has corrupted xattr",
								inode->i_ino);
		set_sbi_flag(F2FS_I_SB(inode), SBI_NEED_FSCK);
		err = -EFSCORRUPTED;
		f2fs_handle_error(F2FS_I_SB(inode),
					ERROR_CORRUPTED_XATTR);
		goto out;
	}
check:
	if (IS_XATTR_LAST_ENTRY(*xe)) {
		err = -ENODATA;
		goto out;
	}

	*base_addr = txattr_addr;
	return 0;
out:
	xattr_free(F2FS_I_SB(inode), txattr_addr, *is_inline);
	return err;
}

static int read_all_xattrs(struct inode *inode, struct page *ipage,
							void **base_addr)
{
	struct f2fs_xattr_header *header;
	nid_t xnid = F2FS_I(inode)->i_xattr_nid;
	unsigned int size = VALID_XATTR_BLOCK_SIZE;
	unsigned int inline_size = inline_xattr_size(inode);
	void *txattr_addr;
	int err;

	txattr_addr = f2fs_kzalloc(F2FS_I_SB(inode),
			inline_size + size + XATTR_PADDING_SIZE, GFP_NOFS);
	if (!txattr_addr)
		return -ENOMEM;

	/* read from inline xattr */
	if (inline_size) {
		err = read_inline_xattr(inode, ipage, txattr_addr);
		if (err)
			goto fail;
	}

	/* read from xattr node block */
	if (xnid) {
		err = read_xattr_block(inode, txattr_addr);
		if (err)
			goto fail;
	}

	header = XATTR_HDR(txattr_addr);

	/* never been allocated xattrs */
	if (le32_to_cpu(header->h_magic) != F2FS_XATTR_MAGIC) {
		header->h_magic = cpu_to_le32(F2FS_XATTR_MAGIC);
		header->h_refcount = cpu_to_le32(1);
	}
	*base_addr = txattr_addr;
	return 0;
fail:
	kfree(txattr_addr);
	return err;
}

static inline int write_all_xattrs(struct inode *inode, __u32 hsize,
				void *txattr_addr, struct page *ipage)
{
	struct f2fs_sb_info *sbi = F2FS_I_SB(inode);
	size_t inline_size = inline_xattr_size(inode);
	struct page *in_page = ipage;
	void *xattr_addr;
	void *inline_addr = NULL;
	struct page *xpage;
	nid_t new_nid = 0;
	int err = 0;

	if (hsize > inline_size && !F2FS_I(inode)->i_xattr_nid)
		if (!f2fs_alloc_nid(sbi, &new_nid))
			return -ENOSPC;

	/* write to inline xattr */
	if (inline_size) {
		if (!in_page) {
			in_page = f2fs_get_node_page(sbi, inode->i_ino);
			if (IS_ERR(in_page)) {
				f2fs_alloc_nid_failed(sbi, new_nid);
				return PTR_ERR(in_page);
			}
		}
		inline_addr = inline_xattr_addr(inode, in_page);

		f2fs_wait_on_page_writeback(in_page, NODE, true, true);
		if (hsize <= inline_size) {
			memcpy(inline_addr, txattr_addr, inline_size);
			set_page_dirty(in_page);
			goto in_page_out;
		}
	}

	/* write to xattr node block */
	if (F2FS_I(inode)->i_xattr_nid) {
		xpage = f2fs_get_node_page(sbi, F2FS_I(inode)->i_xattr_nid);
		if (IS_ERR(xpage)) {
			err = PTR_ERR(xpage);
			f2fs_alloc_nid_failed(sbi, new_nid);
			goto in_page_out;
		}
		f2fs_bug_on(sbi, new_nid);
		f2fs_wait_on_page_writeback(xpage, NODE, true, true);
	} else {
		struct dnode_of_data dn;

		set_new_dnode(&dn, inode, NULL, NULL, new_nid);
		xpage = f2fs_new_node_page(&dn, XATTR_NODE_OFFSET);
		if (IS_ERR(xpage)) {
			err = PTR_ERR(xpage);
			f2fs_alloc_nid_failed(sbi, new_nid);
			goto in_page_out;
		}
		f2fs_alloc_nid_done(sbi, new_nid);
	}
	xattr_addr = page_address(xpage);

	if (inline_size)
		memcpy(inline_addr, txattr_addr, inline_size);
	memcpy(xattr_addr, txattr_addr + inline_size, VALID_XATTR_BLOCK_SIZE);

	if (inline_size)
		set_page_dirty(in_page);
	set_page_dirty(xpage);

	f2fs_put_page(xpage, 1);
in_page_out:
	if (in_page != ipage)
		f2fs_put_page(in_page, 1);
	return err;
}

int f2fs_getxattr(struct inode *inode, int index, const char *name,
		void *buffer, size_t buffer_size, struct page *ipage)
{
	struct f2fs_xattr_entry *entry = NULL;
	int error;
	unsigned int size, len;
	void *base_addr = NULL;
	int base_size;
	bool is_inline;

	if (name == NULL)
		return -EINVAL;

	len = strlen(name);
	if (len > F2FS_NAME_LEN)
		return -ERANGE;

<<<<<<< HEAD
	error = lookup_all_xattrs(inode, ipage, index, len, name,
				&entry, &base_addr, &base_size, &is_inline);
=======
	if (!ipage)
		f2fs_down_read(&F2FS_I(inode)->i_xattr_sem);
	error = lookup_all_xattrs(inode, ipage, index, len, name,
				&entry, &base_addr, &base_size, &is_inline);
	if (!ipage)
		f2fs_up_read(&F2FS_I(inode)->i_xattr_sem);
>>>>>>> cc48824e
	if (error)
		return error;

	size = le16_to_cpu(entry->e_value_size);

	if (buffer && size > buffer_size) {
		error = -ERANGE;
		goto out;
	}

	if (buffer) {
		char *pval = entry->e_name + entry->e_name_len;

		if (base_size - (pval - (char *)base_addr) < size) {
			error = -ERANGE;
			goto out;
		}
		memcpy(buffer, pval, size);
	}
	error = size;
out:
	xattr_free(F2FS_I_SB(inode), base_addr, is_inline);
	return error;
}

ssize_t f2fs_listxattr(struct dentry *dentry, char *buffer, size_t buffer_size)
{
	struct inode *inode = d_inode(dentry);
	struct f2fs_xattr_entry *entry;
	void *base_addr, *last_base_addr;
	int error;
	size_t rest = buffer_size;

	error = read_all_xattrs(inode, NULL, &base_addr);
	if (error)
		return error;

	last_base_addr = (void *)base_addr + XATTR_SIZE(inode);

	list_for_each_xattr(entry, base_addr) {
		const struct xattr_handler *handler =
			f2fs_xattr_handler(entry->e_name_index);
		const char *prefix;
		size_t prefix_len;
		size_t size;

		if ((void *)(entry) + sizeof(__u32) > last_base_addr ||
			(void *)XATTR_NEXT_ENTRY(entry) > last_base_addr) {
			f2fs_err(F2FS_I_SB(inode), "inode (%lu) has corrupted xattr",
						inode->i_ino);
			set_sbi_flag(F2FS_I_SB(inode), SBI_NEED_FSCK);
			error = -EFSCORRUPTED;
			f2fs_handle_error(F2FS_I_SB(inode),
						ERROR_CORRUPTED_XATTR);
			goto cleanup;
		}

		if (!handler || (handler->list && !handler->list(dentry)))
			continue;

		prefix = xattr_prefix(handler);
		prefix_len = strlen(prefix);
		size = prefix_len + entry->e_name_len + 1;
		if (buffer) {
			if (size > rest) {
				error = -ERANGE;
				goto cleanup;
			}
			memcpy(buffer, prefix, prefix_len);
			buffer += prefix_len;
			memcpy(buffer, entry->e_name, entry->e_name_len);
			buffer += entry->e_name_len;
			*buffer++ = 0;
		}
		rest -= size;
	}
	error = buffer_size - rest;
cleanup:
	kfree(base_addr);
	return error;
}

static bool f2fs_xattr_value_same(struct f2fs_xattr_entry *entry,
					const void *value, size_t size)
{
	void *pval = entry->e_name + entry->e_name_len;

	return (le16_to_cpu(entry->e_value_size) == size) &&
					!memcmp(pval, value, size);
}

static int __f2fs_setxattr(struct inode *inode, int index,
			const char *name, const void *value, size_t size,
			struct page *ipage, int flags)
{
	struct f2fs_xattr_entry *here, *last;
	void *base_addr, *last_base_addr;
	int found, newsize;
	size_t len;
	__u32 new_hsize;
	int error;

	if (name == NULL)
		return -EINVAL;

	if (value == NULL)
		size = 0;

	len = strlen(name);

	if (len > F2FS_NAME_LEN)
		return -ERANGE;

	if (size > MAX_VALUE_LEN(inode))
		return -E2BIG;

	error = read_all_xattrs(inode, ipage, &base_addr);
	if (error)
		return error;

	last_base_addr = (void *)base_addr + XATTR_SIZE(inode);

	/* find entry with wanted name. */
	here = __find_xattr(base_addr, last_base_addr, NULL, index, len, name);
	if (!here) {
		f2fs_err(F2FS_I_SB(inode), "inode (%lu) has corrupted xattr",
								inode->i_ino);
		set_sbi_flag(F2FS_I_SB(inode), SBI_NEED_FSCK);
		error = -EFSCORRUPTED;
		f2fs_handle_error(F2FS_I_SB(inode),
					ERROR_CORRUPTED_XATTR);
		goto exit;
	}

	found = IS_XATTR_LAST_ENTRY(here) ? 0 : 1;

	if (found) {
		if ((flags & XATTR_CREATE)) {
			error = -EEXIST;
			goto exit;
		}

		if (value && f2fs_xattr_value_same(here, value, size))
			goto same;
	} else if ((flags & XATTR_REPLACE)) {
		error = -ENODATA;
		goto exit;
	}

	last = here;
	while (!IS_XATTR_LAST_ENTRY(last)) {
		if ((void *)(last) + sizeof(__u32) > last_base_addr ||
			(void *)XATTR_NEXT_ENTRY(last) > last_base_addr) {
			f2fs_err(F2FS_I_SB(inode), "inode (%lu) has invalid last xattr entry, entry_size: %zu",
					inode->i_ino, ENTRY_SIZE(last));
			set_sbi_flag(F2FS_I_SB(inode), SBI_NEED_FSCK);
			error = -EFSCORRUPTED;
			f2fs_handle_error(F2FS_I_SB(inode),
						ERROR_CORRUPTED_XATTR);
			goto exit;
		}
		last = XATTR_NEXT_ENTRY(last);
	}

	newsize = XATTR_ALIGN(sizeof(struct f2fs_xattr_entry) + len + size);

	/* 1. Check space */
	if (value) {
		int free;
		/*
		 * If value is NULL, it is remove operation.
		 * In case of update operation, we calculate free.
		 */
		free = MIN_OFFSET(inode) - ((char *)last - (char *)base_addr);
		if (found)
			free = free + ENTRY_SIZE(here);

		if (unlikely(free < newsize)) {
			error = -E2BIG;
			goto exit;
		}
	}

	/* 2. Remove old entry */
	if (found) {
		/*
		 * If entry is found, remove old entry.
		 * If not found, remove operation is not needed.
		 */
		struct f2fs_xattr_entry *next = XATTR_NEXT_ENTRY(here);
		int oldsize = ENTRY_SIZE(here);

		memmove(here, next, (char *)last - (char *)next);
		last = (struct f2fs_xattr_entry *)((char *)last - oldsize);
		memset(last, 0, oldsize);
	}

	new_hsize = (char *)last - (char *)base_addr;

	/* 3. Write new entry */
	if (value) {
		char *pval;
		/*
		 * Before we come here, old entry is removed.
		 * We just write new entry.
		 */
		last->e_name_index = index;
		last->e_name_len = len;
		memcpy(last->e_name, name, len);
		pval = last->e_name + len;
		memcpy(pval, value, size);
		last->e_value_size = cpu_to_le16(size);
		new_hsize += newsize;
	}

	error = write_all_xattrs(inode, new_hsize, base_addr, ipage);
	if (error)
		goto exit;

	if (index == F2FS_XATTR_INDEX_ENCRYPTION &&
			!strcmp(name, F2FS_XATTR_NAME_ENCRYPTION_CONTEXT))
		f2fs_set_encrypted_inode(inode);
	f2fs_mark_inode_dirty_sync(inode, true);
	if (!error && S_ISDIR(inode->i_mode))
		set_sbi_flag(F2FS_I_SB(inode), SBI_NEED_CP);

same:
	if (is_inode_flag_set(inode, FI_ACL_MODE)) {
		inode->i_mode = F2FS_I(inode)->i_acl_mode;
		inode->i_ctime = current_time(inode);
		clear_inode_flag(inode, FI_ACL_MODE);
	}

exit:
	kfree(base_addr);
	return error;
}

int f2fs_setxattr(struct inode *inode, int index, const char *name,
				const void *value, size_t size,
				struct page *ipage, int flags)
{
	struct f2fs_sb_info *sbi = F2FS_I_SB(inode);
	int err;

	if (unlikely(f2fs_cp_error(sbi)))
		return -EIO;
	if (!f2fs_is_checkpoint_ready(sbi))
		return -ENOSPC;

	err = f2fs_dquot_initialize(inode);
	if (err)
		return err;

	/* this case is only from f2fs_init_inode_metadata */
	if (ipage)
		return __f2fs_setxattr(inode, index, name, value,
						size, ipage, flags);
	f2fs_balance_fs(sbi, true);

	f2fs_lock_op(sbi);
	err = __f2fs_setxattr(inode, index, name, value, size, ipage, flags);
	f2fs_unlock_op(sbi);

	f2fs_update_time(sbi, REQ_TIME);
	return err;
}

int f2fs_init_xattr_caches(struct f2fs_sb_info *sbi)
{
	dev_t dev = sbi->sb->s_bdev->bd_dev;
	char slab_name[32];

	sprintf(slab_name, "f2fs_xattr_entry-%u:%u", MAJOR(dev), MINOR(dev));

	sbi->inline_xattr_slab_size = F2FS_OPTION(sbi).inline_xattr_size *
					sizeof(__le32) + XATTR_PADDING_SIZE;

	sbi->inline_xattr_slab = f2fs_kmem_cache_create(slab_name,
					sbi->inline_xattr_slab_size);
	if (!sbi->inline_xattr_slab)
		return -ENOMEM;

	return 0;
}

void f2fs_destroy_xattr_caches(struct f2fs_sb_info *sbi)
{
	kmem_cache_destroy(sbi->inline_xattr_slab);
}<|MERGE_RESOLUTION|>--- conflicted
+++ resolved
@@ -432,7 +432,7 @@
 {
 	struct f2fs_sb_info *sbi = F2FS_I_SB(inode);
 	size_t inline_size = inline_xattr_size(inode);
-	struct page *in_page = ipage;
+	struct page *in_page = NULL;
 	void *xattr_addr;
 	void *inline_addr = NULL;
 	struct page *xpage;
@@ -445,19 +445,29 @@
 
 	/* write to inline xattr */
 	if (inline_size) {
-		if (!in_page) {
+		if (ipage) {
+			inline_addr = inline_xattr_addr(inode, ipage);
+		} else {
 			in_page = f2fs_get_node_page(sbi, inode->i_ino);
 			if (IS_ERR(in_page)) {
 				f2fs_alloc_nid_failed(sbi, new_nid);
 				return PTR_ERR(in_page);
 			}
-		}
-		inline_addr = inline_xattr_addr(inode, in_page);
-
-		f2fs_wait_on_page_writeback(in_page, NODE, true, true);
+			inline_addr = inline_xattr_addr(inode, in_page);
+		}
+
+		f2fs_wait_on_page_writeback(ipage ? ipage : in_page,
+							NODE, true, true);
+		/* no need to use xattr node block */
 		if (hsize <= inline_size) {
+			err = f2fs_truncate_xattr_node(inode);
+			f2fs_alloc_nid_failed(sbi, new_nid);
+			if (err) {
+				f2fs_put_page(in_page, 1);
+				return err;
+			}
 			memcpy(inline_addr, txattr_addr, inline_size);
-			set_page_dirty(in_page);
+			set_page_dirty(ipage ? ipage : in_page);
 			goto in_page_out;
 		}
 	}
@@ -491,13 +501,12 @@
 	memcpy(xattr_addr, txattr_addr + inline_size, VALID_XATTR_BLOCK_SIZE);
 
 	if (inline_size)
-		set_page_dirty(in_page);
+		set_page_dirty(ipage ? ipage : in_page);
 	set_page_dirty(xpage);
 
 	f2fs_put_page(xpage, 1);
 in_page_out:
-	if (in_page != ipage)
-		f2fs_put_page(in_page, 1);
+	f2fs_put_page(in_page, 1);
 	return err;
 }
 
@@ -518,17 +527,12 @@
 	if (len > F2FS_NAME_LEN)
 		return -ERANGE;
 
-<<<<<<< HEAD
-	error = lookup_all_xattrs(inode, ipage, index, len, name,
-				&entry, &base_addr, &base_size, &is_inline);
-=======
 	if (!ipage)
 		f2fs_down_read(&F2FS_I(inode)->i_xattr_sem);
 	error = lookup_all_xattrs(inode, ipage, index, len, name,
 				&entry, &base_addr, &base_size, &is_inline);
 	if (!ipage)
 		f2fs_up_read(&F2FS_I(inode)->i_xattr_sem);
->>>>>>> cc48824e
 	if (error)
 		return error;
 
@@ -562,7 +566,9 @@
 	int error;
 	size_t rest = buffer_size;
 
+	f2fs_down_read(&F2FS_I(inode)->i_xattr_sem);
 	error = read_all_xattrs(inode, NULL, &base_addr);
+	f2fs_up_read(&F2FS_I(inode)->i_xattr_sem);
 	if (error)
 		return error;
 
@@ -790,7 +796,9 @@
 	f2fs_balance_fs(sbi, true);
 
 	f2fs_lock_op(sbi);
+	f2fs_down_write(&F2FS_I(inode)->i_xattr_sem);
 	err = __f2fs_setxattr(inode, index, name, value, size, ipage, flags);
+	f2fs_up_write(&F2FS_I(inode)->i_xattr_sem);
 	f2fs_unlock_op(sbi);
 
 	f2fs_update_time(sbi, REQ_TIME);
