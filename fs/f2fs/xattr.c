--- conflicted
+++ resolved
@@ -255,21 +255,13 @@
 	void *inline_addr;
 
 	if (ipage) {
-<<<<<<< HEAD
 		inline_addr = inline_xattr_addr(inode, ipage);
-=======
-		inline_addr = inline_xattr_addr(ipage);
->>>>>>> a41ba30d
 	} else {
 		page = get_node_page(sbi, inode->i_ino);
 		if (IS_ERR(page))
 			return PTR_ERR(page);
 
-<<<<<<< HEAD
 		inline_addr = inline_xattr_addr(inode, page);
-=======
-		inline_addr = inline_xattr_addr(page);
->>>>>>> a41ba30d
 	}
 	memcpy(txattr_addr, inline_addr, inline_size);
 	f2fs_put_page(page, 1);
@@ -302,12 +294,8 @@
 				const char *name, struct f2fs_xattr_entry **xe,
 				void **base_addr, int *base_size)
 {
-<<<<<<< HEAD
-	void *cur_addr, *txattr_addr, *last_addr = NULL;
-=======
 	void *cur_addr, *txattr_addr, *last_txattr_addr;
 	void *last_addr = NULL;
->>>>>>> a41ba30d
 	nid_t xnid = F2FS_I(inode)->i_xattr_nid;
 	unsigned int inline_size = inline_xattr_size(inode);
 	int err = 0;
@@ -315,13 +303,8 @@
 	if (!xnid && !inline_size)
 		return -ENODATA;
 
-<<<<<<< HEAD
-	txattr_addr = f2fs_kzalloc(F2FS_I_SB(inode),
-			inline_size + size + XATTR_PADDING_SIZE, GFP_NOFS);
-=======
 	*base_size = XATTR_SIZE(xnid, inode) + XATTR_PADDING_SIZE;
-	txattr_addr = kzalloc(*base_size, GFP_F2FS_ZERO);
->>>>>>> a41ba30d
+	txattr_addr = f2fs_kzalloc(F2FS_I_SB(inode), *base_size, GFP_NOFS);
 	if (!txattr_addr)
 		return -ENOMEM;
 
