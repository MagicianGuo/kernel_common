// SPDX-License-Identifier: GPL-2.0
/*
 * fs/f2fs/checkpoint.c
 *
 * Copyright (c) 2012 Samsung Electronics Co., Ltd.
 *             http://www.samsung.com/
 */
#include <linux/fs.h>
#include <linux/bio.h>
#include <linux/mpage.h>
#include <linux/writeback.h>
#include <linux/blkdev.h>
#include <linux/f2fs_fs.h>
#include <linux/pagevec.h>
#include <linux/swap.h>

#include "f2fs.h"
#include "node.h"
#include "segment.h"
#include "trace.h"
#include <trace/events/f2fs.h>

static struct kmem_cache *ino_entry_slab;
struct kmem_cache *f2fs_inode_entry_slab;

void f2fs_stop_checkpoint(struct f2fs_sb_info *sbi, bool end_io)
{
	f2fs_build_fault_attr(sbi, 0, 0);
	set_ckpt_flags(sbi, CP_ERROR_FLAG);
	if (!end_io)
		f2fs_flush_merged_writes(sbi);
}

/*
 * We guarantee no failure on the returned page.
 */
struct page *f2fs_grab_meta_page(struct f2fs_sb_info *sbi, pgoff_t index)
{
	struct address_space *mapping = META_MAPPING(sbi);
	struct page *page = NULL;
repeat:
	page = f2fs_grab_cache_page(mapping, index, false);
	if (!page) {
		cond_resched();
		goto repeat;
	}
	f2fs_wait_on_page_writeback(page, META, true, true);
	if (!PageUptodate(page))
		SetPageUptodate(page);
	return page;
}

/*
 * We guarantee no failure on the returned page.
 */
static struct page *__get_meta_page(struct f2fs_sb_info *sbi, pgoff_t index,
							bool is_meta)
{
	struct address_space *mapping = META_MAPPING(sbi);
	struct page *page;
	struct f2fs_io_info fio = {
		.sbi = sbi,
		.type = META,
		.op = REQ_OP_READ,
		.op_flags = REQ_META | REQ_PRIO,
		.old_blkaddr = index,
		.new_blkaddr = index,
		.encrypted_page = NULL,
		.is_meta = is_meta,
	};
	int err;

	if (unlikely(!is_meta))
		fio.op_flags &= ~REQ_META;
repeat:
	page = f2fs_grab_cache_page(mapping, index, false);
	if (!page) {
		cond_resched();
		goto repeat;
	}
	if (PageUptodate(page))
		goto out;

	fio.page = page;

	err = f2fs_submit_page_bio(&fio);
	if (err) {
		f2fs_put_page(page, 1);
		return ERR_PTR(err);
	}

	lock_page(page);
	if (unlikely(page->mapping != mapping)) {
		f2fs_put_page(page, 1);
		goto repeat;
	}

	if (unlikely(!PageUptodate(page))) {
		f2fs_put_page(page, 1);
		return ERR_PTR(-EIO);
	}
out:
	return page;
}

struct page *f2fs_get_meta_page(struct f2fs_sb_info *sbi, pgoff_t index)
{
	return __get_meta_page(sbi, index, true);
}

struct page *f2fs_get_meta_page_nofail(struct f2fs_sb_info *sbi, pgoff_t index)
{
	struct page *page;
	int count = 0;

retry:
	page = __get_meta_page(sbi, index, true);
	if (IS_ERR(page)) {
		if (PTR_ERR(page) == -EIO &&
				++count <= DEFAULT_RETRY_IO_COUNT)
			goto retry;
		f2fs_stop_checkpoint(sbi, false);
	}
	return page;
}

/* for POR only */
struct page *f2fs_get_tmp_page(struct f2fs_sb_info *sbi, pgoff_t index)
{
	return __get_meta_page(sbi, index, false);
}

bool f2fs_is_valid_blkaddr(struct f2fs_sb_info *sbi,
					block_t blkaddr, int type)
{
	switch (type) {
	case META_NAT:
		break;
	case META_SIT:
		if (unlikely(blkaddr >= SIT_BLK_CNT(sbi)))
			return false;
		break;
	case META_SSA:
		if (unlikely(blkaddr >= MAIN_BLKADDR(sbi) ||
			blkaddr < SM_I(sbi)->ssa_blkaddr))
			return false;
		break;
	case META_CP:
		if (unlikely(blkaddr >= SIT_I(sbi)->sit_base_addr ||
			blkaddr < __start_cp_addr(sbi)))
			return false;
		break;
	case META_POR:
	case DATA_GENERIC:
		if (unlikely(blkaddr >= MAX_BLKADDR(sbi) ||
			blkaddr < MAIN_BLKADDR(sbi))) {
			if (type == DATA_GENERIC) {
				f2fs_msg(sbi->sb, KERN_WARNING,
					"access invalid blkaddr:%u", blkaddr);
				WARN_ON(1);
			}
			return false;
		}
		break;
	case META_GENERIC:
		if (unlikely(blkaddr < SEG0_BLKADDR(sbi) ||
			blkaddr >= MAIN_BLKADDR(sbi)))
			return false;
		break;
	default:
		BUG();
	}

	return true;
}

/*
 * Readahead CP/NAT/SIT/SSA pages
 */
int f2fs_ra_meta_pages(struct f2fs_sb_info *sbi, block_t start, int nrpages,
							int type, bool sync)
{
	struct page *page;
	block_t blkno = start;
	struct f2fs_io_info fio = {
		.sbi = sbi,
		.type = META,
		.op = REQ_OP_READ,
		.op_flags = sync ? (REQ_META | REQ_PRIO) : REQ_RAHEAD,
		.encrypted_page = NULL,
		.in_list = false,
		.is_meta = (type != META_POR),
	};
	struct blk_plug plug;

	if (unlikely(type == META_POR))
		fio.op_flags &= ~REQ_META;

	blk_start_plug(&plug);
	for (; nrpages-- > 0; blkno++) {

		if (!f2fs_is_valid_blkaddr(sbi, blkno, type))
			goto out;

		switch (type) {
		case META_NAT:
			if (unlikely(blkno >=
					NAT_BLOCK_OFFSET(NM_I(sbi)->max_nid)))
				blkno = 0;
			/* get nat block addr */
			fio.new_blkaddr = current_nat_addr(sbi,
					blkno * NAT_ENTRY_PER_BLOCK);
			break;
		case META_SIT:
			/* get sit block addr */
			fio.new_blkaddr = current_sit_addr(sbi,
					blkno * SIT_ENTRY_PER_BLOCK);
			break;
		case META_SSA:
		case META_CP:
		case META_POR:
			fio.new_blkaddr = blkno;
			break;
		default:
			BUG();
		}

		page = f2fs_grab_cache_page(META_MAPPING(sbi),
						fio.new_blkaddr, false);
		if (!page)
			continue;
		if (PageUptodate(page)) {
			f2fs_put_page(page, 1);
			continue;
		}

		fio.page = page;
		f2fs_submit_page_bio(&fio);
		f2fs_put_page(page, 0);
	}
out:
	blk_finish_plug(&plug);
	return blkno - start;
}

void f2fs_ra_meta_pages_cond(struct f2fs_sb_info *sbi, pgoff_t index)
{
	struct page *page;
	bool readahead = false;

	page = find_get_page(META_MAPPING(sbi), index);
	if (!page || !PageUptodate(page))
		readahead = true;
	f2fs_put_page(page, 0);

	if (readahead)
		f2fs_ra_meta_pages(sbi, index, BIO_MAX_PAGES, META_POR, true);
}

static int __f2fs_write_meta_page(struct page *page,
				struct writeback_control *wbc,
				enum iostat_type io_type)
{
	struct f2fs_sb_info *sbi = F2FS_P_SB(page);

	trace_f2fs_writepage(page, META);

	if (unlikely(f2fs_cp_error(sbi)))
		goto redirty_out;
	if (unlikely(is_sbi_flag_set(sbi, SBI_POR_DOING)))
		goto redirty_out;
	if (wbc->for_reclaim && page->index < GET_SUM_BLOCK(sbi, 0))
		goto redirty_out;

	f2fs_do_write_meta_page(sbi, page, io_type);
	dec_page_count(sbi, F2FS_DIRTY_META);

	if (wbc->for_reclaim)
		f2fs_submit_merged_write_cond(sbi, NULL, page, 0, META);

	unlock_page(page);

	if (unlikely(f2fs_cp_error(sbi)))
		f2fs_submit_merged_write(sbi, META);

	return 0;

redirty_out:
	redirty_page_for_writepage(wbc, page);
	return AOP_WRITEPAGE_ACTIVATE;
}

static int f2fs_write_meta_page(struct page *page,
				struct writeback_control *wbc)
{
	return __f2fs_write_meta_page(page, wbc, FS_META_IO);
}

static int f2fs_write_meta_pages(struct address_space *mapping,
				struct writeback_control *wbc)
{
	struct f2fs_sb_info *sbi = F2FS_M_SB(mapping);
	long diff, written;

	if (unlikely(is_sbi_flag_set(sbi, SBI_POR_DOING)))
		goto skip_write;

	/* collect a number of dirty meta pages and write together */
	if (wbc->sync_mode != WB_SYNC_ALL &&
			get_pages(sbi, F2FS_DIRTY_META) <
					nr_pages_to_skip(sbi, META))
		goto skip_write;

	/* if locked failed, cp will flush dirty pages instead */
	if (!mutex_trylock(&sbi->cp_mutex))
		goto skip_write;

	trace_f2fs_writepages(mapping->host, wbc, META);
	diff = nr_pages_to_write(sbi, META, wbc);
	written = f2fs_sync_meta_pages(sbi, META, wbc->nr_to_write, FS_META_IO);
	mutex_unlock(&sbi->cp_mutex);
	wbc->nr_to_write = max((long)0, wbc->nr_to_write - written - diff);
	return 0;

skip_write:
	wbc->pages_skipped += get_pages(sbi, F2FS_DIRTY_META);
	trace_f2fs_writepages(mapping->host, wbc, META);
	return 0;
}

long f2fs_sync_meta_pages(struct f2fs_sb_info *sbi, enum page_type type,
				long nr_to_write, enum iostat_type io_type)
{
	struct address_space *mapping = META_MAPPING(sbi);
	pgoff_t index = 0, prev = ULONG_MAX;
	struct pagevec pvec;
	long nwritten = 0;
	int nr_pages;
	struct writeback_control wbc = {
		.for_reclaim = 0,
	};
	struct blk_plug plug;

	pagevec_init(&pvec);

	blk_start_plug(&plug);

	while ((nr_pages = pagevec_lookup_tag(&pvec, mapping, &index,
				PAGECACHE_TAG_DIRTY))) {
		int i;

		for (i = 0; i < nr_pages; i++) {
			struct page *page = pvec.pages[i];

			if (prev == ULONG_MAX)
				prev = page->index - 1;
			if (nr_to_write != LONG_MAX && page->index != prev + 1) {
				pagevec_release(&pvec);
				goto stop;
			}

			lock_page(page);

			if (unlikely(page->mapping != mapping)) {
continue_unlock:
				unlock_page(page);
				continue;
			}
			if (!PageDirty(page)) {
				/* someone wrote it for us */
				goto continue_unlock;
			}

			f2fs_wait_on_page_writeback(page, META, true, true);

			if (!clear_page_dirty_for_io(page))
				goto continue_unlock;

			if (__f2fs_write_meta_page(page, &wbc, io_type)) {
				unlock_page(page);
				break;
			}
			nwritten++;
			prev = page->index;
			if (unlikely(nwritten >= nr_to_write))
				break;
		}
		pagevec_release(&pvec);
		cond_resched();
	}
stop:
	if (nwritten)
		f2fs_submit_merged_write(sbi, type);

	blk_finish_plug(&plug);

	return nwritten;
}

static int f2fs_set_meta_page_dirty(struct page *page)
{
	trace_f2fs_set_page_dirty(page, META);

	if (!PageUptodate(page))
		SetPageUptodate(page);
	if (!PageDirty(page)) {
		__set_page_dirty_nobuffers(page);
		inc_page_count(F2FS_P_SB(page), F2FS_DIRTY_META);
		f2fs_set_page_private(page, 0);
		f2fs_trace_pid(page);
		return 1;
	}
	return 0;
}

const struct address_space_operations f2fs_meta_aops = {
	.writepage	= f2fs_write_meta_page,
	.writepages	= f2fs_write_meta_pages,
	.set_page_dirty	= f2fs_set_meta_page_dirty,
	.invalidatepage = f2fs_invalidate_page,
	.releasepage	= f2fs_release_page,
#ifdef CONFIG_MIGRATION
	.migratepage    = f2fs_migrate_page,
#endif
};

static void __add_ino_entry(struct f2fs_sb_info *sbi, nid_t ino,
						unsigned int devidx, int type)
{
	struct inode_management *im = &sbi->im[type];
	struct ino_entry *e, *tmp;

	tmp = f2fs_kmem_cache_alloc(ino_entry_slab, GFP_NOFS);

	radix_tree_preload(GFP_NOFS | __GFP_NOFAIL);

	spin_lock(&im->ino_lock);
	e = radix_tree_lookup(&im->ino_root, ino);
	if (!e) {
		e = tmp;
		if (unlikely(radix_tree_insert(&im->ino_root, ino, e)))
			f2fs_bug_on(sbi, 1);

		memset(e, 0, sizeof(struct ino_entry));
		e->ino = ino;

		list_add_tail(&e->list, &im->ino_list);
		if (type != ORPHAN_INO)
			im->ino_num++;
	}

	if (type == FLUSH_INO)
		f2fs_set_bit(devidx, (char *)&e->dirty_device);

	spin_unlock(&im->ino_lock);
	radix_tree_preload_end();

	if (e != tmp)
		kmem_cache_free(ino_entry_slab, tmp);
}

static void __remove_ino_entry(struct f2fs_sb_info *sbi, nid_t ino, int type)
{
	struct inode_management *im = &sbi->im[type];
	struct ino_entry *e;

	spin_lock(&im->ino_lock);
	e = radix_tree_lookup(&im->ino_root, ino);
	if (e) {
		list_del(&e->list);
		radix_tree_delete(&im->ino_root, ino);
		im->ino_num--;
		spin_unlock(&im->ino_lock);
		kmem_cache_free(ino_entry_slab, e);
		return;
	}
	spin_unlock(&im->ino_lock);
}

void f2fs_add_ino_entry(struct f2fs_sb_info *sbi, nid_t ino, int type)
{
	/* add new dirty ino entry into list */
	__add_ino_entry(sbi, ino, 0, type);
}

void f2fs_remove_ino_entry(struct f2fs_sb_info *sbi, nid_t ino, int type)
{
	/* remove dirty ino entry from list */
	__remove_ino_entry(sbi, ino, type);
}

/* mode should be APPEND_INO or UPDATE_INO */
bool f2fs_exist_written_data(struct f2fs_sb_info *sbi, nid_t ino, int mode)
{
	struct inode_management *im = &sbi->im[mode];
	struct ino_entry *e;

	spin_lock(&im->ino_lock);
	e = radix_tree_lookup(&im->ino_root, ino);
	spin_unlock(&im->ino_lock);
	return e ? true : false;
}

void f2fs_release_ino_entry(struct f2fs_sb_info *sbi, bool all)
{
	struct ino_entry *e, *tmp;
	int i;

	for (i = all ? ORPHAN_INO : APPEND_INO; i < MAX_INO_ENTRY; i++) {
		struct inode_management *im = &sbi->im[i];

		spin_lock(&im->ino_lock);
		list_for_each_entry_safe(e, tmp, &im->ino_list, list) {
			list_del(&e->list);
			radix_tree_delete(&im->ino_root, e->ino);
			kmem_cache_free(ino_entry_slab, e);
			im->ino_num--;
		}
		spin_unlock(&im->ino_lock);
	}
}

void f2fs_set_dirty_device(struct f2fs_sb_info *sbi, nid_t ino,
					unsigned int devidx, int type)
{
	__add_ino_entry(sbi, ino, devidx, type);
}

bool f2fs_is_dirty_device(struct f2fs_sb_info *sbi, nid_t ino,
					unsigned int devidx, int type)
{
	struct inode_management *im = &sbi->im[type];
	struct ino_entry *e;
	bool is_dirty = false;

	spin_lock(&im->ino_lock);
	e = radix_tree_lookup(&im->ino_root, ino);
	if (e && f2fs_test_bit(devidx, (char *)&e->dirty_device))
		is_dirty = true;
	spin_unlock(&im->ino_lock);
	return is_dirty;
}

int f2fs_acquire_orphan_inode(struct f2fs_sb_info *sbi)
{
	struct inode_management *im = &sbi->im[ORPHAN_INO];
	int err = 0;

	spin_lock(&im->ino_lock);

	if (time_to_inject(sbi, FAULT_ORPHAN)) {
		spin_unlock(&im->ino_lock);
		f2fs_show_injection_info(FAULT_ORPHAN);
		return -ENOSPC;
	}

	if (unlikely(im->ino_num >= sbi->max_orphans))
		err = -ENOSPC;
	else
		im->ino_num++;
	spin_unlock(&im->ino_lock);

	return err;
}

void f2fs_release_orphan_inode(struct f2fs_sb_info *sbi)
{
	struct inode_management *im = &sbi->im[ORPHAN_INO];

	spin_lock(&im->ino_lock);
	f2fs_bug_on(sbi, im->ino_num == 0);
	im->ino_num--;
	spin_unlock(&im->ino_lock);
}

void f2fs_add_orphan_inode(struct inode *inode)
{
	/* add new orphan ino entry into list */
	__add_ino_entry(F2FS_I_SB(inode), inode->i_ino, 0, ORPHAN_INO);
	f2fs_update_inode_page(inode);
}

void f2fs_remove_orphan_inode(struct f2fs_sb_info *sbi, nid_t ino)
{
	/* remove orphan entry from orphan list */
	__remove_ino_entry(sbi, ino, ORPHAN_INO);
}

static int recover_orphan_inode(struct f2fs_sb_info *sbi, nid_t ino)
{
	struct inode *inode;
	struct node_info ni;
	int err;

	inode = f2fs_iget_retry(sbi->sb, ino);
	if (IS_ERR(inode)) {
		/*
		 * there should be a bug that we can't find the entry
		 * to orphan inode.
		 */
		f2fs_bug_on(sbi, PTR_ERR(inode) == -ENOENT);
		return PTR_ERR(inode);
	}

	err = dquot_initialize(inode);
	if (err) {
		iput(inode);
		goto err_out;
	}

	clear_nlink(inode);

	/* truncate all the data during iput */
	iput(inode);

	err = f2fs_get_node_info(sbi, ino, &ni);
	if (err)
		goto err_out;

	/* ENOMEM was fully retried in f2fs_evict_inode. */
	if (ni.blk_addr != NULL_ADDR) {
		err = -EIO;
		goto err_out;
	}
	return 0;

err_out:
	set_sbi_flag(sbi, SBI_NEED_FSCK);
	f2fs_msg(sbi->sb, KERN_WARNING,
			"%s: orphan failed (ino=%x), run fsck to fix.",
			__func__, ino);
	return err;
}

int f2fs_recover_orphan_inodes(struct f2fs_sb_info *sbi)
{
	block_t start_blk, orphan_blocks, i, j;
	unsigned int s_flags = sbi->sb->s_flags;
	int err = 0;
#ifdef CONFIG_QUOTA
	int quota_enabled;
#endif

	if (!is_set_ckpt_flags(sbi, CP_ORPHAN_PRESENT_FLAG))
		return 0;

	if (s_flags & SB_RDONLY) {
		f2fs_msg(sbi->sb, KERN_INFO, "orphan cleanup on readonly fs");
		sbi->sb->s_flags &= ~SB_RDONLY;
	}

#ifdef CONFIG_QUOTA
	/* Needed for iput() to work correctly and not trash data */
	sbi->sb->s_flags |= SB_ACTIVE;

	/*
	 * Turn on quotas which were not enabled for read-only mounts if
	 * filesystem has quota feature, so that they are updated correctly.
	 */
	quota_enabled = f2fs_enable_quota_files(sbi, s_flags & SB_RDONLY);
#endif

	start_blk = __start_cp_addr(sbi) + 1 + __cp_payload(sbi);
	orphan_blocks = __start_sum_addr(sbi) - 1 - __cp_payload(sbi);

	f2fs_ra_meta_pages(sbi, start_blk, orphan_blocks, META_CP, true);

	for (i = 0; i < orphan_blocks; i++) {
		struct page *page;
		struct f2fs_orphan_block *orphan_blk;

		page = f2fs_get_meta_page(sbi, start_blk + i);
		if (IS_ERR(page)) {
			err = PTR_ERR(page);
			goto out;
		}

		orphan_blk = (struct f2fs_orphan_block *)page_address(page);
		for (j = 0; j < le32_to_cpu(orphan_blk->entry_count); j++) {
			nid_t ino = le32_to_cpu(orphan_blk->ino[j]);
			err = recover_orphan_inode(sbi, ino);
			if (err) {
				f2fs_put_page(page, 1);
				goto out;
			}
		}
		f2fs_put_page(page, 1);
	}
	/* clear Orphan Flag */
	clear_ckpt_flags(sbi, CP_ORPHAN_PRESENT_FLAG);
out:
	set_sbi_flag(sbi, SBI_IS_RECOVERED);

#ifdef CONFIG_QUOTA
	/* Turn quotas off */
	if (quota_enabled)
		f2fs_quota_off_umount(sbi->sb);
#endif
	sbi->sb->s_flags = s_flags; /* Restore SB_RDONLY status */

	return err;
}

static void write_orphan_inodes(struct f2fs_sb_info *sbi, block_t start_blk)
{
	struct list_head *head;
	struct f2fs_orphan_block *orphan_blk = NULL;
	unsigned int nentries = 0;
	unsigned short index = 1;
	unsigned short orphan_blocks;
	struct page *page = NULL;
	struct ino_entry *orphan = NULL;
	struct inode_management *im = &sbi->im[ORPHAN_INO];

	orphan_blocks = GET_ORPHAN_BLOCKS(im->ino_num);

	/*
	 * we don't need to do spin_lock(&im->ino_lock) here, since all the
	 * orphan inode operations are covered under f2fs_lock_op().
	 * And, spin_lock should be avoided due to page operations below.
	 */
	head = &im->ino_list;

	/* loop for each orphan inode entry and write them in Jornal block */
	list_for_each_entry(orphan, head, list) {
		if (!page) {
			page = f2fs_grab_meta_page(sbi, start_blk++);
			orphan_blk =
				(struct f2fs_orphan_block *)page_address(page);
			memset(orphan_blk, 0, sizeof(*orphan_blk));
		}

		orphan_blk->ino[nentries++] = cpu_to_le32(orphan->ino);

		if (nentries == F2FS_ORPHANS_PER_BLOCK) {
			/*
			 * an orphan block is full of 1020 entries,
			 * then we need to flush current orphan blocks
			 * and bring another one in memory
			 */
			orphan_blk->blk_addr = cpu_to_le16(index);
			orphan_blk->blk_count = cpu_to_le16(orphan_blocks);
			orphan_blk->entry_count = cpu_to_le32(nentries);
			set_page_dirty(page);
			f2fs_put_page(page, 1);
			index++;
			nentries = 0;
			page = NULL;
		}
	}

	if (page) {
		orphan_blk->blk_addr = cpu_to_le16(index);
		orphan_blk->blk_count = cpu_to_le16(orphan_blocks);
		orphan_blk->entry_count = cpu_to_le32(nentries);
		set_page_dirty(page);
		f2fs_put_page(page, 1);
	}
}

static int get_checkpoint_version(struct f2fs_sb_info *sbi, block_t cp_addr,
		struct f2fs_checkpoint **cp_block, struct page **cp_page,
		unsigned long long *version)
{
	unsigned long blk_size = sbi->blocksize;
	size_t crc_offset = 0;
	__u32 crc = 0;

	*cp_page = f2fs_get_meta_page(sbi, cp_addr);
	if (IS_ERR(*cp_page))
		return PTR_ERR(*cp_page);

	*cp_block = (struct f2fs_checkpoint *)page_address(*cp_page);

	crc_offset = le32_to_cpu((*cp_block)->checksum_offset);
	if (crc_offset > (blk_size - sizeof(__le32))) {
		f2fs_put_page(*cp_page, 1);
		f2fs_msg(sbi->sb, KERN_WARNING,
			"invalid crc_offset: %zu", crc_offset);
		return -EINVAL;
	}

	crc = cur_cp_crc(*cp_block);
	if (!f2fs_crc_valid(sbi, crc, *cp_block, crc_offset)) {
		f2fs_put_page(*cp_page, 1);
		f2fs_msg(sbi->sb, KERN_WARNING, "invalid crc value");
		return -EINVAL;
	}

	*version = cur_cp_version(*cp_block);
	return 0;
}

static struct page *validate_checkpoint(struct f2fs_sb_info *sbi,
				block_t cp_addr, unsigned long long *version)
{
	struct page *cp_page_1 = NULL, *cp_page_2 = NULL;
	struct f2fs_checkpoint *cp_block = NULL;
	unsigned long long cur_version = 0, pre_version = 0;
	int err;

	err = get_checkpoint_version(sbi, cp_addr, &cp_block,
					&cp_page_1, version);
	if (err)
		return NULL;

	if (le32_to_cpu(cp_block->cp_pack_total_block_count) >
					sbi->blocks_per_seg) {
		f2fs_msg(sbi->sb, KERN_WARNING,
			"invalid cp_pack_total_block_count:%u",
			le32_to_cpu(cp_block->cp_pack_total_block_count));
		goto invalid_cp;
	}
	pre_version = *version;

	cp_addr += le32_to_cpu(cp_block->cp_pack_total_block_count) - 1;
	err = get_checkpoint_version(sbi, cp_addr, &cp_block,
					&cp_page_2, version);
	if (err)
		goto invalid_cp;
	cur_version = *version;

	if (cur_version == pre_version) {
		*version = cur_version;
		f2fs_put_page(cp_page_2, 1);
		return cp_page_1;
	}
	f2fs_put_page(cp_page_2, 1);
invalid_cp:
	f2fs_put_page(cp_page_1, 1);
	return NULL;
}

int f2fs_get_valid_checkpoint(struct f2fs_sb_info *sbi)
{
	struct f2fs_checkpoint *cp_block;
	struct f2fs_super_block *fsb = sbi->raw_super;
	struct page *cp1, *cp2, *cur_page;
	unsigned long blk_size = sbi->blocksize;
	unsigned long long cp1_version = 0, cp2_version = 0;
	unsigned long long cp_start_blk_no;
	unsigned int cp_blks = 1 + __cp_payload(sbi);
	block_t cp_blk_no;
	int i;
	int err;

	sbi->ckpt = f2fs_kzalloc(sbi, array_size(blk_size, cp_blks),
				 GFP_KERNEL);
	if (!sbi->ckpt)
		return -ENOMEM;
	/*
	 * Finding out valid cp block involves read both
	 * sets( cp pack1 and cp pack 2)
	 */
	cp_start_blk_no = le32_to_cpu(fsb->cp_blkaddr);
	cp1 = validate_checkpoint(sbi, cp_start_blk_no, &cp1_version);

	/* The second checkpoint pack should start at the next segment */
	cp_start_blk_no += ((unsigned long long)1) <<
				le32_to_cpu(fsb->log_blocks_per_seg);
	cp2 = validate_checkpoint(sbi, cp_start_blk_no, &cp2_version);

	if (cp1 && cp2) {
		if (ver_after(cp2_version, cp1_version))
			cur_page = cp2;
		else
			cur_page = cp1;
	} else if (cp1) {
		cur_page = cp1;
	} else if (cp2) {
		cur_page = cp2;
	} else {
		err = -EFSCORRUPTED;
		goto fail_no_cp;
	}

	cp_block = (struct f2fs_checkpoint *)page_address(cur_page);
	memcpy(sbi->ckpt, cp_block, blk_size);

	if (cur_page == cp1)
		sbi->cur_cp_pack = 1;
	else
		sbi->cur_cp_pack = 2;

	/* Sanity checking of checkpoint */
	if (f2fs_sanity_check_ckpt(sbi)) {
		err = -EFSCORRUPTED;
		goto free_fail_no_cp;
	}

	if (cp_blks <= 1)
		goto done;

	cp_blk_no = le32_to_cpu(fsb->cp_blkaddr);
	if (cur_page == cp2)
		cp_blk_no += 1 << le32_to_cpu(fsb->log_blocks_per_seg);

	for (i = 1; i < cp_blks; i++) {
		void *sit_bitmap_ptr;
		unsigned char *ckpt = (unsigned char *)sbi->ckpt;

		cur_page = f2fs_get_meta_page(sbi, cp_blk_no + i);
		if (IS_ERR(cur_page)) {
			err = PTR_ERR(cur_page);
			goto free_fail_no_cp;
		}
		sit_bitmap_ptr = page_address(cur_page);
		memcpy(ckpt + i * blk_size, sit_bitmap_ptr, blk_size);
		f2fs_put_page(cur_page, 1);
	}
done:
	f2fs_put_page(cp1, 1);
	f2fs_put_page(cp2, 1);
	return 0;

free_fail_no_cp:
	f2fs_put_page(cp1, 1);
	f2fs_put_page(cp2, 1);
fail_no_cp:
<<<<<<< HEAD
	kvfree(sbi->ckpt);
	return -EINVAL;
=======
	kfree(sbi->ckpt);
	return err;
>>>>>>> 555161ee
}

static void __add_dirty_inode(struct inode *inode, enum inode_type type)
{
	struct f2fs_sb_info *sbi = F2FS_I_SB(inode);
	int flag = (type == DIR_INODE) ? FI_DIRTY_DIR : FI_DIRTY_FILE;

	if (is_inode_flag_set(inode, flag))
		return;

	set_inode_flag(inode, flag);
	if (!f2fs_is_volatile_file(inode))
		list_add_tail(&F2FS_I(inode)->dirty_list,
						&sbi->inode_list[type]);
	stat_inc_dirty_inode(sbi, type);
}

static void __remove_dirty_inode(struct inode *inode, enum inode_type type)
{
	int flag = (type == DIR_INODE) ? FI_DIRTY_DIR : FI_DIRTY_FILE;

	if (get_dirty_pages(inode) || !is_inode_flag_set(inode, flag))
		return;

	list_del_init(&F2FS_I(inode)->dirty_list);
	clear_inode_flag(inode, flag);
	stat_dec_dirty_inode(F2FS_I_SB(inode), type);
}

void f2fs_update_dirty_page(struct inode *inode, struct page *page)
{
	struct f2fs_sb_info *sbi = F2FS_I_SB(inode);
	enum inode_type type = S_ISDIR(inode->i_mode) ? DIR_INODE : FILE_INODE;

	if (!S_ISDIR(inode->i_mode) && !S_ISREG(inode->i_mode) &&
			!S_ISLNK(inode->i_mode))
		return;

	spin_lock(&sbi->inode_lock[type]);
	if (type != FILE_INODE || test_opt(sbi, DATA_FLUSH))
		__add_dirty_inode(inode, type);
	inode_inc_dirty_pages(inode);
	spin_unlock(&sbi->inode_lock[type]);

	f2fs_set_page_private(page, 0);
	f2fs_trace_pid(page);
}

void f2fs_remove_dirty_inode(struct inode *inode)
{
	struct f2fs_sb_info *sbi = F2FS_I_SB(inode);
	enum inode_type type = S_ISDIR(inode->i_mode) ? DIR_INODE : FILE_INODE;

	if (!S_ISDIR(inode->i_mode) && !S_ISREG(inode->i_mode) &&
			!S_ISLNK(inode->i_mode))
		return;

	if (type == FILE_INODE && !test_opt(sbi, DATA_FLUSH))
		return;

	spin_lock(&sbi->inode_lock[type]);
	__remove_dirty_inode(inode, type);
	spin_unlock(&sbi->inode_lock[type]);
}

int f2fs_sync_dirty_inodes(struct f2fs_sb_info *sbi, enum inode_type type)
{
	struct list_head *head;
	struct inode *inode;
	struct f2fs_inode_info *fi;
	bool is_dir = (type == DIR_INODE);
	unsigned long ino = 0;

	trace_f2fs_sync_dirty_inodes_enter(sbi->sb, is_dir,
				get_pages(sbi, is_dir ?
				F2FS_DIRTY_DENTS : F2FS_DIRTY_DATA));
retry:
	if (unlikely(f2fs_cp_error(sbi)))
		return -EIO;

	spin_lock(&sbi->inode_lock[type]);

	head = &sbi->inode_list[type];
	if (list_empty(head)) {
		spin_unlock(&sbi->inode_lock[type]);
		trace_f2fs_sync_dirty_inodes_exit(sbi->sb, is_dir,
				get_pages(sbi, is_dir ?
				F2FS_DIRTY_DENTS : F2FS_DIRTY_DATA));
		return 0;
	}
	fi = list_first_entry(head, struct f2fs_inode_info, dirty_list);
	inode = igrab(&fi->vfs_inode);
	spin_unlock(&sbi->inode_lock[type]);
	if (inode) {
		unsigned long cur_ino = inode->i_ino;

		if (is_dir)
			F2FS_I(inode)->cp_task = current;

		filemap_fdatawrite(inode->i_mapping);

		if (is_dir)
			F2FS_I(inode)->cp_task = NULL;

		iput(inode);
		/* We need to give cpu to another writers. */
		if (ino == cur_ino)
			cond_resched();
		else
			ino = cur_ino;
	} else {
		/*
		 * We should submit bio, since it exists several
		 * wribacking dentry pages in the freeing inode.
		 */
		f2fs_submit_merged_write(sbi, DATA);
		cond_resched();
	}
	goto retry;
}

int f2fs_sync_inode_meta(struct f2fs_sb_info *sbi)
{
	struct list_head *head = &sbi->inode_list[DIRTY_META];
	struct inode *inode;
	struct f2fs_inode_info *fi;
	s64 total = get_pages(sbi, F2FS_DIRTY_IMETA);

	while (total--) {
		if (unlikely(f2fs_cp_error(sbi)))
			return -EIO;

		spin_lock(&sbi->inode_lock[DIRTY_META]);
		if (list_empty(head)) {
			spin_unlock(&sbi->inode_lock[DIRTY_META]);
			return 0;
		}
		fi = list_first_entry(head, struct f2fs_inode_info,
							gdirty_list);
		inode = igrab(&fi->vfs_inode);
		spin_unlock(&sbi->inode_lock[DIRTY_META]);
		if (inode) {
			sync_inode_metadata(inode, 0);

			/* it's on eviction */
			if (is_inode_flag_set(inode, FI_DIRTY_INODE))
				f2fs_update_inode_page(inode);
			iput(inode);
		}
	}
	return 0;
}

static void __prepare_cp_block(struct f2fs_sb_info *sbi)
{
	struct f2fs_checkpoint *ckpt = F2FS_CKPT(sbi);
	struct f2fs_nm_info *nm_i = NM_I(sbi);
	nid_t last_nid = nm_i->next_scan_nid;

	next_free_nid(sbi, &last_nid);
	ckpt->valid_block_count = cpu_to_le64(valid_user_blocks(sbi));
	ckpt->valid_node_count = cpu_to_le32(valid_node_count(sbi));
	ckpt->valid_inode_count = cpu_to_le32(valid_inode_count(sbi));
	ckpt->next_free_nid = cpu_to_le32(last_nid);
}

static bool __need_flush_quota(struct f2fs_sb_info *sbi)
{
	if (!is_journalled_quota(sbi))
		return false;
	if (is_sbi_flag_set(sbi, SBI_QUOTA_SKIP_FLUSH))
		return false;
	if (is_sbi_flag_set(sbi, SBI_QUOTA_NEED_REPAIR))
		return false;
	if (is_sbi_flag_set(sbi, SBI_QUOTA_NEED_FLUSH))
		return true;
	if (get_pages(sbi, F2FS_DIRTY_QDATA))
		return true;
	return false;
}

/*
 * Freeze all the FS-operations for checkpoint.
 */
static int block_operations(struct f2fs_sb_info *sbi)
{
	struct writeback_control wbc = {
		.sync_mode = WB_SYNC_ALL,
		.nr_to_write = LONG_MAX,
		.for_reclaim = 0,
	};
	struct blk_plug plug;
	int err = 0, cnt = 0;

	blk_start_plug(&plug);

retry_flush_quotas:
	if (__need_flush_quota(sbi)) {
		int locked;

		if (++cnt > DEFAULT_RETRY_QUOTA_FLUSH_COUNT) {
			set_sbi_flag(sbi, SBI_QUOTA_SKIP_FLUSH);
			f2fs_lock_all(sbi);
			goto retry_flush_dents;
		}
		clear_sbi_flag(sbi, SBI_QUOTA_NEED_FLUSH);

		/* only failed during mount/umount/freeze/quotactl */
		locked = down_read_trylock(&sbi->sb->s_umount);
		f2fs_quota_sync(sbi->sb, -1);
		if (locked)
			up_read(&sbi->sb->s_umount);
	}

	f2fs_lock_all(sbi);
	if (__need_flush_quota(sbi)) {
		f2fs_unlock_all(sbi);
		cond_resched();
		goto retry_flush_quotas;
	}

retry_flush_dents:
	/* write all the dirty dentry pages */
	if (get_pages(sbi, F2FS_DIRTY_DENTS)) {
		f2fs_unlock_all(sbi);
		err = f2fs_sync_dirty_inodes(sbi, DIR_INODE);
		if (err)
			goto out;
		cond_resched();
		goto retry_flush_quotas;
	}

	/*
	 * POR: we should ensure that there are no dirty node pages
	 * until finishing nat/sit flush. inode->i_blocks can be updated.
	 */
	down_write(&sbi->node_change);

	if (__need_flush_quota(sbi)) {
		up_write(&sbi->node_change);
		f2fs_unlock_all(sbi);
		goto retry_flush_quotas;
	}

	if (get_pages(sbi, F2FS_DIRTY_IMETA)) {
		up_write(&sbi->node_change);
		f2fs_unlock_all(sbi);
		err = f2fs_sync_inode_meta(sbi);
		if (err)
			goto out;
		cond_resched();
		goto retry_flush_quotas;
	}

retry_flush_nodes:
	down_write(&sbi->node_write);

	if (get_pages(sbi, F2FS_DIRTY_NODES)) {
		up_write(&sbi->node_write);
		atomic_inc(&sbi->wb_sync_req[NODE]);
		err = f2fs_sync_node_pages(sbi, &wbc, false, FS_CP_NODE_IO);
		atomic_dec(&sbi->wb_sync_req[NODE]);
		if (err) {
			up_write(&sbi->node_change);
			f2fs_unlock_all(sbi);
			goto out;
		}
		cond_resched();
		goto retry_flush_nodes;
	}

	/*
	 * sbi->node_change is used only for AIO write_begin path which produces
	 * dirty node blocks and some checkpoint values by block allocation.
	 */
	__prepare_cp_block(sbi);
	up_write(&sbi->node_change);
out:
	blk_finish_plug(&plug);
	return err;
}

static void unblock_operations(struct f2fs_sb_info *sbi)
{
	up_write(&sbi->node_write);
	f2fs_unlock_all(sbi);
}

void f2fs_wait_on_all_pages_writeback(struct f2fs_sb_info *sbi)
{
	DEFINE_WAIT(wait);

	for (;;) {
		prepare_to_wait(&sbi->cp_wait, &wait, TASK_UNINTERRUPTIBLE);

		if (!get_pages(sbi, F2FS_WB_CP_DATA))
			break;

		if (unlikely(f2fs_cp_error(sbi)))
			break;

		io_schedule_timeout(5*HZ);
	}
	finish_wait(&sbi->cp_wait, &wait);
}

static void update_ckpt_flags(struct f2fs_sb_info *sbi, struct cp_control *cpc)
{
	unsigned long orphan_num = sbi->im[ORPHAN_INO].ino_num;
	struct f2fs_checkpoint *ckpt = F2FS_CKPT(sbi);
	unsigned long flags;

	spin_lock_irqsave(&sbi->cp_lock, flags);

	if ((cpc->reason & CP_UMOUNT) &&
			le32_to_cpu(ckpt->cp_pack_total_block_count) >
			sbi->blocks_per_seg - NM_I(sbi)->nat_bits_blocks)
		disable_nat_bits(sbi, false);

	if (cpc->reason & CP_TRIMMED)
		__set_ckpt_flags(ckpt, CP_TRIMMED_FLAG);
	else
		__clear_ckpt_flags(ckpt, CP_TRIMMED_FLAG);

	if (cpc->reason & CP_UMOUNT)
		__set_ckpt_flags(ckpt, CP_UMOUNT_FLAG);
	else
		__clear_ckpt_flags(ckpt, CP_UMOUNT_FLAG);

	if (cpc->reason & CP_FASTBOOT)
		__set_ckpt_flags(ckpt, CP_FASTBOOT_FLAG);
	else
		__clear_ckpt_flags(ckpt, CP_FASTBOOT_FLAG);

	if (orphan_num)
		__set_ckpt_flags(ckpt, CP_ORPHAN_PRESENT_FLAG);
	else
		__clear_ckpt_flags(ckpt, CP_ORPHAN_PRESENT_FLAG);

	if (is_sbi_flag_set(sbi, SBI_NEED_FSCK))
		__set_ckpt_flags(ckpt, CP_FSCK_FLAG);

	if (is_sbi_flag_set(sbi, SBI_CP_DISABLED))
		__set_ckpt_flags(ckpt, CP_DISABLED_FLAG);
	else
		__clear_ckpt_flags(ckpt, CP_DISABLED_FLAG);

	if (is_sbi_flag_set(sbi, SBI_CP_DISABLED_QUICK))
		__set_ckpt_flags(ckpt, CP_DISABLED_QUICK_FLAG);
	else
		__clear_ckpt_flags(ckpt, CP_DISABLED_QUICK_FLAG);

	if (is_sbi_flag_set(sbi, SBI_QUOTA_SKIP_FLUSH))
		__set_ckpt_flags(ckpt, CP_QUOTA_NEED_FSCK_FLAG);
	/*
	 * TODO: we count on fsck.f2fs to clear this flag until we figure out
	 * missing cases which clear it incorrectly.
	 */

	if (is_sbi_flag_set(sbi, SBI_QUOTA_NEED_REPAIR))
		__set_ckpt_flags(ckpt, CP_QUOTA_NEED_FSCK_FLAG);

	/* set this flag to activate crc|cp_ver for recovery */
	__set_ckpt_flags(ckpt, CP_CRC_RECOVERY_FLAG);
	__clear_ckpt_flags(ckpt, CP_NOCRC_RECOVERY_FLAG);

	spin_unlock_irqrestore(&sbi->cp_lock, flags);
}

static void commit_checkpoint(struct f2fs_sb_info *sbi,
	void *src, block_t blk_addr)
{
	struct writeback_control wbc = {
		.for_reclaim = 0,
	};

	/*
	 * pagevec_lookup_tag and lock_page again will take
	 * some extra time. Therefore, f2fs_update_meta_pages and
	 * f2fs_sync_meta_pages are combined in this function.
	 */
	struct page *page = f2fs_grab_meta_page(sbi, blk_addr);
	int err;

	f2fs_wait_on_page_writeback(page, META, true, true);

	memcpy(page_address(page), src, PAGE_SIZE);

	set_page_dirty(page);
	if (unlikely(!clear_page_dirty_for_io(page)))
		f2fs_bug_on(sbi, 1);

	/* writeout cp pack 2 page */
	err = __f2fs_write_meta_page(page, &wbc, FS_CP_META_IO);
	if (unlikely(err && f2fs_cp_error(sbi))) {
		f2fs_put_page(page, 1);
		return;
	}

	f2fs_bug_on(sbi, err);
	f2fs_put_page(page, 0);

	/* submit checkpoint (with barrier if NOBARRIER is not set) */
	f2fs_submit_merged_write(sbi, META_FLUSH);
}

static int do_checkpoint(struct f2fs_sb_info *sbi, struct cp_control *cpc)
{
	struct f2fs_checkpoint *ckpt = F2FS_CKPT(sbi);
	struct f2fs_nm_info *nm_i = NM_I(sbi);
	unsigned long orphan_num = sbi->im[ORPHAN_INO].ino_num, flags;
	block_t start_blk;
	unsigned int data_sum_blocks, orphan_blocks;
	__u32 crc32 = 0;
	int i;
	int cp_payload_blks = __cp_payload(sbi);
	struct super_block *sb = sbi->sb;
	struct curseg_info *seg_i = CURSEG_I(sbi, CURSEG_HOT_NODE);
	u64 kbytes_written;
	int err;

	/* Flush all the NAT/SIT pages */
	f2fs_sync_meta_pages(sbi, META, LONG_MAX, FS_CP_META_IO);
	f2fs_bug_on(sbi, get_pages(sbi, F2FS_DIRTY_META) &&
					!f2fs_cp_error(sbi));

	/*
	 * modify checkpoint
	 * version number is already updated
	 */
	ckpt->elapsed_time = cpu_to_le64(get_mtime(sbi, true));
	ckpt->free_segment_count = cpu_to_le32(free_segments(sbi));
	for (i = 0; i < NR_CURSEG_NODE_TYPE; i++) {
		ckpt->cur_node_segno[i] =
			cpu_to_le32(curseg_segno(sbi, i + CURSEG_HOT_NODE));
		ckpt->cur_node_blkoff[i] =
			cpu_to_le16(curseg_blkoff(sbi, i + CURSEG_HOT_NODE));
		ckpt->alloc_type[i + CURSEG_HOT_NODE] =
				curseg_alloc_type(sbi, i + CURSEG_HOT_NODE);
	}
	for (i = 0; i < NR_CURSEG_DATA_TYPE; i++) {
		ckpt->cur_data_segno[i] =
			cpu_to_le32(curseg_segno(sbi, i + CURSEG_HOT_DATA));
		ckpt->cur_data_blkoff[i] =
			cpu_to_le16(curseg_blkoff(sbi, i + CURSEG_HOT_DATA));
		ckpt->alloc_type[i + CURSEG_HOT_DATA] =
				curseg_alloc_type(sbi, i + CURSEG_HOT_DATA);
	}

	/* 2 cp  + n data seg summary + orphan inode blocks */
	data_sum_blocks = f2fs_npages_for_summary_flush(sbi, false);
	spin_lock_irqsave(&sbi->cp_lock, flags);
	if (data_sum_blocks < NR_CURSEG_DATA_TYPE)
		__set_ckpt_flags(ckpt, CP_COMPACT_SUM_FLAG);
	else
		__clear_ckpt_flags(ckpt, CP_COMPACT_SUM_FLAG);
	spin_unlock_irqrestore(&sbi->cp_lock, flags);

	orphan_blocks = GET_ORPHAN_BLOCKS(orphan_num);
	ckpt->cp_pack_start_sum = cpu_to_le32(1 + cp_payload_blks +
			orphan_blocks);

	if (__remain_node_summaries(cpc->reason))
		ckpt->cp_pack_total_block_count = cpu_to_le32(F2FS_CP_PACKS+
				cp_payload_blks + data_sum_blocks +
				orphan_blocks + NR_CURSEG_NODE_TYPE);
	else
		ckpt->cp_pack_total_block_count = cpu_to_le32(F2FS_CP_PACKS +
				cp_payload_blks + data_sum_blocks +
				orphan_blocks);

	/* update ckpt flag for checkpoint */
	update_ckpt_flags(sbi, cpc);

	/* update SIT/NAT bitmap */
	get_sit_bitmap(sbi, __bitmap_ptr(sbi, SIT_BITMAP));
	get_nat_bitmap(sbi, __bitmap_ptr(sbi, NAT_BITMAP));

	crc32 = f2fs_crc32(sbi, ckpt, le32_to_cpu(ckpt->checksum_offset));
	*((__le32 *)((unsigned char *)ckpt +
				le32_to_cpu(ckpt->checksum_offset)))
				= cpu_to_le32(crc32);

	start_blk = __start_cp_next_addr(sbi);

	/* write nat bits */
	if (enabled_nat_bits(sbi, cpc)) {
		__u64 cp_ver = cur_cp_version(ckpt);
		block_t blk;

		cp_ver |= ((__u64)crc32 << 32);
		*(__le64 *)nm_i->nat_bits = cpu_to_le64(cp_ver);

		blk = start_blk + sbi->blocks_per_seg - nm_i->nat_bits_blocks;
		for (i = 0; i < nm_i->nat_bits_blocks; i++)
			f2fs_update_meta_page(sbi, nm_i->nat_bits +
					(i << F2FS_BLKSIZE_BITS), blk + i);
	}

	/* write out checkpoint buffer at block 0 */
	f2fs_update_meta_page(sbi, ckpt, start_blk++);

	for (i = 1; i < 1 + cp_payload_blks; i++)
		f2fs_update_meta_page(sbi, (char *)ckpt + i * F2FS_BLKSIZE,
							start_blk++);

	if (orphan_num) {
		write_orphan_inodes(sbi, start_blk);
		start_blk += orphan_blocks;
	}

	f2fs_write_data_summaries(sbi, start_blk);
	start_blk += data_sum_blocks;

	/* Record write statistics in the hot node summary */
	kbytes_written = sbi->kbytes_written;
	if (sb->s_bdev->bd_part)
		kbytes_written += BD_PART_WRITTEN(sbi);

	seg_i->journal->info.kbytes_written = cpu_to_le64(kbytes_written);

	if (__remain_node_summaries(cpc->reason)) {
		f2fs_write_node_summaries(sbi, start_blk);
		start_blk += NR_CURSEG_NODE_TYPE;
	}

	/* update user_block_counts */
	sbi->last_valid_block_count = sbi->total_valid_block_count;
	percpu_counter_set(&sbi->alloc_valid_block_count, 0);

	/* Here, we have one bio having CP pack except cp pack 2 page */
	f2fs_sync_meta_pages(sbi, META, LONG_MAX, FS_CP_META_IO);
	f2fs_bug_on(sbi, get_pages(sbi, F2FS_DIRTY_META) &&
					!f2fs_cp_error(sbi));

	/* wait for previous submitted meta pages writeback */
	f2fs_wait_on_all_pages_writeback(sbi);

	/* flush all device cache */
	err = f2fs_flush_device_cache(sbi);
	if (err)
		return err;

	/* barrier and flush checkpoint cp pack 2 page if it can */
	commit_checkpoint(sbi, ckpt, start_blk);
	f2fs_wait_on_all_pages_writeback(sbi);

	/*
	 * invalidate intermediate page cache borrowed from meta inode
	 * which are used for migration of encrypted inode's blocks.
	 */
	if (f2fs_sb_has_encrypt(sbi))
		invalidate_mapping_pages(META_MAPPING(sbi),
				MAIN_BLKADDR(sbi), MAX_BLKADDR(sbi) - 1);

	f2fs_release_ino_entry(sbi, false);

	f2fs_reset_fsync_node_info(sbi);

	clear_sbi_flag(sbi, SBI_IS_DIRTY);
	clear_sbi_flag(sbi, SBI_NEED_CP);
	clear_sbi_flag(sbi, SBI_QUOTA_SKIP_FLUSH);
	sbi->unusable_block_count = 0;
	__set_cp_next_pack(sbi);

	/*
	 * redirty superblock if metadata like node page or inode cache is
	 * updated during writing checkpoint.
	 */
	if (get_pages(sbi, F2FS_DIRTY_NODES) ||
			get_pages(sbi, F2FS_DIRTY_IMETA))
		set_sbi_flag(sbi, SBI_IS_DIRTY);

	f2fs_bug_on(sbi, get_pages(sbi, F2FS_DIRTY_DENTS));

	return unlikely(f2fs_cp_error(sbi)) ? -EIO : 0;
}

/*
 * We guarantee that this checkpoint procedure will not fail.
 */
int f2fs_write_checkpoint(struct f2fs_sb_info *sbi, struct cp_control *cpc)
{
	struct f2fs_checkpoint *ckpt = F2FS_CKPT(sbi);
	unsigned long long ckpt_ver;
	int err = 0;

	if (unlikely(is_sbi_flag_set(sbi, SBI_CP_DISABLED))) {
		if (cpc->reason != CP_PAUSE)
			return 0;
		f2fs_msg(sbi->sb, KERN_WARNING,
				"Start checkpoint disabled!");
	}
	mutex_lock(&sbi->cp_mutex);

	if (!is_sbi_flag_set(sbi, SBI_IS_DIRTY) &&
		((cpc->reason & CP_FASTBOOT) || (cpc->reason & CP_SYNC) ||
		((cpc->reason & CP_DISCARD) && !sbi->discard_blks)))
		goto out;
	if (unlikely(f2fs_cp_error(sbi))) {
		err = -EIO;
		goto out;
	}
	if (f2fs_readonly(sbi->sb)) {
		err = -EROFS;
		goto out;
	}

	trace_f2fs_write_checkpoint(sbi->sb, cpc->reason, "start block_ops");

	err = block_operations(sbi);
	if (err)
		goto out;

	trace_f2fs_write_checkpoint(sbi->sb, cpc->reason, "finish block_ops");

	f2fs_flush_merged_writes(sbi);

	/* this is the case of multiple fstrims without any changes */
	if (cpc->reason & CP_DISCARD) {
		if (!f2fs_exist_trim_candidates(sbi, cpc)) {
			unblock_operations(sbi);
			goto out;
		}

		if (NM_I(sbi)->dirty_nat_cnt == 0 &&
				SIT_I(sbi)->dirty_sentries == 0 &&
				prefree_segments(sbi) == 0) {
			f2fs_flush_sit_entries(sbi, cpc);
			f2fs_clear_prefree_segments(sbi, cpc);
			unblock_operations(sbi);
			goto out;
		}
	}

	/*
	 * update checkpoint pack index
	 * Increase the version number so that
	 * SIT entries and seg summaries are written at correct place
	 */
	ckpt_ver = cur_cp_version(ckpt);
	ckpt->checkpoint_ver = cpu_to_le64(++ckpt_ver);

	/* write cached NAT/SIT entries to NAT/SIT area */
	err = f2fs_flush_nat_entries(sbi, cpc);
	if (err)
		goto stop;

	f2fs_flush_sit_entries(sbi, cpc);

	/* unlock all the fs_lock[] in do_checkpoint() */
	err = do_checkpoint(sbi, cpc);
	if (err)
		f2fs_release_discard_addrs(sbi);
	else
		f2fs_clear_prefree_segments(sbi, cpc);
stop:
	unblock_operations(sbi);
	stat_inc_cp_count(sbi->stat_info);

	if (cpc->reason & CP_RECOVERY)
		f2fs_msg(sbi->sb, KERN_NOTICE,
			"checkpoint: version = %llx", ckpt_ver);

	/* do checkpoint periodically */
	f2fs_update_time(sbi, CP_TIME);
	trace_f2fs_write_checkpoint(sbi->sb, cpc->reason, "finish checkpoint");
out:
	mutex_unlock(&sbi->cp_mutex);
	return err;
}

void f2fs_init_ino_entry_info(struct f2fs_sb_info *sbi)
{
	int i;

	for (i = 0; i < MAX_INO_ENTRY; i++) {
		struct inode_management *im = &sbi->im[i];

		INIT_RADIX_TREE(&im->ino_root, GFP_ATOMIC);
		spin_lock_init(&im->ino_lock);
		INIT_LIST_HEAD(&im->ino_list);
		im->ino_num = 0;
	}

	sbi->max_orphans = (sbi->blocks_per_seg - F2FS_CP_PACKS -
			NR_CURSEG_TYPE - __cp_payload(sbi)) *
				F2FS_ORPHANS_PER_BLOCK;
}

int __init f2fs_create_checkpoint_caches(void)
{
	ino_entry_slab = f2fs_kmem_cache_create("f2fs_ino_entry",
			sizeof(struct ino_entry));
	if (!ino_entry_slab)
		return -ENOMEM;
	f2fs_inode_entry_slab = f2fs_kmem_cache_create("f2fs_inode_entry",
			sizeof(struct inode_entry));
	if (!f2fs_inode_entry_slab) {
		kmem_cache_destroy(ino_entry_slab);
		return -ENOMEM;
	}
	return 0;
}

void f2fs_destroy_checkpoint_caches(void)
{
	kmem_cache_destroy(ino_entry_slab);
	kmem_cache_destroy(f2fs_inode_entry_slab);
}<|MERGE_RESOLUTION|>--- conflicted
+++ resolved
@@ -917,13 +917,8 @@
 	f2fs_put_page(cp1, 1);
 	f2fs_put_page(cp2, 1);
 fail_no_cp:
-<<<<<<< HEAD
 	kvfree(sbi->ckpt);
-	return -EINVAL;
-=======
-	kfree(sbi->ckpt);
 	return err;
->>>>>>> 555161ee
 }
 
 static void __add_dirty_inode(struct inode *inode, enum inode_type type)
