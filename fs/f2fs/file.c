--- conflicted
+++ resolved
@@ -4414,7 +4414,7 @@
 		return 0;
 
 	/* If it will be a short write, don't bother. */
-	if (iov_iter_fault_in_readable(iter, count))
+	if (fault_in_iov_iter_readable(iter, count))
 		return 0;
 
 	if (f2fs_has_inline_data(inode)) {
@@ -4566,7 +4566,6 @@
 		ret = iomap_dio_complete(dio);
 	}
 
-<<<<<<< HEAD
 	if (whint_mode == WHINT_MODE_OFF)
 		iocb->ki_hint = hint;
 	if (do_opu)
@@ -4608,25 +4607,6 @@
 							    bufio_start_pos,
 							    bufio_end_pos);
 			if (ret2 < 0)
-=======
-	ret = generic_write_checks(iocb, from);
-	if (ret > 0) {
-		bool preallocated = false;
-		size_t target_size = 0;
-		int err;
-
-		if (fault_in_iov_iter_readable(from, iov_iter_count(from)))
-			set_inode_flag(inode, FI_NO_PREALLOC);
-
-		if ((iocb->ki_flags & IOCB_NOWAIT)) {
-			if (!f2fs_overwrite_io(inode, iocb->ki_pos,
-						iov_iter_count(from)) ||
-				f2fs_has_inline_data(inode) ||
-				f2fs_force_buffered_io(inode, iocb, from)) {
-				clear_inode_flag(inode, FI_NO_PREALLOC);
-				inode_unlock(inode);
-				ret = -EAGAIN;
->>>>>>> 4bf7f350
 				goto out;
 			invalidate_mapping_pages(file->f_mapping,
 						 bufio_start_pos >> PAGE_SHIFT,
