--- conflicted
+++ resolved
@@ -1830,17 +1830,10 @@
 	}
 
 	if ((iflags ^ masked_flags) & F2FS_COMPR_FL) {
-<<<<<<< HEAD
-		if (S_ISREG(inode->i_mode) &&
-			(masked_flags & F2FS_COMPR_FL || i_size_read(inode) ||
-						F2FS_HAS_BLOCKS(inode)))
-			return -EINVAL;
-=======
 		if (masked_flags & F2FS_COMPR_FL) {
 			if (f2fs_disable_compressed_file(inode))
 				return -EINVAL;
 		}
->>>>>>> cb4336ea
 		if (iflags & F2FS_NOCOMP_FL)
 			return -EINVAL;
 		if (iflags & F2FS_COMPR_FL) {
