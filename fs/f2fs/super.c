// SPDX-License-Identifier: GPL-2.0
/*
 * fs/f2fs/super.c
 *
 * Copyright (c) 2012 Samsung Electronics Co., Ltd.
 *             http://www.samsung.com/
 */
#include <linux/module.h>
#include <linux/init.h>
#include <linux/fs.h>
#include <linux/statfs.h>
#include <linux/buffer_head.h>
#include <linux/backing-dev.h>
#include <linux/kthread.h>
#include <linux/parser.h>
#include <linux/mount.h>
#include <linux/seq_file.h>
#include <linux/proc_fs.h>
#include <linux/random.h>
#include <linux/exportfs.h>
#include <linux/blkdev.h>
#include <linux/quotaops.h>
#include <linux/f2fs_fs.h>
#include <linux/sysfs.h>
#include <linux/quota.h>
#include <linux/unicode.h>
#include <linux/part_stat.h>

#include "f2fs.h"
#include "node.h"
#include "segment.h"
#include "xattr.h"
#include "gc.h"
#include "trace.h"

#define CREATE_TRACE_POINTS
#include <trace/events/f2fs.h>

static struct kmem_cache *f2fs_inode_cachep;

#ifdef CONFIG_F2FS_FAULT_INJECTION

const char *f2fs_fault_name[FAULT_MAX] = {
	[FAULT_KMALLOC]		= "kmalloc",
	[FAULT_KVMALLOC]	= "kvmalloc",
	[FAULT_PAGE_ALLOC]	= "page alloc",
	[FAULT_PAGE_GET]	= "page get",
	[FAULT_ALLOC_BIO]	= "alloc bio",
	[FAULT_ALLOC_NID]	= "alloc nid",
	[FAULT_ORPHAN]		= "orphan",
	[FAULT_BLOCK]		= "no more block",
	[FAULT_DIR_DEPTH]	= "too big dir depth",
	[FAULT_EVICT_INODE]	= "evict_inode fail",
	[FAULT_TRUNCATE]	= "truncate fail",
	[FAULT_READ_IO]		= "read IO error",
	[FAULT_CHECKPOINT]	= "checkpoint error",
	[FAULT_DISCARD]		= "discard error",
	[FAULT_WRITE_IO]	= "write IO error",
};

void f2fs_build_fault_attr(struct f2fs_sb_info *sbi, unsigned int rate,
							unsigned int type)
{
	struct f2fs_fault_info *ffi = &F2FS_OPTION(sbi).fault_info;

	if (rate) {
		atomic_set(&ffi->inject_ops, 0);
		ffi->inject_rate = rate;
	}

	if (type)
		ffi->inject_type = type;

	if (!rate && !type)
		memset(ffi, 0, sizeof(struct f2fs_fault_info));
}
#endif

/* f2fs-wide shrinker description */
static struct shrinker f2fs_shrinker_info = {
	.scan_objects = f2fs_shrink_scan,
	.count_objects = f2fs_shrink_count,
	.seeks = DEFAULT_SEEKS,
};

enum {
	Opt_gc_background,
	Opt_disable_roll_forward,
	Opt_norecovery,
	Opt_discard,
	Opt_nodiscard,
	Opt_noheap,
	Opt_heap,
	Opt_user_xattr,
	Opt_nouser_xattr,
	Opt_acl,
	Opt_noacl,
	Opt_active_logs,
	Opt_disable_ext_identify,
	Opt_inline_xattr,
	Opt_noinline_xattr,
	Opt_inline_xattr_size,
	Opt_inline_data,
	Opt_inline_dentry,
	Opt_noinline_dentry,
	Opt_flush_merge,
	Opt_noflush_merge,
	Opt_nobarrier,
	Opt_fastboot,
	Opt_extent_cache,
	Opt_noextent_cache,
	Opt_noinline_data,
	Opt_data_flush,
	Opt_reserve_root,
	Opt_resgid,
	Opt_resuid,
	Opt_mode,
	Opt_io_size_bits,
	Opt_fault_injection,
	Opt_fault_type,
	Opt_lazytime,
	Opt_nolazytime,
	Opt_quota,
	Opt_noquota,
	Opt_usrquota,
	Opt_grpquota,
	Opt_prjquota,
	Opt_usrjquota,
	Opt_grpjquota,
	Opt_prjjquota,
	Opt_offusrjquota,
	Opt_offgrpjquota,
	Opt_offprjjquota,
	Opt_jqfmt_vfsold,
	Opt_jqfmt_vfsv0,
	Opt_jqfmt_vfsv1,
	Opt_whint,
	Opt_alloc,
	Opt_fsync,
	Opt_test_dummy_encryption,
	Opt_inlinecrypt,
	Opt_checkpoint_disable,
	Opt_checkpoint_disable_cap,
	Opt_checkpoint_disable_cap_perc,
	Opt_checkpoint_enable,
	Opt_compress_algorithm,
	Opt_compress_log_size,
	Opt_compress_extension,
	Opt_atgc,
	Opt_err,
};

static match_table_t f2fs_tokens = {
	{Opt_gc_background, "background_gc=%s"},
	{Opt_disable_roll_forward, "disable_roll_forward"},
	{Opt_norecovery, "norecovery"},
	{Opt_discard, "discard"},
	{Opt_nodiscard, "nodiscard"},
	{Opt_noheap, "no_heap"},
	{Opt_heap, "heap"},
	{Opt_user_xattr, "user_xattr"},
	{Opt_nouser_xattr, "nouser_xattr"},
	{Opt_acl, "acl"},
	{Opt_noacl, "noacl"},
	{Opt_active_logs, "active_logs=%u"},
	{Opt_disable_ext_identify, "disable_ext_identify"},
	{Opt_inline_xattr, "inline_xattr"},
	{Opt_noinline_xattr, "noinline_xattr"},
	{Opt_inline_xattr_size, "inline_xattr_size=%u"},
	{Opt_inline_data, "inline_data"},
	{Opt_inline_dentry, "inline_dentry"},
	{Opt_noinline_dentry, "noinline_dentry"},
	{Opt_flush_merge, "flush_merge"},
	{Opt_noflush_merge, "noflush_merge"},
	{Opt_nobarrier, "nobarrier"},
	{Opt_fastboot, "fastboot"},
	{Opt_extent_cache, "extent_cache"},
	{Opt_noextent_cache, "noextent_cache"},
	{Opt_noinline_data, "noinline_data"},
	{Opt_data_flush, "data_flush"},
	{Opt_reserve_root, "reserve_root=%u"},
	{Opt_resgid, "resgid=%u"},
	{Opt_resuid, "resuid=%u"},
	{Opt_mode, "mode=%s"},
	{Opt_io_size_bits, "io_bits=%u"},
	{Opt_fault_injection, "fault_injection=%u"},
	{Opt_fault_type, "fault_type=%u"},
	{Opt_lazytime, "lazytime"},
	{Opt_nolazytime, "nolazytime"},
	{Opt_quota, "quota"},
	{Opt_noquota, "noquota"},
	{Opt_usrquota, "usrquota"},
	{Opt_grpquota, "grpquota"},
	{Opt_prjquota, "prjquota"},
	{Opt_usrjquota, "usrjquota=%s"},
	{Opt_grpjquota, "grpjquota=%s"},
	{Opt_prjjquota, "prjjquota=%s"},
	{Opt_offusrjquota, "usrjquota="},
	{Opt_offgrpjquota, "grpjquota="},
	{Opt_offprjjquota, "prjjquota="},
	{Opt_jqfmt_vfsold, "jqfmt=vfsold"},
	{Opt_jqfmt_vfsv0, "jqfmt=vfsv0"},
	{Opt_jqfmt_vfsv1, "jqfmt=vfsv1"},
	{Opt_whint, "whint_mode=%s"},
	{Opt_alloc, "alloc_mode=%s"},
	{Opt_fsync, "fsync_mode=%s"},
	{Opt_test_dummy_encryption, "test_dummy_encryption=%s"},
	{Opt_test_dummy_encryption, "test_dummy_encryption"},
	{Opt_inlinecrypt, "inlinecrypt"},
	{Opt_checkpoint_disable, "checkpoint=disable"},
	{Opt_checkpoint_disable_cap, "checkpoint=disable:%u"},
	{Opt_checkpoint_disable_cap_perc, "checkpoint=disable:%u%%"},
	{Opt_checkpoint_enable, "checkpoint=enable"},
	{Opt_compress_algorithm, "compress_algorithm=%s"},
	{Opt_compress_log_size, "compress_log_size=%u"},
	{Opt_compress_extension, "compress_extension=%s"},
	{Opt_atgc, "atgc"},
	{Opt_err, NULL},
};

void f2fs_printk(struct f2fs_sb_info *sbi, const char *fmt, ...)
{
	struct va_format vaf;
	va_list args;
	int level;

	va_start(args, fmt);

	level = printk_get_level(fmt);
	vaf.fmt = printk_skip_level(fmt);
	vaf.va = &args;
	printk("%c%cF2FS-fs (%s): %pV\n",
	       KERN_SOH_ASCII, level, sbi->sb->s_id, &vaf);

	va_end(args);
}

#ifdef CONFIG_UNICODE
static const struct f2fs_sb_encodings {
	__u16 magic;
	char *name;
	char *version;
} f2fs_sb_encoding_map[] = {
	{F2FS_ENC_UTF8_12_1, "utf8", "12.1.0"},
};

static int f2fs_sb_read_encoding(const struct f2fs_super_block *sb,
				 const struct f2fs_sb_encodings **encoding,
				 __u16 *flags)
{
	__u16 magic = le16_to_cpu(sb->s_encoding);
	int i;

	for (i = 0; i < ARRAY_SIZE(f2fs_sb_encoding_map); i++)
		if (magic == f2fs_sb_encoding_map[i].magic)
			break;

	if (i >= ARRAY_SIZE(f2fs_sb_encoding_map))
		return -EINVAL;

	*encoding = &f2fs_sb_encoding_map[i];
	*flags = le16_to_cpu(sb->s_encoding_flags);

	return 0;
}
#endif

static inline void limit_reserve_root(struct f2fs_sb_info *sbi)
{
	block_t limit = min((sbi->user_block_count << 1) / 1000,
			sbi->user_block_count - sbi->reserved_blocks);

	/* limit is 0.2% */
	if (test_opt(sbi, RESERVE_ROOT) &&
			F2FS_OPTION(sbi).root_reserved_blocks > limit) {
		F2FS_OPTION(sbi).root_reserved_blocks = limit;
		f2fs_info(sbi, "Reduce reserved blocks for root = %u",
			  F2FS_OPTION(sbi).root_reserved_blocks);
	}
	if (!test_opt(sbi, RESERVE_ROOT) &&
		(!uid_eq(F2FS_OPTION(sbi).s_resuid,
				make_kuid(&init_user_ns, F2FS_DEF_RESUID)) ||
		!gid_eq(F2FS_OPTION(sbi).s_resgid,
				make_kgid(&init_user_ns, F2FS_DEF_RESGID))))
		f2fs_info(sbi, "Ignore s_resuid=%u, s_resgid=%u w/o reserve_root",
			  from_kuid_munged(&init_user_ns,
					   F2FS_OPTION(sbi).s_resuid),
			  from_kgid_munged(&init_user_ns,
					   F2FS_OPTION(sbi).s_resgid));
}

static inline void adjust_unusable_cap_perc(struct f2fs_sb_info *sbi)
{
	if (!F2FS_OPTION(sbi).unusable_cap_perc)
		return;

	if (F2FS_OPTION(sbi).unusable_cap_perc == 100)
		F2FS_OPTION(sbi).unusable_cap = sbi->user_block_count;
	else
		F2FS_OPTION(sbi).unusable_cap = (sbi->user_block_count / 100) *
					F2FS_OPTION(sbi).unusable_cap_perc;

	f2fs_info(sbi, "Adjust unusable cap for checkpoint=disable = %u / %u%%",
			F2FS_OPTION(sbi).unusable_cap,
			F2FS_OPTION(sbi).unusable_cap_perc);
}

static void init_once(void *foo)
{
	struct f2fs_inode_info *fi = (struct f2fs_inode_info *) foo;

	inode_init_once(&fi->vfs_inode);
}

#ifdef CONFIG_QUOTA
static const char * const quotatypes[] = INITQFNAMES;
#define QTYPE2NAME(t) (quotatypes[t])
static int f2fs_set_qf_name(struct super_block *sb, int qtype,
							substring_t *args)
{
	struct f2fs_sb_info *sbi = F2FS_SB(sb);
	char *qname;
	int ret = -EINVAL;

	if (sb_any_quota_loaded(sb) && !F2FS_OPTION(sbi).s_qf_names[qtype]) {
		f2fs_err(sbi, "Cannot change journaled quota options when quota turned on");
		return -EINVAL;
	}
	if (f2fs_sb_has_quota_ino(sbi)) {
		f2fs_info(sbi, "QUOTA feature is enabled, so ignore qf_name");
		return 0;
	}

	qname = match_strdup(args);
	if (!qname) {
		f2fs_err(sbi, "Not enough memory for storing quotafile name");
		return -ENOMEM;
	}
	if (F2FS_OPTION(sbi).s_qf_names[qtype]) {
		if (strcmp(F2FS_OPTION(sbi).s_qf_names[qtype], qname) == 0)
			ret = 0;
		else
			f2fs_err(sbi, "%s quota file already specified",
				 QTYPE2NAME(qtype));
		goto errout;
	}
	if (strchr(qname, '/')) {
		f2fs_err(sbi, "quotafile must be on filesystem root");
		goto errout;
	}
	F2FS_OPTION(sbi).s_qf_names[qtype] = qname;
	set_opt(sbi, QUOTA);
	return 0;
errout:
	kfree(qname);
	return ret;
}

static int f2fs_clear_qf_name(struct super_block *sb, int qtype)
{
	struct f2fs_sb_info *sbi = F2FS_SB(sb);

	if (sb_any_quota_loaded(sb) && F2FS_OPTION(sbi).s_qf_names[qtype]) {
		f2fs_err(sbi, "Cannot change journaled quota options when quota turned on");
		return -EINVAL;
	}
	kfree(F2FS_OPTION(sbi).s_qf_names[qtype]);
	F2FS_OPTION(sbi).s_qf_names[qtype] = NULL;
	return 0;
}

static int f2fs_check_quota_options(struct f2fs_sb_info *sbi)
{
	/*
	 * We do the test below only for project quotas. 'usrquota' and
	 * 'grpquota' mount options are allowed even without quota feature
	 * to support legacy quotas in quota files.
	 */
	if (test_opt(sbi, PRJQUOTA) && !f2fs_sb_has_project_quota(sbi)) {
		f2fs_err(sbi, "Project quota feature not enabled. Cannot enable project quota enforcement.");
		return -1;
	}
	if (F2FS_OPTION(sbi).s_qf_names[USRQUOTA] ||
			F2FS_OPTION(sbi).s_qf_names[GRPQUOTA] ||
			F2FS_OPTION(sbi).s_qf_names[PRJQUOTA]) {
		if (test_opt(sbi, USRQUOTA) &&
				F2FS_OPTION(sbi).s_qf_names[USRQUOTA])
			clear_opt(sbi, USRQUOTA);

		if (test_opt(sbi, GRPQUOTA) &&
				F2FS_OPTION(sbi).s_qf_names[GRPQUOTA])
			clear_opt(sbi, GRPQUOTA);

		if (test_opt(sbi, PRJQUOTA) &&
				F2FS_OPTION(sbi).s_qf_names[PRJQUOTA])
			clear_opt(sbi, PRJQUOTA);

		if (test_opt(sbi, GRPQUOTA) || test_opt(sbi, USRQUOTA) ||
				test_opt(sbi, PRJQUOTA)) {
			f2fs_err(sbi, "old and new quota format mixing");
			return -1;
		}

		if (!F2FS_OPTION(sbi).s_jquota_fmt) {
			f2fs_err(sbi, "journaled quota format not specified");
			return -1;
		}
	}

	if (f2fs_sb_has_quota_ino(sbi) && F2FS_OPTION(sbi).s_jquota_fmt) {
		f2fs_info(sbi, "QUOTA feature is enabled, so ignore jquota_fmt");
		F2FS_OPTION(sbi).s_jquota_fmt = 0;
	}
	return 0;
}
#endif

static int f2fs_set_test_dummy_encryption(struct super_block *sb,
					  const char *opt,
					  const substring_t *arg,
					  bool is_remount)
{
	struct f2fs_sb_info *sbi = F2FS_SB(sb);
#ifdef CONFIG_FS_ENCRYPTION
	int err;

	if (!f2fs_sb_has_encrypt(sbi)) {
		f2fs_err(sbi, "Encrypt feature is off");
		return -EINVAL;
	}

	/*
	 * This mount option is just for testing, and it's not worthwhile to
	 * implement the extra complexity (e.g. RCU protection) that would be
	 * needed to allow it to be set or changed during remount.  We do allow
	 * it to be specified during remount, but only if there is no change.
	 */
	if (is_remount && !F2FS_OPTION(sbi).dummy_enc_policy.policy) {
		f2fs_warn(sbi, "Can't set test_dummy_encryption on remount");
		return -EINVAL;
	}
	err = fscrypt_set_test_dummy_encryption(
		sb, arg->from, &F2FS_OPTION(sbi).dummy_enc_policy);
	if (err) {
		if (err == -EEXIST)
			f2fs_warn(sbi,
				  "Can't change test_dummy_encryption on remount");
		else if (err == -EINVAL)
			f2fs_warn(sbi, "Value of option \"%s\" is unrecognized",
				  opt);
		else
			f2fs_warn(sbi, "Error processing option \"%s\" [%d]",
				  opt, err);
		return -EINVAL;
	}
	f2fs_warn(sbi, "Test dummy encryption mode enabled");
#else
	f2fs_warn(sbi, "Test dummy encryption mount option ignored");
#endif
	return 0;
}

static int parse_options(struct super_block *sb, char *options, bool is_remount)
{
	struct f2fs_sb_info *sbi = F2FS_SB(sb);
	substring_t args[MAX_OPT_ARGS];
#ifdef CONFIG_F2FS_FS_COMPRESSION
	unsigned char (*ext)[F2FS_EXTENSION_LEN];
	int ext_cnt;
#endif
	char *p, *name;
	int arg = 0;
	kuid_t uid;
	kgid_t gid;
	int ret;

	if (!options)
		return 0;

	while ((p = strsep(&options, ",")) != NULL) {
		int token;
		if (!*p)
			continue;
		/*
		 * Initialize args struct so we know whether arg was
		 * found; some options take optional arguments.
		 */
		args[0].to = args[0].from = NULL;
		token = match_token(p, f2fs_tokens, args);

		switch (token) {
		case Opt_gc_background:
			name = match_strdup(&args[0]);

			if (!name)
				return -ENOMEM;
			if (!strcmp(name, "on")) {
				F2FS_OPTION(sbi).bggc_mode = BGGC_MODE_ON;
			} else if (!strcmp(name, "off")) {
				F2FS_OPTION(sbi).bggc_mode = BGGC_MODE_OFF;
			} else if (!strcmp(name, "sync")) {
				F2FS_OPTION(sbi).bggc_mode = BGGC_MODE_SYNC;
			} else {
				kfree(name);
				return -EINVAL;
			}
			kfree(name);
			break;
		case Opt_disable_roll_forward:
			set_opt(sbi, DISABLE_ROLL_FORWARD);
			break;
		case Opt_norecovery:
			/* this option mounts f2fs with ro */
			set_opt(sbi, NORECOVERY);
			if (!f2fs_readonly(sb))
				return -EINVAL;
			break;
		case Opt_discard:
			set_opt(sbi, DISCARD);
			break;
		case Opt_nodiscard:
			if (f2fs_sb_has_blkzoned(sbi)) {
				f2fs_warn(sbi, "discard is required for zoned block devices");
				return -EINVAL;
			}
			clear_opt(sbi, DISCARD);
			break;
		case Opt_noheap:
			set_opt(sbi, NOHEAP);
			break;
		case Opt_heap:
			clear_opt(sbi, NOHEAP);
			break;
#ifdef CONFIG_F2FS_FS_XATTR
		case Opt_user_xattr:
			set_opt(sbi, XATTR_USER);
			break;
		case Opt_nouser_xattr:
			clear_opt(sbi, XATTR_USER);
			break;
		case Opt_inline_xattr:
			set_opt(sbi, INLINE_XATTR);
			break;
		case Opt_noinline_xattr:
			clear_opt(sbi, INLINE_XATTR);
			break;
		case Opt_inline_xattr_size:
			if (args->from && match_int(args, &arg))
				return -EINVAL;
			set_opt(sbi, INLINE_XATTR_SIZE);
			F2FS_OPTION(sbi).inline_xattr_size = arg;
			break;
#else
		case Opt_user_xattr:
			f2fs_info(sbi, "user_xattr options not supported");
			break;
		case Opt_nouser_xattr:
			f2fs_info(sbi, "nouser_xattr options not supported");
			break;
		case Opt_inline_xattr:
			f2fs_info(sbi, "inline_xattr options not supported");
			break;
		case Opt_noinline_xattr:
			f2fs_info(sbi, "noinline_xattr options not supported");
			break;
#endif
#ifdef CONFIG_F2FS_FS_POSIX_ACL
		case Opt_acl:
			set_opt(sbi, POSIX_ACL);
			break;
		case Opt_noacl:
			clear_opt(sbi, POSIX_ACL);
			break;
#else
		case Opt_acl:
			f2fs_info(sbi, "acl options not supported");
			break;
		case Opt_noacl:
			f2fs_info(sbi, "noacl options not supported");
			break;
#endif
		case Opt_active_logs:
			if (args->from && match_int(args, &arg))
				return -EINVAL;
			if (arg != 2 && arg != 4 &&
				arg != NR_CURSEG_PERSIST_TYPE)
				return -EINVAL;
			F2FS_OPTION(sbi).active_logs = arg;
			break;
		case Opt_disable_ext_identify:
			set_opt(sbi, DISABLE_EXT_IDENTIFY);
			break;
		case Opt_inline_data:
			set_opt(sbi, INLINE_DATA);
			break;
		case Opt_inline_dentry:
			set_opt(sbi, INLINE_DENTRY);
			break;
		case Opt_noinline_dentry:
			clear_opt(sbi, INLINE_DENTRY);
			break;
		case Opt_flush_merge:
			set_opt(sbi, FLUSH_MERGE);
			break;
		case Opt_noflush_merge:
			clear_opt(sbi, FLUSH_MERGE);
			break;
		case Opt_nobarrier:
			set_opt(sbi, NOBARRIER);
			break;
		case Opt_fastboot:
			set_opt(sbi, FASTBOOT);
			break;
		case Opt_extent_cache:
			set_opt(sbi, EXTENT_CACHE);
			break;
		case Opt_noextent_cache:
			clear_opt(sbi, EXTENT_CACHE);
			break;
		case Opt_noinline_data:
			clear_opt(sbi, INLINE_DATA);
			break;
		case Opt_data_flush:
			set_opt(sbi, DATA_FLUSH);
			break;
		case Opt_reserve_root:
			if (args->from && match_int(args, &arg))
				return -EINVAL;
			if (test_opt(sbi, RESERVE_ROOT)) {
				f2fs_info(sbi, "Preserve previous reserve_root=%u",
					  F2FS_OPTION(sbi).root_reserved_blocks);
			} else {
				F2FS_OPTION(sbi).root_reserved_blocks = arg;
				set_opt(sbi, RESERVE_ROOT);
			}
			break;
		case Opt_resuid:
			if (args->from && match_int(args, &arg))
				return -EINVAL;
			uid = make_kuid(current_user_ns(), arg);
			if (!uid_valid(uid)) {
				f2fs_err(sbi, "Invalid uid value %d", arg);
				return -EINVAL;
			}
			F2FS_OPTION(sbi).s_resuid = uid;
			break;
		case Opt_resgid:
			if (args->from && match_int(args, &arg))
				return -EINVAL;
			gid = make_kgid(current_user_ns(), arg);
			if (!gid_valid(gid)) {
				f2fs_err(sbi, "Invalid gid value %d", arg);
				return -EINVAL;
			}
			F2FS_OPTION(sbi).s_resgid = gid;
			break;
		case Opt_mode:
			name = match_strdup(&args[0]);

			if (!name)
				return -ENOMEM;
			if (!strcmp(name, "adaptive")) {
				if (f2fs_sb_has_blkzoned(sbi)) {
					f2fs_warn(sbi, "adaptive mode is not allowed with zoned block device feature");
					kfree(name);
					return -EINVAL;
				}
				F2FS_OPTION(sbi).fs_mode = FS_MODE_ADAPTIVE;
			} else if (!strcmp(name, "lfs")) {
				F2FS_OPTION(sbi).fs_mode = FS_MODE_LFS;
			} else {
				kfree(name);
				return -EINVAL;
			}
			kfree(name);
			break;
		case Opt_io_size_bits:
			if (args->from && match_int(args, &arg))
				return -EINVAL;
			if (arg <= 0 || arg > __ilog2_u32(BIO_MAX_PAGES)) {
				f2fs_warn(sbi, "Not support %d, larger than %d",
					  1 << arg, BIO_MAX_PAGES);
				return -EINVAL;
			}
			F2FS_OPTION(sbi).write_io_size_bits = arg;
			break;
#ifdef CONFIG_F2FS_FAULT_INJECTION
		case Opt_fault_injection:
			if (args->from && match_int(args, &arg))
				return -EINVAL;
			f2fs_build_fault_attr(sbi, arg, F2FS_ALL_FAULT_TYPE);
			set_opt(sbi, FAULT_INJECTION);
			break;

		case Opt_fault_type:
			if (args->from && match_int(args, &arg))
				return -EINVAL;
			f2fs_build_fault_attr(sbi, 0, arg);
			set_opt(sbi, FAULT_INJECTION);
			break;
#else
		case Opt_fault_injection:
			f2fs_info(sbi, "fault_injection options not supported");
			break;

		case Opt_fault_type:
			f2fs_info(sbi, "fault_type options not supported");
			break;
#endif
		case Opt_lazytime:
			sb->s_flags |= SB_LAZYTIME;
			break;
		case Opt_nolazytime:
			sb->s_flags &= ~SB_LAZYTIME;
			break;
#ifdef CONFIG_QUOTA
		case Opt_quota:
		case Opt_usrquota:
			set_opt(sbi, USRQUOTA);
			break;
		case Opt_grpquota:
			set_opt(sbi, GRPQUOTA);
			break;
		case Opt_prjquota:
			set_opt(sbi, PRJQUOTA);
			break;
		case Opt_usrjquota:
			ret = f2fs_set_qf_name(sb, USRQUOTA, &args[0]);
			if (ret)
				return ret;
			break;
		case Opt_grpjquota:
			ret = f2fs_set_qf_name(sb, GRPQUOTA, &args[0]);
			if (ret)
				return ret;
			break;
		case Opt_prjjquota:
			ret = f2fs_set_qf_name(sb, PRJQUOTA, &args[0]);
			if (ret)
				return ret;
			break;
		case Opt_offusrjquota:
			ret = f2fs_clear_qf_name(sb, USRQUOTA);
			if (ret)
				return ret;
			break;
		case Opt_offgrpjquota:
			ret = f2fs_clear_qf_name(sb, GRPQUOTA);
			if (ret)
				return ret;
			break;
		case Opt_offprjjquota:
			ret = f2fs_clear_qf_name(sb, PRJQUOTA);
			if (ret)
				return ret;
			break;
		case Opt_jqfmt_vfsold:
			F2FS_OPTION(sbi).s_jquota_fmt = QFMT_VFS_OLD;
			break;
		case Opt_jqfmt_vfsv0:
			F2FS_OPTION(sbi).s_jquota_fmt = QFMT_VFS_V0;
			break;
		case Opt_jqfmt_vfsv1:
			F2FS_OPTION(sbi).s_jquota_fmt = QFMT_VFS_V1;
			break;
		case Opt_noquota:
			clear_opt(sbi, QUOTA);
			clear_opt(sbi, USRQUOTA);
			clear_opt(sbi, GRPQUOTA);
			clear_opt(sbi, PRJQUOTA);
			break;
#else
		case Opt_quota:
		case Opt_usrquota:
		case Opt_grpquota:
		case Opt_prjquota:
		case Opt_usrjquota:
		case Opt_grpjquota:
		case Opt_prjjquota:
		case Opt_offusrjquota:
		case Opt_offgrpjquota:
		case Opt_offprjjquota:
		case Opt_jqfmt_vfsold:
		case Opt_jqfmt_vfsv0:
		case Opt_jqfmt_vfsv1:
		case Opt_noquota:
			f2fs_info(sbi, "quota operations not supported");
			break;
#endif
		case Opt_whint:
			name = match_strdup(&args[0]);
			if (!name)
				return -ENOMEM;
			if (!strcmp(name, "user-based")) {
				F2FS_OPTION(sbi).whint_mode = WHINT_MODE_USER;
			} else if (!strcmp(name, "off")) {
				F2FS_OPTION(sbi).whint_mode = WHINT_MODE_OFF;
			} else if (!strcmp(name, "fs-based")) {
				F2FS_OPTION(sbi).whint_mode = WHINT_MODE_FS;
			} else {
				kfree(name);
				return -EINVAL;
			}
			kfree(name);
			break;
		case Opt_alloc:
			name = match_strdup(&args[0]);
			if (!name)
				return -ENOMEM;

			if (!strcmp(name, "default")) {
				F2FS_OPTION(sbi).alloc_mode = ALLOC_MODE_DEFAULT;
			} else if (!strcmp(name, "reuse")) {
				F2FS_OPTION(sbi).alloc_mode = ALLOC_MODE_REUSE;
			} else {
				kfree(name);
				return -EINVAL;
			}
			kfree(name);
			break;
		case Opt_fsync:
			name = match_strdup(&args[0]);
			if (!name)
				return -ENOMEM;
			if (!strcmp(name, "posix")) {
				F2FS_OPTION(sbi).fsync_mode = FSYNC_MODE_POSIX;
			} else if (!strcmp(name, "strict")) {
				F2FS_OPTION(sbi).fsync_mode = FSYNC_MODE_STRICT;
			} else if (!strcmp(name, "nobarrier")) {
				F2FS_OPTION(sbi).fsync_mode =
							FSYNC_MODE_NOBARRIER;
			} else {
				kfree(name);
				return -EINVAL;
			}
			kfree(name);
			break;
		case Opt_test_dummy_encryption:
			ret = f2fs_set_test_dummy_encryption(sb, p, &args[0],
							     is_remount);
			if (ret)
				return ret;
			break;
		case Opt_inlinecrypt:
#ifdef CONFIG_FS_ENCRYPTION_INLINE_CRYPT
			sb->s_flags |= SB_INLINECRYPT;
#else
			f2fs_info(sbi, "inline encryption not supported");
#endif
			break;
		case Opt_checkpoint_disable_cap_perc:
			if (args->from && match_int(args, &arg))
				return -EINVAL;
			if (arg < 0 || arg > 100)
				return -EINVAL;
			F2FS_OPTION(sbi).unusable_cap_perc = arg;
			set_opt(sbi, DISABLE_CHECKPOINT);
			break;
		case Opt_checkpoint_disable_cap:
			if (args->from && match_int(args, &arg))
				return -EINVAL;
			F2FS_OPTION(sbi).unusable_cap = arg;
			set_opt(sbi, DISABLE_CHECKPOINT);
			break;
		case Opt_checkpoint_disable:
			set_opt(sbi, DISABLE_CHECKPOINT);
			break;
		case Opt_checkpoint_enable:
			clear_opt(sbi, DISABLE_CHECKPOINT);
			break;
#ifdef CONFIG_F2FS_FS_COMPRESSION
		case Opt_compress_algorithm:
			if (!f2fs_sb_has_compression(sbi)) {
				f2fs_info(sbi, "Image doesn't support compression");
				break;
			}
			name = match_strdup(&args[0]);
			if (!name)
				return -ENOMEM;
			if (!strcmp(name, "lzo")) {
				F2FS_OPTION(sbi).compress_algorithm =
								COMPRESS_LZO;
			} else if (!strcmp(name, "lz4")) {
				F2FS_OPTION(sbi).compress_algorithm =
								COMPRESS_LZ4;
			} else if (!strcmp(name, "zstd")) {
				F2FS_OPTION(sbi).compress_algorithm =
								COMPRESS_ZSTD;
			} else if (!strcmp(name, "lzo-rle")) {
				F2FS_OPTION(sbi).compress_algorithm =
								COMPRESS_LZORLE;
			} else {
				kfree(name);
				return -EINVAL;
			}
			kfree(name);
			break;
		case Opt_compress_log_size:
			if (!f2fs_sb_has_compression(sbi)) {
				f2fs_info(sbi, "Image doesn't support compression");
				break;
			}
			if (args->from && match_int(args, &arg))
				return -EINVAL;
			if (arg < MIN_COMPRESS_LOG_SIZE ||
				arg > MAX_COMPRESS_LOG_SIZE) {
				f2fs_err(sbi,
					"Compress cluster log size is out of range");
				return -EINVAL;
			}
			F2FS_OPTION(sbi).compress_log_size = arg;
			break;
		case Opt_compress_extension:
			if (!f2fs_sb_has_compression(sbi)) {
				f2fs_info(sbi, "Image doesn't support compression");
				break;
			}
			name = match_strdup(&args[0]);
			if (!name)
				return -ENOMEM;

			ext = F2FS_OPTION(sbi).extensions;
			ext_cnt = F2FS_OPTION(sbi).compress_ext_cnt;

			if (strlen(name) >= F2FS_EXTENSION_LEN ||
				ext_cnt >= COMPRESS_EXT_NUM) {
				f2fs_err(sbi,
					"invalid extension length/number");
				kfree(name);
				return -EINVAL;
			}

			strcpy(ext[ext_cnt], name);
			F2FS_OPTION(sbi).compress_ext_cnt++;
			kfree(name);
			break;
#else
		case Opt_compress_algorithm:
		case Opt_compress_log_size:
		case Opt_compress_extension:
			f2fs_info(sbi, "compression options not supported");
			break;
#endif
		case Opt_atgc:
			set_opt(sbi, ATGC);
			break;
		default:
			f2fs_err(sbi, "Unrecognized mount option \"%s\" or missing value",
				 p);
			return -EINVAL;
		}
	}
#ifdef CONFIG_QUOTA
	if (f2fs_check_quota_options(sbi))
		return -EINVAL;
#else
	if (f2fs_sb_has_quota_ino(sbi) && !f2fs_readonly(sbi->sb)) {
		f2fs_info(sbi, "Filesystem with quota feature cannot be mounted RDWR without CONFIG_QUOTA");
		return -EINVAL;
	}
	if (f2fs_sb_has_project_quota(sbi) && !f2fs_readonly(sbi->sb)) {
		f2fs_err(sbi, "Filesystem with project quota feature cannot be mounted RDWR without CONFIG_QUOTA");
		return -EINVAL;
	}
#endif
#ifndef CONFIG_UNICODE
	if (f2fs_sb_has_casefold(sbi)) {
		f2fs_err(sbi,
			"Filesystem with casefold feature cannot be mounted without CONFIG_UNICODE");
		return -EINVAL;
	}
#endif
	/*
	 * The BLKZONED feature indicates that the drive was formatted with
	 * zone alignment optimization. This is optional for host-aware
	 * devices, but mandatory for host-managed zoned block devices.
	 */
#ifndef CONFIG_BLK_DEV_ZONED
	if (f2fs_sb_has_blkzoned(sbi)) {
		f2fs_err(sbi, "Zoned block device support is not enabled");
		return -EINVAL;
	}
#endif

	if (F2FS_IO_SIZE_BITS(sbi) && !f2fs_lfs_mode(sbi)) {
		f2fs_err(sbi, "Should set mode=lfs with %uKB-sized IO",
			 F2FS_IO_SIZE_KB(sbi));
		return -EINVAL;
	}

	if (test_opt(sbi, INLINE_XATTR_SIZE)) {
		int min_size, max_size;

		if (!f2fs_sb_has_extra_attr(sbi) ||
			!f2fs_sb_has_flexible_inline_xattr(sbi)) {
			f2fs_err(sbi, "extra_attr or flexible_inline_xattr feature is off");
			return -EINVAL;
		}
		if (!test_opt(sbi, INLINE_XATTR)) {
			f2fs_err(sbi, "inline_xattr_size option should be set with inline_xattr option");
			return -EINVAL;
		}

		min_size = sizeof(struct f2fs_xattr_header) / sizeof(__le32);
		max_size = MAX_INLINE_XATTR_SIZE;

		if (F2FS_OPTION(sbi).inline_xattr_size < min_size ||
				F2FS_OPTION(sbi).inline_xattr_size > max_size) {
			f2fs_err(sbi, "inline xattr size is out of range: %d ~ %d",
				 min_size, max_size);
			return -EINVAL;
		}
	}

	if (test_opt(sbi, DISABLE_CHECKPOINT) && f2fs_lfs_mode(sbi)) {
		f2fs_err(sbi, "LFS not compatible with checkpoint=disable\n");
		return -EINVAL;
	}

	/* Not pass down write hints if the number of active logs is lesser
	 * than NR_CURSEG_PERSIST_TYPE.
	 */
	if (F2FS_OPTION(sbi).active_logs != NR_CURSEG_TYPE)
		F2FS_OPTION(sbi).whint_mode = WHINT_MODE_OFF;
	return 0;
}

static struct inode *f2fs_alloc_inode(struct super_block *sb)
{
	struct f2fs_inode_info *fi;

	fi = kmem_cache_alloc(f2fs_inode_cachep, GFP_F2FS_ZERO);
	if (!fi)
		return NULL;

	init_once((void *) fi);

	/* Initialize f2fs-specific inode info */
	atomic_set(&fi->dirty_pages, 0);
	atomic_set(&fi->i_compr_blocks, 0);
	init_rwsem(&fi->i_sem);
	spin_lock_init(&fi->i_size_lock);
	INIT_LIST_HEAD(&fi->dirty_list);
	INIT_LIST_HEAD(&fi->gdirty_list);
	INIT_LIST_HEAD(&fi->inmem_ilist);
	INIT_LIST_HEAD(&fi->inmem_pages);
	mutex_init(&fi->inmem_lock);
	init_rwsem(&fi->i_gc_rwsem[READ]);
	init_rwsem(&fi->i_gc_rwsem[WRITE]);
	init_rwsem(&fi->i_mmap_sem);
	init_rwsem(&fi->i_xattr_sem);

	/* Will be used by directory only */
	fi->i_dir_level = F2FS_SB(sb)->dir_level;

	fi->ra_offset = -1;

	return &fi->vfs_inode;
}

static int f2fs_drop_inode(struct inode *inode)
{
	struct f2fs_sb_info *sbi = F2FS_I_SB(inode);
	int ret;

	/*
	 * during filesystem shutdown, if checkpoint is disabled,
	 * drop useless meta/node dirty pages.
	 */
	if (unlikely(is_sbi_flag_set(sbi, SBI_CP_DISABLED))) {
		if (inode->i_ino == F2FS_NODE_INO(sbi) ||
			inode->i_ino == F2FS_META_INO(sbi)) {
			trace_f2fs_drop_inode(inode, 1);
			return 1;
		}
	}

	/*
	 * This is to avoid a deadlock condition like below.
	 * writeback_single_inode(inode)
	 *  - f2fs_write_data_page
	 *    - f2fs_gc -> iput -> evict
	 *       - inode_wait_for_writeback(inode)
	 */
	if ((!inode_unhashed(inode) && inode->i_state & I_SYNC)) {
		if (!inode->i_nlink && !is_bad_inode(inode)) {
			/* to avoid evict_inode call simultaneously */
			atomic_inc(&inode->i_count);
			spin_unlock(&inode->i_lock);

			/* some remained atomic pages should discarded */
			if (f2fs_is_atomic_file(inode))
				f2fs_drop_inmem_pages(inode);

			/* should remain fi->extent_tree for writepage */
			f2fs_destroy_extent_node(inode);

			sb_start_intwrite(inode->i_sb);
			f2fs_i_size_write(inode, 0);

			f2fs_submit_merged_write_cond(F2FS_I_SB(inode),
					inode, NULL, 0, DATA);
			truncate_inode_pages_final(inode->i_mapping);

			if (F2FS_HAS_BLOCKS(inode))
				f2fs_truncate(inode);

			sb_end_intwrite(inode->i_sb);

			spin_lock(&inode->i_lock);
			atomic_dec(&inode->i_count);
		}
		trace_f2fs_drop_inode(inode, 0);
		return 0;
	}
	ret = generic_drop_inode(inode);
	if (!ret)
		ret = fscrypt_drop_inode(inode);
	trace_f2fs_drop_inode(inode, ret);
	return ret;
}

int f2fs_inode_dirtied(struct inode *inode, bool sync)
{
	struct f2fs_sb_info *sbi = F2FS_I_SB(inode);
	int ret = 0;

	spin_lock(&sbi->inode_lock[DIRTY_META]);
	if (is_inode_flag_set(inode, FI_DIRTY_INODE)) {
		ret = 1;
	} else {
		set_inode_flag(inode, FI_DIRTY_INODE);
		stat_inc_dirty_inode(sbi, DIRTY_META);
	}
	if (sync && list_empty(&F2FS_I(inode)->gdirty_list)) {
		list_add_tail(&F2FS_I(inode)->gdirty_list,
				&sbi->inode_list[DIRTY_META]);
		inc_page_count(sbi, F2FS_DIRTY_IMETA);
	}
	spin_unlock(&sbi->inode_lock[DIRTY_META]);
	return ret;
}

void f2fs_inode_synced(struct inode *inode)
{
	struct f2fs_sb_info *sbi = F2FS_I_SB(inode);

	spin_lock(&sbi->inode_lock[DIRTY_META]);
	if (!is_inode_flag_set(inode, FI_DIRTY_INODE)) {
		spin_unlock(&sbi->inode_lock[DIRTY_META]);
		return;
	}
	if (!list_empty(&F2FS_I(inode)->gdirty_list)) {
		list_del_init(&F2FS_I(inode)->gdirty_list);
		dec_page_count(sbi, F2FS_DIRTY_IMETA);
	}
	clear_inode_flag(inode, FI_DIRTY_INODE);
	clear_inode_flag(inode, FI_AUTO_RECOVER);
	stat_dec_dirty_inode(F2FS_I_SB(inode), DIRTY_META);
	spin_unlock(&sbi->inode_lock[DIRTY_META]);
}

/*
 * f2fs_dirty_inode() is called from __mark_inode_dirty()
 *
 * We should call set_dirty_inode to write the dirty inode through write_inode.
 */
static void f2fs_dirty_inode(struct inode *inode, int flags)
{
	struct f2fs_sb_info *sbi = F2FS_I_SB(inode);

	if (inode->i_ino == F2FS_NODE_INO(sbi) ||
			inode->i_ino == F2FS_META_INO(sbi))
		return;

	if (flags == I_DIRTY_TIME)
		return;

	if (is_inode_flag_set(inode, FI_AUTO_RECOVER))
		clear_inode_flag(inode, FI_AUTO_RECOVER);

	f2fs_inode_dirtied(inode, false);
}

static void f2fs_free_inode(struct inode *inode)
{
	fscrypt_free_inode(inode);
	kmem_cache_free(f2fs_inode_cachep, F2FS_I(inode));
}

static void destroy_percpu_info(struct f2fs_sb_info *sbi)
{
	percpu_counter_destroy(&sbi->alloc_valid_block_count);
	percpu_counter_destroy(&sbi->total_valid_inode_count);
}

static void destroy_device_list(struct f2fs_sb_info *sbi)
{
	int i;

	for (i = 0; i < sbi->s_ndevs; i++) {
		blkdev_put(FDEV(i).bdev, FMODE_EXCL);
#ifdef CONFIG_BLK_DEV_ZONED
		kvfree(FDEV(i).blkz_seq);
		kfree(FDEV(i).zone_capacity_blocks);
#endif
	}
	kvfree(sbi->devs);
}

static void f2fs_put_super(struct super_block *sb)
{
	struct f2fs_sb_info *sbi = F2FS_SB(sb);
	int i;
	bool dropped;

	/* unregister procfs/sysfs entries in advance to avoid race case */
	f2fs_unregister_sysfs(sbi);

	f2fs_quota_off_umount(sb);

	/* prevent remaining shrinker jobs */
	mutex_lock(&sbi->umount_mutex);

	/*
	 * We don't need to do checkpoint when superblock is clean.
	 * But, the previous checkpoint was not done by umount, it needs to do
	 * clean checkpoint again.
	 */
	if ((is_sbi_flag_set(sbi, SBI_IS_DIRTY) ||
			!is_set_ckpt_flags(sbi, CP_UMOUNT_FLAG))) {
		struct cp_control cpc = {
			.reason = CP_UMOUNT,
		};
		f2fs_write_checkpoint(sbi, &cpc);
	}

	/* be sure to wait for any on-going discard commands */
	dropped = f2fs_issue_discard_timeout(sbi);

	if ((f2fs_hw_support_discard(sbi) || f2fs_hw_should_discard(sbi)) &&
					!sbi->discard_blks && !dropped) {
		struct cp_control cpc = {
			.reason = CP_UMOUNT | CP_TRIMMED,
		};
		f2fs_write_checkpoint(sbi, &cpc);
	}

	/*
	 * normally superblock is clean, so we need to release this.
	 * In addition, EIO will skip do checkpoint, we need this as well.
	 */
	f2fs_release_ino_entry(sbi, true);

	f2fs_leave_shrinker(sbi);
	mutex_unlock(&sbi->umount_mutex);

	/* our cp_error case, we can wait for any writeback page */
	f2fs_flush_merged_writes(sbi);

	f2fs_wait_on_all_pages(sbi, F2FS_WB_CP_DATA);

	f2fs_bug_on(sbi, sbi->fsync_node_num);

	iput(sbi->node_inode);
	sbi->node_inode = NULL;

	iput(sbi->meta_inode);
	sbi->meta_inode = NULL;

	/*
	 * iput() can update stat information, if f2fs_write_checkpoint()
	 * above failed with error.
	 */
	f2fs_destroy_stats(sbi);

	/* destroy f2fs internal modules */
	f2fs_destroy_node_manager(sbi);
	f2fs_destroy_segment_manager(sbi);

	f2fs_destroy_post_read_wq(sbi);

	kvfree(sbi->ckpt);

	sb->s_fs_info = NULL;
	if (sbi->s_chksum_driver)
		crypto_free_shash(sbi->s_chksum_driver);
	kfree(sbi->raw_super);

	destroy_device_list(sbi);
	f2fs_destroy_page_array_cache(sbi);
	f2fs_destroy_xattr_caches(sbi);
	mempool_destroy(sbi->write_io_dummy);
#ifdef CONFIG_QUOTA
	for (i = 0; i < MAXQUOTAS; i++)
		kfree(F2FS_OPTION(sbi).s_qf_names[i]);
#endif
	fscrypt_free_dummy_policy(&F2FS_OPTION(sbi).dummy_enc_policy);
	destroy_percpu_info(sbi);
	for (i = 0; i < NR_PAGE_TYPE; i++)
		kvfree(sbi->write_io[i]);
#ifdef CONFIG_UNICODE
	utf8_unload(sb->s_encoding);
#endif
	kfree(sbi);
}

int f2fs_sync_fs(struct super_block *sb, int sync)
{
	struct f2fs_sb_info *sbi = F2FS_SB(sb);
	int err = 0;

	if (unlikely(f2fs_cp_error(sbi)))
		return 0;
	if (unlikely(is_sbi_flag_set(sbi, SBI_CP_DISABLED)))
		return 0;

	trace_f2fs_sync_fs(sb, sync);

	if (unlikely(is_sbi_flag_set(sbi, SBI_POR_DOING)))
		return -EAGAIN;

	if (sync) {
		struct cp_control cpc;

		cpc.reason = __get_cp_reason(sbi);

		down_write(&sbi->gc_lock);
		err = f2fs_write_checkpoint(sbi, &cpc);
		up_write(&sbi->gc_lock);
	}
	f2fs_trace_ios(NULL, 1);

	return err;
}

static int f2fs_freeze(struct super_block *sb)
{
	if (f2fs_readonly(sb))
		return 0;

	/* IO error happened before */
	if (unlikely(f2fs_cp_error(F2FS_SB(sb))))
		return -EIO;

	/* must be clean, since sync_filesystem() was already called */
	if (is_sbi_flag_set(F2FS_SB(sb), SBI_IS_DIRTY))
		return -EINVAL;
	return 0;
}

static int f2fs_unfreeze(struct super_block *sb)
{
	return 0;
}

#ifdef CONFIG_QUOTA
static int f2fs_statfs_project(struct super_block *sb,
				kprojid_t projid, struct kstatfs *buf)
{
	struct kqid qid;
	struct dquot *dquot;
	u64 limit;
	u64 curblock;

	qid = make_kqid_projid(projid);
	dquot = dqget(sb, qid);
	if (IS_ERR(dquot))
		return PTR_ERR(dquot);
	spin_lock(&dquot->dq_dqb_lock);

	limit = min_not_zero(dquot->dq_dqb.dqb_bsoftlimit,
					dquot->dq_dqb.dqb_bhardlimit);
	if (limit)
		limit >>= sb->s_blocksize_bits;

	if (limit && buf->f_blocks > limit) {
		curblock = (dquot->dq_dqb.dqb_curspace +
			    dquot->dq_dqb.dqb_rsvspace) >> sb->s_blocksize_bits;
		buf->f_blocks = limit;
		buf->f_bfree = buf->f_bavail =
			(buf->f_blocks > curblock) ?
			 (buf->f_blocks - curblock) : 0;
	}

	limit = min_not_zero(dquot->dq_dqb.dqb_isoftlimit,
					dquot->dq_dqb.dqb_ihardlimit);

	if (limit && buf->f_files > limit) {
		buf->f_files = limit;
		buf->f_ffree =
			(buf->f_files > dquot->dq_dqb.dqb_curinodes) ?
			 (buf->f_files - dquot->dq_dqb.dqb_curinodes) : 0;
	}

	spin_unlock(&dquot->dq_dqb_lock);
	dqput(dquot);
	return 0;
}
#endif

static int f2fs_statfs(struct dentry *dentry, struct kstatfs *buf)
{
	struct super_block *sb = dentry->d_sb;
	struct f2fs_sb_info *sbi = F2FS_SB(sb);
	u64 id = huge_encode_dev(sb->s_bdev->bd_dev);
	block_t total_count, user_block_count, start_count;
	u64 avail_node_count;

	total_count = le64_to_cpu(sbi->raw_super->block_count);
	user_block_count = sbi->user_block_count;
	start_count = le32_to_cpu(sbi->raw_super->segment0_blkaddr);
	buf->f_type = F2FS_SUPER_MAGIC;
	buf->f_bsize = sbi->blocksize;

	buf->f_blocks = total_count - start_count;
	buf->f_bfree = user_block_count - valid_user_blocks(sbi) -
						sbi->current_reserved_blocks;

	spin_lock(&sbi->stat_lock);
	if (unlikely(buf->f_bfree <= sbi->unusable_block_count))
		buf->f_bfree = 0;
	else
		buf->f_bfree -= sbi->unusable_block_count;
	spin_unlock(&sbi->stat_lock);

	if (buf->f_bfree > F2FS_OPTION(sbi).root_reserved_blocks)
		buf->f_bavail = buf->f_bfree -
				F2FS_OPTION(sbi).root_reserved_blocks;
	else
		buf->f_bavail = 0;

	avail_node_count = sbi->total_node_count - F2FS_RESERVED_NODE_NUM;

	if (avail_node_count > user_block_count) {
		buf->f_files = user_block_count;
		buf->f_ffree = buf->f_bavail;
	} else {
		buf->f_files = avail_node_count;
		buf->f_ffree = min(avail_node_count - valid_node_count(sbi),
					buf->f_bavail);
	}

	buf->f_namelen = F2FS_NAME_LEN;
	buf->f_fsid.val[0] = (u32)id;
	buf->f_fsid.val[1] = (u32)(id >> 32);

#ifdef CONFIG_QUOTA
	if (is_inode_flag_set(dentry->d_inode, FI_PROJ_INHERIT) &&
			sb_has_quota_limits_enabled(sb, PRJQUOTA)) {
		f2fs_statfs_project(sb, F2FS_I(dentry->d_inode)->i_projid, buf);
	}
#endif
	return 0;
}

static inline void f2fs_show_quota_options(struct seq_file *seq,
					   struct super_block *sb)
{
#ifdef CONFIG_QUOTA
	struct f2fs_sb_info *sbi = F2FS_SB(sb);

	if (F2FS_OPTION(sbi).s_jquota_fmt) {
		char *fmtname = "";

		switch (F2FS_OPTION(sbi).s_jquota_fmt) {
		case QFMT_VFS_OLD:
			fmtname = "vfsold";
			break;
		case QFMT_VFS_V0:
			fmtname = "vfsv0";
			break;
		case QFMT_VFS_V1:
			fmtname = "vfsv1";
			break;
		}
		seq_printf(seq, ",jqfmt=%s", fmtname);
	}

	if (F2FS_OPTION(sbi).s_qf_names[USRQUOTA])
		seq_show_option(seq, "usrjquota",
			F2FS_OPTION(sbi).s_qf_names[USRQUOTA]);

	if (F2FS_OPTION(sbi).s_qf_names[GRPQUOTA])
		seq_show_option(seq, "grpjquota",
			F2FS_OPTION(sbi).s_qf_names[GRPQUOTA]);

	if (F2FS_OPTION(sbi).s_qf_names[PRJQUOTA])
		seq_show_option(seq, "prjjquota",
			F2FS_OPTION(sbi).s_qf_names[PRJQUOTA]);
#endif
}

static inline void f2fs_show_compress_options(struct seq_file *seq,
							struct super_block *sb)
{
	struct f2fs_sb_info *sbi = F2FS_SB(sb);
	char *algtype = "";
	int i;

	if (!f2fs_sb_has_compression(sbi))
		return;

	switch (F2FS_OPTION(sbi).compress_algorithm) {
	case COMPRESS_LZO:
		algtype = "lzo";
		break;
	case COMPRESS_LZ4:
		algtype = "lz4";
		break;
	case COMPRESS_ZSTD:
		algtype = "zstd";
		break;
	case COMPRESS_LZORLE:
		algtype = "lzo-rle";
		break;
	}
	seq_printf(seq, ",compress_algorithm=%s", algtype);

	seq_printf(seq, ",compress_log_size=%u",
			F2FS_OPTION(sbi).compress_log_size);

	for (i = 0; i < F2FS_OPTION(sbi).compress_ext_cnt; i++) {
		seq_printf(seq, ",compress_extension=%s",
			F2FS_OPTION(sbi).extensions[i]);
	}
}

static int f2fs_show_options(struct seq_file *seq, struct dentry *root)
{
	struct f2fs_sb_info *sbi = F2FS_SB(root->d_sb);

	if (F2FS_OPTION(sbi).bggc_mode == BGGC_MODE_SYNC)
		seq_printf(seq, ",background_gc=%s", "sync");
	else if (F2FS_OPTION(sbi).bggc_mode == BGGC_MODE_ON)
		seq_printf(seq, ",background_gc=%s", "on");
	else if (F2FS_OPTION(sbi).bggc_mode == BGGC_MODE_OFF)
		seq_printf(seq, ",background_gc=%s", "off");

	if (test_opt(sbi, DISABLE_ROLL_FORWARD))
		seq_puts(seq, ",disable_roll_forward");
	if (test_opt(sbi, NORECOVERY))
		seq_puts(seq, ",norecovery");
	if (test_opt(sbi, DISCARD))
		seq_puts(seq, ",discard");
	else
		seq_puts(seq, ",nodiscard");
	if (test_opt(sbi, NOHEAP))
		seq_puts(seq, ",no_heap");
	else
		seq_puts(seq, ",heap");
#ifdef CONFIG_F2FS_FS_XATTR
	if (test_opt(sbi, XATTR_USER))
		seq_puts(seq, ",user_xattr");
	else
		seq_puts(seq, ",nouser_xattr");
	if (test_opt(sbi, INLINE_XATTR))
		seq_puts(seq, ",inline_xattr");
	else
		seq_puts(seq, ",noinline_xattr");
	if (test_opt(sbi, INLINE_XATTR_SIZE))
		seq_printf(seq, ",inline_xattr_size=%u",
					F2FS_OPTION(sbi).inline_xattr_size);
#endif
#ifdef CONFIG_F2FS_FS_POSIX_ACL
	if (test_opt(sbi, POSIX_ACL))
		seq_puts(seq, ",acl");
	else
		seq_puts(seq, ",noacl");
#endif
	if (test_opt(sbi, DISABLE_EXT_IDENTIFY))
		seq_puts(seq, ",disable_ext_identify");
	if (test_opt(sbi, INLINE_DATA))
		seq_puts(seq, ",inline_data");
	else
		seq_puts(seq, ",noinline_data");
	if (test_opt(sbi, INLINE_DENTRY))
		seq_puts(seq, ",inline_dentry");
	else
		seq_puts(seq, ",noinline_dentry");
	if (!f2fs_readonly(sbi->sb) && test_opt(sbi, FLUSH_MERGE))
		seq_puts(seq, ",flush_merge");
	if (test_opt(sbi, NOBARRIER))
		seq_puts(seq, ",nobarrier");
	if (test_opt(sbi, FASTBOOT))
		seq_puts(seq, ",fastboot");
	if (test_opt(sbi, EXTENT_CACHE))
		seq_puts(seq, ",extent_cache");
	else
		seq_puts(seq, ",noextent_cache");
	if (test_opt(sbi, DATA_FLUSH))
		seq_puts(seq, ",data_flush");

	seq_puts(seq, ",mode=");
	if (F2FS_OPTION(sbi).fs_mode == FS_MODE_ADAPTIVE)
		seq_puts(seq, "adaptive");
	else if (F2FS_OPTION(sbi).fs_mode == FS_MODE_LFS)
		seq_puts(seq, "lfs");
	seq_printf(seq, ",active_logs=%u", F2FS_OPTION(sbi).active_logs);
	if (test_opt(sbi, RESERVE_ROOT))
		seq_printf(seq, ",reserve_root=%u,resuid=%u,resgid=%u",
				F2FS_OPTION(sbi).root_reserved_blocks,
				from_kuid_munged(&init_user_ns,
					F2FS_OPTION(sbi).s_resuid),
				from_kgid_munged(&init_user_ns,
					F2FS_OPTION(sbi).s_resgid));
	if (F2FS_IO_SIZE_BITS(sbi))
		seq_printf(seq, ",io_bits=%u",
				F2FS_OPTION(sbi).write_io_size_bits);
#ifdef CONFIG_F2FS_FAULT_INJECTION
	if (test_opt(sbi, FAULT_INJECTION)) {
		seq_printf(seq, ",fault_injection=%u",
				F2FS_OPTION(sbi).fault_info.inject_rate);
		seq_printf(seq, ",fault_type=%u",
				F2FS_OPTION(sbi).fault_info.inject_type);
	}
#endif
#ifdef CONFIG_QUOTA
	if (test_opt(sbi, QUOTA))
		seq_puts(seq, ",quota");
	if (test_opt(sbi, USRQUOTA))
		seq_puts(seq, ",usrquota");
	if (test_opt(sbi, GRPQUOTA))
		seq_puts(seq, ",grpquota");
	if (test_opt(sbi, PRJQUOTA))
		seq_puts(seq, ",prjquota");
#endif
	f2fs_show_quota_options(seq, sbi->sb);
	if (F2FS_OPTION(sbi).whint_mode == WHINT_MODE_USER)
		seq_printf(seq, ",whint_mode=%s", "user-based");
	else if (F2FS_OPTION(sbi).whint_mode == WHINT_MODE_FS)
		seq_printf(seq, ",whint_mode=%s", "fs-based");

	fscrypt_show_test_dummy_encryption(seq, ',', sbi->sb);

	if (sbi->sb->s_flags & SB_INLINECRYPT)
		seq_puts(seq, ",inlinecrypt");

	if (F2FS_OPTION(sbi).alloc_mode == ALLOC_MODE_DEFAULT)
		seq_printf(seq, ",alloc_mode=%s", "default");
	else if (F2FS_OPTION(sbi).alloc_mode == ALLOC_MODE_REUSE)
		seq_printf(seq, ",alloc_mode=%s", "reuse");

	if (test_opt(sbi, DISABLE_CHECKPOINT))
		seq_printf(seq, ",checkpoint=disable:%u",
				F2FS_OPTION(sbi).unusable_cap);
	if (F2FS_OPTION(sbi).fsync_mode == FSYNC_MODE_POSIX)
		seq_printf(seq, ",fsync_mode=%s", "posix");
	else if (F2FS_OPTION(sbi).fsync_mode == FSYNC_MODE_STRICT)
		seq_printf(seq, ",fsync_mode=%s", "strict");
	else if (F2FS_OPTION(sbi).fsync_mode == FSYNC_MODE_NOBARRIER)
		seq_printf(seq, ",fsync_mode=%s", "nobarrier");

#ifdef CONFIG_F2FS_FS_COMPRESSION
	f2fs_show_compress_options(seq, sbi->sb);
#endif

	if (test_opt(sbi, ATGC))
		seq_puts(seq, ",atgc");
	return 0;
}

static void default_options(struct f2fs_sb_info *sbi)
{
	/* init some FS parameters */
	F2FS_OPTION(sbi).active_logs = NR_CURSEG_PERSIST_TYPE;
	F2FS_OPTION(sbi).inline_xattr_size = DEFAULT_INLINE_XATTR_ADDRS;
	F2FS_OPTION(sbi).whint_mode = WHINT_MODE_OFF;
	F2FS_OPTION(sbi).alloc_mode = ALLOC_MODE_DEFAULT;
	F2FS_OPTION(sbi).fsync_mode = FSYNC_MODE_POSIX;
	F2FS_OPTION(sbi).s_resuid = make_kuid(&init_user_ns, F2FS_DEF_RESUID);
	F2FS_OPTION(sbi).s_resgid = make_kgid(&init_user_ns, F2FS_DEF_RESGID);
	F2FS_OPTION(sbi).compress_algorithm = COMPRESS_LZ4;
	F2FS_OPTION(sbi).compress_log_size = MIN_COMPRESS_LOG_SIZE;
	F2FS_OPTION(sbi).compress_ext_cnt = 0;
	F2FS_OPTION(sbi).bggc_mode = BGGC_MODE_ON;

	sbi->sb->s_flags &= ~SB_INLINECRYPT;

	set_opt(sbi, INLINE_XATTR);
	set_opt(sbi, INLINE_DATA);
	set_opt(sbi, INLINE_DENTRY);
	set_opt(sbi, EXTENT_CACHE);
	set_opt(sbi, NOHEAP);
	clear_opt(sbi, DISABLE_CHECKPOINT);
	F2FS_OPTION(sbi).unusable_cap = 0;
	sbi->sb->s_flags |= SB_LAZYTIME;
	set_opt(sbi, FLUSH_MERGE);
	set_opt(sbi, DISCARD);
	if (f2fs_sb_has_blkzoned(sbi))
		F2FS_OPTION(sbi).fs_mode = FS_MODE_LFS;
	else
		F2FS_OPTION(sbi).fs_mode = FS_MODE_ADAPTIVE;

#ifdef CONFIG_F2FS_FS_XATTR
	set_opt(sbi, XATTR_USER);
#endif
#ifdef CONFIG_F2FS_FS_POSIX_ACL
	set_opt(sbi, POSIX_ACL);
#endif

	f2fs_build_fault_attr(sbi, 0, 0);
}

#ifdef CONFIG_QUOTA
static int f2fs_enable_quotas(struct super_block *sb);
#endif

static int f2fs_disable_checkpoint(struct f2fs_sb_info *sbi)
{
	unsigned int s_flags = sbi->sb->s_flags;
	struct cp_control cpc;
	int err = 0;
	int ret;
	block_t unusable;

	if (s_flags & SB_RDONLY) {
		f2fs_err(sbi, "checkpoint=disable on readonly fs");
		return -EINVAL;
	}
	sbi->sb->s_flags |= SB_ACTIVE;

	f2fs_update_time(sbi, DISABLE_TIME);

	while (!f2fs_time_over(sbi, DISABLE_TIME)) {
		down_write(&sbi->gc_lock);
		err = f2fs_gc(sbi, true, false, NULL_SEGNO);
		if (err == -ENODATA) {
			err = 0;
			break;
		}
		if (err && err != -EAGAIN)
			break;
	}

	ret = sync_filesystem(sbi->sb);
	if (ret || err) {
		err = ret ? ret: err;
		goto restore_flag;
	}

	unusable = f2fs_get_unusable_blocks(sbi);
	if (f2fs_disable_cp_again(sbi, unusable)) {
		err = -EAGAIN;
		goto restore_flag;
	}

	down_write(&sbi->gc_lock);
	cpc.reason = CP_PAUSE;
	set_sbi_flag(sbi, SBI_CP_DISABLED);
	err = f2fs_write_checkpoint(sbi, &cpc);
	if (err)
		goto out_unlock;

	spin_lock(&sbi->stat_lock);
	sbi->unusable_block_count = unusable;
	spin_unlock(&sbi->stat_lock);

out_unlock:
	up_write(&sbi->gc_lock);
restore_flag:
	sbi->sb->s_flags = s_flags;	/* Restore SB_RDONLY status */
	return err;
}

static void f2fs_enable_checkpoint(struct f2fs_sb_info *sbi)
{
	down_write(&sbi->gc_lock);
	f2fs_dirty_to_prefree(sbi);

	clear_sbi_flag(sbi, SBI_CP_DISABLED);
	set_sbi_flag(sbi, SBI_IS_DIRTY);
	up_write(&sbi->gc_lock);

	f2fs_sync_fs(sbi->sb, 1);
}

static int f2fs_remount(struct super_block *sb, int *flags, char *data)
{
	struct f2fs_sb_info *sbi = F2FS_SB(sb);
	struct f2fs_mount_info org_mount_opt;
	unsigned long old_sb_flags;
	int err;
	bool need_restart_gc = false;
	bool need_stop_gc = false;
	bool no_extent_cache = !test_opt(sbi, EXTENT_CACHE);
	bool disable_checkpoint = test_opt(sbi, DISABLE_CHECKPOINT);
	bool no_io_align = !F2FS_IO_ALIGNED(sbi);
	bool no_atgc = !test_opt(sbi, ATGC);
	bool checkpoint_changed;
#ifdef CONFIG_QUOTA
	int i, j;
#endif

	/*
	 * Save the old mount options in case we
	 * need to restore them.
	 */
	org_mount_opt = sbi->mount_opt;
	old_sb_flags = sb->s_flags;

#ifdef CONFIG_QUOTA
	org_mount_opt.s_jquota_fmt = F2FS_OPTION(sbi).s_jquota_fmt;
	for (i = 0; i < MAXQUOTAS; i++) {
		if (F2FS_OPTION(sbi).s_qf_names[i]) {
			org_mount_opt.s_qf_names[i] =
				kstrdup(F2FS_OPTION(sbi).s_qf_names[i],
				GFP_KERNEL);
			if (!org_mount_opt.s_qf_names[i]) {
				for (j = 0; j < i; j++)
					kfree(org_mount_opt.s_qf_names[j]);
				return -ENOMEM;
			}
		} else {
			org_mount_opt.s_qf_names[i] = NULL;
		}
	}
#endif

	/* recover superblocks we couldn't write due to previous RO mount */
	if (!(*flags & SB_RDONLY) && is_sbi_flag_set(sbi, SBI_NEED_SB_WRITE)) {
		err = f2fs_commit_super(sbi, false);
		f2fs_info(sbi, "Try to recover all the superblocks, ret: %d",
			  err);
		if (!err)
			clear_sbi_flag(sbi, SBI_NEED_SB_WRITE);
	}

	default_options(sbi);

	/* parse mount options */
	err = parse_options(sb, data, true);
	if (err)
		goto restore_opts;
	checkpoint_changed =
			disable_checkpoint != test_opt(sbi, DISABLE_CHECKPOINT);

	/*
	 * Previous and new state of filesystem is RO,
	 * so skip checking GC and FLUSH_MERGE conditions.
	 */
	if (f2fs_readonly(sb) && (*flags & SB_RDONLY))
		goto skip;

#ifdef CONFIG_QUOTA
	if (!f2fs_readonly(sb) && (*flags & SB_RDONLY)) {
		err = dquot_suspend(sb, -1);
		if (err < 0)
			goto restore_opts;
	} else if (f2fs_readonly(sb) && !(*flags & SB_RDONLY)) {
		/* dquot_resume needs RW */
		sb->s_flags &= ~SB_RDONLY;
		if (sb_any_quota_suspended(sb)) {
			dquot_resume(sb, -1);
		} else if (f2fs_sb_has_quota_ino(sbi)) {
			err = f2fs_enable_quotas(sb);
			if (err)
				goto restore_opts;
		}
	}
#endif
	/* disallow enable atgc dynamically */
	if (no_atgc == !!test_opt(sbi, ATGC)) {
		err = -EINVAL;
		f2fs_warn(sbi, "switch atgc option is not allowed");
		goto restore_opts;
	}

	/* disallow enable/disable extent_cache dynamically */
	if (no_extent_cache == !!test_opt(sbi, EXTENT_CACHE)) {
		err = -EINVAL;
		f2fs_warn(sbi, "switch extent_cache option is not allowed");
		goto restore_opts;
	}

	if (no_io_align == !!F2FS_IO_ALIGNED(sbi)) {
		err = -EINVAL;
		f2fs_warn(sbi, "switch io_bits option is not allowed");
		goto restore_opts;
	}

	if ((*flags & SB_RDONLY) && test_opt(sbi, DISABLE_CHECKPOINT)) {
		err = -EINVAL;
		f2fs_warn(sbi, "disabling checkpoint not compatible with read-only");
		goto restore_opts;
	}

	/*
	 * We stop the GC thread if FS is mounted as RO
	 * or if background_gc = off is passed in mount
	 * option. Also sync the filesystem.
	 */
	if ((*flags & SB_RDONLY) ||
			F2FS_OPTION(sbi).bggc_mode == BGGC_MODE_OFF) {
		if (sbi->gc_thread) {
			f2fs_stop_gc_thread(sbi);
			need_restart_gc = true;
		}
	} else if (!sbi->gc_thread) {
		err = f2fs_start_gc_thread(sbi);
		if (err)
			goto restore_opts;
		need_stop_gc = true;
	}

	if (*flags & SB_RDONLY ||
		F2FS_OPTION(sbi).whint_mode != org_mount_opt.whint_mode) {
		writeback_inodes_sb(sb, WB_REASON_SYNC);
		sync_inodes_sb(sb);

		set_sbi_flag(sbi, SBI_IS_DIRTY);
		set_sbi_flag(sbi, SBI_IS_CLOSE);
		f2fs_sync_fs(sb, 1);
		clear_sbi_flag(sbi, SBI_IS_CLOSE);
	}

	if (checkpoint_changed) {
		if (test_opt(sbi, DISABLE_CHECKPOINT)) {
			err = f2fs_disable_checkpoint(sbi);
			if (err)
				goto restore_gc;
		} else {
			f2fs_enable_checkpoint(sbi);
		}
	}

	/*
	 * We stop issue flush thread if FS is mounted as RO
	 * or if flush_merge is not passed in mount option.
	 */
	if ((*flags & SB_RDONLY) || !test_opt(sbi, FLUSH_MERGE)) {
		clear_opt(sbi, FLUSH_MERGE);
		f2fs_destroy_flush_cmd_control(sbi, false);
	} else {
		err = f2fs_create_flush_cmd_control(sbi);
		if (err)
			goto restore_gc;
	}
skip:
#ifdef CONFIG_QUOTA
	/* Release old quota file names */
	for (i = 0; i < MAXQUOTAS; i++)
		kfree(org_mount_opt.s_qf_names[i]);
#endif
	/* Update the POSIXACL Flag */
	sb->s_flags = (sb->s_flags & ~SB_POSIXACL) |
		(test_opt(sbi, POSIX_ACL) ? SB_POSIXACL : 0);

	limit_reserve_root(sbi);
	adjust_unusable_cap_perc(sbi);
	*flags = (*flags & ~SB_LAZYTIME) | (sb->s_flags & SB_LAZYTIME);
	return 0;
restore_gc:
	if (need_restart_gc) {
		if (f2fs_start_gc_thread(sbi))
			f2fs_warn(sbi, "background gc thread has stopped");
	} else if (need_stop_gc) {
		f2fs_stop_gc_thread(sbi);
	}
restore_opts:
#ifdef CONFIG_QUOTA
	F2FS_OPTION(sbi).s_jquota_fmt = org_mount_opt.s_jquota_fmt;
	for (i = 0; i < MAXQUOTAS; i++) {
		kfree(F2FS_OPTION(sbi).s_qf_names[i]);
		F2FS_OPTION(sbi).s_qf_names[i] = org_mount_opt.s_qf_names[i];
	}
#endif
	sbi->mount_opt = org_mount_opt;
	sb->s_flags = old_sb_flags;
	return err;
}

#ifdef CONFIG_QUOTA
/* Read data from quotafile */
static ssize_t f2fs_quota_read(struct super_block *sb, int type, char *data,
			       size_t len, loff_t off)
{
	struct inode *inode = sb_dqopt(sb)->files[type];
	struct address_space *mapping = inode->i_mapping;
	block_t blkidx = F2FS_BYTES_TO_BLK(off);
	int offset = off & (sb->s_blocksize - 1);
	int tocopy;
	size_t toread;
	loff_t i_size = i_size_read(inode);
	struct page *page;
	char *kaddr;

	if (off > i_size)
		return 0;

	if (off + len > i_size)
		len = i_size - off;
	toread = len;
	while (toread > 0) {
		tocopy = min_t(unsigned long, sb->s_blocksize - offset, toread);
repeat:
		page = read_cache_page_gfp(mapping, blkidx, GFP_NOFS);
		if (IS_ERR(page)) {
			if (PTR_ERR(page) == -ENOMEM) {
				congestion_wait(BLK_RW_ASYNC,
						DEFAULT_IO_TIMEOUT);
				goto repeat;
			}
			set_sbi_flag(F2FS_SB(sb), SBI_QUOTA_NEED_REPAIR);
			return PTR_ERR(page);
		}

		lock_page(page);

		if (unlikely(page->mapping != mapping)) {
			f2fs_put_page(page, 1);
			goto repeat;
		}
		if (unlikely(!PageUptodate(page))) {
			f2fs_put_page(page, 1);
			set_sbi_flag(F2FS_SB(sb), SBI_QUOTA_NEED_REPAIR);
			return -EIO;
		}

		kaddr = kmap_atomic(page);
		memcpy(data, kaddr + offset, tocopy);
		kunmap_atomic(kaddr);
		f2fs_put_page(page, 1);

		offset = 0;
		toread -= tocopy;
		data += tocopy;
		blkidx++;
	}
	return len;
}

/* Write to quotafile */
static ssize_t f2fs_quota_write(struct super_block *sb, int type,
				const char *data, size_t len, loff_t off)
{
	struct inode *inode = sb_dqopt(sb)->files[type];
	struct address_space *mapping = inode->i_mapping;
	const struct address_space_operations *a_ops = mapping->a_ops;
	int offset = off & (sb->s_blocksize - 1);
	size_t towrite = len;
	struct page *page;
	void *fsdata = NULL;
	char *kaddr;
	int err = 0;
	int tocopy;

	while (towrite > 0) {
		tocopy = min_t(unsigned long, sb->s_blocksize - offset,
								towrite);
retry:
		err = a_ops->write_begin(NULL, mapping, off, tocopy, 0,
							&page, &fsdata);
		if (unlikely(err)) {
			if (err == -ENOMEM) {
				congestion_wait(BLK_RW_ASYNC,
						DEFAULT_IO_TIMEOUT);
				goto retry;
			}
			set_sbi_flag(F2FS_SB(sb), SBI_QUOTA_NEED_REPAIR);
			break;
		}

		kaddr = kmap_atomic(page);
		memcpy(kaddr + offset, data, tocopy);
		kunmap_atomic(kaddr);
		flush_dcache_page(page);

		a_ops->write_end(NULL, mapping, off, tocopy, tocopy,
						page, fsdata);
		offset = 0;
		towrite -= tocopy;
		off += tocopy;
		data += tocopy;
		cond_resched();
	}

	if (len == towrite)
		return err;
	inode->i_mtime = inode->i_ctime = current_time(inode);
	f2fs_mark_inode_dirty_sync(inode, false);
	return len - towrite;
}

static struct dquot **f2fs_get_dquots(struct inode *inode)
{
	return F2FS_I(inode)->i_dquot;
}

static qsize_t *f2fs_get_reserved_space(struct inode *inode)
{
	return &F2FS_I(inode)->i_reserved_quota;
}

static int f2fs_quota_on_mount(struct f2fs_sb_info *sbi, int type)
{
	if (is_set_ckpt_flags(sbi, CP_QUOTA_NEED_FSCK_FLAG)) {
		f2fs_err(sbi, "quota sysfile may be corrupted, skip loading it");
		return 0;
	}

	return dquot_quota_on_mount(sbi->sb, F2FS_OPTION(sbi).s_qf_names[type],
					F2FS_OPTION(sbi).s_jquota_fmt, type);
}

int f2fs_enable_quota_files(struct f2fs_sb_info *sbi, bool rdonly)
{
	int enabled = 0;
	int i, err;

	if (f2fs_sb_has_quota_ino(sbi) && rdonly) {
		err = f2fs_enable_quotas(sbi->sb);
		if (err) {
			f2fs_err(sbi, "Cannot turn on quota_ino: %d", err);
			return 0;
		}
		return 1;
	}

	for (i = 0; i < MAXQUOTAS; i++) {
		if (F2FS_OPTION(sbi).s_qf_names[i]) {
			err = f2fs_quota_on_mount(sbi, i);
			if (!err) {
				enabled = 1;
				continue;
			}
			f2fs_err(sbi, "Cannot turn on quotas: %d on %d",
				 err, i);
		}
	}
	return enabled;
}

static int f2fs_quota_enable(struct super_block *sb, int type, int format_id,
			     unsigned int flags)
{
	struct inode *qf_inode;
	unsigned long qf_inum;
	int err;

	BUG_ON(!f2fs_sb_has_quota_ino(F2FS_SB(sb)));

	qf_inum = f2fs_qf_ino(sb, type);
	if (!qf_inum)
		return -EPERM;

	qf_inode = f2fs_iget(sb, qf_inum);
	if (IS_ERR(qf_inode)) {
		f2fs_err(F2FS_SB(sb), "Bad quota inode %u:%lu", type, qf_inum);
		return PTR_ERR(qf_inode);
	}

	/* Don't account quota for quota files to avoid recursion */
	qf_inode->i_flags |= S_NOQUOTA;
	err = dquot_load_quota_inode(qf_inode, type, format_id, flags);
	iput(qf_inode);
	return err;
}

static int f2fs_enable_quotas(struct super_block *sb)
{
	struct f2fs_sb_info *sbi = F2FS_SB(sb);
	int type, err = 0;
	unsigned long qf_inum;
	bool quota_mopt[MAXQUOTAS] = {
		test_opt(sbi, USRQUOTA),
		test_opt(sbi, GRPQUOTA),
		test_opt(sbi, PRJQUOTA),
	};

	if (is_set_ckpt_flags(F2FS_SB(sb), CP_QUOTA_NEED_FSCK_FLAG)) {
		f2fs_err(sbi, "quota file may be corrupted, skip loading it");
		return 0;
	}

	sb_dqopt(sb)->flags |= DQUOT_QUOTA_SYS_FILE;

	for (type = 0; type < MAXQUOTAS; type++) {
		qf_inum = f2fs_qf_ino(sb, type);
		if (qf_inum) {
			err = f2fs_quota_enable(sb, type, QFMT_VFS_V1,
				DQUOT_USAGE_ENABLED |
				(quota_mopt[type] ? DQUOT_LIMITS_ENABLED : 0));
			if (err) {
				f2fs_err(sbi, "Failed to enable quota tracking (type=%d, err=%d). Please run fsck to fix.",
					 type, err);
				for (type--; type >= 0; type--)
					dquot_quota_off(sb, type);
				set_sbi_flag(F2FS_SB(sb),
						SBI_QUOTA_NEED_REPAIR);
				return err;
			}
		}
	}
	return 0;
}

int f2fs_quota_sync(struct super_block *sb, int type)
{
	struct f2fs_sb_info *sbi = F2FS_SB(sb);
	struct quota_info *dqopt = sb_dqopt(sb);
	int cnt;
	int ret;

	/*
	 * do_quotactl
	 *  f2fs_quota_sync
	 *  down_read(quota_sem)
	 *  dquot_writeback_dquots()
	 *  f2fs_dquot_commit
	 *                            block_operation
	 *                            down_read(quota_sem)
	 */
	f2fs_lock_op(sbi);

	down_read(&sbi->quota_sem);
	ret = dquot_writeback_dquots(sb, type);
	if (ret)
		goto out;

	/*
	 * Now when everything is written we can discard the pagecache so
	 * that userspace sees the changes.
	 */
	for (cnt = 0; cnt < MAXQUOTAS; cnt++) {
		struct address_space *mapping;

		if (type != -1 && cnt != type)
			continue;
		if (!sb_has_quota_active(sb, cnt))
			continue;

		mapping = dqopt->files[cnt]->i_mapping;

		ret = filemap_fdatawrite(mapping);
		if (ret)
			goto out;

		/* if we are using journalled quota */
		if (is_journalled_quota(sbi))
			continue;

		ret = filemap_fdatawait(mapping);
		if (ret)
			set_sbi_flag(F2FS_SB(sb), SBI_QUOTA_NEED_REPAIR);

		inode_lock(dqopt->files[cnt]);
		truncate_inode_pages(&dqopt->files[cnt]->i_data, 0);
		inode_unlock(dqopt->files[cnt]);
	}
out:
	if (ret)
		set_sbi_flag(F2FS_SB(sb), SBI_QUOTA_NEED_REPAIR);
	up_read(&sbi->quota_sem);
	f2fs_unlock_op(sbi);
	return ret;
}

static int f2fs_quota_on(struct super_block *sb, int type, int format_id,
							const struct path *path)
{
	struct inode *inode;
	int err;

	/* if quota sysfile exists, deny enabling quota with specific file */
	if (f2fs_sb_has_quota_ino(F2FS_SB(sb))) {
		f2fs_err(F2FS_SB(sb), "quota sysfile already exists");
		return -EBUSY;
	}

	err = f2fs_quota_sync(sb, type);
	if (err)
		return err;

	err = dquot_quota_on(sb, type, format_id, path);
	if (err)
		return err;

	inode = d_inode(path->dentry);

	inode_lock(inode);
	F2FS_I(inode)->i_flags |= F2FS_NOATIME_FL | F2FS_IMMUTABLE_FL;
	f2fs_set_inode_flags(inode);
	inode_unlock(inode);
	f2fs_mark_inode_dirty_sync(inode, false);

	return 0;
}

static int __f2fs_quota_off(struct super_block *sb, int type)
{
	struct inode *inode = sb_dqopt(sb)->files[type];
	int err;

	if (!inode || !igrab(inode))
		return dquot_quota_off(sb, type);

	err = f2fs_quota_sync(sb, type);
	if (err)
		goto out_put;

	err = dquot_quota_off(sb, type);
	if (err || f2fs_sb_has_quota_ino(F2FS_SB(sb)))
		goto out_put;

	inode_lock(inode);
	F2FS_I(inode)->i_flags &= ~(F2FS_NOATIME_FL | F2FS_IMMUTABLE_FL);
	f2fs_set_inode_flags(inode);
	inode_unlock(inode);
	f2fs_mark_inode_dirty_sync(inode, false);
out_put:
	iput(inode);
	return err;
}

static int f2fs_quota_off(struct super_block *sb, int type)
{
	struct f2fs_sb_info *sbi = F2FS_SB(sb);
	int err;

	err = __f2fs_quota_off(sb, type);

	/*
	 * quotactl can shutdown journalled quota, result in inconsistence
	 * between quota record and fs data by following updates, tag the
	 * flag to let fsck be aware of it.
	 */
	if (is_journalled_quota(sbi))
		set_sbi_flag(sbi, SBI_QUOTA_NEED_REPAIR);
	return err;
}

void f2fs_quota_off_umount(struct super_block *sb)
{
	int type;
	int err;

	for (type = 0; type < MAXQUOTAS; type++) {
		err = __f2fs_quota_off(sb, type);
		if (err) {
			int ret = dquot_quota_off(sb, type);

			f2fs_err(F2FS_SB(sb), "Fail to turn off disk quota (type: %d, err: %d, ret:%d), Please run fsck to fix it.",
				 type, err, ret);
			set_sbi_flag(F2FS_SB(sb), SBI_QUOTA_NEED_REPAIR);
		}
	}
	/*
	 * In case of checkpoint=disable, we must flush quota blocks.
	 * This can cause NULL exception for node_inode in end_io, since
	 * put_super already dropped it.
	 */
	sync_filesystem(sb);
}

static void f2fs_truncate_quota_inode_pages(struct super_block *sb)
{
	struct quota_info *dqopt = sb_dqopt(sb);
	int type;

	for (type = 0; type < MAXQUOTAS; type++) {
		if (!dqopt->files[type])
			continue;
		f2fs_inode_synced(dqopt->files[type]);
	}
}

static int f2fs_dquot_commit(struct dquot *dquot)
{
	struct f2fs_sb_info *sbi = F2FS_SB(dquot->dq_sb);
	int ret;

	down_read_nested(&sbi->quota_sem, SINGLE_DEPTH_NESTING);
	ret = dquot_commit(dquot);
	if (ret < 0)
		set_sbi_flag(sbi, SBI_QUOTA_NEED_REPAIR);
	up_read(&sbi->quota_sem);
	return ret;
}

static int f2fs_dquot_acquire(struct dquot *dquot)
{
	struct f2fs_sb_info *sbi = F2FS_SB(dquot->dq_sb);
	int ret;

	down_read(&sbi->quota_sem);
	ret = dquot_acquire(dquot);
	if (ret < 0)
		set_sbi_flag(sbi, SBI_QUOTA_NEED_REPAIR);
	up_read(&sbi->quota_sem);
	return ret;
}

static int f2fs_dquot_release(struct dquot *dquot)
{
	struct f2fs_sb_info *sbi = F2FS_SB(dquot->dq_sb);
	int ret = dquot_release(dquot);

	if (ret < 0)
		set_sbi_flag(sbi, SBI_QUOTA_NEED_REPAIR);
	return ret;
}

static int f2fs_dquot_mark_dquot_dirty(struct dquot *dquot)
{
	struct super_block *sb = dquot->dq_sb;
	struct f2fs_sb_info *sbi = F2FS_SB(sb);
	int ret = dquot_mark_dquot_dirty(dquot);

	/* if we are using journalled quota */
	if (is_journalled_quota(sbi))
		set_sbi_flag(sbi, SBI_QUOTA_NEED_FLUSH);

	return ret;
}

static int f2fs_dquot_commit_info(struct super_block *sb, int type)
{
	struct f2fs_sb_info *sbi = F2FS_SB(sb);
	int ret = dquot_commit_info(sb, type);

	if (ret < 0)
		set_sbi_flag(sbi, SBI_QUOTA_NEED_REPAIR);
	return ret;
}

static int f2fs_get_projid(struct inode *inode, kprojid_t *projid)
{
	*projid = F2FS_I(inode)->i_projid;
	return 0;
}

static const struct dquot_operations f2fs_quota_operations = {
	.get_reserved_space = f2fs_get_reserved_space,
	.write_dquot	= f2fs_dquot_commit,
	.acquire_dquot	= f2fs_dquot_acquire,
	.release_dquot	= f2fs_dquot_release,
	.mark_dirty	= f2fs_dquot_mark_dquot_dirty,
	.write_info	= f2fs_dquot_commit_info,
	.alloc_dquot	= dquot_alloc,
	.destroy_dquot	= dquot_destroy,
	.get_projid	= f2fs_get_projid,
	.get_next_id	= dquot_get_next_id,
};

static const struct quotactl_ops f2fs_quotactl_ops = {
	.quota_on	= f2fs_quota_on,
	.quota_off	= f2fs_quota_off,
	.quota_sync	= f2fs_quota_sync,
	.get_state	= dquot_get_state,
	.set_info	= dquot_set_dqinfo,
	.get_dqblk	= dquot_get_dqblk,
	.set_dqblk	= dquot_set_dqblk,
	.get_nextdqblk	= dquot_get_next_dqblk,
};
#else
int f2fs_quota_sync(struct super_block *sb, int type)
{
	return 0;
}

void f2fs_quota_off_umount(struct super_block *sb)
{
}
#endif

static const struct super_operations f2fs_sops = {
	.alloc_inode	= f2fs_alloc_inode,
	.free_inode	= f2fs_free_inode,
	.drop_inode	= f2fs_drop_inode,
	.write_inode	= f2fs_write_inode,
	.dirty_inode	= f2fs_dirty_inode,
	.show_options	= f2fs_show_options,
#ifdef CONFIG_QUOTA
	.quota_read	= f2fs_quota_read,
	.quota_write	= f2fs_quota_write,
	.get_dquots	= f2fs_get_dquots,
#endif
	.evict_inode	= f2fs_evict_inode,
	.put_super	= f2fs_put_super,
	.sync_fs	= f2fs_sync_fs,
	.freeze_fs	= f2fs_freeze,
	.unfreeze_fs	= f2fs_unfreeze,
	.statfs		= f2fs_statfs,
	.remount_fs	= f2fs_remount,
};

#ifdef CONFIG_FS_ENCRYPTION
static int f2fs_get_context(struct inode *inode, void *ctx, size_t len)
{
	return f2fs_getxattr(inode, F2FS_XATTR_INDEX_ENCRYPTION,
				F2FS_XATTR_NAME_ENCRYPTION_CONTEXT,
				ctx, len, NULL);
}

static int f2fs_set_context(struct inode *inode, const void *ctx, size_t len,
							void *fs_data)
{
	struct f2fs_sb_info *sbi = F2FS_I_SB(inode);

	/*
	 * Encrypting the root directory is not allowed because fsck
	 * expects lost+found directory to exist and remain unencrypted
	 * if LOST_FOUND feature is enabled.
	 *
	 */
	if (f2fs_sb_has_lost_found(sbi) &&
			inode->i_ino == F2FS_ROOT_INO(sbi))
		return -EPERM;

	return f2fs_setxattr(inode, F2FS_XATTR_INDEX_ENCRYPTION,
				F2FS_XATTR_NAME_ENCRYPTION_CONTEXT,
				ctx, len, fs_data, XATTR_CREATE);
}

static const union fscrypt_policy *f2fs_get_dummy_policy(struct super_block *sb)
{
	return F2FS_OPTION(F2FS_SB(sb)).dummy_enc_policy.policy;
}

static bool f2fs_has_stable_inodes(struct super_block *sb)
{
	return true;
}

static void f2fs_get_ino_and_lblk_bits(struct super_block *sb,
				       int *ino_bits_ret, int *lblk_bits_ret)
{
	*ino_bits_ret = 8 * sizeof(nid_t);
	*lblk_bits_ret = 8 * sizeof(block_t);
}

static int f2fs_get_num_devices(struct super_block *sb)
{
	struct f2fs_sb_info *sbi = F2FS_SB(sb);

	if (f2fs_is_multi_device(sbi))
		return sbi->s_ndevs;
	return 1;
}

static void f2fs_get_devices(struct super_block *sb,
			     struct request_queue **devs)
{
	struct f2fs_sb_info *sbi = F2FS_SB(sb);
	int i;

	for (i = 0; i < sbi->s_ndevs; i++)
		devs[i] = bdev_get_queue(FDEV(i).bdev);
}

static const struct fscrypt_operations f2fs_cryptops = {
	.key_prefix		= "f2fs:",
	.get_context		= f2fs_get_context,
	.set_context		= f2fs_set_context,
	.get_dummy_policy	= f2fs_get_dummy_policy,
	.empty_dir		= f2fs_empty_dir,
	.max_namelen		= F2FS_NAME_LEN,
	.has_stable_inodes	= f2fs_has_stable_inodes,
	.get_ino_and_lblk_bits	= f2fs_get_ino_and_lblk_bits,
	.get_num_devices	= f2fs_get_num_devices,
	.get_devices		= f2fs_get_devices,
};
#endif

static struct inode *f2fs_nfs_get_inode(struct super_block *sb,
		u64 ino, u32 generation)
{
	struct f2fs_sb_info *sbi = F2FS_SB(sb);
	struct inode *inode;

	if (f2fs_check_nid_range(sbi, ino))
		return ERR_PTR(-ESTALE);

	/*
	 * f2fs_iget isn't quite right if the inode is currently unallocated!
	 * However f2fs_iget currently does appropriate checks to handle stale
	 * inodes so everything is OK.
	 */
	inode = f2fs_iget(sb, ino);
	if (IS_ERR(inode))
		return ERR_CAST(inode);
	if (unlikely(generation && inode->i_generation != generation)) {
		/* we didn't find the right inode.. */
		iput(inode);
		return ERR_PTR(-ESTALE);
	}
	return inode;
}

static struct dentry *f2fs_fh_to_dentry(struct super_block *sb, struct fid *fid,
		int fh_len, int fh_type)
{
	return generic_fh_to_dentry(sb, fid, fh_len, fh_type,
				    f2fs_nfs_get_inode);
}

static struct dentry *f2fs_fh_to_parent(struct super_block *sb, struct fid *fid,
		int fh_len, int fh_type)
{
	return generic_fh_to_parent(sb, fid, fh_len, fh_type,
				    f2fs_nfs_get_inode);
}

static const struct export_operations f2fs_export_ops = {
	.fh_to_dentry = f2fs_fh_to_dentry,
	.fh_to_parent = f2fs_fh_to_parent,
	.get_parent = f2fs_get_parent,
};

static loff_t max_file_blocks(void)
{
	loff_t result = 0;
	loff_t leaf_count = DEF_ADDRS_PER_BLOCK;

	/*
	 * note: previously, result is equal to (DEF_ADDRS_PER_INODE -
	 * DEFAULT_INLINE_XATTR_ADDRS), but now f2fs try to reserve more
	 * space in inode.i_addr, it will be more safe to reassign
	 * result as zero.
	 */

	/* two direct node blocks */
	result += (leaf_count * 2);

	/* two indirect node blocks */
	leaf_count *= NIDS_PER_BLOCK;
	result += (leaf_count * 2);

	/* one double indirect node block */
	leaf_count *= NIDS_PER_BLOCK;
	result += leaf_count;

	return result;
}

static int __f2fs_commit_super(struct buffer_head *bh,
			struct f2fs_super_block *super)
{
	lock_buffer(bh);
	if (super)
		memcpy(bh->b_data + F2FS_SUPER_OFFSET, super, sizeof(*super));
	set_buffer_dirty(bh);
	unlock_buffer(bh);

	/* it's rare case, we can do fua all the time */
	return __sync_dirty_buffer(bh, REQ_SYNC | REQ_PREFLUSH | REQ_FUA);
}

static inline bool sanity_check_area_boundary(struct f2fs_sb_info *sbi,
					struct buffer_head *bh)
{
	struct f2fs_super_block *raw_super = (struct f2fs_super_block *)
					(bh->b_data + F2FS_SUPER_OFFSET);
	struct super_block *sb = sbi->sb;
	u32 segment0_blkaddr = le32_to_cpu(raw_super->segment0_blkaddr);
	u32 cp_blkaddr = le32_to_cpu(raw_super->cp_blkaddr);
	u32 sit_blkaddr = le32_to_cpu(raw_super->sit_blkaddr);
	u32 nat_blkaddr = le32_to_cpu(raw_super->nat_blkaddr);
	u32 ssa_blkaddr = le32_to_cpu(raw_super->ssa_blkaddr);
	u32 main_blkaddr = le32_to_cpu(raw_super->main_blkaddr);
	u32 segment_count_ckpt = le32_to_cpu(raw_super->segment_count_ckpt);
	u32 segment_count_sit = le32_to_cpu(raw_super->segment_count_sit);
	u32 segment_count_nat = le32_to_cpu(raw_super->segment_count_nat);
	u32 segment_count_ssa = le32_to_cpu(raw_super->segment_count_ssa);
	u32 segment_count_main = le32_to_cpu(raw_super->segment_count_main);
	u32 segment_count = le32_to_cpu(raw_super->segment_count);
	u32 log_blocks_per_seg = le32_to_cpu(raw_super->log_blocks_per_seg);
	u64 main_end_blkaddr = main_blkaddr +
				(segment_count_main << log_blocks_per_seg);
	u64 seg_end_blkaddr = segment0_blkaddr +
				(segment_count << log_blocks_per_seg);

	if (segment0_blkaddr != cp_blkaddr) {
		f2fs_info(sbi, "Mismatch start address, segment0(%u) cp_blkaddr(%u)",
			  segment0_blkaddr, cp_blkaddr);
		return true;
	}

	if (cp_blkaddr + (segment_count_ckpt << log_blocks_per_seg) !=
							sit_blkaddr) {
		f2fs_info(sbi, "Wrong CP boundary, start(%u) end(%u) blocks(%u)",
			  cp_blkaddr, sit_blkaddr,
			  segment_count_ckpt << log_blocks_per_seg);
		return true;
	}

	if (sit_blkaddr + (segment_count_sit << log_blocks_per_seg) !=
							nat_blkaddr) {
		f2fs_info(sbi, "Wrong SIT boundary, start(%u) end(%u) blocks(%u)",
			  sit_blkaddr, nat_blkaddr,
			  segment_count_sit << log_blocks_per_seg);
		return true;
	}

	if (nat_blkaddr + (segment_count_nat << log_blocks_per_seg) !=
							ssa_blkaddr) {
		f2fs_info(sbi, "Wrong NAT boundary, start(%u) end(%u) blocks(%u)",
			  nat_blkaddr, ssa_blkaddr,
			  segment_count_nat << log_blocks_per_seg);
		return true;
	}

	if (ssa_blkaddr + (segment_count_ssa << log_blocks_per_seg) !=
							main_blkaddr) {
		f2fs_info(sbi, "Wrong SSA boundary, start(%u) end(%u) blocks(%u)",
			  ssa_blkaddr, main_blkaddr,
			  segment_count_ssa << log_blocks_per_seg);
		return true;
	}

	if (main_end_blkaddr > seg_end_blkaddr) {
		f2fs_info(sbi, "Wrong MAIN_AREA boundary, start(%u) end(%llu) block(%u)",
			  main_blkaddr, seg_end_blkaddr,
			  segment_count_main << log_blocks_per_seg);
		return true;
	} else if (main_end_blkaddr < seg_end_blkaddr) {
		int err = 0;
		char *res;

		/* fix in-memory information all the time */
		raw_super->segment_count = cpu_to_le32((main_end_blkaddr -
				segment0_blkaddr) >> log_blocks_per_seg);

		if (f2fs_readonly(sb) || bdev_read_only(sb->s_bdev)) {
			set_sbi_flag(sbi, SBI_NEED_SB_WRITE);
			res = "internally";
		} else {
			err = __f2fs_commit_super(bh, NULL);
			res = err ? "failed" : "done";
		}
		f2fs_info(sbi, "Fix alignment : %s, start(%u) end(%llu) block(%u)",
			  res, main_blkaddr, seg_end_blkaddr,
			  segment_count_main << log_blocks_per_seg);
		if (err)
			return true;
	}
	return false;
}

static int sanity_check_raw_super(struct f2fs_sb_info *sbi,
				struct buffer_head *bh)
{
	block_t segment_count, segs_per_sec, secs_per_zone, segment_count_main;
	block_t total_sections, blocks_per_seg;
	struct f2fs_super_block *raw_super = (struct f2fs_super_block *)
					(bh->b_data + F2FS_SUPER_OFFSET);
	unsigned int blocksize;
	size_t crc_offset = 0;
	__u32 crc = 0;

	if (le32_to_cpu(raw_super->magic) != F2FS_SUPER_MAGIC) {
		f2fs_info(sbi, "Magic Mismatch, valid(0x%x) - read(0x%x)",
			  F2FS_SUPER_MAGIC, le32_to_cpu(raw_super->magic));
		return -EINVAL;
	}

	/* Check checksum_offset and crc in superblock */
	if (__F2FS_HAS_FEATURE(raw_super, F2FS_FEATURE_SB_CHKSUM)) {
		crc_offset = le32_to_cpu(raw_super->checksum_offset);
		if (crc_offset !=
			offsetof(struct f2fs_super_block, crc)) {
			f2fs_info(sbi, "Invalid SB checksum offset: %zu",
				  crc_offset);
			return -EFSCORRUPTED;
		}
		crc = le32_to_cpu(raw_super->crc);
		if (!f2fs_crc_valid(sbi, crc, raw_super, crc_offset)) {
			f2fs_info(sbi, "Invalid SB checksum value: %u", crc);
			return -EFSCORRUPTED;
		}
	}

	/* Currently, support only 4KB page cache size */
	if (F2FS_BLKSIZE != PAGE_SIZE) {
		f2fs_info(sbi, "Invalid page_cache_size (%lu), supports only 4KB",
			  PAGE_SIZE);
		return -EFSCORRUPTED;
	}

	/* Currently, support only 4KB block size */
	blocksize = 1 << le32_to_cpu(raw_super->log_blocksize);
	if (blocksize != F2FS_BLKSIZE) {
		f2fs_info(sbi, "Invalid blocksize (%u), supports only 4KB",
			  blocksize);
		return -EFSCORRUPTED;
	}

	/* check log blocks per segment */
	if (le32_to_cpu(raw_super->log_blocks_per_seg) != 9) {
		f2fs_info(sbi, "Invalid log blocks per segment (%u)",
			  le32_to_cpu(raw_super->log_blocks_per_seg));
		return -EFSCORRUPTED;
	}

	/* Currently, support 512/1024/2048/4096 bytes sector size */
	if (le32_to_cpu(raw_super->log_sectorsize) >
				F2FS_MAX_LOG_SECTOR_SIZE ||
		le32_to_cpu(raw_super->log_sectorsize) <
				F2FS_MIN_LOG_SECTOR_SIZE) {
		f2fs_info(sbi, "Invalid log sectorsize (%u)",
			  le32_to_cpu(raw_super->log_sectorsize));
		return -EFSCORRUPTED;
	}
	if (le32_to_cpu(raw_super->log_sectors_per_block) +
		le32_to_cpu(raw_super->log_sectorsize) !=
			F2FS_MAX_LOG_SECTOR_SIZE) {
		f2fs_info(sbi, "Invalid log sectors per block(%u) log sectorsize(%u)",
			  le32_to_cpu(raw_super->log_sectors_per_block),
			  le32_to_cpu(raw_super->log_sectorsize));
		return -EFSCORRUPTED;
	}

	segment_count = le32_to_cpu(raw_super->segment_count);
	segment_count_main = le32_to_cpu(raw_super->segment_count_main);
	segs_per_sec = le32_to_cpu(raw_super->segs_per_sec);
	secs_per_zone = le32_to_cpu(raw_super->secs_per_zone);
	total_sections = le32_to_cpu(raw_super->section_count);

	/* blocks_per_seg should be 512, given the above check */
	blocks_per_seg = 1 << le32_to_cpu(raw_super->log_blocks_per_seg);

	if (segment_count > F2FS_MAX_SEGMENT ||
				segment_count < F2FS_MIN_SEGMENTS) {
		f2fs_info(sbi, "Invalid segment count (%u)", segment_count);
		return -EFSCORRUPTED;
	}

	if (total_sections > segment_count_main || total_sections < 1 ||
			segs_per_sec > segment_count || !segs_per_sec) {
		f2fs_info(sbi, "Invalid segment/section count (%u, %u x %u)",
			  segment_count, total_sections, segs_per_sec);
		return -EFSCORRUPTED;
	}

	if (segment_count_main != total_sections * segs_per_sec) {
		f2fs_info(sbi, "Invalid segment/section count (%u != %u * %u)",
			  segment_count_main, total_sections, segs_per_sec);
		return -EFSCORRUPTED;
	}

	if ((segment_count / segs_per_sec) < total_sections) {
		f2fs_info(sbi, "Small segment_count (%u < %u * %u)",
			  segment_count, segs_per_sec, total_sections);
		return -EFSCORRUPTED;
	}

	if (segment_count > (le64_to_cpu(raw_super->block_count) >> 9)) {
		f2fs_info(sbi, "Wrong segment_count / block_count (%u > %llu)",
			  segment_count, le64_to_cpu(raw_super->block_count));
		return -EFSCORRUPTED;
	}

	if (RDEV(0).path[0]) {
		block_t dev_seg_count = le32_to_cpu(RDEV(0).total_segments);
		int i = 1;

		while (i < MAX_DEVICES && RDEV(i).path[0]) {
			dev_seg_count += le32_to_cpu(RDEV(i).total_segments);
			i++;
		}
		if (segment_count != dev_seg_count) {
			f2fs_info(sbi, "Segment count (%u) mismatch with total segments from devices (%u)",
					segment_count, dev_seg_count);
			return -EFSCORRUPTED;
		}
	} else {
		if (__F2FS_HAS_FEATURE(raw_super, F2FS_FEATURE_BLKZONED) &&
					!bdev_is_zoned(sbi->sb->s_bdev)) {
			f2fs_info(sbi, "Zoned block device path is missing");
			return -EFSCORRUPTED;
		}
	}

	if (secs_per_zone > total_sections || !secs_per_zone) {
		f2fs_info(sbi, "Wrong secs_per_zone / total_sections (%u, %u)",
			  secs_per_zone, total_sections);
		return -EFSCORRUPTED;
	}
	if (le32_to_cpu(raw_super->extension_count) > F2FS_MAX_EXTENSION ||
			raw_super->hot_ext_count > F2FS_MAX_EXTENSION ||
			(le32_to_cpu(raw_super->extension_count) +
			raw_super->hot_ext_count) > F2FS_MAX_EXTENSION) {
		f2fs_info(sbi, "Corrupted extension count (%u + %u > %u)",
			  le32_to_cpu(raw_super->extension_count),
			  raw_super->hot_ext_count,
			  F2FS_MAX_EXTENSION);
		return -EFSCORRUPTED;
	}

	if (le32_to_cpu(raw_super->cp_payload) >
				(blocks_per_seg - F2FS_CP_PACKS)) {
		f2fs_info(sbi, "Insane cp_payload (%u > %u)",
			  le32_to_cpu(raw_super->cp_payload),
			  blocks_per_seg - F2FS_CP_PACKS);
		return -EFSCORRUPTED;
	}

	/* check reserved ino info */
	if (le32_to_cpu(raw_super->node_ino) != 1 ||
		le32_to_cpu(raw_super->meta_ino) != 2 ||
		le32_to_cpu(raw_super->root_ino) != 3) {
		f2fs_info(sbi, "Invalid Fs Meta Ino: node(%u) meta(%u) root(%u)",
			  le32_to_cpu(raw_super->node_ino),
			  le32_to_cpu(raw_super->meta_ino),
			  le32_to_cpu(raw_super->root_ino));
		return -EFSCORRUPTED;
	}

	/* check CP/SIT/NAT/SSA/MAIN_AREA area boundary */
	if (sanity_check_area_boundary(sbi, bh))
		return -EFSCORRUPTED;

	return 0;
}

int f2fs_sanity_check_ckpt(struct f2fs_sb_info *sbi)
{
	unsigned int total, fsmeta;
	struct f2fs_super_block *raw_super = F2FS_RAW_SUPER(sbi);
	struct f2fs_checkpoint *ckpt = F2FS_CKPT(sbi);
	unsigned int ovp_segments, reserved_segments;
	unsigned int main_segs, blocks_per_seg;
	unsigned int sit_segs, nat_segs;
	unsigned int sit_bitmap_size, nat_bitmap_size;
	unsigned int log_blocks_per_seg;
	unsigned int segment_count_main;
	unsigned int cp_pack_start_sum, cp_payload;
	block_t user_block_count, valid_user_blocks;
	block_t avail_node_count, valid_node_count;
	int i, j;

	total = le32_to_cpu(raw_super->segment_count);
	fsmeta = le32_to_cpu(raw_super->segment_count_ckpt);
	sit_segs = le32_to_cpu(raw_super->segment_count_sit);
	fsmeta += sit_segs;
	nat_segs = le32_to_cpu(raw_super->segment_count_nat);
	fsmeta += nat_segs;
	fsmeta += le32_to_cpu(ckpt->rsvd_segment_count);
	fsmeta += le32_to_cpu(raw_super->segment_count_ssa);

	if (unlikely(fsmeta >= total))
		return 1;

	ovp_segments = le32_to_cpu(ckpt->overprov_segment_count);
	reserved_segments = le32_to_cpu(ckpt->rsvd_segment_count);

	if (unlikely(fsmeta < F2FS_MIN_META_SEGMENTS ||
			ovp_segments == 0 || reserved_segments == 0)) {
		f2fs_err(sbi, "Wrong layout: check mkfs.f2fs version");
		return 1;
	}

	user_block_count = le64_to_cpu(ckpt->user_block_count);
	segment_count_main = le32_to_cpu(raw_super->segment_count_main);
	log_blocks_per_seg = le32_to_cpu(raw_super->log_blocks_per_seg);
	if (!user_block_count || user_block_count >=
			segment_count_main << log_blocks_per_seg) {
		f2fs_err(sbi, "Wrong user_block_count: %u",
			 user_block_count);
		return 1;
	}

	valid_user_blocks = le64_to_cpu(ckpt->valid_block_count);
	if (valid_user_blocks > user_block_count) {
		f2fs_err(sbi, "Wrong valid_user_blocks: %u, user_block_count: %u",
			 valid_user_blocks, user_block_count);
		return 1;
	}

	valid_node_count = le32_to_cpu(ckpt->valid_node_count);
	avail_node_count = sbi->total_node_count - F2FS_RESERVED_NODE_NUM;
	if (valid_node_count > avail_node_count) {
		f2fs_err(sbi, "Wrong valid_node_count: %u, avail_node_count: %u",
			 valid_node_count, avail_node_count);
		return 1;
	}

	main_segs = le32_to_cpu(raw_super->segment_count_main);
	blocks_per_seg = sbi->blocks_per_seg;

	for (i = 0; i < NR_CURSEG_NODE_TYPE; i++) {
		if (le32_to_cpu(ckpt->cur_node_segno[i]) >= main_segs ||
			le16_to_cpu(ckpt->cur_node_blkoff[i]) >= blocks_per_seg)
			return 1;
		for (j = i + 1; j < NR_CURSEG_NODE_TYPE; j++) {
			if (le32_to_cpu(ckpt->cur_node_segno[i]) ==
				le32_to_cpu(ckpt->cur_node_segno[j])) {
				f2fs_err(sbi, "Node segment (%u, %u) has the same segno: %u",
					 i, j,
					 le32_to_cpu(ckpt->cur_node_segno[i]));
				return 1;
			}
		}
	}
	for (i = 0; i < NR_CURSEG_DATA_TYPE; i++) {
		if (le32_to_cpu(ckpt->cur_data_segno[i]) >= main_segs ||
			le16_to_cpu(ckpt->cur_data_blkoff[i]) >= blocks_per_seg)
			return 1;
		for (j = i + 1; j < NR_CURSEG_DATA_TYPE; j++) {
			if (le32_to_cpu(ckpt->cur_data_segno[i]) ==
				le32_to_cpu(ckpt->cur_data_segno[j])) {
				f2fs_err(sbi, "Data segment (%u, %u) has the same segno: %u",
					 i, j,
					 le32_to_cpu(ckpt->cur_data_segno[i]));
				return 1;
			}
		}
	}
	for (i = 0; i < NR_CURSEG_NODE_TYPE; i++) {
		for (j = 0; j < NR_CURSEG_DATA_TYPE; j++) {
			if (le32_to_cpu(ckpt->cur_node_segno[i]) ==
				le32_to_cpu(ckpt->cur_data_segno[j])) {
				f2fs_err(sbi, "Node segment (%u) and Data segment (%u) has the same segno: %u",
					 i, j,
					 le32_to_cpu(ckpt->cur_node_segno[i]));
				return 1;
			}
		}
	}

	sit_bitmap_size = le32_to_cpu(ckpt->sit_ver_bitmap_bytesize);
	nat_bitmap_size = le32_to_cpu(ckpt->nat_ver_bitmap_bytesize);

	if (sit_bitmap_size != ((sit_segs / 2) << log_blocks_per_seg) / 8 ||
		nat_bitmap_size != ((nat_segs / 2) << log_blocks_per_seg) / 8) {
		f2fs_err(sbi, "Wrong bitmap size: sit: %u, nat:%u",
			 sit_bitmap_size, nat_bitmap_size);
		return 1;
	}

	cp_pack_start_sum = __start_sum_addr(sbi);
	cp_payload = __cp_payload(sbi);
	if (cp_pack_start_sum < cp_payload + 1 ||
		cp_pack_start_sum > blocks_per_seg - 1 -
			NR_CURSEG_PERSIST_TYPE) {
		f2fs_err(sbi, "Wrong cp_pack_start_sum: %u",
			 cp_pack_start_sum);
		return 1;
	}

	if (__is_set_ckpt_flags(ckpt, CP_LARGE_NAT_BITMAP_FLAG) &&
		le32_to_cpu(ckpt->checksum_offset) != CP_MIN_CHKSUM_OFFSET) {
		f2fs_warn(sbi, "using deprecated layout of large_nat_bitmap, "
			  "please run fsck v1.13.0 or higher to repair, chksum_offset: %u, "
			  "fixed with patch: \"f2fs-tools: relocate chksum_offset for large_nat_bitmap feature\"",
			  le32_to_cpu(ckpt->checksum_offset));
		return 1;
	}

	if (unlikely(f2fs_cp_error(sbi))) {
		f2fs_err(sbi, "A bug case: need to run fsck");
		return 1;
	}
	return 0;
}

static void init_sb_info(struct f2fs_sb_info *sbi)
{
	struct f2fs_super_block *raw_super = sbi->raw_super;
	int i;

	sbi->log_sectors_per_block =
		le32_to_cpu(raw_super->log_sectors_per_block);
	sbi->log_blocksize = le32_to_cpu(raw_super->log_blocksize);
	sbi->blocksize = 1 << sbi->log_blocksize;
	sbi->log_blocks_per_seg = le32_to_cpu(raw_super->log_blocks_per_seg);
	sbi->blocks_per_seg = 1 << sbi->log_blocks_per_seg;
	sbi->segs_per_sec = le32_to_cpu(raw_super->segs_per_sec);
	sbi->secs_per_zone = le32_to_cpu(raw_super->secs_per_zone);
	sbi->total_sections = le32_to_cpu(raw_super->section_count);
	sbi->total_node_count =
		(le32_to_cpu(raw_super->segment_count_nat) / 2)
			* sbi->blocks_per_seg * NAT_ENTRY_PER_BLOCK;
	sbi->root_ino_num = le32_to_cpu(raw_super->root_ino);
	sbi->node_ino_num = le32_to_cpu(raw_super->node_ino);
	sbi->meta_ino_num = le32_to_cpu(raw_super->meta_ino);
	sbi->cur_victim_sec = NULL_SECNO;
	sbi->next_victim_seg[BG_GC] = NULL_SEGNO;
	sbi->next_victim_seg[FG_GC] = NULL_SEGNO;
	sbi->max_victim_search = DEF_MAX_VICTIM_SEARCH;
	sbi->migration_granularity = sbi->segs_per_sec;

	sbi->dir_level = DEF_DIR_LEVEL;
	sbi->interval_time[CP_TIME] = DEF_CP_INTERVAL;
	sbi->interval_time[REQ_TIME] = DEF_IDLE_INTERVAL;
	sbi->interval_time[DISCARD_TIME] = DEF_IDLE_INTERVAL;
	sbi->interval_time[GC_TIME] = DEF_IDLE_INTERVAL;
	sbi->interval_time[DISABLE_TIME] = DEF_DISABLE_INTERVAL;
	sbi->interval_time[UMOUNT_DISCARD_TIMEOUT] =
				DEF_UMOUNT_DISCARD_TIMEOUT;
	clear_sbi_flag(sbi, SBI_NEED_FSCK);

	for (i = 0; i < NR_COUNT_TYPE; i++)
		atomic_set(&sbi->nr_pages[i], 0);

	for (i = 0; i < META; i++)
		atomic_set(&sbi->wb_sync_req[i], 0);

	INIT_LIST_HEAD(&sbi->s_list);
	mutex_init(&sbi->umount_mutex);
	init_rwsem(&sbi->io_order_lock);
	spin_lock_init(&sbi->cp_lock);

	sbi->dirty_device = 0;
	spin_lock_init(&sbi->dev_lock);

	init_rwsem(&sbi->sb_lock);
	init_rwsem(&sbi->pin_sem);
}

static int init_percpu_info(struct f2fs_sb_info *sbi)
{
	int err;

	err = percpu_counter_init(&sbi->alloc_valid_block_count, 0, GFP_KERNEL);
	if (err)
		return err;

	err = percpu_counter_init(&sbi->total_valid_inode_count, 0,
								GFP_KERNEL);
	if (err)
		percpu_counter_destroy(&sbi->alloc_valid_block_count);

	return err;
}

#ifdef CONFIG_BLK_DEV_ZONED

struct f2fs_report_zones_args {
	struct f2fs_dev_info *dev;
	bool zone_cap_mismatch;
};

static int f2fs_report_zone_cb(struct blk_zone *zone, unsigned int idx,
			      void *data)
{
	struct f2fs_report_zones_args *rz_args = data;

	if (zone->type == BLK_ZONE_TYPE_CONVENTIONAL)
		return 0;

	set_bit(idx, rz_args->dev->blkz_seq);
	rz_args->dev->zone_capacity_blocks[idx] = zone->capacity >>
						F2FS_LOG_SECTORS_PER_BLOCK;
	if (zone->len != zone->capacity && !rz_args->zone_cap_mismatch)
		rz_args->zone_cap_mismatch = true;

	return 0;
}

static int init_blkz_info(struct f2fs_sb_info *sbi, int devi)
{
	struct block_device *bdev = FDEV(devi).bdev;
	sector_t nr_sectors = bdev->bd_part->nr_sects;
	struct f2fs_report_zones_args rep_zone_arg;
	int ret;

	if (!f2fs_sb_has_blkzoned(sbi))
		return 0;

	if (sbi->blocks_per_blkz && sbi->blocks_per_blkz !=
				SECTOR_TO_BLOCK(bdev_zone_sectors(bdev)))
		return -EINVAL;
	sbi->blocks_per_blkz = SECTOR_TO_BLOCK(bdev_zone_sectors(bdev));
	if (sbi->log_blocks_per_blkz && sbi->log_blocks_per_blkz !=
				__ilog2_u32(sbi->blocks_per_blkz))
		return -EINVAL;
	sbi->log_blocks_per_blkz = __ilog2_u32(sbi->blocks_per_blkz);
	FDEV(devi).nr_blkz = SECTOR_TO_BLOCK(nr_sectors) >>
					sbi->log_blocks_per_blkz;
	if (nr_sectors & (bdev_zone_sectors(bdev) - 1))
		FDEV(devi).nr_blkz++;

	FDEV(devi).blkz_seq = f2fs_kvzalloc(sbi,
					BITS_TO_LONGS(FDEV(devi).nr_blkz)
					* sizeof(unsigned long),
					GFP_KERNEL);
	if (!FDEV(devi).blkz_seq)
		return -ENOMEM;

	/* Get block zones type and zone-capacity */
	FDEV(devi).zone_capacity_blocks = f2fs_kzalloc(sbi,
					FDEV(devi).nr_blkz * sizeof(block_t),
					GFP_KERNEL);
	if (!FDEV(devi).zone_capacity_blocks)
		return -ENOMEM;

	rep_zone_arg.dev = &FDEV(devi);
	rep_zone_arg.zone_cap_mismatch = false;

	ret = blkdev_report_zones(bdev, 0, BLK_ALL_ZONES, f2fs_report_zone_cb,
				  &rep_zone_arg);
	if (ret < 0)
		return ret;

	if (!rep_zone_arg.zone_cap_mismatch) {
		kfree(FDEV(devi).zone_capacity_blocks);
		FDEV(devi).zone_capacity_blocks = NULL;
	}

	return 0;
}
#endif

/*
 * Read f2fs raw super block.
 * Because we have two copies of super block, so read both of them
 * to get the first valid one. If any one of them is broken, we pass
 * them recovery flag back to the caller.
 */
static int read_raw_super_block(struct f2fs_sb_info *sbi,
			struct f2fs_super_block **raw_super,
			int *valid_super_block, int *recovery)
{
	struct super_block *sb = sbi->sb;
	int block;
	struct buffer_head *bh;
	struct f2fs_super_block *super;
	int err = 0;

	super = kzalloc(sizeof(struct f2fs_super_block), GFP_KERNEL);
	if (!super)
		return -ENOMEM;

	for (block = 0; block < 2; block++) {
		bh = sb_bread(sb, block);
		if (!bh) {
			f2fs_err(sbi, "Unable to read %dth superblock",
				 block + 1);
			err = -EIO;
			*recovery = 1;
			continue;
		}

		/* sanity checking of raw super */
		err = sanity_check_raw_super(sbi, bh);
		if (err) {
			f2fs_err(sbi, "Can't find valid F2FS filesystem in %dth superblock",
				 block + 1);
			brelse(bh);
			*recovery = 1;
			continue;
		}

		if (!*raw_super) {
			memcpy(super, bh->b_data + F2FS_SUPER_OFFSET,
							sizeof(*super));
			*valid_super_block = block;
			*raw_super = super;
		}
		brelse(bh);
	}

	/* No valid superblock */
	if (!*raw_super)
		kfree(super);
	else
		err = 0;

	return err;
}

int f2fs_commit_super(struct f2fs_sb_info *sbi, bool recover)
{
	struct buffer_head *bh;
	__u32 crc = 0;
	int err;

	if ((recover && f2fs_readonly(sbi->sb)) ||
				bdev_read_only(sbi->sb->s_bdev)) {
		set_sbi_flag(sbi, SBI_NEED_SB_WRITE);
		return -EROFS;
	}

	/* we should update superblock crc here */
	if (!recover && f2fs_sb_has_sb_chksum(sbi)) {
		crc = f2fs_crc32(sbi, F2FS_RAW_SUPER(sbi),
				offsetof(struct f2fs_super_block, crc));
		F2FS_RAW_SUPER(sbi)->crc = cpu_to_le32(crc);
	}

	/* write back-up superblock first */
	bh = sb_bread(sbi->sb, sbi->valid_super_block ? 0 : 1);
	if (!bh)
		return -EIO;
	err = __f2fs_commit_super(bh, F2FS_RAW_SUPER(sbi));
	brelse(bh);

	/* if we are in recovery path, skip writing valid superblock */
	if (recover || err)
		return err;

	/* write current valid superblock */
	bh = sb_bread(sbi->sb, sbi->valid_super_block);
	if (!bh)
		return -EIO;
	err = __f2fs_commit_super(bh, F2FS_RAW_SUPER(sbi));
	brelse(bh);
	return err;
}

static int f2fs_scan_devices(struct f2fs_sb_info *sbi)
{
	struct f2fs_super_block *raw_super = F2FS_RAW_SUPER(sbi);
	unsigned int max_devices = MAX_DEVICES;
	int i;

	/* Initialize single device information */
	if (!RDEV(0).path[0]) {
		if (!bdev_is_zoned(sbi->sb->s_bdev))
			return 0;
		max_devices = 1;
	}

	/*
	 * Initialize multiple devices information, or single
	 * zoned block device information.
	 */
	sbi->devs = f2fs_kzalloc(sbi,
				 array_size(max_devices,
					    sizeof(struct f2fs_dev_info)),
				 GFP_KERNEL);
	if (!sbi->devs)
		return -ENOMEM;

	for (i = 0; i < max_devices; i++) {

		if (i > 0 && !RDEV(i).path[0])
			break;

		if (max_devices == 1) {
			/* Single zoned block device mount */
			FDEV(0).bdev =
				blkdev_get_by_dev(sbi->sb->s_bdev->bd_dev,
					sbi->sb->s_mode, sbi->sb->s_type);
		} else {
			/* Multi-device mount */
			memcpy(FDEV(i).path, RDEV(i).path, MAX_PATH_LEN);
			FDEV(i).total_segments =
				le32_to_cpu(RDEV(i).total_segments);
			if (i == 0) {
				FDEV(i).start_blk = 0;
				FDEV(i).end_blk = FDEV(i).start_blk +
				    (FDEV(i).total_segments <<
				    sbi->log_blocks_per_seg) - 1 +
				    le32_to_cpu(raw_super->segment0_blkaddr);
			} else {
				FDEV(i).start_blk = FDEV(i - 1).end_blk + 1;
				FDEV(i).end_blk = FDEV(i).start_blk +
					(FDEV(i).total_segments <<
					sbi->log_blocks_per_seg) - 1;
			}
			FDEV(i).bdev = blkdev_get_by_path(FDEV(i).path,
					sbi->sb->s_mode, sbi->sb->s_type);
		}
		if (IS_ERR(FDEV(i).bdev))
			return PTR_ERR(FDEV(i).bdev);

		/* to release errored devices */
		sbi->s_ndevs = i + 1;

#ifdef CONFIG_BLK_DEV_ZONED
		if (bdev_zoned_model(FDEV(i).bdev) == BLK_ZONED_HM &&
				!f2fs_sb_has_blkzoned(sbi)) {
			f2fs_err(sbi, "Zoned block device feature not enabled\n");
			return -EINVAL;
		}
		if (bdev_zoned_model(FDEV(i).bdev) != BLK_ZONED_NONE) {
			if (init_blkz_info(sbi, i)) {
				f2fs_err(sbi, "Failed to initialize F2FS blkzone information");
				return -EINVAL;
			}
			if (max_devices == 1)
				break;
			f2fs_info(sbi, "Mount Device [%2d]: %20s, %8u, %8x - %8x (zone: %s)",
				  i, FDEV(i).path,
				  FDEV(i).total_segments,
				  FDEV(i).start_blk, FDEV(i).end_blk,
				  bdev_zoned_model(FDEV(i).bdev) == BLK_ZONED_HA ?
				  "Host-aware" : "Host-managed");
			continue;
		}
#endif
		f2fs_info(sbi, "Mount Device [%2d]: %20s, %8u, %8x - %8x",
			  i, FDEV(i).path,
			  FDEV(i).total_segments,
			  FDEV(i).start_blk, FDEV(i).end_blk);
	}
	f2fs_info(sbi,
		  "IO Block Size: %8d KB", F2FS_IO_SIZE_KB(sbi));
	return 0;
}

static int f2fs_setup_casefold(struct f2fs_sb_info *sbi)
{
#ifdef CONFIG_UNICODE
	if (f2fs_sb_has_casefold(sbi) && !sbi->sb->s_encoding) {
		const struct f2fs_sb_encodings *encoding_info;
		struct unicode_map *encoding;
		__u16 encoding_flags;

		if (f2fs_sb_read_encoding(sbi->raw_super, &encoding_info,
					  &encoding_flags)) {
			f2fs_err(sbi,
				 "Encoding requested by superblock is unknown");
			return -EINVAL;
		}

		encoding = utf8_load(encoding_info->version);
		if (IS_ERR(encoding)) {
			f2fs_err(sbi,
				 "can't mount with superblock charset: %s-%s "
				 "not supported by the kernel. flags: 0x%x.",
				 encoding_info->name, encoding_info->version,
				 encoding_flags);
			return PTR_ERR(encoding);
		}
		f2fs_info(sbi, "Using encoding defined by superblock: "
			 "%s-%s with flags 0x%hx", encoding_info->name,
			 encoding_info->version?:"\b", encoding_flags);

		sbi->sb->s_encoding = encoding;
		sbi->sb->s_encoding_flags = encoding_flags;
<<<<<<< HEAD
=======
		sbi->sb->s_d_op = &f2fs_dentry_ops;
>>>>>>> 7a3daded
	}
#else
	if (f2fs_sb_has_casefold(sbi)) {
		f2fs_err(sbi, "Filesystem with casefold feature cannot be mounted without CONFIG_UNICODE");
		return -EINVAL;
	}
#endif
	return 0;
}

static void f2fs_tuning_parameters(struct f2fs_sb_info *sbi)
{
	struct f2fs_sm_info *sm_i = SM_I(sbi);

	/* adjust parameters according to the volume size */
	if (sm_i->main_segments <= SMALL_VOLUME_SEGMENTS) {
		F2FS_OPTION(sbi).alloc_mode = ALLOC_MODE_REUSE;
		sm_i->dcc_info->discard_granularity = 1;
		sm_i->ipu_policy = 1 << F2FS_IPU_FORCE;
	}

	sbi->readdir_ra = 1;
}

static int f2fs_fill_super(struct super_block *sb, void *data, int silent)
{
	struct f2fs_sb_info *sbi;
	struct f2fs_super_block *raw_super;
	struct inode *root;
	int err;
	bool skip_recovery = false, need_fsck = false;
	char *options = NULL;
	int recovery, i, valid_super_block;
	struct curseg_info *seg_i;
	int retry_cnt = 1;

try_onemore:
	err = -EINVAL;
	raw_super = NULL;
	valid_super_block = -1;
	recovery = 0;

	/* allocate memory for f2fs-specific super block info */
	sbi = kzalloc(sizeof(struct f2fs_sb_info), GFP_KERNEL);
	if (!sbi)
		return -ENOMEM;

	sbi->sb = sb;

	/* Load the checksum driver */
	sbi->s_chksum_driver = crypto_alloc_shash("crc32", 0, 0);
	if (IS_ERR(sbi->s_chksum_driver)) {
		f2fs_err(sbi, "Cannot load crc32 driver.");
		err = PTR_ERR(sbi->s_chksum_driver);
		sbi->s_chksum_driver = NULL;
		goto free_sbi;
	}

	/* set a block size */
	if (unlikely(!sb_set_blocksize(sb, F2FS_BLKSIZE))) {
		f2fs_err(sbi, "unable to set blocksize");
		goto free_sbi;
	}

	err = read_raw_super_block(sbi, &raw_super, &valid_super_block,
								&recovery);
	if (err)
		goto free_sbi;

	sb->s_fs_info = sbi;
	sbi->raw_super = raw_super;

	/* precompute checksum seed for metadata */
	if (f2fs_sb_has_inode_chksum(sbi))
		sbi->s_chksum_seed = f2fs_chksum(sbi, ~0, raw_super->uuid,
						sizeof(raw_super->uuid));

	default_options(sbi);
	/* parse mount options */
	options = kstrdup((const char *)data, GFP_KERNEL);
	if (data && !options) {
		err = -ENOMEM;
		goto free_sb_buf;
	}

	err = parse_options(sb, options, false);
	if (err)
		goto free_options;

	sbi->max_file_blocks = max_file_blocks();
	sb->s_maxbytes = sbi->max_file_blocks <<
				le32_to_cpu(raw_super->log_blocksize);
	sb->s_max_links = F2FS_LINK_MAX;

	err = f2fs_setup_casefold(sbi);
	if (err)
		goto free_options;

#ifdef CONFIG_QUOTA
	sb->dq_op = &f2fs_quota_operations;
	sb->s_qcop = &f2fs_quotactl_ops;
	sb->s_quota_types = QTYPE_MASK_USR | QTYPE_MASK_GRP | QTYPE_MASK_PRJ;

	if (f2fs_sb_has_quota_ino(sbi)) {
		for (i = 0; i < MAXQUOTAS; i++) {
			if (f2fs_qf_ino(sbi->sb, i))
				sbi->nquota_files++;
		}
	}
#endif

	sb->s_op = &f2fs_sops;
#ifdef CONFIG_FS_ENCRYPTION
	sb->s_cop = &f2fs_cryptops;
#endif
#ifdef CONFIG_FS_VERITY
	sb->s_vop = &f2fs_verityops;
#endif
	sb->s_xattr = f2fs_xattr_handlers;
	sb->s_export_op = &f2fs_export_ops;
	sb->s_magic = F2FS_SUPER_MAGIC;
	sb->s_time_gran = 1;
	sb->s_flags = (sb->s_flags & ~SB_POSIXACL) |
		(test_opt(sbi, POSIX_ACL) ? SB_POSIXACL : 0);
	memcpy(&sb->s_uuid, raw_super->uuid, sizeof(raw_super->uuid));
	sb->s_iflags |= SB_I_CGROUPWB;

	/* init f2fs-specific super block info */
	sbi->valid_super_block = valid_super_block;
	init_rwsem(&sbi->gc_lock);
	mutex_init(&sbi->writepages);
	mutex_init(&sbi->cp_mutex);
	init_rwsem(&sbi->node_write);
	init_rwsem(&sbi->node_change);

	/* disallow all the data/node/meta page writes */
	set_sbi_flag(sbi, SBI_POR_DOING);
	spin_lock_init(&sbi->stat_lock);

	/* init iostat info */
	spin_lock_init(&sbi->iostat_lock);
	sbi->iostat_enable = false;
	sbi->iostat_period_ms = DEFAULT_IOSTAT_PERIOD_MS;

	for (i = 0; i < NR_PAGE_TYPE; i++) {
		int n = (i == META) ? 1: NR_TEMP_TYPE;
		int j;

		sbi->write_io[i] =
			f2fs_kmalloc(sbi,
				     array_size(n,
						sizeof(struct f2fs_bio_info)),
				     GFP_KERNEL);
		if (!sbi->write_io[i]) {
			err = -ENOMEM;
			goto free_bio_info;
		}

		for (j = HOT; j < n; j++) {
			init_rwsem(&sbi->write_io[i][j].io_rwsem);
			sbi->write_io[i][j].sbi = sbi;
			sbi->write_io[i][j].bio = NULL;
			spin_lock_init(&sbi->write_io[i][j].io_lock);
			INIT_LIST_HEAD(&sbi->write_io[i][j].io_list);
			INIT_LIST_HEAD(&sbi->write_io[i][j].bio_list);
			init_rwsem(&sbi->write_io[i][j].bio_list_lock);
		}
	}

	init_rwsem(&sbi->cp_rwsem);
	init_rwsem(&sbi->quota_sem);
	init_waitqueue_head(&sbi->cp_wait);
	init_sb_info(sbi);

	err = init_percpu_info(sbi);
	if (err)
		goto free_bio_info;

	if (F2FS_IO_ALIGNED(sbi)) {
		sbi->write_io_dummy =
			mempool_create_page_pool(2 * (F2FS_IO_SIZE(sbi) - 1), 0);
		if (!sbi->write_io_dummy) {
			err = -ENOMEM;
			goto free_percpu;
		}
	}

	/* init per sbi slab cache */
	err = f2fs_init_xattr_caches(sbi);
	if (err)
		goto free_io_dummy;
	err = f2fs_init_page_array_cache(sbi);
	if (err)
		goto free_xattr_cache;

	/* get an inode for meta space */
	sbi->meta_inode = f2fs_iget(sb, F2FS_META_INO(sbi));
	if (IS_ERR(sbi->meta_inode)) {
		f2fs_err(sbi, "Failed to read F2FS meta data inode");
		err = PTR_ERR(sbi->meta_inode);
		goto free_page_array_cache;
	}

	err = f2fs_get_valid_checkpoint(sbi);
	if (err) {
		f2fs_err(sbi, "Failed to get valid F2FS checkpoint");
		goto free_meta_inode;
	}

	if (__is_set_ckpt_flags(F2FS_CKPT(sbi), CP_QUOTA_NEED_FSCK_FLAG))
		set_sbi_flag(sbi, SBI_QUOTA_NEED_REPAIR);
	if (__is_set_ckpt_flags(F2FS_CKPT(sbi), CP_DISABLED_QUICK_FLAG)) {
		set_sbi_flag(sbi, SBI_CP_DISABLED_QUICK);
		sbi->interval_time[DISABLE_TIME] = DEF_DISABLE_QUICK_INTERVAL;
	}

	if (__is_set_ckpt_flags(F2FS_CKPT(sbi), CP_FSCK_FLAG))
		set_sbi_flag(sbi, SBI_NEED_FSCK);

	/* Initialize device list */
	err = f2fs_scan_devices(sbi);
	if (err) {
		f2fs_err(sbi, "Failed to find devices");
		goto free_devices;
	}

	err = f2fs_init_post_read_wq(sbi);
	if (err) {
		f2fs_err(sbi, "Failed to initialize post read workqueue");
		goto free_devices;
	}

	sbi->total_valid_node_count =
				le32_to_cpu(sbi->ckpt->valid_node_count);
	percpu_counter_set(&sbi->total_valid_inode_count,
				le32_to_cpu(sbi->ckpt->valid_inode_count));
	sbi->user_block_count = le64_to_cpu(sbi->ckpt->user_block_count);
	sbi->total_valid_block_count =
				le64_to_cpu(sbi->ckpt->valid_block_count);
	sbi->last_valid_block_count = sbi->total_valid_block_count;
	sbi->reserved_blocks = 0;
	sbi->current_reserved_blocks = 0;
	limit_reserve_root(sbi);
	adjust_unusable_cap_perc(sbi);

	for (i = 0; i < NR_INODE_TYPE; i++) {
		INIT_LIST_HEAD(&sbi->inode_list[i]);
		spin_lock_init(&sbi->inode_lock[i]);
	}
	mutex_init(&sbi->flush_lock);

	f2fs_init_extent_cache_info(sbi);

	f2fs_init_ino_entry_info(sbi);

	f2fs_init_fsync_node_info(sbi);

	/* setup f2fs internal modules */
	err = f2fs_build_segment_manager(sbi);
	if (err) {
		f2fs_err(sbi, "Failed to initialize F2FS segment manager (%d)",
			 err);
		goto free_sm;
	}
	err = f2fs_build_node_manager(sbi);
	if (err) {
		f2fs_err(sbi, "Failed to initialize F2FS node manager (%d)",
			 err);
		goto free_nm;
	}

	/* For write statistics */
	if (sb->s_bdev->bd_part)
		sbi->sectors_written_start =
			(u64)part_stat_read(sb->s_bdev->bd_part,
					    sectors[STAT_WRITE]);

	/* Read accumulated write IO statistics if exists */
	seg_i = CURSEG_I(sbi, CURSEG_HOT_NODE);
	if (__exist_node_summaries(sbi))
		sbi->kbytes_written =
			le64_to_cpu(seg_i->journal->info.kbytes_written);

	f2fs_build_gc_manager(sbi);

	err = f2fs_build_stats(sbi);
	if (err)
		goto free_nm;

	/* get an inode for node space */
	sbi->node_inode = f2fs_iget(sb, F2FS_NODE_INO(sbi));
	if (IS_ERR(sbi->node_inode)) {
		f2fs_err(sbi, "Failed to read node inode");
		err = PTR_ERR(sbi->node_inode);
		goto free_stats;
	}

	/* read root inode and dentry */
	root = f2fs_iget(sb, F2FS_ROOT_INO(sbi));
	if (IS_ERR(root)) {
		f2fs_err(sbi, "Failed to read root inode");
		err = PTR_ERR(root);
		goto free_node_inode;
	}
	if (!S_ISDIR(root->i_mode) || !root->i_blocks ||
			!root->i_size || !root->i_nlink) {
		iput(root);
		err = -EINVAL;
		goto free_node_inode;
	}

	sb->s_root = d_make_root(root); /* allocate root dentry */
	if (!sb->s_root) {
		err = -ENOMEM;
		goto free_node_inode;
	}

	err = f2fs_register_sysfs(sbi);
	if (err)
		goto free_root_inode;

#ifdef CONFIG_QUOTA
	/* Enable quota usage during mount */
	if (f2fs_sb_has_quota_ino(sbi) && !f2fs_readonly(sb)) {
		err = f2fs_enable_quotas(sb);
		if (err)
			f2fs_err(sbi, "Cannot turn on quotas: error %d", err);
	}
#endif
	/* if there are any orphan inodes, free them */
	err = f2fs_recover_orphan_inodes(sbi);
	if (err)
		goto free_meta;

	if (unlikely(is_set_ckpt_flags(sbi, CP_DISABLED_FLAG)))
		goto reset_checkpoint;

	/* recover fsynced data */
	if (!test_opt(sbi, DISABLE_ROLL_FORWARD) &&
			!test_opt(sbi, NORECOVERY)) {
		/*
		 * mount should be failed, when device has readonly mode, and
		 * previous checkpoint was not done by clean system shutdown.
		 */
		if (f2fs_hw_is_readonly(sbi)) {
			if (!is_set_ckpt_flags(sbi, CP_UMOUNT_FLAG)) {
				err = -EROFS;
				f2fs_err(sbi, "Need to recover fsync data, but write access unavailable");
				goto free_meta;
			}
			f2fs_info(sbi, "write access unavailable, skipping recovery");
			goto reset_checkpoint;
		}

		if (need_fsck)
			set_sbi_flag(sbi, SBI_NEED_FSCK);

		if (skip_recovery)
			goto reset_checkpoint;

		err = f2fs_recover_fsync_data(sbi, false);
		if (err < 0) {
			if (err != -ENOMEM)
				skip_recovery = true;
			need_fsck = true;
			f2fs_err(sbi, "Cannot recover all fsync data errno=%d",
				 err);
			goto free_meta;
		}
	} else {
		err = f2fs_recover_fsync_data(sbi, true);

		if (!f2fs_readonly(sb) && err > 0) {
			err = -EINVAL;
			f2fs_err(sbi, "Need to recover fsync data");
			goto free_meta;
		}
	}

	/*
	 * If the f2fs is not readonly and fsync data recovery succeeds,
	 * check zoned block devices' write pointer consistency.
	 */
	if (!err && !f2fs_readonly(sb) && f2fs_sb_has_blkzoned(sbi)) {
		err = f2fs_check_write_pointer(sbi);
		if (err)
			goto free_meta;
	}

reset_checkpoint:
	f2fs_init_inmem_curseg(sbi);

	/* f2fs_recover_fsync_data() cleared this already */
	clear_sbi_flag(sbi, SBI_POR_DOING);

	if (test_opt(sbi, DISABLE_CHECKPOINT)) {
		err = f2fs_disable_checkpoint(sbi);
		if (err)
			goto sync_free_meta;
	} else if (is_set_ckpt_flags(sbi, CP_DISABLED_FLAG)) {
		f2fs_enable_checkpoint(sbi);
	}

	/*
	 * If filesystem is not mounted as read-only then
	 * do start the gc_thread.
	 */
	if (F2FS_OPTION(sbi).bggc_mode != BGGC_MODE_OFF && !f2fs_readonly(sb)) {
		/* After POR, we can run background GC thread.*/
		err = f2fs_start_gc_thread(sbi);
		if (err)
			goto sync_free_meta;
	}
	kvfree(options);

	/* recover broken superblock */
	if (recovery) {
		err = f2fs_commit_super(sbi, true);
		f2fs_info(sbi, "Try to recover %dth superblock, ret: %d",
			  sbi->valid_super_block ? 1 : 2, err);
	}

	f2fs_join_shrinker(sbi);

	f2fs_tuning_parameters(sbi);

	f2fs_notice(sbi, "Mounted with checkpoint version = %llx",
		    cur_cp_version(F2FS_CKPT(sbi)));
	f2fs_update_time(sbi, CP_TIME);
	f2fs_update_time(sbi, REQ_TIME);
	clear_sbi_flag(sbi, SBI_CP_DISABLED_QUICK);
	return 0;

sync_free_meta:
	/* safe to flush all the data */
	sync_filesystem(sbi->sb);
	retry_cnt = 0;

free_meta:
#ifdef CONFIG_QUOTA
	f2fs_truncate_quota_inode_pages(sb);
	if (f2fs_sb_has_quota_ino(sbi) && !f2fs_readonly(sb))
		f2fs_quota_off_umount(sbi->sb);
#endif
	/*
	 * Some dirty meta pages can be produced by f2fs_recover_orphan_inodes()
	 * failed by EIO. Then, iput(node_inode) can trigger balance_fs_bg()
	 * followed by f2fs_write_checkpoint() through f2fs_write_node_pages(), which
	 * falls into an infinite loop in f2fs_sync_meta_pages().
	 */
	truncate_inode_pages_final(META_MAPPING(sbi));
	/* evict some inodes being cached by GC */
	evict_inodes(sb);
	f2fs_unregister_sysfs(sbi);
free_root_inode:
	dput(sb->s_root);
	sb->s_root = NULL;
free_node_inode:
	f2fs_release_ino_entry(sbi, true);
	truncate_inode_pages_final(NODE_MAPPING(sbi));
	iput(sbi->node_inode);
	sbi->node_inode = NULL;
free_stats:
	f2fs_destroy_stats(sbi);
free_nm:
	f2fs_destroy_node_manager(sbi);
free_sm:
	f2fs_destroy_segment_manager(sbi);
	f2fs_destroy_post_read_wq(sbi);
free_devices:
	destroy_device_list(sbi);
	kvfree(sbi->ckpt);
free_meta_inode:
	make_bad_inode(sbi->meta_inode);
	iput(sbi->meta_inode);
	sbi->meta_inode = NULL;
free_page_array_cache:
	f2fs_destroy_page_array_cache(sbi);
free_xattr_cache:
	f2fs_destroy_xattr_caches(sbi);
free_io_dummy:
	mempool_destroy(sbi->write_io_dummy);
free_percpu:
	destroy_percpu_info(sbi);
free_bio_info:
	for (i = 0; i < NR_PAGE_TYPE; i++)
		kvfree(sbi->write_io[i]);

#ifdef CONFIG_UNICODE
	utf8_unload(sb->s_encoding);
#endif
free_options:
#ifdef CONFIG_QUOTA
	for (i = 0; i < MAXQUOTAS; i++)
		kfree(F2FS_OPTION(sbi).s_qf_names[i]);
#endif
	fscrypt_free_dummy_policy(&F2FS_OPTION(sbi).dummy_enc_policy);
	kvfree(options);
free_sb_buf:
	kfree(raw_super);
free_sbi:
	if (sbi->s_chksum_driver)
		crypto_free_shash(sbi->s_chksum_driver);
	kfree(sbi);

	/* give only one another chance */
	if (retry_cnt > 0 && skip_recovery) {
		retry_cnt--;
		shrink_dcache_sb(sb);
		goto try_onemore;
	}
	return err;
}

static struct dentry *f2fs_mount(struct file_system_type *fs_type, int flags,
			const char *dev_name, void *data)
{
	return mount_bdev(fs_type, flags, dev_name, data, f2fs_fill_super);
}

static void kill_f2fs_super(struct super_block *sb)
{
	if (sb->s_root) {
		struct f2fs_sb_info *sbi = F2FS_SB(sb);

		set_sbi_flag(sbi, SBI_IS_CLOSE);
		f2fs_stop_gc_thread(sbi);
		f2fs_stop_discard_thread(sbi);

		if (is_sbi_flag_set(sbi, SBI_IS_DIRTY) ||
				!is_set_ckpt_flags(sbi, CP_UMOUNT_FLAG)) {
			struct cp_control cpc = {
				.reason = CP_UMOUNT,
			};
			f2fs_write_checkpoint(sbi, &cpc);
		}

		if (is_sbi_flag_set(sbi, SBI_IS_RECOVERED) && f2fs_readonly(sb))
			sb->s_flags &= ~SB_RDONLY;
	}
	kill_block_super(sb);
}

static struct file_system_type f2fs_fs_type = {
	.owner		= THIS_MODULE,
	.name		= "f2fs",
	.mount		= f2fs_mount,
	.kill_sb	= kill_f2fs_super,
	.fs_flags	= FS_REQUIRES_DEV,
};
MODULE_ALIAS_FS("f2fs");

static int __init init_inodecache(void)
{
	f2fs_inode_cachep = kmem_cache_create("f2fs_inode_cache",
			sizeof(struct f2fs_inode_info), 0,
			SLAB_RECLAIM_ACCOUNT|SLAB_ACCOUNT, NULL);
	if (!f2fs_inode_cachep)
		return -ENOMEM;
	return 0;
}

static void destroy_inodecache(void)
{
	/*
	 * Make sure all delayed rcu free inodes are flushed before we
	 * destroy cache.
	 */
	rcu_barrier();
	kmem_cache_destroy(f2fs_inode_cachep);
}

static int __init init_f2fs_fs(void)
{
	int err;

	if (PAGE_SIZE != F2FS_BLKSIZE) {
		printk("F2FS not supported on PAGE_SIZE(%lu) != %d\n",
				PAGE_SIZE, F2FS_BLKSIZE);
		return -EINVAL;
	}

	f2fs_build_trace_ios();

	err = init_inodecache();
	if (err)
		goto fail;
	err = f2fs_create_node_manager_caches();
	if (err)
		goto free_inodecache;
	err = f2fs_create_segment_manager_caches();
	if (err)
		goto free_node_manager_caches;
	err = f2fs_create_checkpoint_caches();
	if (err)
		goto free_segment_manager_caches;
	err = f2fs_create_extent_cache();
	if (err)
		goto free_checkpoint_caches;
	err = f2fs_create_garbage_collection_cache();
	if (err)
		goto free_extent_cache;
	err = f2fs_init_sysfs();
	if (err)
		goto free_garbage_collection_cache;
	err = register_shrinker(&f2fs_shrinker_info);
	if (err)
		goto free_sysfs;
	err = register_filesystem(&f2fs_fs_type);
	if (err)
		goto free_shrinker;
	f2fs_create_root_stats();
	err = f2fs_init_post_read_processing();
	if (err)
		goto free_root_stats;
	err = f2fs_init_bio_entry_cache();
	if (err)
		goto free_post_read;
	err = f2fs_init_bioset();
	if (err)
		goto free_bio_enrty_cache;
	err = f2fs_init_compress_mempool();
	if (err)
		goto free_bioset;
	err = f2fs_init_compress_cache();
	if (err)
		goto free_compress_mempool;
	return 0;
free_compress_mempool:
	f2fs_destroy_compress_mempool();
free_bioset:
	f2fs_destroy_bioset();
free_bio_enrty_cache:
	f2fs_destroy_bio_entry_cache();
free_post_read:
	f2fs_destroy_post_read_processing();
free_root_stats:
	f2fs_destroy_root_stats();
	unregister_filesystem(&f2fs_fs_type);
free_shrinker:
	unregister_shrinker(&f2fs_shrinker_info);
free_sysfs:
	f2fs_exit_sysfs();
free_garbage_collection_cache:
	f2fs_destroy_garbage_collection_cache();
free_extent_cache:
	f2fs_destroy_extent_cache();
free_checkpoint_caches:
	f2fs_destroy_checkpoint_caches();
free_segment_manager_caches:
	f2fs_destroy_segment_manager_caches();
free_node_manager_caches:
	f2fs_destroy_node_manager_caches();
free_inodecache:
	destroy_inodecache();
fail:
	return err;
}

static void __exit exit_f2fs_fs(void)
{
	f2fs_destroy_compress_cache();
	f2fs_destroy_compress_mempool();
	f2fs_destroy_bioset();
	f2fs_destroy_bio_entry_cache();
	f2fs_destroy_post_read_processing();
	f2fs_destroy_root_stats();
	unregister_filesystem(&f2fs_fs_type);
	unregister_shrinker(&f2fs_shrinker_info);
	f2fs_exit_sysfs();
	f2fs_destroy_garbage_collection_cache();
	f2fs_destroy_extent_cache();
	f2fs_destroy_checkpoint_caches();
	f2fs_destroy_segment_manager_caches();
	f2fs_destroy_node_manager_caches();
	destroy_inodecache();
	f2fs_destroy_trace_ios();
}

module_init(init_f2fs_fs)
module_exit(exit_f2fs_fs)

MODULE_AUTHOR("Samsung Electronics's Praesto Team");
MODULE_DESCRIPTION("Flash Friendly File System");
MODULE_LICENSE("GPL");
<|MERGE_RESOLUTION|>--- conflicted
+++ resolved
@@ -3422,10 +3422,6 @@
 
 		sbi->sb->s_encoding = encoding;
 		sbi->sb->s_encoding_flags = encoding_flags;
-<<<<<<< HEAD
-=======
-		sbi->sb->s_d_op = &f2fs_dentry_ops;
->>>>>>> 7a3daded
 	}
 #else
 	if (f2fs_sb_has_casefold(sbi)) {
