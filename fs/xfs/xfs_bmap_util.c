--- conflicted
+++ resolved
@@ -171,19 +171,10 @@
 	if (error)
 		return error;
 
-<<<<<<< HEAD
-	ap->blkno = rtb;
-	if (ap->blkno != NULLFSBLOCK) {
-		ap->blkno *= mp->m_sb.sb_rextsize;
-		ralen *= mp->m_sb.sb_rextsize;
-		ap->length = ralen;
-		ap->ip->i_nblocks += ralen;
-=======
 	if (rtb != NULLRTBLOCK) {
 		ap->blkno = rtb * mp->m_sb.sb_rextsize;
 		ap->length = ralen * mp->m_sb.sb_rextsize;
 		ap->ip->i_nblocks += ap->length;
->>>>>>> 8e0eb2fb
 		xfs_trans_log_inode(ap->tp, ap->ip, XFS_ILOG_CORE);
 		if (ap->wasdel)
 			ap->ip->i_delayed_blks -= ap->length;
