/*
 * linux/fs/ext4/ioctl.c
 *
 * Copyright (C) 1993, 1994, 1995
 * Remy Card (card@masi.ibp.fr)
 * Laboratoire MASI - Institut Blaise Pascal
 * Universite Pierre et Marie Curie (Paris VI)
 */

#include <linux/fs.h>
#include <linux/capability.h>
#include <linux/time.h>
#include <linux/compat.h>
#include <linux/mount.h>
#include <linux/file.h>
#include <linux/quotaops.h>
#include <linux/uuid.h>
#include <asm/uaccess.h>
#include "ext4_jbd2.h"
#include "ext4.h"

/**
 * Swap memory between @a and @b for @len bytes.
 *
 * @a:          pointer to first memory area
 * @b:          pointer to second memory area
 * @len:        number of bytes to swap
 *
 */
static void memswap(void *a, void *b, size_t len)
{
	unsigned char *ap, *bp;

	ap = (unsigned char *)a;
	bp = (unsigned char *)b;
	while (len-- > 0) {
		swap(*ap, *bp);
		ap++;
		bp++;
	}
}

/**
 * Swap i_data and associated attributes between @inode1 and @inode2.
 * This function is used for the primary swap between inode1 and inode2
 * and also to revert this primary swap in case of errors.
 *
 * Therefore you have to make sure, that calling this method twice
 * will revert all changes.
 *
 * @inode1:     pointer to first inode
 * @inode2:     pointer to second inode
 */
static void swap_inode_data(struct inode *inode1, struct inode *inode2)
{
	loff_t isize;
	struct ext4_inode_info *ei1;
	struct ext4_inode_info *ei2;

	ei1 = EXT4_I(inode1);
	ei2 = EXT4_I(inode2);

	memswap(&inode1->i_flags, &inode2->i_flags, sizeof(inode1->i_flags));
	memswap(&inode1->i_version, &inode2->i_version,
		  sizeof(inode1->i_version));
	memswap(&inode1->i_blocks, &inode2->i_blocks,
		  sizeof(inode1->i_blocks));
	memswap(&inode1->i_bytes, &inode2->i_bytes, sizeof(inode1->i_bytes));
	memswap(&inode1->i_atime, &inode2->i_atime, sizeof(inode1->i_atime));
	memswap(&inode1->i_mtime, &inode2->i_mtime, sizeof(inode1->i_mtime));

	memswap(ei1->i_data, ei2->i_data, sizeof(ei1->i_data));
	memswap(&ei1->i_flags, &ei2->i_flags, sizeof(ei1->i_flags));
	memswap(&ei1->i_disksize, &ei2->i_disksize, sizeof(ei1->i_disksize));
	ext4_es_remove_extent(inode1, 0, EXT_MAX_BLOCKS);
	ext4_es_remove_extent(inode2, 0, EXT_MAX_BLOCKS);

	isize = i_size_read(inode1);
	i_size_write(inode1, i_size_read(inode2));
	i_size_write(inode2, isize);
}

/**
 * Swap the information from the given @inode and the inode
 * EXT4_BOOT_LOADER_INO. It will basically swap i_data and all other
 * important fields of the inodes.
 *
 * @sb:         the super block of the filesystem
 * @inode:      the inode to swap with EXT4_BOOT_LOADER_INO
 *
 */
static long swap_inode_boot_loader(struct super_block *sb,
				struct inode *inode)
{
	handle_t *handle;
	int err;
	struct inode *inode_bl;
	struct ext4_inode_info *ei_bl;
	struct ext4_sb_info *sbi = EXT4_SB(sb);

	if (inode->i_nlink != 1 || !S_ISREG(inode->i_mode))
		return -EINVAL;

	if (!inode_owner_or_capable(inode) || !capable(CAP_SYS_ADMIN))
		return -EPERM;

	inode_bl = ext4_iget(sb, EXT4_BOOT_LOADER_INO);
	if (IS_ERR(inode_bl))
		return PTR_ERR(inode_bl);
	ei_bl = EXT4_I(inode_bl);

	filemap_flush(inode->i_mapping);
	filemap_flush(inode_bl->i_mapping);

	/* Protect orig inodes against a truncate and make sure,
	 * that only 1 swap_inode_boot_loader is running. */
	lock_two_nondirectories(inode, inode_bl);

	truncate_inode_pages(&inode->i_data, 0);
	truncate_inode_pages(&inode_bl->i_data, 0);

	/* Wait for all existing dio workers */
	ext4_inode_block_unlocked_dio(inode);
	ext4_inode_block_unlocked_dio(inode_bl);
	inode_dio_wait(inode);
	inode_dio_wait(inode_bl);

	handle = ext4_journal_start(inode_bl, EXT4_HT_MOVE_EXTENTS, 2);
	if (IS_ERR(handle)) {
		err = -EINVAL;
		goto journal_err_out;
	}

	/* Protect extent tree against block allocations via delalloc */
	ext4_double_down_write_data_sem(inode, inode_bl);

	if (inode_bl->i_nlink == 0) {
		/* this inode has never been used as a BOOT_LOADER */
		set_nlink(inode_bl, 1);
		i_uid_write(inode_bl, 0);
		i_gid_write(inode_bl, 0);
		inode_bl->i_flags = 0;
		ei_bl->i_flags = 0;
		inode_bl->i_version = 1;
		i_size_write(inode_bl, 0);
		inode_bl->i_mode = S_IFREG;
		if (ext4_has_feature_extents(sb)) {
			ext4_set_inode_flag(inode_bl, EXT4_INODE_EXTENTS);
			ext4_ext_tree_init(handle, inode_bl);
		} else
			memset(ei_bl->i_data, 0, sizeof(ei_bl->i_data));
	}

	swap_inode_data(inode, inode_bl);

	inode->i_ctime = inode_bl->i_ctime = ext4_current_time(inode);

	spin_lock(&sbi->s_next_gen_lock);
	inode->i_generation = sbi->s_next_generation++;
	inode_bl->i_generation = sbi->s_next_generation++;
	spin_unlock(&sbi->s_next_gen_lock);

	ext4_discard_preallocations(inode);

	err = ext4_mark_inode_dirty(handle, inode);
	if (err < 0) {
		ext4_warning(inode->i_sb,
			"couldn't mark inode #%lu dirty (err %d)",
			inode->i_ino, err);
		/* Revert all changes: */
		swap_inode_data(inode, inode_bl);
	} else {
		err = ext4_mark_inode_dirty(handle, inode_bl);
		if (err < 0) {
			ext4_warning(inode_bl->i_sb,
				"couldn't mark inode #%lu dirty (err %d)",
				inode_bl->i_ino, err);
			/* Revert all changes: */
			swap_inode_data(inode, inode_bl);
			ext4_mark_inode_dirty(handle, inode);
		}
	}
	ext4_journal_stop(handle);
	ext4_double_up_write_data_sem(inode, inode_bl);

journal_err_out:
	ext4_inode_resume_unlocked_dio(inode);
	ext4_inode_resume_unlocked_dio(inode_bl);
	unlock_two_nondirectories(inode, inode_bl);
	iput(inode_bl);
	return err;
}

#ifdef CONFIG_EXT4_FS_ENCRYPTION
static int uuid_is_zero(__u8 u[16])
{
	int	i;

	for (i = 0; i < 16; i++)
		if (u[i])
			return 0;
	return 1;
}
#endif

static int ext4_ioctl_setflags(struct inode *inode,
			       unsigned int flags)
{
	struct ext4_inode_info *ei = EXT4_I(inode);
	handle_t *handle = NULL;
	int err = -EPERM, migrate = 0;
	struct ext4_iloc iloc;
	unsigned int oldflags, mask, i;
	unsigned int jflag;

	/* Is it quota file? Do not allow user to mess with it */
	if (IS_NOQUOTA(inode))
		goto flags_out;

	oldflags = ei->i_flags;

	/* The JOURNAL_DATA flag is modifiable only by root */
	jflag = flags & EXT4_JOURNAL_DATA_FL;

	/*
	 * The IMMUTABLE and APPEND_ONLY flags can only be changed by
	 * the relevant capability.
	 *
	 * This test looks nicer. Thanks to Pauline Middelink
	 */
	if ((flags ^ oldflags) & (EXT4_APPEND_FL | EXT4_IMMUTABLE_FL)) {
		if (!capable(CAP_LINUX_IMMUTABLE))
			goto flags_out;
	}

	/*
	 * The JOURNAL_DATA flag can only be changed by
	 * the relevant capability.
	 */
	if ((jflag ^ oldflags) & (EXT4_JOURNAL_DATA_FL)) {
		if (!capable(CAP_SYS_RESOURCE))
			goto flags_out;
	}
	if ((flags ^ oldflags) & EXT4_EXTENTS_FL)
		migrate = 1;

	if (flags & EXT4_EOFBLOCKS_FL) {
		/* we don't support adding EOFBLOCKS flag */
		if (!(oldflags & EXT4_EOFBLOCKS_FL)) {
			err = -EOPNOTSUPP;
			goto flags_out;
		}
	} else if (oldflags & EXT4_EOFBLOCKS_FL)
		ext4_truncate(inode);

	handle = ext4_journal_start(inode, EXT4_HT_INODE, 1);
	if (IS_ERR(handle)) {
		err = PTR_ERR(handle);
		goto flags_out;
	}
	if (IS_SYNC(inode))
		ext4_handle_sync(handle);
	err = ext4_reserve_inode_write(handle, inode, &iloc);
	if (err)
		goto flags_err;

	for (i = 0, mask = 1; i < 32; i++, mask <<= 1) {
		if (!(mask & EXT4_FL_USER_MODIFIABLE))
			continue;
		if (mask & flags)
			ext4_set_inode_flag(inode, i);
		else
			ext4_clear_inode_flag(inode, i);
	}

	ext4_set_inode_flags(inode);
	inode->i_ctime = ext4_current_time(inode);

	err = ext4_mark_iloc_dirty(handle, inode, &iloc);
flags_err:
	ext4_journal_stop(handle);
	if (err)
		goto flags_out;

	if ((jflag ^ oldflags) & (EXT4_JOURNAL_DATA_FL))
		err = ext4_change_inode_journal_flag(inode, jflag);
	if (err)
		goto flags_out;
	if (migrate) {
		if (flags & EXT4_EXTENTS_FL)
			err = ext4_ext_migrate(inode);
		else
			err = ext4_ind_migrate(inode);
	}

flags_out:
	return err;
}

#ifdef CONFIG_QUOTA
static int ext4_ioctl_setproject(struct file *filp, __u32 projid)
{
	struct inode *inode = file_inode(filp);
	struct super_block *sb = inode->i_sb;
	struct ext4_inode_info *ei = EXT4_I(inode);
	int err, rc;
	handle_t *handle;
	kprojid_t kprojid;
	struct ext4_iloc iloc;
	struct ext4_inode *raw_inode;
	struct dquot *transfer_to[MAXQUOTAS] = { };

	if (!ext4_has_feature_project(sb)) {
		if (projid != EXT4_DEF_PROJID)
			return -EOPNOTSUPP;
		else
			return 0;
	}

	if (EXT4_INODE_SIZE(sb) <= EXT4_GOOD_OLD_INODE_SIZE)
		return -EOPNOTSUPP;

	kprojid = make_kprojid(&init_user_ns, (projid_t)projid);

	if (projid_eq(kprojid, EXT4_I(inode)->i_projid))
		return 0;

	err = mnt_want_write_file(filp);
	if (err)
		return err;

	err = -EPERM;
	inode_lock(inode);
	/* Is it quota file? Do not allow user to mess with it */
	if (IS_NOQUOTA(inode))
		goto out_unlock;

	err = ext4_get_inode_loc(inode, &iloc);
	if (err)
		goto out_unlock;

	raw_inode = ext4_raw_inode(&iloc);
	if (!EXT4_FITS_IN_INODE(raw_inode, ei, i_projid)) {
		err = -EOVERFLOW;
		brelse(iloc.bh);
		goto out_unlock;
	}
	brelse(iloc.bh);

	err = dquot_initialize(inode);
	if (err)
		return err;

	handle = ext4_journal_start(inode, EXT4_HT_QUOTA,
		EXT4_QUOTA_INIT_BLOCKS(sb) +
		EXT4_QUOTA_DEL_BLOCKS(sb) + 3);
	if (IS_ERR(handle)) {
		err = PTR_ERR(handle);
		goto out_unlock;
	}

	err = ext4_reserve_inode_write(handle, inode, &iloc);
	if (err)
		goto out_stop;

	transfer_to[PRJQUOTA] = dqget(sb, make_kqid_projid(kprojid));
	if (!IS_ERR(transfer_to[PRJQUOTA])) {
		err = __dquot_transfer(inode, transfer_to);
		dqput(transfer_to[PRJQUOTA]);
		if (err)
			goto out_dirty;
	}

	EXT4_I(inode)->i_projid = kprojid;
	inode->i_ctime = ext4_current_time(inode);
out_dirty:
	rc = ext4_mark_iloc_dirty(handle, inode, &iloc);
	if (!err)
		err = rc;
out_stop:
	ext4_journal_stop(handle);
out_unlock:
	inode_unlock(inode);
	mnt_drop_write_file(filp);
	return err;
}
#else
static int ext4_ioctl_setproject(struct file *filp, __u32 projid)
{
	if (projid != EXT4_DEF_PROJID)
		return -EOPNOTSUPP;
	return 0;
}
#endif

/* Transfer internal flags to xflags */
static inline __u32 ext4_iflags_to_xflags(unsigned long iflags)
{
	__u32 xflags = 0;

	if (iflags & EXT4_SYNC_FL)
		xflags |= FS_XFLAG_SYNC;
	if (iflags & EXT4_IMMUTABLE_FL)
		xflags |= FS_XFLAG_IMMUTABLE;
	if (iflags & EXT4_APPEND_FL)
		xflags |= FS_XFLAG_APPEND;
	if (iflags & EXT4_NODUMP_FL)
		xflags |= FS_XFLAG_NODUMP;
	if (iflags & EXT4_NOATIME_FL)
		xflags |= FS_XFLAG_NOATIME;
	if (iflags & EXT4_PROJINHERIT_FL)
		xflags |= FS_XFLAG_PROJINHERIT;
	return xflags;
}

/* Transfer xflags flags to internal */
static inline unsigned long ext4_xflags_to_iflags(__u32 xflags)
{
	unsigned long iflags = 0;

	if (xflags & FS_XFLAG_SYNC)
		iflags |= EXT4_SYNC_FL;
	if (xflags & FS_XFLAG_IMMUTABLE)
		iflags |= EXT4_IMMUTABLE_FL;
	if (xflags & FS_XFLAG_APPEND)
		iflags |= EXT4_APPEND_FL;
	if (xflags & FS_XFLAG_NODUMP)
		iflags |= EXT4_NODUMP_FL;
	if (xflags & FS_XFLAG_NOATIME)
		iflags |= EXT4_NOATIME_FL;
	if (xflags & FS_XFLAG_PROJINHERIT)
		iflags |= EXT4_PROJINHERIT_FL;

	return iflags;
}

long ext4_ioctl(struct file *filp, unsigned int cmd, unsigned long arg)
{
	struct inode *inode = file_inode(filp);
	struct super_block *sb = inode->i_sb;
	struct ext4_inode_info *ei = EXT4_I(inode);
	unsigned int flags;

	ext4_debug("cmd = %u, arg = %lu\n", cmd, arg);

	switch (cmd) {
	case EXT4_IOC_GETFLAGS:
		ext4_get_inode_flags(ei);
		flags = ei->i_flags & EXT4_FL_USER_VISIBLE;
		return put_user(flags, (int __user *) arg);
	case EXT4_IOC_SETFLAGS: {
		int err;

		if (!inode_owner_or_capable(inode))
			return -EACCES;

		if (get_user(flags, (int __user *) arg))
			return -EFAULT;

		err = mnt_want_write_file(filp);
		if (err)
			return err;

		flags = ext4_mask_flags(inode->i_mode, flags);

		inode_lock(inode);
		err = ext4_ioctl_setflags(inode, flags);
		inode_unlock(inode);
		mnt_drop_write_file(filp);
		return err;
	}
	case EXT4_IOC_GETVERSION:
	case EXT4_IOC_GETVERSION_OLD:
		return put_user(inode->i_generation, (int __user *) arg);
	case EXT4_IOC_SETVERSION:
	case EXT4_IOC_SETVERSION_OLD: {
		handle_t *handle;
		struct ext4_iloc iloc;
		__u32 generation;
		int err;

		if (!inode_owner_or_capable(inode))
			return -EPERM;

		if (ext4_has_metadata_csum(inode->i_sb)) {
			ext4_warning(sb, "Setting inode version is not "
				     "supported with metadata_csum enabled.");
			return -ENOTTY;
		}

		err = mnt_want_write_file(filp);
		if (err)
			return err;
		if (get_user(generation, (int __user *) arg)) {
			err = -EFAULT;
			goto setversion_out;
		}

		inode_lock(inode);
		handle = ext4_journal_start(inode, EXT4_HT_INODE, 1);
		if (IS_ERR(handle)) {
			err = PTR_ERR(handle);
			goto unlock_out;
		}
		err = ext4_reserve_inode_write(handle, inode, &iloc);
		if (err == 0) {
			inode->i_ctime = ext4_current_time(inode);
			inode->i_generation = generation;
			err = ext4_mark_iloc_dirty(handle, inode, &iloc);
		}
		ext4_journal_stop(handle);

unlock_out:
		inode_unlock(inode);
setversion_out:
		mnt_drop_write_file(filp);
		return err;
	}
	case EXT4_IOC_GROUP_EXTEND: {
		ext4_fsblk_t n_blocks_count;
		int err, err2=0;

		err = ext4_resize_begin(sb);
		if (err)
			return err;

		if (get_user(n_blocks_count, (__u32 __user *)arg)) {
			err = -EFAULT;
			goto group_extend_out;
		}

		if (ext4_has_feature_bigalloc(sb)) {
			ext4_msg(sb, KERN_ERR,
				 "Online resizing not supported with bigalloc");
			err = -EOPNOTSUPP;
			goto group_extend_out;
		}

		err = mnt_want_write_file(filp);
		if (err)
			goto group_extend_out;

		err = ext4_group_extend(sb, EXT4_SB(sb)->s_es, n_blocks_count);
		if (EXT4_SB(sb)->s_journal) {
			jbd2_journal_lock_updates(EXT4_SB(sb)->s_journal);
			err2 = jbd2_journal_flush(EXT4_SB(sb)->s_journal);
			jbd2_journal_unlock_updates(EXT4_SB(sb)->s_journal);
		}
		if (err == 0)
			err = err2;
		mnt_drop_write_file(filp);
group_extend_out:
		ext4_resize_end(sb);
		return err;
	}

	case EXT4_IOC_MOVE_EXT: {
		struct move_extent me;
		struct fd donor;
		int err;

		if (!(filp->f_mode & FMODE_READ) ||
		    !(filp->f_mode & FMODE_WRITE))
			return -EBADF;

		if (copy_from_user(&me,
			(struct move_extent __user *)arg, sizeof(me)))
			return -EFAULT;
		me.moved_len = 0;

		donor = fdget(me.donor_fd);
		if (!donor.file)
			return -EBADF;

		if (!(donor.file->f_mode & FMODE_WRITE)) {
			err = -EBADF;
			goto mext_out;
		}

		if (ext4_has_feature_bigalloc(sb)) {
			ext4_msg(sb, KERN_ERR,
				 "Online defrag not supported with bigalloc");
			err = -EOPNOTSUPP;
			goto mext_out;
		} else if (IS_DAX(inode)) {
			ext4_msg(sb, KERN_ERR,
				 "Online defrag not supported with DAX");
			err = -EOPNOTSUPP;
			goto mext_out;
		}

		err = mnt_want_write_file(filp);
		if (err)
			goto mext_out;

		err = ext4_move_extents(filp, donor.file, me.orig_start,
					me.donor_start, me.len, &me.moved_len);
		mnt_drop_write_file(filp);

		if (copy_to_user((struct move_extent __user *)arg,
				 &me, sizeof(me)))
			err = -EFAULT;
mext_out:
		fdput(donor);
		return err;
	}

	case EXT4_IOC_GROUP_ADD: {
		struct ext4_new_group_data input;
		int err, err2=0;

		err = ext4_resize_begin(sb);
		if (err)
			return err;

		if (copy_from_user(&input, (struct ext4_new_group_input __user *)arg,
				sizeof(input))) {
			err = -EFAULT;
			goto group_add_out;
		}

		if (ext4_has_feature_bigalloc(sb)) {
			ext4_msg(sb, KERN_ERR,
				 "Online resizing not supported with bigalloc");
			err = -EOPNOTSUPP;
			goto group_add_out;
		}

		err = mnt_want_write_file(filp);
		if (err)
			goto group_add_out;

		err = ext4_group_add(sb, &input);
		if (EXT4_SB(sb)->s_journal) {
			jbd2_journal_lock_updates(EXT4_SB(sb)->s_journal);
			err2 = jbd2_journal_flush(EXT4_SB(sb)->s_journal);
			jbd2_journal_unlock_updates(EXT4_SB(sb)->s_journal);
		}
		if (err == 0)
			err = err2;
		mnt_drop_write_file(filp);
		if (!err && ext4_has_group_desc_csum(sb) &&
		    test_opt(sb, INIT_INODE_TABLE))
			err = ext4_register_li_request(sb, input.group);
group_add_out:
		ext4_resize_end(sb);
		return err;
	}

	case EXT4_IOC_MIGRATE:
	{
		int err;
		if (!inode_owner_or_capable(inode))
			return -EACCES;

		err = mnt_want_write_file(filp);
		if (err)
			return err;
		/*
		 * inode_mutex prevent write and truncate on the file.
		 * Read still goes through. We take i_data_sem in
		 * ext4_ext_swap_inode_data before we switch the
		 * inode format to prevent read.
		 */
		inode_lock((inode));
		err = ext4_ext_migrate(inode);
		inode_unlock((inode));
		mnt_drop_write_file(filp);
		return err;
	}

	case EXT4_IOC_ALLOC_DA_BLKS:
	{
		int err;
		if (!inode_owner_or_capable(inode))
			return -EACCES;

		err = mnt_want_write_file(filp);
		if (err)
			return err;
		err = ext4_alloc_da_blocks(inode);
		mnt_drop_write_file(filp);
		return err;
	}

	case EXT4_IOC_SWAP_BOOT:
	{
		int err;
		if (!(filp->f_mode & FMODE_WRITE))
			return -EBADF;
		err = mnt_want_write_file(filp);
		if (err)
			return err;
		err = swap_inode_boot_loader(sb, inode);
		mnt_drop_write_file(filp);
		return err;
	}

	case EXT4_IOC_RESIZE_FS: {
		ext4_fsblk_t n_blocks_count;
		int err = 0, err2 = 0;
		ext4_group_t o_group = EXT4_SB(sb)->s_groups_count;

		if (ext4_has_feature_bigalloc(sb)) {
			ext4_msg(sb, KERN_ERR,
				 "Online resizing not (yet) supported with bigalloc");
			return -EOPNOTSUPP;
		}

		if (copy_from_user(&n_blocks_count, (__u64 __user *)arg,
				   sizeof(__u64))) {
			return -EFAULT;
		}

		err = ext4_resize_begin(sb);
		if (err)
			return err;

		err = mnt_want_write_file(filp);
		if (err)
			goto resizefs_out;

		err = ext4_resize_fs(sb, n_blocks_count);
		if (EXT4_SB(sb)->s_journal) {
			jbd2_journal_lock_updates(EXT4_SB(sb)->s_journal);
			err2 = jbd2_journal_flush(EXT4_SB(sb)->s_journal);
			jbd2_journal_unlock_updates(EXT4_SB(sb)->s_journal);
		}
		if (err == 0)
			err = err2;
		mnt_drop_write_file(filp);
		if (!err && (o_group > EXT4_SB(sb)->s_groups_count) &&
		    ext4_has_group_desc_csum(sb) &&
		    test_opt(sb, INIT_INODE_TABLE))
			err = ext4_register_li_request(sb, o_group);

resizefs_out:
		ext4_resize_end(sb);
		return err;
	}

	case FIDTRIM:
	case FITRIM:
	{
		struct request_queue *q = bdev_get_queue(sb->s_bdev);
		struct fstrim_range range;
		int ret = 0;
		int flags  = cmd == FIDTRIM ? BLKDEV_DISCARD_SECURE : 0;

		if (!capable(CAP_SYS_ADMIN))
			return -EPERM;

		if (!blk_queue_discard(q))
			return -EOPNOTSUPP;

<<<<<<< HEAD
		if ((flags & BLKDEV_DISCARD_SECURE) && !blk_queue_secure_erase(q))
			return -EOPNOTSUPP;
=======
		/*
		 * We haven't replayed the journal, so we cannot use our
		 * block-bitmap-guided storage zapping commands.
		 */
		if (test_opt(sb, NOLOAD) && ext4_has_feature_journal(sb))
			return -EROFS;
>>>>>>> ad387ec4

		if (copy_from_user(&range, (struct fstrim_range __user *)arg,
		    sizeof(range)))
			return -EFAULT;

		range.minlen = max((unsigned int)range.minlen,
				   q->limits.discard_granularity);
		ret = ext4_trim_fs(sb, &range, flags);
		if (ret < 0)
			return ret;

		if (copy_to_user((struct fstrim_range __user *)arg, &range,
		    sizeof(range)))
			return -EFAULT;

		return 0;
	}
	case EXT4_IOC_PRECACHE_EXTENTS:
		return ext4_ext_precache(inode);

	case EXT4_IOC_SET_ENCRYPTION_POLICY:
		if (!ext4_has_feature_encrypt(sb))
			return -EOPNOTSUPP;
		return fscrypt_ioctl_set_policy(filp, (const void __user *)arg);

	case EXT4_IOC_GET_ENCRYPTION_PWSALT: {
#ifdef CONFIG_EXT4_FS_ENCRYPTION
		int err, err2;
		struct ext4_sb_info *sbi = EXT4_SB(sb);
		handle_t *handle;

		if (!ext4_has_feature_encrypt(sb))
			return -EOPNOTSUPP;
		if (uuid_is_zero(sbi->s_es->s_encrypt_pw_salt)) {
			err = mnt_want_write_file(filp);
			if (err)
				return err;
			handle = ext4_journal_start_sb(sb, EXT4_HT_MISC, 1);
			if (IS_ERR(handle)) {
				err = PTR_ERR(handle);
				goto pwsalt_err_exit;
			}
			err = ext4_journal_get_write_access(handle, sbi->s_sbh);
			if (err)
				goto pwsalt_err_journal;
			generate_random_uuid(sbi->s_es->s_encrypt_pw_salt);
			err = ext4_handle_dirty_metadata(handle, NULL,
							 sbi->s_sbh);
		pwsalt_err_journal:
			err2 = ext4_journal_stop(handle);
			if (err2 && !err)
				err = err2;
		pwsalt_err_exit:
			mnt_drop_write_file(filp);
			if (err)
				return err;
		}
		if (copy_to_user((void __user *) arg,
				 sbi->s_es->s_encrypt_pw_salt, 16))
			return -EFAULT;
		return 0;
#else
		return -EOPNOTSUPP;
#endif
	}
	case EXT4_IOC_GET_ENCRYPTION_POLICY:
		return fscrypt_ioctl_get_policy(filp, (void __user *)arg);

	case EXT4_IOC_FSGETXATTR:
	{
		struct fsxattr fa;

		memset(&fa, 0, sizeof(struct fsxattr));
		fa.fsx_xflags = ext4_iflags_to_xflags(ei->i_flags & EXT4_FL_USER_VISIBLE);

		if (ext4_has_feature_project(inode->i_sb)) {
			fa.fsx_projid = (__u32)from_kprojid(&init_user_ns,
				EXT4_I(inode)->i_projid);
		}

		if (copy_to_user((struct fsxattr __user *)arg,
				 &fa, sizeof(fa)))
			return -EFAULT;
		return 0;
	}
	case EXT4_IOC_FSSETXATTR:
	{
		struct fsxattr fa;
		int err;

		if (copy_from_user(&fa, (struct fsxattr __user *)arg,
				   sizeof(fa)))
			return -EFAULT;

		/* Make sure caller has proper permission */
		if (!inode_owner_or_capable(inode))
			return -EACCES;

		err = mnt_want_write_file(filp);
		if (err)
			return err;

		flags = ext4_xflags_to_iflags(fa.fsx_xflags);
		flags = ext4_mask_flags(inode->i_mode, flags);

		inode_lock(inode);
		flags = (ei->i_flags & ~EXT4_FL_XFLAG_VISIBLE) |
			 (flags & EXT4_FL_XFLAG_VISIBLE);
		err = ext4_ioctl_setflags(inode, flags);
		inode_unlock(inode);
		mnt_drop_write_file(filp);
		if (err)
			return err;

		err = ext4_ioctl_setproject(filp, fa.fsx_projid);
		if (err)
			return err;

		return 0;
	}
	default:
		return -ENOTTY;
	}
}

#ifdef CONFIG_COMPAT
long ext4_compat_ioctl(struct file *file, unsigned int cmd, unsigned long arg)
{
	/* These are just misnamed, they actually get/put from/to user an int */
	switch (cmd) {
	case EXT4_IOC32_GETFLAGS:
		cmd = EXT4_IOC_GETFLAGS;
		break;
	case EXT4_IOC32_SETFLAGS:
		cmd = EXT4_IOC_SETFLAGS;
		break;
	case EXT4_IOC32_GETVERSION:
		cmd = EXT4_IOC_GETVERSION;
		break;
	case EXT4_IOC32_SETVERSION:
		cmd = EXT4_IOC_SETVERSION;
		break;
	case EXT4_IOC32_GROUP_EXTEND:
		cmd = EXT4_IOC_GROUP_EXTEND;
		break;
	case EXT4_IOC32_GETVERSION_OLD:
		cmd = EXT4_IOC_GETVERSION_OLD;
		break;
	case EXT4_IOC32_SETVERSION_OLD:
		cmd = EXT4_IOC_SETVERSION_OLD;
		break;
	case EXT4_IOC32_GETRSVSZ:
		cmd = EXT4_IOC_GETRSVSZ;
		break;
	case EXT4_IOC32_SETRSVSZ:
		cmd = EXT4_IOC_SETRSVSZ;
		break;
	case EXT4_IOC32_GROUP_ADD: {
		struct compat_ext4_new_group_input __user *uinput;
		struct ext4_new_group_input input;
		mm_segment_t old_fs;
		int err;

		uinput = compat_ptr(arg);
		err = get_user(input.group, &uinput->group);
		err |= get_user(input.block_bitmap, &uinput->block_bitmap);
		err |= get_user(input.inode_bitmap, &uinput->inode_bitmap);
		err |= get_user(input.inode_table, &uinput->inode_table);
		err |= get_user(input.blocks_count, &uinput->blocks_count);
		err |= get_user(input.reserved_blocks,
				&uinput->reserved_blocks);
		if (err)
			return -EFAULT;
		old_fs = get_fs();
		set_fs(KERNEL_DS);
		err = ext4_ioctl(file, EXT4_IOC_GROUP_ADD,
				 (unsigned long) &input);
		set_fs(old_fs);
		return err;
	}
	case EXT4_IOC_MOVE_EXT:
	case EXT4_IOC_RESIZE_FS:
	case EXT4_IOC_PRECACHE_EXTENTS:
	case EXT4_IOC_SET_ENCRYPTION_POLICY:
	case EXT4_IOC_GET_ENCRYPTION_PWSALT:
	case EXT4_IOC_GET_ENCRYPTION_POLICY:
		break;
	default:
		return -ENOIOCTLCMD;
	}
	return ext4_ioctl(file, cmd, (unsigned long) compat_ptr(arg));
}
#endif<|MERGE_RESOLUTION|>--- conflicted
+++ resolved
@@ -753,17 +753,15 @@
 		if (!blk_queue_discard(q))
 			return -EOPNOTSUPP;
 
-<<<<<<< HEAD
 		if ((flags & BLKDEV_DISCARD_SECURE) && !blk_queue_secure_erase(q))
 			return -EOPNOTSUPP;
-=======
+
 		/*
 		 * We haven't replayed the journal, so we cannot use our
 		 * block-bitmap-guided storage zapping commands.
 		 */
 		if (test_opt(sb, NOLOAD) && ext4_has_feature_journal(sb))
 			return -EROFS;
->>>>>>> ad387ec4
 
 		if (copy_from_user(&range, (struct fstrim_range __user *)arg,
 		    sizeof(range)))
