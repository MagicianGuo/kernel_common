/*
 * Copyright (c) 2016-2017, Mellanox Technologies. All rights reserved.
 * Copyright (c) 2016-2017, Dave Watson <davejwatson@fb.com>. All rights reserved.
 * Copyright (c) 2016-2017, Lance Chao <lancerchao@fb.com>. All rights reserved.
 * Copyright (c) 2016, Fridolin Pokorny <fridolin.pokorny@gmail.com>. All rights reserved.
 * Copyright (c) 2016, Nikos Mavrogiannopoulos <nmav@gnutls.org>. All rights reserved.
 * Copyright (c) 2018, Covalent IO, Inc. http://covalent.io
 *
 * This software is available to you under a choice of one of two
 * licenses.  You may choose to be licensed under the terms of the GNU
 * General Public License (GPL) Version 2, available from the file
 * COPYING in the main directory of this source tree, or the
 * OpenIB.org BSD license below:
 *
 *     Redistribution and use in source and binary forms, with or
 *     without modification, are permitted provided that the following
 *     conditions are met:
 *
 *      - Redistributions of source code must retain the above
 *        copyright notice, this list of conditions and the following
 *        disclaimer.
 *
 *      - Redistributions in binary form must reproduce the above
 *        copyright notice, this list of conditions and the following
 *        disclaimer in the documentation and/or other materials
 *        provided with the distribution.
 *
 * THE SOFTWARE IS PROVIDED "AS IS", WITHOUT WARRANTY OF ANY KIND,
 * EXPRESS OR IMPLIED, INCLUDING BUT NOT LIMITED TO THE WARRANTIES OF
 * MERCHANTABILITY, FITNESS FOR A PARTICULAR PURPOSE AND
 * NONINFRINGEMENT. IN NO EVENT SHALL THE AUTHORS OR COPYRIGHT HOLDERS
 * BE LIABLE FOR ANY CLAIM, DAMAGES OR OTHER LIABILITY, WHETHER IN AN
 * ACTION OF CONTRACT, TORT OR OTHERWISE, ARISING FROM, OUT OF OR IN
 * CONNECTION WITH THE SOFTWARE OR THE USE OR OTHER DEALINGS IN THE
 * SOFTWARE.
 */

#include <linux/bug.h>
#include <linux/sched/signal.h>
#include <linux/module.h>
#include <linux/splice.h>
#include <crypto/aead.h>

#include <net/strparser.h>
#include <net/tls.h>

noinline void tls_err_abort(struct sock *sk, int err)
{
	WARN_ON_ONCE(err >= 0);
	/* sk->sk_err should contain a positive error code. */
	sk->sk_err = -err;
	sk_error_report(sk);
}

static int __skb_nsg(struct sk_buff *skb, int offset, int len,
                     unsigned int recursion_level)
{
        int start = skb_headlen(skb);
        int i, chunk = start - offset;
        struct sk_buff *frag_iter;
        int elt = 0;

        if (unlikely(recursion_level >= 24))
                return -EMSGSIZE;

        if (chunk > 0) {
                if (chunk > len)
                        chunk = len;
                elt++;
                len -= chunk;
                if (len == 0)
                        return elt;
                offset += chunk;
        }

        for (i = 0; i < skb_shinfo(skb)->nr_frags; i++) {
                int end;

                WARN_ON(start > offset + len);

                end = start + skb_frag_size(&skb_shinfo(skb)->frags[i]);
                chunk = end - offset;
                if (chunk > 0) {
                        if (chunk > len)
                                chunk = len;
                        elt++;
                        len -= chunk;
                        if (len == 0)
                                return elt;
                        offset += chunk;
                }
                start = end;
        }

        if (unlikely(skb_has_frag_list(skb))) {
                skb_walk_frags(skb, frag_iter) {
                        int end, ret;

                        WARN_ON(start > offset + len);

                        end = start + frag_iter->len;
                        chunk = end - offset;
                        if (chunk > 0) {
                                if (chunk > len)
                                        chunk = len;
                                ret = __skb_nsg(frag_iter, offset - start, chunk,
                                                recursion_level + 1);
                                if (unlikely(ret < 0))
                                        return ret;
                                elt += ret;
                                len -= chunk;
                                if (len == 0)
                                        return elt;
                                offset += chunk;
                        }
                        start = end;
                }
        }
        BUG_ON(len);
        return elt;
}

/* Return the number of scatterlist elements required to completely map the
 * skb, or -EMSGSIZE if the recursion depth is exceeded.
 */
static int skb_nsg(struct sk_buff *skb, int offset, int len)
{
        return __skb_nsg(skb, offset, len, 0);
}

static int padding_length(struct tls_sw_context_rx *ctx,
			  struct tls_prot_info *prot, struct sk_buff *skb)
{
	struct strp_msg *rxm = strp_msg(skb);
	int sub = 0;

	/* Determine zero-padding length */
	if (prot->version == TLS_1_3_VERSION) {
		char content_type = 0;
		int err;
		int back = 17;

		while (content_type == 0) {
			if (back > rxm->full_len - prot->prepend_size)
				return -EBADMSG;
			err = skb_copy_bits(skb,
					    rxm->offset + rxm->full_len - back,
					    &content_type, 1);
			if (err)
				return err;
			if (content_type)
				break;
			sub++;
			back++;
		}
		ctx->control = content_type;
	}
	return sub;
}

static void tls_decrypt_done(struct crypto_async_request *req, int err)
{
	struct aead_request *aead_req = (struct aead_request *)req;
	struct scatterlist *sgout = aead_req->dst;
	struct scatterlist *sgin = aead_req->src;
	struct tls_sw_context_rx *ctx;
	struct tls_context *tls_ctx;
	struct tls_prot_info *prot;
	struct scatterlist *sg;
	struct sk_buff *skb;
	unsigned int pages;
	int pending;

	skb = (struct sk_buff *)req->data;
	tls_ctx = tls_get_ctx(skb->sk);
	ctx = tls_sw_ctx_rx(tls_ctx);
	prot = &tls_ctx->prot_info;

	/* Propagate if there was an err */
	if (err) {
		if (err == -EBADMSG)
			TLS_INC_STATS(sock_net(skb->sk),
				      LINUX_MIB_TLSDECRYPTERROR);
		ctx->async_wait.err = err;
		tls_err_abort(skb->sk, err);
	} else {
		struct strp_msg *rxm = strp_msg(skb);
		int pad;

		pad = padding_length(ctx, prot, skb);
		if (pad < 0) {
			ctx->async_wait.err = pad;
			tls_err_abort(skb->sk, pad);
		} else {
			rxm->full_len -= pad;
			rxm->offset += prot->prepend_size;
			rxm->full_len -= prot->overhead_size;
		}
	}

	/* After using skb->sk to propagate sk through crypto async callback
	 * we need to NULL it again.
	 */
	skb->sk = NULL;


	/* Free the destination pages if skb was not decrypted inplace */
	if (sgout != sgin) {
		/* Skip the first S/G entry as it points to AAD */
		for_each_sg(sg_next(sgout), sg, UINT_MAX, pages) {
			if (!sg)
				break;
			put_page(sg_page(sg));
		}
	}

	kfree(aead_req);

	spin_lock_bh(&ctx->decrypt_compl_lock);
	pending = atomic_dec_return(&ctx->decrypt_pending);

	if (!pending && ctx->async_notify)
		complete(&ctx->async_wait.completion);
	spin_unlock_bh(&ctx->decrypt_compl_lock);
}

static int tls_do_decryption(struct sock *sk,
			     struct sk_buff *skb,
			     struct scatterlist *sgin,
			     struct scatterlist *sgout,
			     char *iv_recv,
			     size_t data_len,
			     struct aead_request *aead_req,
			     bool async)
{
	struct tls_context *tls_ctx = tls_get_ctx(sk);
	struct tls_prot_info *prot = &tls_ctx->prot_info;
	struct tls_sw_context_rx *ctx = tls_sw_ctx_rx(tls_ctx);
	int ret;

	aead_request_set_tfm(aead_req, ctx->aead_recv);
	aead_request_set_ad(aead_req, prot->aad_size);
	aead_request_set_crypt(aead_req, sgin, sgout,
			       data_len + prot->tag_size,
			       (u8 *)iv_recv);

	if (async) {
		/* Using skb->sk to push sk through to crypto async callback
		 * handler. This allows propagating errors up to the socket
		 * if needed. It _must_ be cleared in the async handler
		 * before consume_skb is called. We _know_ skb->sk is NULL
		 * because it is a clone from strparser.
		 */
		skb->sk = sk;
		aead_request_set_callback(aead_req,
					  CRYPTO_TFM_REQ_MAY_BACKLOG,
					  tls_decrypt_done, skb);
		atomic_inc(&ctx->decrypt_pending);
	} else {
		aead_request_set_callback(aead_req,
					  CRYPTO_TFM_REQ_MAY_BACKLOG,
					  crypto_req_done, &ctx->async_wait);
	}

	ret = crypto_aead_decrypt(aead_req);
	if (ret == -EINPROGRESS) {
		if (async)
			return ret;

		ret = crypto_wait_req(ret, &ctx->async_wait);
	}

	if (async)
		atomic_dec(&ctx->decrypt_pending);

	return ret;
}

static void tls_trim_both_msgs(struct sock *sk, int target_size)
{
	struct tls_context *tls_ctx = tls_get_ctx(sk);
	struct tls_prot_info *prot = &tls_ctx->prot_info;
	struct tls_sw_context_tx *ctx = tls_sw_ctx_tx(tls_ctx);
	struct tls_rec *rec = ctx->open_rec;

	sk_msg_trim(sk, &rec->msg_plaintext, target_size);
	if (target_size > 0)
		target_size += prot->overhead_size;
	sk_msg_trim(sk, &rec->msg_encrypted, target_size);
}

static int tls_alloc_encrypted_msg(struct sock *sk, int len)
{
	struct tls_context *tls_ctx = tls_get_ctx(sk);
	struct tls_sw_context_tx *ctx = tls_sw_ctx_tx(tls_ctx);
	struct tls_rec *rec = ctx->open_rec;
	struct sk_msg *msg_en = &rec->msg_encrypted;

	return sk_msg_alloc(sk, msg_en, len, 0);
}

static int tls_clone_plaintext_msg(struct sock *sk, int required)
{
	struct tls_context *tls_ctx = tls_get_ctx(sk);
	struct tls_prot_info *prot = &tls_ctx->prot_info;
	struct tls_sw_context_tx *ctx = tls_sw_ctx_tx(tls_ctx);
	struct tls_rec *rec = ctx->open_rec;
	struct sk_msg *msg_pl = &rec->msg_plaintext;
	struct sk_msg *msg_en = &rec->msg_encrypted;
	int skip, len;

	/* We add page references worth len bytes from encrypted sg
	 * at the end of plaintext sg. It is guaranteed that msg_en
	 * has enough required room (ensured by caller).
	 */
	len = required - msg_pl->sg.size;

	/* Skip initial bytes in msg_en's data to be able to use
	 * same offset of both plain and encrypted data.
	 */
	skip = prot->prepend_size + msg_pl->sg.size;

	return sk_msg_clone(sk, msg_pl, msg_en, skip, len);
}

static struct tls_rec *tls_get_rec(struct sock *sk)
{
	struct tls_context *tls_ctx = tls_get_ctx(sk);
	struct tls_prot_info *prot = &tls_ctx->prot_info;
	struct tls_sw_context_tx *ctx = tls_sw_ctx_tx(tls_ctx);
	struct sk_msg *msg_pl, *msg_en;
	struct tls_rec *rec;
	int mem_size;

	mem_size = sizeof(struct tls_rec) + crypto_aead_reqsize(ctx->aead_send);

	rec = kzalloc(mem_size, sk->sk_allocation);
	if (!rec)
		return NULL;

	msg_pl = &rec->msg_plaintext;
	msg_en = &rec->msg_encrypted;

	sk_msg_init(msg_pl);
	sk_msg_init(msg_en);

	sg_init_table(rec->sg_aead_in, 2);
	sg_set_buf(&rec->sg_aead_in[0], rec->aad_space, prot->aad_size);
	sg_unmark_end(&rec->sg_aead_in[1]);

	sg_init_table(rec->sg_aead_out, 2);
	sg_set_buf(&rec->sg_aead_out[0], rec->aad_space, prot->aad_size);
	sg_unmark_end(&rec->sg_aead_out[1]);

	return rec;
}

static void tls_free_rec(struct sock *sk, struct tls_rec *rec)
{
	sk_msg_free(sk, &rec->msg_encrypted);
	sk_msg_free(sk, &rec->msg_plaintext);
	kfree(rec);
}

static void tls_free_open_rec(struct sock *sk)
{
	struct tls_context *tls_ctx = tls_get_ctx(sk);
	struct tls_sw_context_tx *ctx = tls_sw_ctx_tx(tls_ctx);
	struct tls_rec *rec = ctx->open_rec;

	if (rec) {
		tls_free_rec(sk, rec);
		ctx->open_rec = NULL;
	}
}

int tls_tx_records(struct sock *sk, int flags)
{
	struct tls_context *tls_ctx = tls_get_ctx(sk);
	struct tls_sw_context_tx *ctx = tls_sw_ctx_tx(tls_ctx);
	struct tls_rec *rec, *tmp;
	struct sk_msg *msg_en;
	int tx_flags, rc = 0;

	if (tls_is_partially_sent_record(tls_ctx)) {
		rec = list_first_entry(&ctx->tx_list,
				       struct tls_rec, list);

		if (flags == -1)
			tx_flags = rec->tx_flags;
		else
			tx_flags = flags;

		rc = tls_push_partial_record(sk, tls_ctx, tx_flags);
		if (rc)
			goto tx_err;

		/* Full record has been transmitted.
		 * Remove the head of tx_list
		 */
		list_del(&rec->list);
		sk_msg_free(sk, &rec->msg_plaintext);
		kfree(rec);
	}

	/* Tx all ready records */
	list_for_each_entry_safe(rec, tmp, &ctx->tx_list, list) {
		if (READ_ONCE(rec->tx_ready)) {
			if (flags == -1)
				tx_flags = rec->tx_flags;
			else
				tx_flags = flags;

			msg_en = &rec->msg_encrypted;
			rc = tls_push_sg(sk, tls_ctx,
					 &msg_en->sg.data[msg_en->sg.curr],
					 0, tx_flags);
			if (rc)
				goto tx_err;

			list_del(&rec->list);
			sk_msg_free(sk, &rec->msg_plaintext);
			kfree(rec);
		} else {
			break;
		}
	}

tx_err:
	if (rc < 0 && rc != -EAGAIN)
		tls_err_abort(sk, -EBADMSG);

	return rc;
}

static void tls_encrypt_done(struct crypto_async_request *req, int err)
{
	struct aead_request *aead_req = (struct aead_request *)req;
	struct sock *sk = req->data;
	struct tls_context *tls_ctx = tls_get_ctx(sk);
	struct tls_prot_info *prot = &tls_ctx->prot_info;
	struct tls_sw_context_tx *ctx = tls_sw_ctx_tx(tls_ctx);
	struct scatterlist *sge;
	struct sk_msg *msg_en;
	struct tls_rec *rec;
	bool ready = false;
	int pending;

	rec = container_of(aead_req, struct tls_rec, aead_req);
	msg_en = &rec->msg_encrypted;

	sge = sk_msg_elem(msg_en, msg_en->sg.curr);
	sge->offset -= prot->prepend_size;
	sge->length += prot->prepend_size;

	/* Check if error is previously set on socket */
	if (err || sk->sk_err) {
		rec = NULL;

		/* If err is already set on socket, return the same code */
		if (sk->sk_err) {
			ctx->async_wait.err = -sk->sk_err;
		} else {
			ctx->async_wait.err = err;
			tls_err_abort(sk, err);
		}
	}

	if (rec) {
		struct tls_rec *first_rec;

		/* Mark the record as ready for transmission */
		smp_store_mb(rec->tx_ready, true);

		/* If received record is at head of tx_list, schedule tx */
		first_rec = list_first_entry(&ctx->tx_list,
					     struct tls_rec, list);
		if (rec == first_rec)
			ready = true;
	}

	spin_lock_bh(&ctx->encrypt_compl_lock);
	pending = atomic_dec_return(&ctx->encrypt_pending);

	if (!pending && ctx->async_notify)
		complete(&ctx->async_wait.completion);
	spin_unlock_bh(&ctx->encrypt_compl_lock);

	if (!ready)
		return;

	/* Schedule the transmission */
	if (!test_and_set_bit(BIT_TX_SCHEDULED, &ctx->tx_bitmask))
		schedule_delayed_work(&ctx->tx_work.work, 1);
}

static int tls_do_encryption(struct sock *sk,
			     struct tls_context *tls_ctx,
			     struct tls_sw_context_tx *ctx,
			     struct aead_request *aead_req,
			     size_t data_len, u32 start)
{
	struct tls_prot_info *prot = &tls_ctx->prot_info;
	struct tls_rec *rec = ctx->open_rec;
	struct sk_msg *msg_en = &rec->msg_encrypted;
	struct scatterlist *sge = sk_msg_elem(msg_en, start);
	int rc, iv_offset = 0;

	/* For CCM based ciphers, first byte of IV is a constant */
	switch (prot->cipher_type) {
	case TLS_CIPHER_AES_CCM_128:
		rec->iv_data[0] = TLS_AES_CCM_IV_B0_BYTE;
		iv_offset = 1;
		break;
	case TLS_CIPHER_SM4_CCM:
		rec->iv_data[0] = TLS_SM4_CCM_IV_B0_BYTE;
		iv_offset = 1;
		break;
	}

	memcpy(&rec->iv_data[iv_offset], tls_ctx->tx.iv,
	       prot->iv_size + prot->salt_size);

	xor_iv_with_seq(prot, rec->iv_data + iv_offset, tls_ctx->tx.rec_seq);

	sge->offset += prot->prepend_size;
	sge->length -= prot->prepend_size;

	msg_en->sg.curr = start;

	aead_request_set_tfm(aead_req, ctx->aead_send);
	aead_request_set_ad(aead_req, prot->aad_size);
	aead_request_set_crypt(aead_req, rec->sg_aead_in,
			       rec->sg_aead_out,
			       data_len, rec->iv_data);

	aead_request_set_callback(aead_req, CRYPTO_TFM_REQ_MAY_BACKLOG,
				  tls_encrypt_done, sk);

	/* Add the record in tx_list */
	list_add_tail((struct list_head *)&rec->list, &ctx->tx_list);
	atomic_inc(&ctx->encrypt_pending);

	rc = crypto_aead_encrypt(aead_req);
	if (!rc || rc != -EINPROGRESS) {
		atomic_dec(&ctx->encrypt_pending);
		sge->offset -= prot->prepend_size;
		sge->length += prot->prepend_size;
	}

	if (!rc) {
		WRITE_ONCE(rec->tx_ready, true);
	} else if (rc != -EINPROGRESS) {
		list_del(&rec->list);
		return rc;
	}

	/* Unhook the record from context if encryption is not failure */
	ctx->open_rec = NULL;
	tls_advance_record_sn(sk, prot, &tls_ctx->tx);
	return rc;
}

static int tls_split_open_record(struct sock *sk, struct tls_rec *from,
				 struct tls_rec **to, struct sk_msg *msg_opl,
				 struct sk_msg *msg_oen, u32 split_point,
				 u32 tx_overhead_size, u32 *orig_end)
{
	u32 i, j, bytes = 0, apply = msg_opl->apply_bytes;
	struct scatterlist *sge, *osge, *nsge;
	u32 orig_size = msg_opl->sg.size;
	struct scatterlist tmp = { };
	struct sk_msg *msg_npl;
	struct tls_rec *new;
	int ret;

	new = tls_get_rec(sk);
	if (!new)
		return -ENOMEM;
	ret = sk_msg_alloc(sk, &new->msg_encrypted, msg_opl->sg.size +
			   tx_overhead_size, 0);
	if (ret < 0) {
		tls_free_rec(sk, new);
		return ret;
	}

	*orig_end = msg_opl->sg.end;
	i = msg_opl->sg.start;
	sge = sk_msg_elem(msg_opl, i);
	while (apply && sge->length) {
		if (sge->length > apply) {
			u32 len = sge->length - apply;

			get_page(sg_page(sge));
			sg_set_page(&tmp, sg_page(sge), len,
				    sge->offset + apply);
			sge->length = apply;
			bytes += apply;
			apply = 0;
		} else {
			apply -= sge->length;
			bytes += sge->length;
		}

		sk_msg_iter_var_next(i);
		if (i == msg_opl->sg.end)
			break;
		sge = sk_msg_elem(msg_opl, i);
	}

	msg_opl->sg.end = i;
	msg_opl->sg.curr = i;
	msg_opl->sg.copybreak = 0;
	msg_opl->apply_bytes = 0;
	msg_opl->sg.size = bytes;

	msg_npl = &new->msg_plaintext;
	msg_npl->apply_bytes = apply;
	msg_npl->sg.size = orig_size - bytes;

	j = msg_npl->sg.start;
	nsge = sk_msg_elem(msg_npl, j);
	if (tmp.length) {
		memcpy(nsge, &tmp, sizeof(*nsge));
		sk_msg_iter_var_next(j);
		nsge = sk_msg_elem(msg_npl, j);
	}

	osge = sk_msg_elem(msg_opl, i);
	while (osge->length) {
		memcpy(nsge, osge, sizeof(*nsge));
		sg_unmark_end(nsge);
		sk_msg_iter_var_next(i);
		sk_msg_iter_var_next(j);
		if (i == *orig_end)
			break;
		osge = sk_msg_elem(msg_opl, i);
		nsge = sk_msg_elem(msg_npl, j);
	}

	msg_npl->sg.end = j;
	msg_npl->sg.curr = j;
	msg_npl->sg.copybreak = 0;

	*to = new;
	return 0;
}

static void tls_merge_open_record(struct sock *sk, struct tls_rec *to,
				  struct tls_rec *from, u32 orig_end)
{
	struct sk_msg *msg_npl = &from->msg_plaintext;
	struct sk_msg *msg_opl = &to->msg_plaintext;
	struct scatterlist *osge, *nsge;
	u32 i, j;

	i = msg_opl->sg.end;
	sk_msg_iter_var_prev(i);
	j = msg_npl->sg.start;

	osge = sk_msg_elem(msg_opl, i);
	nsge = sk_msg_elem(msg_npl, j);

	if (sg_page(osge) == sg_page(nsge) &&
	    osge->offset + osge->length == nsge->offset) {
		osge->length += nsge->length;
		put_page(sg_page(nsge));
	}

	msg_opl->sg.end = orig_end;
	msg_opl->sg.curr = orig_end;
	msg_opl->sg.copybreak = 0;
	msg_opl->apply_bytes = msg_opl->sg.size + msg_npl->sg.size;
	msg_opl->sg.size += msg_npl->sg.size;

	sk_msg_free(sk, &to->msg_encrypted);
	sk_msg_xfer_full(&to->msg_encrypted, &from->msg_encrypted);

	kfree(from);
}

static int tls_push_record(struct sock *sk, int flags,
			   unsigned char record_type)
{
	struct tls_context *tls_ctx = tls_get_ctx(sk);
	struct tls_prot_info *prot = &tls_ctx->prot_info;
	struct tls_sw_context_tx *ctx = tls_sw_ctx_tx(tls_ctx);
	struct tls_rec *rec = ctx->open_rec, *tmp = NULL;
	u32 i, split_point, orig_end;
	struct sk_msg *msg_pl, *msg_en;
	struct aead_request *req;
	bool split;
	int rc;

	if (!rec)
		return 0;

	msg_pl = &rec->msg_plaintext;
	msg_en = &rec->msg_encrypted;

	split_point = msg_pl->apply_bytes;
	split = split_point && split_point < msg_pl->sg.size;
	if (unlikely((!split &&
		      msg_pl->sg.size +
		      prot->overhead_size > msg_en->sg.size) ||
		     (split &&
		      split_point +
		      prot->overhead_size > msg_en->sg.size))) {
		split = true;
		split_point = msg_en->sg.size;
	}
	if (split) {
		rc = tls_split_open_record(sk, rec, &tmp, msg_pl, msg_en,
					   split_point, prot->overhead_size,
					   &orig_end);
		if (rc < 0)
			return rc;
		/* This can happen if above tls_split_open_record allocates
		 * a single large encryption buffer instead of two smaller
		 * ones. In this case adjust pointers and continue without
		 * split.
		 */
		if (!msg_pl->sg.size) {
			tls_merge_open_record(sk, rec, tmp, orig_end);
			msg_pl = &rec->msg_plaintext;
			msg_en = &rec->msg_encrypted;
			split = false;
		}
		sk_msg_trim(sk, msg_en, msg_pl->sg.size +
			    prot->overhead_size);
	}

	rec->tx_flags = flags;
	req = &rec->aead_req;

	i = msg_pl->sg.end;
	sk_msg_iter_var_prev(i);

	rec->content_type = record_type;
	if (prot->version == TLS_1_3_VERSION) {
		/* Add content type to end of message.  No padding added */
		sg_set_buf(&rec->sg_content_type, &rec->content_type, 1);
		sg_mark_end(&rec->sg_content_type);
		sg_chain(msg_pl->sg.data, msg_pl->sg.end + 1,
			 &rec->sg_content_type);
	} else {
		sg_mark_end(sk_msg_elem(msg_pl, i));
	}

	if (msg_pl->sg.end < msg_pl->sg.start) {
		sg_chain(&msg_pl->sg.data[msg_pl->sg.start],
			 MAX_SKB_FRAGS - msg_pl->sg.start + 1,
			 msg_pl->sg.data);
	}

	i = msg_pl->sg.start;
	sg_chain(rec->sg_aead_in, 2, &msg_pl->sg.data[i]);

	i = msg_en->sg.end;
	sk_msg_iter_var_prev(i);
	sg_mark_end(sk_msg_elem(msg_en, i));

	i = msg_en->sg.start;
	sg_chain(rec->sg_aead_out, 2, &msg_en->sg.data[i]);

	tls_make_aad(rec->aad_space, msg_pl->sg.size + prot->tail_size,
		     tls_ctx->tx.rec_seq, record_type, prot);

	tls_fill_prepend(tls_ctx,
			 page_address(sg_page(&msg_en->sg.data[i])) +
			 msg_en->sg.data[i].offset,
			 msg_pl->sg.size + prot->tail_size,
			 record_type);

	tls_ctx->pending_open_record_frags = false;

	rc = tls_do_encryption(sk, tls_ctx, ctx, req,
			       msg_pl->sg.size + prot->tail_size, i);
	if (rc < 0) {
		if (rc != -EINPROGRESS) {
			tls_err_abort(sk, -EBADMSG);
			if (split) {
				tls_ctx->pending_open_record_frags = true;
				tls_merge_open_record(sk, rec, tmp, orig_end);
			}
		}
		ctx->async_capable = 1;
		return rc;
	} else if (split) {
		msg_pl = &tmp->msg_plaintext;
		msg_en = &tmp->msg_encrypted;
		sk_msg_trim(sk, msg_en, msg_pl->sg.size + prot->overhead_size);
		tls_ctx->pending_open_record_frags = true;
		ctx->open_rec = tmp;
	}

	return tls_tx_records(sk, flags);
}

static int bpf_exec_tx_verdict(struct sk_msg *msg, struct sock *sk,
			       bool full_record, u8 record_type,
			       ssize_t *copied, int flags)
{
	struct tls_context *tls_ctx = tls_get_ctx(sk);
	struct tls_sw_context_tx *ctx = tls_sw_ctx_tx(tls_ctx);
	struct sk_msg msg_redir = { };
	struct sk_psock *psock;
	struct sock *sk_redir;
	struct tls_rec *rec;
	bool enospc, policy;
	int err = 0, send;
	u32 delta = 0;

	policy = !(flags & MSG_SENDPAGE_NOPOLICY);
	psock = sk_psock_get(sk);
	if (!psock || !policy) {
		err = tls_push_record(sk, flags, record_type);
		if (err && sk->sk_err == EBADMSG) {
			*copied -= sk_msg_free(sk, msg);
			tls_free_open_rec(sk);
			err = -sk->sk_err;
		}
		if (psock)
			sk_psock_put(sk, psock);
		return err;
	}
more_data:
	enospc = sk_msg_full(msg);
	if (psock->eval == __SK_NONE) {
		delta = msg->sg.size;
		psock->eval = sk_psock_msg_verdict(sk, psock, msg);
		delta -= msg->sg.size;
	}
	if (msg->cork_bytes && msg->cork_bytes > msg->sg.size &&
	    !enospc && !full_record) {
		err = -ENOSPC;
		goto out_err;
	}
	msg->cork_bytes = 0;
	send = msg->sg.size;
	if (msg->apply_bytes && msg->apply_bytes < send)
		send = msg->apply_bytes;

	switch (psock->eval) {
	case __SK_PASS:
		err = tls_push_record(sk, flags, record_type);
		if (err && sk->sk_err == EBADMSG) {
			*copied -= sk_msg_free(sk, msg);
			tls_free_open_rec(sk);
			err = -sk->sk_err;
			goto out_err;
		}
		break;
	case __SK_REDIRECT:
		sk_redir = psock->sk_redir;
		memcpy(&msg_redir, msg, sizeof(*msg));
		if (msg->apply_bytes < send)
			msg->apply_bytes = 0;
		else
			msg->apply_bytes -= send;
		sk_msg_return_zero(sk, msg, send);
		msg->sg.size -= send;
		release_sock(sk);
		err = tcp_bpf_sendmsg_redir(sk_redir, &msg_redir, send, flags);
		lock_sock(sk);
		if (err < 0) {
			*copied -= sk_msg_free_nocharge(sk, &msg_redir);
			msg->sg.size = 0;
		}
		if (msg->sg.size == 0)
			tls_free_open_rec(sk);
		break;
	case __SK_DROP:
	default:
		sk_msg_free_partial(sk, msg, send);
		if (msg->apply_bytes < send)
			msg->apply_bytes = 0;
		else
			msg->apply_bytes -= send;
		if (msg->sg.size == 0)
			tls_free_open_rec(sk);
		*copied -= (send + delta);
		err = -EACCES;
	}

	if (likely(!err)) {
		bool reset_eval = !ctx->open_rec;

		rec = ctx->open_rec;
		if (rec) {
			msg = &rec->msg_plaintext;
			if (!msg->apply_bytes)
				reset_eval = true;
		}
		if (reset_eval) {
			psock->eval = __SK_NONE;
			if (psock->sk_redir) {
				sock_put(psock->sk_redir);
				psock->sk_redir = NULL;
			}
		}
		if (rec)
			goto more_data;
	}
 out_err:
	sk_psock_put(sk, psock);
	return err;
}

static int tls_sw_push_pending_record(struct sock *sk, int flags)
{
	struct tls_context *tls_ctx = tls_get_ctx(sk);
	struct tls_sw_context_tx *ctx = tls_sw_ctx_tx(tls_ctx);
	struct tls_rec *rec = ctx->open_rec;
	struct sk_msg *msg_pl;
	size_t copied;

	if (!rec)
		return 0;

	msg_pl = &rec->msg_plaintext;
	copied = msg_pl->sg.size;
	if (!copied)
		return 0;

	return bpf_exec_tx_verdict(msg_pl, sk, true, TLS_RECORD_TYPE_DATA,
				   &copied, flags);
}

int tls_sw_sendmsg(struct sock *sk, struct msghdr *msg, size_t size)
{
	long timeo = sock_sndtimeo(sk, msg->msg_flags & MSG_DONTWAIT);
	struct tls_context *tls_ctx = tls_get_ctx(sk);
	struct tls_prot_info *prot = &tls_ctx->prot_info;
	struct tls_sw_context_tx *ctx = tls_sw_ctx_tx(tls_ctx);
	bool async_capable = ctx->async_capable;
	unsigned char record_type = TLS_RECORD_TYPE_DATA;
	bool is_kvec = iov_iter_is_kvec(&msg->msg_iter);
	bool eor = !(msg->msg_flags & MSG_MORE);
	size_t try_to_copy;
	ssize_t copied = 0;
	struct sk_msg *msg_pl, *msg_en;
	struct tls_rec *rec;
	int required_size;
	int num_async = 0;
	bool full_record;
	int record_room;
	int num_zc = 0;
	int orig_size;
	int ret = 0;
	int pending;

	if (msg->msg_flags & ~(MSG_MORE | MSG_DONTWAIT | MSG_NOSIGNAL |
			       MSG_CMSG_COMPAT))
		return -EOPNOTSUPP;

	mutex_lock(&tls_ctx->tx_lock);
	lock_sock(sk);

	if (unlikely(msg->msg_controllen)) {
		ret = tls_proccess_cmsg(sk, msg, &record_type);
		if (ret) {
			if (ret == -EINPROGRESS)
				num_async++;
			else if (ret != -EAGAIN)
				goto send_end;
		}
	}

	while (msg_data_left(msg)) {
		if (sk->sk_err) {
			ret = -sk->sk_err;
			goto send_end;
		}

		if (ctx->open_rec)
			rec = ctx->open_rec;
		else
			rec = ctx->open_rec = tls_get_rec(sk);
		if (!rec) {
			ret = -ENOMEM;
			goto send_end;
		}

		msg_pl = &rec->msg_plaintext;
		msg_en = &rec->msg_encrypted;

		orig_size = msg_pl->sg.size;
		full_record = false;
		try_to_copy = msg_data_left(msg);
		record_room = TLS_MAX_PAYLOAD_SIZE - msg_pl->sg.size;
		if (try_to_copy >= record_room) {
			try_to_copy = record_room;
			full_record = true;
		}

		required_size = msg_pl->sg.size + try_to_copy +
				prot->overhead_size;

		if (!sk_stream_memory_free(sk))
			goto wait_for_sndbuf;

alloc_encrypted:
		ret = tls_alloc_encrypted_msg(sk, required_size);
		if (ret) {
			if (ret != -ENOSPC)
				goto wait_for_memory;

			/* Adjust try_to_copy according to the amount that was
			 * actually allocated. The difference is due
			 * to max sg elements limit
			 */
			try_to_copy -= required_size - msg_en->sg.size;
			full_record = true;
		}

		if (!is_kvec && (full_record || eor) && !async_capable) {
			u32 first = msg_pl->sg.end;

			ret = sk_msg_zerocopy_from_iter(sk, &msg->msg_iter,
							msg_pl, try_to_copy);
			if (ret)
				goto fallback_to_reg_send;

			num_zc++;
			copied += try_to_copy;

			sk_msg_sg_copy_set(msg_pl, first);
			ret = bpf_exec_tx_verdict(msg_pl, sk, full_record,
						  record_type, &copied,
						  msg->msg_flags);
			if (ret) {
				if (ret == -EINPROGRESS)
					num_async++;
				else if (ret == -ENOMEM)
					goto wait_for_memory;
				else if (ctx->open_rec && ret == -ENOSPC)
					goto rollback_iter;
				else if (ret != -EAGAIN)
					goto send_end;
			}
			continue;
rollback_iter:
			copied -= try_to_copy;
			sk_msg_sg_copy_clear(msg_pl, first);
			iov_iter_revert(&msg->msg_iter,
					msg_pl->sg.size - orig_size);
fallback_to_reg_send:
			sk_msg_trim(sk, msg_pl, orig_size);
		}

		required_size = msg_pl->sg.size + try_to_copy;

		ret = tls_clone_plaintext_msg(sk, required_size);
		if (ret) {
			if (ret != -ENOSPC)
				goto send_end;

			/* Adjust try_to_copy according to the amount that was
			 * actually allocated. The difference is due
			 * to max sg elements limit
			 */
			try_to_copy -= required_size - msg_pl->sg.size;
			full_record = true;
			sk_msg_trim(sk, msg_en,
				    msg_pl->sg.size + prot->overhead_size);
		}

		if (try_to_copy) {
			ret = sk_msg_memcopy_from_iter(sk, &msg->msg_iter,
						       msg_pl, try_to_copy);
			if (ret < 0)
				goto trim_sgl;
		}

		/* Open records defined only if successfully copied, otherwise
		 * we would trim the sg but not reset the open record frags.
		 */
		tls_ctx->pending_open_record_frags = true;
		copied += try_to_copy;
		if (full_record || eor) {
			ret = bpf_exec_tx_verdict(msg_pl, sk, full_record,
						  record_type, &copied,
						  msg->msg_flags);
			if (ret) {
				if (ret == -EINPROGRESS)
					num_async++;
				else if (ret == -ENOMEM)
					goto wait_for_memory;
				else if (ret != -EAGAIN) {
					if (ret == -ENOSPC)
						ret = 0;
					goto send_end;
				}
			}
		}

		continue;

wait_for_sndbuf:
		set_bit(SOCK_NOSPACE, &sk->sk_socket->flags);
wait_for_memory:
		ret = sk_stream_wait_memory(sk, &timeo);
		if (ret) {
trim_sgl:
			if (ctx->open_rec)
				tls_trim_both_msgs(sk, orig_size);
			goto send_end;
		}

		if (ctx->open_rec && msg_en->sg.size < required_size)
			goto alloc_encrypted;
	}

	if (!num_async) {
		goto send_end;
	} else if (num_zc) {
		/* Wait for pending encryptions to get completed */
		spin_lock_bh(&ctx->encrypt_compl_lock);
		ctx->async_notify = true;

		pending = atomic_read(&ctx->encrypt_pending);
		spin_unlock_bh(&ctx->encrypt_compl_lock);
		if (pending)
			crypto_wait_req(-EINPROGRESS, &ctx->async_wait);
		else
			reinit_completion(&ctx->async_wait.completion);

		/* There can be no concurrent accesses, since we have no
		 * pending encrypt operations
		 */
		WRITE_ONCE(ctx->async_notify, false);

		if (ctx->async_wait.err) {
			ret = ctx->async_wait.err;
			copied = 0;
		}
	}

	/* Transmit if any encryptions have completed */
	if (test_and_clear_bit(BIT_TX_SCHEDULED, &ctx->tx_bitmask)) {
		cancel_delayed_work(&ctx->tx_work.work);
		tls_tx_records(sk, msg->msg_flags);
	}

send_end:
	ret = sk_stream_error(sk, msg->msg_flags, ret);

	release_sock(sk);
	mutex_unlock(&tls_ctx->tx_lock);
	return copied > 0 ? copied : ret;
}

static int tls_sw_do_sendpage(struct sock *sk, struct page *page,
			      int offset, size_t size, int flags)
{
	long timeo = sock_sndtimeo(sk, flags & MSG_DONTWAIT);
	struct tls_context *tls_ctx = tls_get_ctx(sk);
	struct tls_sw_context_tx *ctx = tls_sw_ctx_tx(tls_ctx);
	struct tls_prot_info *prot = &tls_ctx->prot_info;
	unsigned char record_type = TLS_RECORD_TYPE_DATA;
	struct sk_msg *msg_pl;
	struct tls_rec *rec;
	int num_async = 0;
	ssize_t copied = 0;
	bool full_record;
	int record_room;
	int ret = 0;
	bool eor;

	eor = !(flags & MSG_SENDPAGE_NOTLAST);
	sk_clear_bit(SOCKWQ_ASYNC_NOSPACE, sk);

	/* Call the sk_stream functions to manage the sndbuf mem. */
	while (size > 0) {
		size_t copy, required_size;

		if (sk->sk_err) {
			ret = -sk->sk_err;
			goto sendpage_end;
		}

		if (ctx->open_rec)
			rec = ctx->open_rec;
		else
			rec = ctx->open_rec = tls_get_rec(sk);
		if (!rec) {
			ret = -ENOMEM;
			goto sendpage_end;
		}

		msg_pl = &rec->msg_plaintext;

		full_record = false;
		record_room = TLS_MAX_PAYLOAD_SIZE - msg_pl->sg.size;
		copy = size;
		if (copy >= record_room) {
			copy = record_room;
			full_record = true;
		}

		required_size = msg_pl->sg.size + copy + prot->overhead_size;

		if (!sk_stream_memory_free(sk))
			goto wait_for_sndbuf;
alloc_payload:
		ret = tls_alloc_encrypted_msg(sk, required_size);
		if (ret) {
			if (ret != -ENOSPC)
				goto wait_for_memory;

			/* Adjust copy according to the amount that was
			 * actually allocated. The difference is due
			 * to max sg elements limit
			 */
			copy -= required_size - msg_pl->sg.size;
			full_record = true;
		}

		sk_msg_page_add(msg_pl, page, copy, offset);
		sk_mem_charge(sk, copy);

		offset += copy;
		size -= copy;
		copied += copy;

		tls_ctx->pending_open_record_frags = true;
		if (full_record || eor || sk_msg_full(msg_pl)) {
			ret = bpf_exec_tx_verdict(msg_pl, sk, full_record,
						  record_type, &copied, flags);
			if (ret) {
				if (ret == -EINPROGRESS)
					num_async++;
				else if (ret == -ENOMEM)
					goto wait_for_memory;
				else if (ret != -EAGAIN) {
					if (ret == -ENOSPC)
						ret = 0;
					goto sendpage_end;
				}
			}
		}
		continue;
wait_for_sndbuf:
		set_bit(SOCK_NOSPACE, &sk->sk_socket->flags);
wait_for_memory:
		ret = sk_stream_wait_memory(sk, &timeo);
		if (ret) {
			if (ctx->open_rec)
				tls_trim_both_msgs(sk, msg_pl->sg.size);
			goto sendpage_end;
		}

		if (ctx->open_rec)
			goto alloc_payload;
	}

	if (num_async) {
		/* Transmit if any encryptions have completed */
		if (test_and_clear_bit(BIT_TX_SCHEDULED, &ctx->tx_bitmask)) {
			cancel_delayed_work(&ctx->tx_work.work);
			tls_tx_records(sk, flags);
		}
	}
sendpage_end:
	ret = sk_stream_error(sk, flags, ret);
	return copied > 0 ? copied : ret;
}

int tls_sw_sendpage_locked(struct sock *sk, struct page *page,
			   int offset, size_t size, int flags)
{
	if (flags & ~(MSG_MORE | MSG_DONTWAIT | MSG_NOSIGNAL |
		      MSG_SENDPAGE_NOTLAST | MSG_SENDPAGE_NOPOLICY |
		      MSG_NO_SHARED_FRAGS))
		return -EOPNOTSUPP;

	return tls_sw_do_sendpage(sk, page, offset, size, flags);
}

int tls_sw_sendpage(struct sock *sk, struct page *page,
		    int offset, size_t size, int flags)
{
	struct tls_context *tls_ctx = tls_get_ctx(sk);
	int ret;

	if (flags & ~(MSG_MORE | MSG_DONTWAIT | MSG_NOSIGNAL |
		      MSG_SENDPAGE_NOTLAST | MSG_SENDPAGE_NOPOLICY))
		return -EOPNOTSUPP;

	mutex_lock(&tls_ctx->tx_lock);
	lock_sock(sk);
	ret = tls_sw_do_sendpage(sk, page, offset, size, flags);
	release_sock(sk);
	mutex_unlock(&tls_ctx->tx_lock);
	return ret;
}

static struct sk_buff *tls_wait_data(struct sock *sk, struct sk_psock *psock,
				     bool nonblock, long timeo, int *err)
{
	struct tls_context *tls_ctx = tls_get_ctx(sk);
	struct tls_sw_context_rx *ctx = tls_sw_ctx_rx(tls_ctx);
	struct sk_buff *skb;
	DEFINE_WAIT_FUNC(wait, woken_wake_function);

	while (!(skb = ctx->recv_pkt) && sk_psock_queue_empty(psock)) {
		if (sk->sk_err) {
			*err = sock_error(sk);
			return NULL;
		}

		if (!skb_queue_empty(&sk->sk_receive_queue)) {
			__strp_unpause(&ctx->strp);
			if (ctx->recv_pkt)
				return ctx->recv_pkt;
		}

		if (sk->sk_shutdown & RCV_SHUTDOWN)
			return NULL;

		if (sock_flag(sk, SOCK_DONE))
			return NULL;

		if (nonblock || !timeo) {
			*err = -EAGAIN;
			return NULL;
		}

		add_wait_queue(sk_sleep(sk), &wait);
		sk_set_bit(SOCKWQ_ASYNC_WAITDATA, sk);
		sk_wait_event(sk, &timeo,
			      ctx->recv_pkt != skb ||
			      !sk_psock_queue_empty(psock),
			      &wait);
		sk_clear_bit(SOCKWQ_ASYNC_WAITDATA, sk);
		remove_wait_queue(sk_sleep(sk), &wait);

		/* Handle signals */
		if (signal_pending(current)) {
			*err = sock_intr_errno(timeo);
			return NULL;
		}
	}

	return skb;
}

static int tls_setup_from_iter(struct sock *sk, struct iov_iter *from,
			       int length, int *pages_used,
			       unsigned int *size_used,
			       struct scatterlist *to,
			       int to_max_pages)
{
	int rc = 0, i = 0, num_elem = *pages_used, maxpages;
	struct page *pages[MAX_SKB_FRAGS];
	unsigned int size = *size_used;
	ssize_t copied, use;
	size_t offset;

	while (length > 0) {
		i = 0;
		maxpages = to_max_pages - num_elem;
		if (maxpages == 0) {
			rc = -EFAULT;
			goto out;
		}
		copied = iov_iter_get_pages(from, pages,
					    length,
					    maxpages, &offset);
		if (copied <= 0) {
			rc = -EFAULT;
			goto out;
		}

		iov_iter_advance(from, copied);

		length -= copied;
		size += copied;
		while (copied) {
			use = min_t(int, copied, PAGE_SIZE - offset);

			sg_set_page(&to[num_elem],
				    pages[i], use, offset);
			sg_unmark_end(&to[num_elem]);
			/* We do not uncharge memory from this API */

			offset = 0;
			copied -= use;

			i++;
			num_elem++;
		}
	}
	/* Mark the end in the last sg entry if newly added */
	if (num_elem > *pages_used)
		sg_mark_end(&to[num_elem - 1]);
out:
	if (rc)
		iov_iter_revert(from, size - *size_used);
	*size_used = size;
	*pages_used = num_elem;

	return rc;
}

/* This function decrypts the input skb into either out_iov or in out_sg
 * or in skb buffers itself. The input parameter 'zc' indicates if
 * zero-copy mode needs to be tried or not. With zero-copy mode, either
 * out_iov or out_sg must be non-NULL. In case both out_iov and out_sg are
 * NULL, then the decryption happens inside skb buffers itself, i.e.
 * zero-copy gets disabled and 'zc' is updated.
 */

static int decrypt_internal(struct sock *sk, struct sk_buff *skb,
			    struct iov_iter *out_iov,
			    struct scatterlist *out_sg,
			    int *chunk, bool *zc, bool async)
{
	struct tls_context *tls_ctx = tls_get_ctx(sk);
	struct tls_sw_context_rx *ctx = tls_sw_ctx_rx(tls_ctx);
	struct tls_prot_info *prot = &tls_ctx->prot_info;
	struct strp_msg *rxm = strp_msg(skb);
	int n_sgin, n_sgout, nsg, mem_size, aead_size, err, pages = 0;
	struct aead_request *aead_req;
	struct sk_buff *unused;
	u8 *aad, *iv, *mem = NULL;
	struct scatterlist *sgin = NULL;
	struct scatterlist *sgout = NULL;
	const int data_len = rxm->full_len - prot->overhead_size +
			     prot->tail_size;
	int iv_offset = 0;

	if (*zc && (out_iov || out_sg)) {
		if (out_iov)
			n_sgout = iov_iter_npages(out_iov, INT_MAX) + 1;
		else
			n_sgout = sg_nents(out_sg);
		n_sgin = skb_nsg(skb, rxm->offset + prot->prepend_size,
				 rxm->full_len - prot->prepend_size);
	} else {
		n_sgout = 0;
		*zc = false;
		n_sgin = skb_cow_data(skb, 0, &unused);
	}

	if (n_sgin < 1)
		return -EBADMSG;

	/* Increment to accommodate AAD */
	n_sgin = n_sgin + 1;

	nsg = n_sgin + n_sgout;

	aead_size = sizeof(*aead_req) + crypto_aead_reqsize(ctx->aead_recv);
	mem_size = aead_size + (nsg * sizeof(struct scatterlist));
	mem_size = mem_size + prot->aad_size;
	mem_size = mem_size + crypto_aead_ivsize(ctx->aead_recv);

	/* Allocate a single block of memory which contains
	 * aead_req || sgin[] || sgout[] || aad || iv.
	 * This order achieves correct alignment for aead_req, sgin, sgout.
	 */
	mem = kmalloc(mem_size, sk->sk_allocation);
	if (!mem)
		return -ENOMEM;

	/* Segment the allocated memory */
	aead_req = (struct aead_request *)mem;
	sgin = (struct scatterlist *)(mem + aead_size);
	sgout = sgin + n_sgin;
	aad = (u8 *)(sgout + n_sgout);
	iv = aad + prot->aad_size;

	/* For CCM based ciphers, first byte of nonce+iv is a constant */
	switch (prot->cipher_type) {
	case TLS_CIPHER_AES_CCM_128:
		iv[0] = TLS_AES_CCM_IV_B0_BYTE;
<<<<<<< HEAD
		iv_offset = 1;
		break;
	case TLS_CIPHER_SM4_CCM:
		iv[0] = TLS_SM4_CCM_IV_B0_BYTE;
		iv_offset = 1;
		break;
=======
		iv_offset = 1;
		break;
	case TLS_CIPHER_SM4_CCM:
		iv[0] = TLS_SM4_CCM_IV_B0_BYTE;
		iv_offset = 1;
		break;
>>>>>>> 754e0b0e
	}

	/* Prepare IV */
	err = skb_copy_bits(skb, rxm->offset + TLS_HEADER_SIZE,
			    iv + iv_offset + prot->salt_size,
			    prot->iv_size);
	if (err < 0) {
		kfree(mem);
		return err;
	}
	if (prot->version == TLS_1_3_VERSION ||
	    prot->cipher_type == TLS_CIPHER_CHACHA20_POLY1305)
		memcpy(iv + iv_offset, tls_ctx->rx.iv,
		       crypto_aead_ivsize(ctx->aead_recv));
	else
		memcpy(iv + iv_offset, tls_ctx->rx.iv, prot->salt_size);

	xor_iv_with_seq(prot, iv + iv_offset, tls_ctx->rx.rec_seq);

	/* Prepare AAD */
	tls_make_aad(aad, rxm->full_len - prot->overhead_size +
		     prot->tail_size,
		     tls_ctx->rx.rec_seq, ctx->control, prot);

	/* Prepare sgin */
	sg_init_table(sgin, n_sgin);
	sg_set_buf(&sgin[0], aad, prot->aad_size);
	err = skb_to_sgvec(skb, &sgin[1],
			   rxm->offset + prot->prepend_size,
			   rxm->full_len - prot->prepend_size);
	if (err < 0) {
		kfree(mem);
		return err;
	}

	if (n_sgout) {
		if (out_iov) {
			sg_init_table(sgout, n_sgout);
			sg_set_buf(&sgout[0], aad, prot->aad_size);

			*chunk = 0;
			err = tls_setup_from_iter(sk, out_iov, data_len,
						  &pages, chunk, &sgout[1],
						  (n_sgout - 1));
			if (err < 0)
				goto fallback_to_reg_recv;
		} else if (out_sg) {
			memcpy(sgout, out_sg, n_sgout * sizeof(*sgout));
		} else {
			goto fallback_to_reg_recv;
		}
	} else {
fallback_to_reg_recv:
		sgout = sgin;
		pages = 0;
		*chunk = data_len;
		*zc = false;
	}

	/* Prepare and submit AEAD request */
	err = tls_do_decryption(sk, skb, sgin, sgout, iv,
				data_len, aead_req, async);
	if (err == -EINPROGRESS)
		return err;

	/* Release the pages in case iov was mapped to pages */
	for (; pages > 0; pages--)
		put_page(sg_page(&sgout[pages]));

	kfree(mem);
	return err;
}

static int decrypt_skb_update(struct sock *sk, struct sk_buff *skb,
			      struct iov_iter *dest, int *chunk, bool *zc,
			      bool async)
{
	struct tls_context *tls_ctx = tls_get_ctx(sk);
	struct tls_sw_context_rx *ctx = tls_sw_ctx_rx(tls_ctx);
	struct tls_prot_info *prot = &tls_ctx->prot_info;
	struct strp_msg *rxm = strp_msg(skb);
	int pad, err = 0;

	if (!ctx->decrypted) {
		if (tls_ctx->rx_conf == TLS_HW) {
			err = tls_device_decrypted(sk, tls_ctx, skb, rxm);
			if (err < 0)
				return err;
		}

		/* Still not decrypted after tls_device */
		if (!ctx->decrypted) {
			err = decrypt_internal(sk, skb, dest, NULL, chunk, zc,
					       async);
			if (err < 0) {
				if (err == -EINPROGRESS)
					tls_advance_record_sn(sk, prot,
							      &tls_ctx->rx);
				else if (err == -EBADMSG)
					TLS_INC_STATS(sock_net(sk),
						      LINUX_MIB_TLSDECRYPTERROR);
				return err;
			}
		} else {
			*zc = false;
		}

		pad = padding_length(ctx, prot, skb);
		if (pad < 0)
			return pad;

		rxm->full_len -= pad;
		rxm->offset += prot->prepend_size;
		rxm->full_len -= prot->overhead_size;
		tls_advance_record_sn(sk, prot, &tls_ctx->rx);
		ctx->decrypted = 1;
		ctx->saved_data_ready(sk);
	} else {
		*zc = false;
	}

	return err;
}

int decrypt_skb(struct sock *sk, struct sk_buff *skb,
		struct scatterlist *sgout)
{
	bool zc = true;
	int chunk;

	return decrypt_internal(sk, skb, NULL, sgout, &chunk, &zc, false);
}

static bool tls_sw_advance_skb(struct sock *sk, struct sk_buff *skb,
			       unsigned int len)
{
	struct tls_context *tls_ctx = tls_get_ctx(sk);
	struct tls_sw_context_rx *ctx = tls_sw_ctx_rx(tls_ctx);

	if (skb) {
		struct strp_msg *rxm = strp_msg(skb);

		if (len < rxm->full_len) {
			rxm->offset += len;
			rxm->full_len -= len;
			return false;
		}
		consume_skb(skb);
	}

	/* Finished with message */
	ctx->recv_pkt = NULL;
	__strp_unpause(&ctx->strp);

	return true;
}

/* This function traverses the rx_list in tls receive context to copies the
 * decrypted records into the buffer provided by caller zero copy is not
 * true. Further, the records are removed from the rx_list if it is not a peek
 * case and the record has been consumed completely.
 */
static int process_rx_list(struct tls_sw_context_rx *ctx,
			   struct msghdr *msg,
			   u8 *control,
			   bool *cmsg,
			   size_t skip,
			   size_t len,
			   bool zc,
			   bool is_peek)
{
	struct sk_buff *skb = skb_peek(&ctx->rx_list);
	u8 ctrl = *control;
	u8 msgc = *cmsg;
	struct tls_msg *tlm;
	ssize_t copied = 0;

	/* Set the record type in 'control' if caller didn't pass it */
	if (!ctrl && skb) {
		tlm = tls_msg(skb);
		ctrl = tlm->control;
	}

	while (skip && skb) {
		struct strp_msg *rxm = strp_msg(skb);
		tlm = tls_msg(skb);

		/* Cannot process a record of different type */
		if (ctrl != tlm->control)
			return 0;

		if (skip < rxm->full_len)
			break;

		skip = skip - rxm->full_len;
		skb = skb_peek_next(skb, &ctx->rx_list);
	}

	while (len && skb) {
		struct sk_buff *next_skb;
		struct strp_msg *rxm = strp_msg(skb);
		int chunk = min_t(unsigned int, rxm->full_len - skip, len);

		tlm = tls_msg(skb);

		/* Cannot process a record of different type */
		if (ctrl != tlm->control)
			return 0;

		/* Set record type if not already done. For a non-data record,
		 * do not proceed if record type could not be copied.
		 */
		if (!msgc) {
			int cerr = put_cmsg(msg, SOL_TLS, TLS_GET_RECORD_TYPE,
					    sizeof(ctrl), &ctrl);
			msgc = true;
			if (ctrl != TLS_RECORD_TYPE_DATA) {
				if (cerr || msg->msg_flags & MSG_CTRUNC)
					return -EIO;

				*cmsg = msgc;
			}
		}

		if (!zc || (rxm->full_len - skip) > len) {
			int err = skb_copy_datagram_msg(skb, rxm->offset + skip,
						    msg, chunk);
			if (err < 0)
				return err;
		}

		len = len - chunk;
		copied = copied + chunk;

		/* Consume the data from record if it is non-peek case*/
		if (!is_peek) {
			rxm->offset = rxm->offset + chunk;
			rxm->full_len = rxm->full_len - chunk;

			/* Return if there is unconsumed data in the record */
			if (rxm->full_len - skip)
				break;
		}

		/* The remaining skip-bytes must lie in 1st record in rx_list.
		 * So from the 2nd record, 'skip' should be 0.
		 */
		skip = 0;

		if (msg)
			msg->msg_flags |= MSG_EOR;

		next_skb = skb_peek_next(skb, &ctx->rx_list);

		if (!is_peek) {
			skb_unlink(skb, &ctx->rx_list);
			consume_skb(skb);
		}

		skb = next_skb;
	}

	*control = ctrl;
	return copied;
}

int tls_sw_recvmsg(struct sock *sk,
		   struct msghdr *msg,
		   size_t len,
		   int nonblock,
		   int flags,
		   int *addr_len)
{
	struct tls_context *tls_ctx = tls_get_ctx(sk);
	struct tls_sw_context_rx *ctx = tls_sw_ctx_rx(tls_ctx);
	struct tls_prot_info *prot = &tls_ctx->prot_info;
	struct sk_psock *psock;
	unsigned char control = 0;
	ssize_t decrypted = 0;
	struct strp_msg *rxm;
	struct tls_msg *tlm;
	struct sk_buff *skb;
	ssize_t copied = 0;
	bool cmsg = false;
	int target, err = 0;
	long timeo;
	bool is_kvec = iov_iter_is_kvec(&msg->msg_iter);
	bool is_peek = flags & MSG_PEEK;
	bool bpf_strp_enabled;
	int num_async = 0;
	int pending;

	flags |= nonblock;

	if (unlikely(flags & MSG_ERRQUEUE))
		return sock_recv_errqueue(sk, msg, len, SOL_IP, IP_RECVERR);

	psock = sk_psock_get(sk);
	lock_sock(sk);
	bpf_strp_enabled = sk_psock_strp_enabled(psock);

	/* Process pending decrypted records. It must be non-zero-copy */
	err = process_rx_list(ctx, msg, &control, &cmsg, 0, len, false,
			      is_peek);
	if (err < 0) {
		tls_err_abort(sk, err);
		goto end;
	} else {
		copied = err;
	}

	if (len <= copied)
		goto recv_end;

	target = sock_rcvlowat(sk, flags & MSG_WAITALL, len);
	len = len - copied;
	timeo = sock_rcvtimeo(sk, flags & MSG_DONTWAIT);

	while (len && (decrypted + copied < target || ctx->recv_pkt)) {
		bool retain_skb = false;
		bool zc = false;
		int to_decrypt;
		int chunk = 0;
		bool async_capable;
		bool async = false;

		skb = tls_wait_data(sk, psock, flags & MSG_DONTWAIT, timeo, &err);
		if (!skb) {
			if (psock) {
				int ret = sk_msg_recvmsg(sk, psock, msg, len,
							 flags);

				if (ret > 0) {
					decrypted += ret;
					len -= ret;
					continue;
				}
			}
			goto recv_end;
		} else {
			tlm = tls_msg(skb);
			if (prot->version == TLS_1_3_VERSION)
				tlm->control = 0;
			else
				tlm->control = ctx->control;
		}

		rxm = strp_msg(skb);

		to_decrypt = rxm->full_len - prot->overhead_size;

		if (to_decrypt <= len && !is_kvec && !is_peek &&
		    ctx->control == TLS_RECORD_TYPE_DATA &&
		    prot->version != TLS_1_3_VERSION &&
		    !bpf_strp_enabled)
			zc = true;

		/* Do not use async mode if record is non-data */
		if (ctx->control == TLS_RECORD_TYPE_DATA && !bpf_strp_enabled)
			async_capable = ctx->async_capable;
		else
			async_capable = false;

		err = decrypt_skb_update(sk, skb, &msg->msg_iter,
					 &chunk, &zc, async_capable);
		if (err < 0 && err != -EINPROGRESS) {
			tls_err_abort(sk, -EBADMSG);
			goto recv_end;
		}

		if (err == -EINPROGRESS) {
			async = true;
			num_async++;
		} else if (prot->version == TLS_1_3_VERSION) {
			tlm->control = ctx->control;
		}

		/* If the type of records being processed is not known yet,
		 * set it to record type just dequeued. If it is already known,
		 * but does not match the record type just dequeued, go to end.
		 * We always get record type here since for tls1.2, record type
		 * is known just after record is dequeued from stream parser.
		 * For tls1.3, we disable async.
		 */

		if (!control)
			control = tlm->control;
		else if (control != tlm->control)
			goto recv_end;

		if (!cmsg) {
			int cerr;

			cerr = put_cmsg(msg, SOL_TLS, TLS_GET_RECORD_TYPE,
					sizeof(control), &control);
			cmsg = true;
			if (control != TLS_RECORD_TYPE_DATA) {
				if (cerr || msg->msg_flags & MSG_CTRUNC) {
					err = -EIO;
					goto recv_end;
				}
			}
		}

		if (async)
			goto pick_next_record;

		if (!zc) {
			if (bpf_strp_enabled) {
				err = sk_psock_tls_strp_read(psock, skb);
				if (err != __SK_PASS) {
					rxm->offset = rxm->offset + rxm->full_len;
					rxm->full_len = 0;
					if (err == __SK_DROP)
						consume_skb(skb);
					ctx->recv_pkt = NULL;
					__strp_unpause(&ctx->strp);
					continue;
				}
			}

			if (rxm->full_len > len) {
				retain_skb = true;
				chunk = len;
			} else {
				chunk = rxm->full_len;
			}

			err = skb_copy_datagram_msg(skb, rxm->offset,
						    msg, chunk);
			if (err < 0)
				goto recv_end;

			if (!is_peek) {
				rxm->offset = rxm->offset + chunk;
				rxm->full_len = rxm->full_len - chunk;
			}
		}

pick_next_record:
		if (chunk > len)
			chunk = len;

		decrypted += chunk;
		len -= chunk;

		/* For async or peek case, queue the current skb */
		if (async || is_peek || retain_skb) {
			skb_queue_tail(&ctx->rx_list, skb);
			skb = NULL;
		}

		if (tls_sw_advance_skb(sk, skb, chunk)) {
			/* Return full control message to
			 * userspace before trying to parse
			 * another message type
			 */
			msg->msg_flags |= MSG_EOR;
			if (control != TLS_RECORD_TYPE_DATA)
				goto recv_end;
		} else {
			break;
		}
	}

recv_end:
	if (num_async) {
		/* Wait for all previously submitted records to be decrypted */
		spin_lock_bh(&ctx->decrypt_compl_lock);
		ctx->async_notify = true;
		pending = atomic_read(&ctx->decrypt_pending);
		spin_unlock_bh(&ctx->decrypt_compl_lock);
		if (pending) {
			err = crypto_wait_req(-EINPROGRESS, &ctx->async_wait);
			if (err) {
				/* one of async decrypt failed */
				tls_err_abort(sk, err);
				copied = 0;
				decrypted = 0;
				goto end;
			}
		} else {
			reinit_completion(&ctx->async_wait.completion);
		}

		/* There can be no concurrent accesses, since we have no
		 * pending decrypt operations
		 */
		WRITE_ONCE(ctx->async_notify, false);

		/* Drain records from the rx_list & copy if required */
		if (is_peek || is_kvec)
			err = process_rx_list(ctx, msg, &control, &cmsg, copied,
					      decrypted, false, is_peek);
		else
			err = process_rx_list(ctx, msg, &control, &cmsg, 0,
					      decrypted, true, is_peek);
		if (err < 0) {
			tls_err_abort(sk, err);
			copied = 0;
			goto end;
		}
	}

	copied += decrypted;

end:
	release_sock(sk);
	sk_defer_free_flush(sk);
	if (psock)
		sk_psock_put(sk, psock);
	return copied ? : err;
}

ssize_t tls_sw_splice_read(struct socket *sock,  loff_t *ppos,
			   struct pipe_inode_info *pipe,
			   size_t len, unsigned int flags)
{
	struct tls_context *tls_ctx = tls_get_ctx(sock->sk);
	struct tls_sw_context_rx *ctx = tls_sw_ctx_rx(tls_ctx);
	struct strp_msg *rxm = NULL;
	struct sock *sk = sock->sk;
	struct sk_buff *skb;
	ssize_t copied = 0;
	bool from_queue;
	int err = 0;
	long timeo;
	int chunk;
	bool zc = false;

	lock_sock(sk);

	timeo = sock_rcvtimeo(sk, flags & SPLICE_F_NONBLOCK);

	from_queue = !skb_queue_empty(&ctx->rx_list);
	if (from_queue) {
		skb = __skb_dequeue(&ctx->rx_list);
	} else {
		skb = tls_wait_data(sk, NULL, flags & SPLICE_F_NONBLOCK, timeo,
				    &err);
		if (!skb)
			goto splice_read_end;

		err = decrypt_skb_update(sk, skb, NULL, &chunk, &zc, false);
		if (err < 0) {
			tls_err_abort(sk, -EBADMSG);
			goto splice_read_end;
		}
	}

	/* splice does not support reading control messages */
	if (ctx->control != TLS_RECORD_TYPE_DATA) {
		err = -EINVAL;
		goto splice_read_end;
	}

	rxm = strp_msg(skb);

	chunk = min_t(unsigned int, rxm->full_len, len);
	copied = skb_splice_bits(skb, sk, rxm->offset, pipe, chunk, flags);
	if (copied < 0)
		goto splice_read_end;

	if (!from_queue) {
		ctx->recv_pkt = NULL;
		__strp_unpause(&ctx->strp);
	}
	if (chunk < rxm->full_len) {
		__skb_queue_head(&ctx->rx_list, skb);
		rxm->offset += len;
		rxm->full_len -= len;
	} else {
		consume_skb(skb);
	}

splice_read_end:
	release_sock(sk);
	sk_defer_free_flush(sk);
	return copied ? : err;
}

bool tls_sw_sock_is_readable(struct sock *sk)
{
	struct tls_context *tls_ctx = tls_get_ctx(sk);
	struct tls_sw_context_rx *ctx = tls_sw_ctx_rx(tls_ctx);
	bool ingress_empty = true;
	struct sk_psock *psock;

	rcu_read_lock();
	psock = sk_psock(sk);
	if (psock)
		ingress_empty = list_empty(&psock->ingress_msg);
	rcu_read_unlock();

	return !ingress_empty || ctx->recv_pkt ||
		!skb_queue_empty(&ctx->rx_list);
}

static int tls_read_size(struct strparser *strp, struct sk_buff *skb)
{
	struct tls_context *tls_ctx = tls_get_ctx(strp->sk);
	struct tls_sw_context_rx *ctx = tls_sw_ctx_rx(tls_ctx);
	struct tls_prot_info *prot = &tls_ctx->prot_info;
	char header[TLS_HEADER_SIZE + MAX_IV_SIZE];
	struct strp_msg *rxm = strp_msg(skb);
	size_t cipher_overhead;
	size_t data_len = 0;
	int ret;

	/* Verify that we have a full TLS header, or wait for more data */
	if (rxm->offset + prot->prepend_size > skb->len)
		return 0;

	/* Sanity-check size of on-stack buffer. */
	if (WARN_ON(prot->prepend_size > sizeof(header))) {
		ret = -EINVAL;
		goto read_failure;
	}

	/* Linearize header to local buffer */
	ret = skb_copy_bits(skb, rxm->offset, header, prot->prepend_size);

	if (ret < 0)
		goto read_failure;

	ctx->control = header[0];

	data_len = ((header[4] & 0xFF) | (header[3] << 8));

	cipher_overhead = prot->tag_size;
	if (prot->version != TLS_1_3_VERSION &&
	    prot->cipher_type != TLS_CIPHER_CHACHA20_POLY1305)
		cipher_overhead += prot->iv_size;

	if (data_len > TLS_MAX_PAYLOAD_SIZE + cipher_overhead +
	    prot->tail_size) {
		ret = -EMSGSIZE;
		goto read_failure;
	}
	if (data_len < cipher_overhead) {
		ret = -EBADMSG;
		goto read_failure;
	}

	/* Note that both TLS1.3 and TLS1.2 use TLS_1_2 version here */
	if (header[1] != TLS_1_2_VERSION_MINOR ||
	    header[2] != TLS_1_2_VERSION_MAJOR) {
		ret = -EINVAL;
		goto read_failure;
	}

	tls_device_rx_resync_new_rec(strp->sk, data_len + TLS_HEADER_SIZE,
				     TCP_SKB_CB(skb)->seq + rxm->offset);
	return data_len + TLS_HEADER_SIZE;

read_failure:
	tls_err_abort(strp->sk, ret);

	return ret;
}

static void tls_queue(struct strparser *strp, struct sk_buff *skb)
{
	struct tls_context *tls_ctx = tls_get_ctx(strp->sk);
	struct tls_sw_context_rx *ctx = tls_sw_ctx_rx(tls_ctx);

	ctx->decrypted = 0;

	ctx->recv_pkt = skb;
	strp_pause(strp);

	ctx->saved_data_ready(strp->sk);
}

static void tls_data_ready(struct sock *sk)
{
	struct tls_context *tls_ctx = tls_get_ctx(sk);
	struct tls_sw_context_rx *ctx = tls_sw_ctx_rx(tls_ctx);
	struct sk_psock *psock;

	strp_data_ready(&ctx->strp);

	psock = sk_psock_get(sk);
	if (psock) {
		if (!list_empty(&psock->ingress_msg))
			ctx->saved_data_ready(sk);
		sk_psock_put(sk, psock);
	}
}

void tls_sw_cancel_work_tx(struct tls_context *tls_ctx)
{
	struct tls_sw_context_tx *ctx = tls_sw_ctx_tx(tls_ctx);

	set_bit(BIT_TX_CLOSING, &ctx->tx_bitmask);
	set_bit(BIT_TX_SCHEDULED, &ctx->tx_bitmask);
	cancel_delayed_work_sync(&ctx->tx_work.work);
}

void tls_sw_release_resources_tx(struct sock *sk)
{
	struct tls_context *tls_ctx = tls_get_ctx(sk);
	struct tls_sw_context_tx *ctx = tls_sw_ctx_tx(tls_ctx);
	struct tls_rec *rec, *tmp;
	int pending;

	/* Wait for any pending async encryptions to complete */
	spin_lock_bh(&ctx->encrypt_compl_lock);
	ctx->async_notify = true;
	pending = atomic_read(&ctx->encrypt_pending);
	spin_unlock_bh(&ctx->encrypt_compl_lock);

	if (pending)
		crypto_wait_req(-EINPROGRESS, &ctx->async_wait);

	tls_tx_records(sk, -1);

	/* Free up un-sent records in tx_list. First, free
	 * the partially sent record if any at head of tx_list.
	 */
	if (tls_ctx->partially_sent_record) {
		tls_free_partial_record(sk, tls_ctx);
		rec = list_first_entry(&ctx->tx_list,
				       struct tls_rec, list);
		list_del(&rec->list);
		sk_msg_free(sk, &rec->msg_plaintext);
		kfree(rec);
	}

	list_for_each_entry_safe(rec, tmp, &ctx->tx_list, list) {
		list_del(&rec->list);
		sk_msg_free(sk, &rec->msg_encrypted);
		sk_msg_free(sk, &rec->msg_plaintext);
		kfree(rec);
	}

	crypto_free_aead(ctx->aead_send);
	tls_free_open_rec(sk);
}

void tls_sw_free_ctx_tx(struct tls_context *tls_ctx)
{
	struct tls_sw_context_tx *ctx = tls_sw_ctx_tx(tls_ctx);

	kfree(ctx);
}

void tls_sw_release_resources_rx(struct sock *sk)
{
	struct tls_context *tls_ctx = tls_get_ctx(sk);
	struct tls_sw_context_rx *ctx = tls_sw_ctx_rx(tls_ctx);

	kfree(tls_ctx->rx.rec_seq);
	kfree(tls_ctx->rx.iv);

	if (ctx->aead_recv) {
		kfree_skb(ctx->recv_pkt);
		ctx->recv_pkt = NULL;
		skb_queue_purge(&ctx->rx_list);
		crypto_free_aead(ctx->aead_recv);
		strp_stop(&ctx->strp);
		/* If tls_sw_strparser_arm() was not called (cleanup paths)
		 * we still want to strp_stop(), but sk->sk_data_ready was
		 * never swapped.
		 */
		if (ctx->saved_data_ready) {
			write_lock_bh(&sk->sk_callback_lock);
			sk->sk_data_ready = ctx->saved_data_ready;
			write_unlock_bh(&sk->sk_callback_lock);
		}
	}
}

void tls_sw_strparser_done(struct tls_context *tls_ctx)
{
	struct tls_sw_context_rx *ctx = tls_sw_ctx_rx(tls_ctx);

	strp_done(&ctx->strp);
}

void tls_sw_free_ctx_rx(struct tls_context *tls_ctx)
{
	struct tls_sw_context_rx *ctx = tls_sw_ctx_rx(tls_ctx);

	kfree(ctx);
}

void tls_sw_free_resources_rx(struct sock *sk)
{
	struct tls_context *tls_ctx = tls_get_ctx(sk);

	tls_sw_release_resources_rx(sk);
	tls_sw_free_ctx_rx(tls_ctx);
}

/* The work handler to transmitt the encrypted records in tx_list */
static void tx_work_handler(struct work_struct *work)
{
	struct delayed_work *delayed_work = to_delayed_work(work);
	struct tx_work *tx_work = container_of(delayed_work,
					       struct tx_work, work);
	struct sock *sk = tx_work->sk;
	struct tls_context *tls_ctx = tls_get_ctx(sk);
	struct tls_sw_context_tx *ctx;

	if (unlikely(!tls_ctx))
		return;

	ctx = tls_sw_ctx_tx(tls_ctx);
	if (test_bit(BIT_TX_CLOSING, &ctx->tx_bitmask))
		return;

	if (!test_and_clear_bit(BIT_TX_SCHEDULED, &ctx->tx_bitmask))
		return;
	mutex_lock(&tls_ctx->tx_lock);
	lock_sock(sk);
	tls_tx_records(sk, -1);
	release_sock(sk);
	mutex_unlock(&tls_ctx->tx_lock);
}

void tls_sw_write_space(struct sock *sk, struct tls_context *ctx)
{
	struct tls_sw_context_tx *tx_ctx = tls_sw_ctx_tx(ctx);

	/* Schedule the transmission if tx list is ready */
	if (is_tx_ready(tx_ctx) &&
	    !test_and_set_bit(BIT_TX_SCHEDULED, &tx_ctx->tx_bitmask))
		schedule_delayed_work(&tx_ctx->tx_work.work, 0);
}

void tls_sw_strparser_arm(struct sock *sk, struct tls_context *tls_ctx)
{
	struct tls_sw_context_rx *rx_ctx = tls_sw_ctx_rx(tls_ctx);

	write_lock_bh(&sk->sk_callback_lock);
	rx_ctx->saved_data_ready = sk->sk_data_ready;
	sk->sk_data_ready = tls_data_ready;
	write_unlock_bh(&sk->sk_callback_lock);

	strp_check_rcv(&rx_ctx->strp);
}

int tls_set_sw_offload(struct sock *sk, struct tls_context *ctx, int tx)
{
	struct tls_context *tls_ctx = tls_get_ctx(sk);
	struct tls_prot_info *prot = &tls_ctx->prot_info;
	struct tls_crypto_info *crypto_info;
	struct tls_sw_context_tx *sw_ctx_tx = NULL;
	struct tls_sw_context_rx *sw_ctx_rx = NULL;
	struct cipher_context *cctx;
	struct crypto_aead **aead;
	struct strp_callbacks cb;
	u16 nonce_size, tag_size, iv_size, rec_seq_size, salt_size;
	struct crypto_tfm *tfm;
	char *iv, *rec_seq, *key, *salt, *cipher_name;
	size_t keysize;
	int rc = 0;

	if (!ctx) {
		rc = -EINVAL;
		goto out;
	}

	if (tx) {
		if (!ctx->priv_ctx_tx) {
			sw_ctx_tx = kzalloc(sizeof(*sw_ctx_tx), GFP_KERNEL);
			if (!sw_ctx_tx) {
				rc = -ENOMEM;
				goto out;
			}
			ctx->priv_ctx_tx = sw_ctx_tx;
		} else {
			sw_ctx_tx =
				(struct tls_sw_context_tx *)ctx->priv_ctx_tx;
		}
	} else {
		if (!ctx->priv_ctx_rx) {
			sw_ctx_rx = kzalloc(sizeof(*sw_ctx_rx), GFP_KERNEL);
			if (!sw_ctx_rx) {
				rc = -ENOMEM;
				goto out;
			}
			ctx->priv_ctx_rx = sw_ctx_rx;
		} else {
			sw_ctx_rx =
				(struct tls_sw_context_rx *)ctx->priv_ctx_rx;
		}
	}

	if (tx) {
		crypto_init_wait(&sw_ctx_tx->async_wait);
		spin_lock_init(&sw_ctx_tx->encrypt_compl_lock);
		crypto_info = &ctx->crypto_send.info;
		cctx = &ctx->tx;
		aead = &sw_ctx_tx->aead_send;
		INIT_LIST_HEAD(&sw_ctx_tx->tx_list);
		INIT_DELAYED_WORK(&sw_ctx_tx->tx_work.work, tx_work_handler);
		sw_ctx_tx->tx_work.sk = sk;
	} else {
		crypto_init_wait(&sw_ctx_rx->async_wait);
		spin_lock_init(&sw_ctx_rx->decrypt_compl_lock);
		crypto_info = &ctx->crypto_recv.info;
		cctx = &ctx->rx;
		skb_queue_head_init(&sw_ctx_rx->rx_list);
		aead = &sw_ctx_rx->aead_recv;
	}

	switch (crypto_info->cipher_type) {
	case TLS_CIPHER_AES_GCM_128: {
		struct tls12_crypto_info_aes_gcm_128 *gcm_128_info;

		gcm_128_info = (void *)crypto_info;
		nonce_size = TLS_CIPHER_AES_GCM_128_IV_SIZE;
		tag_size = TLS_CIPHER_AES_GCM_128_TAG_SIZE;
		iv_size = TLS_CIPHER_AES_GCM_128_IV_SIZE;
		iv = gcm_128_info->iv;
		rec_seq_size = TLS_CIPHER_AES_GCM_128_REC_SEQ_SIZE;
		rec_seq = gcm_128_info->rec_seq;
		keysize = TLS_CIPHER_AES_GCM_128_KEY_SIZE;
		key = gcm_128_info->key;
		salt = gcm_128_info->salt;
		salt_size = TLS_CIPHER_AES_GCM_128_SALT_SIZE;
		cipher_name = "gcm(aes)";
		break;
	}
	case TLS_CIPHER_AES_GCM_256: {
		struct tls12_crypto_info_aes_gcm_256 *gcm_256_info;

		gcm_256_info = (void *)crypto_info;
		nonce_size = TLS_CIPHER_AES_GCM_256_IV_SIZE;
		tag_size = TLS_CIPHER_AES_GCM_256_TAG_SIZE;
		iv_size = TLS_CIPHER_AES_GCM_256_IV_SIZE;
		iv = gcm_256_info->iv;
		rec_seq_size = TLS_CIPHER_AES_GCM_256_REC_SEQ_SIZE;
		rec_seq = gcm_256_info->rec_seq;
		keysize = TLS_CIPHER_AES_GCM_256_KEY_SIZE;
		key = gcm_256_info->key;
		salt = gcm_256_info->salt;
		salt_size = TLS_CIPHER_AES_GCM_256_SALT_SIZE;
		cipher_name = "gcm(aes)";
		break;
	}
	case TLS_CIPHER_AES_CCM_128: {
		struct tls12_crypto_info_aes_ccm_128 *ccm_128_info;

		ccm_128_info = (void *)crypto_info;
		nonce_size = TLS_CIPHER_AES_CCM_128_IV_SIZE;
		tag_size = TLS_CIPHER_AES_CCM_128_TAG_SIZE;
		iv_size = TLS_CIPHER_AES_CCM_128_IV_SIZE;
		iv = ccm_128_info->iv;
		rec_seq_size = TLS_CIPHER_AES_CCM_128_REC_SEQ_SIZE;
		rec_seq = ccm_128_info->rec_seq;
		keysize = TLS_CIPHER_AES_CCM_128_KEY_SIZE;
		key = ccm_128_info->key;
		salt = ccm_128_info->salt;
		salt_size = TLS_CIPHER_AES_CCM_128_SALT_SIZE;
		cipher_name = "ccm(aes)";
		break;
	}
	case TLS_CIPHER_CHACHA20_POLY1305: {
		struct tls12_crypto_info_chacha20_poly1305 *chacha20_poly1305_info;

		chacha20_poly1305_info = (void *)crypto_info;
		nonce_size = 0;
		tag_size = TLS_CIPHER_CHACHA20_POLY1305_TAG_SIZE;
		iv_size = TLS_CIPHER_CHACHA20_POLY1305_IV_SIZE;
		iv = chacha20_poly1305_info->iv;
		rec_seq_size = TLS_CIPHER_CHACHA20_POLY1305_REC_SEQ_SIZE;
		rec_seq = chacha20_poly1305_info->rec_seq;
		keysize = TLS_CIPHER_CHACHA20_POLY1305_KEY_SIZE;
		key = chacha20_poly1305_info->key;
		salt = chacha20_poly1305_info->salt;
		salt_size = TLS_CIPHER_CHACHA20_POLY1305_SALT_SIZE;
		cipher_name = "rfc7539(chacha20,poly1305)";
		break;
	}
	case TLS_CIPHER_SM4_GCM: {
		struct tls12_crypto_info_sm4_gcm *sm4_gcm_info;

		sm4_gcm_info = (void *)crypto_info;
		nonce_size = TLS_CIPHER_SM4_GCM_IV_SIZE;
		tag_size = TLS_CIPHER_SM4_GCM_TAG_SIZE;
		iv_size = TLS_CIPHER_SM4_GCM_IV_SIZE;
		iv = sm4_gcm_info->iv;
		rec_seq_size = TLS_CIPHER_SM4_GCM_REC_SEQ_SIZE;
		rec_seq = sm4_gcm_info->rec_seq;
		keysize = TLS_CIPHER_SM4_GCM_KEY_SIZE;
		key = sm4_gcm_info->key;
		salt = sm4_gcm_info->salt;
		salt_size = TLS_CIPHER_SM4_GCM_SALT_SIZE;
		cipher_name = "gcm(sm4)";
		break;
	}
	case TLS_CIPHER_SM4_CCM: {
		struct tls12_crypto_info_sm4_ccm *sm4_ccm_info;

		sm4_ccm_info = (void *)crypto_info;
		nonce_size = TLS_CIPHER_SM4_CCM_IV_SIZE;
		tag_size = TLS_CIPHER_SM4_CCM_TAG_SIZE;
		iv_size = TLS_CIPHER_SM4_CCM_IV_SIZE;
		iv = sm4_ccm_info->iv;
		rec_seq_size = TLS_CIPHER_SM4_CCM_REC_SEQ_SIZE;
		rec_seq = sm4_ccm_info->rec_seq;
		keysize = TLS_CIPHER_SM4_CCM_KEY_SIZE;
		key = sm4_ccm_info->key;
		salt = sm4_ccm_info->salt;
		salt_size = TLS_CIPHER_SM4_CCM_SALT_SIZE;
		cipher_name = "ccm(sm4)";
		break;
	}
	default:
		rc = -EINVAL;
		goto free_priv;
	}

	/* Sanity-check the sizes for stack allocations. */
	if (iv_size > MAX_IV_SIZE || nonce_size > MAX_IV_SIZE ||
	    rec_seq_size > TLS_MAX_REC_SEQ_SIZE) {
		rc = -EINVAL;
		goto free_priv;
	}

	if (crypto_info->version == TLS_1_3_VERSION) {
		nonce_size = 0;
		prot->aad_size = TLS_HEADER_SIZE;
		prot->tail_size = 1;
	} else {
		prot->aad_size = TLS_AAD_SPACE_SIZE;
		prot->tail_size = 0;
	}

	prot->version = crypto_info->version;
	prot->cipher_type = crypto_info->cipher_type;
	prot->prepend_size = TLS_HEADER_SIZE + nonce_size;
	prot->tag_size = tag_size;
	prot->overhead_size = prot->prepend_size +
			      prot->tag_size + prot->tail_size;
	prot->iv_size = iv_size;
	prot->salt_size = salt_size;
	cctx->iv = kmalloc(iv_size + salt_size, GFP_KERNEL);
	if (!cctx->iv) {
		rc = -ENOMEM;
		goto free_priv;
	}
	/* Note: 128 & 256 bit salt are the same size */
	prot->rec_seq_size = rec_seq_size;
	memcpy(cctx->iv, salt, salt_size);
	memcpy(cctx->iv + salt_size, iv, iv_size);
	cctx->rec_seq = kmemdup(rec_seq, rec_seq_size, GFP_KERNEL);
	if (!cctx->rec_seq) {
		rc = -ENOMEM;
		goto free_iv;
	}

	if (!*aead) {
		*aead = crypto_alloc_aead(cipher_name, 0, 0);
		if (IS_ERR(*aead)) {
			rc = PTR_ERR(*aead);
			*aead = NULL;
			goto free_rec_seq;
		}
	}

	ctx->push_pending_record = tls_sw_push_pending_record;

	rc = crypto_aead_setkey(*aead, key, keysize);

	if (rc)
		goto free_aead;

	rc = crypto_aead_setauthsize(*aead, prot->tag_size);
	if (rc)
		goto free_aead;

	if (sw_ctx_rx) {
		tfm = crypto_aead_tfm(sw_ctx_rx->aead_recv);

		if (crypto_info->version == TLS_1_3_VERSION)
			sw_ctx_rx->async_capable = 0;
		else
			sw_ctx_rx->async_capable =
				!!(tfm->__crt_alg->cra_flags &
				   CRYPTO_ALG_ASYNC);

		/* Set up strparser */
		memset(&cb, 0, sizeof(cb));
		cb.rcv_msg = tls_queue;
		cb.parse_msg = tls_read_size;

		strp_init(&sw_ctx_rx->strp, sk, &cb);
	}

	goto out;

free_aead:
	crypto_free_aead(*aead);
	*aead = NULL;
free_rec_seq:
	kfree(cctx->rec_seq);
	cctx->rec_seq = NULL;
free_iv:
	kfree(cctx->iv);
	cctx->iv = NULL;
free_priv:
	if (tx) {
		kfree(ctx->priv_ctx_tx);
		ctx->priv_ctx_tx = NULL;
	} else {
		kfree(ctx->priv_ctx_rx);
		ctx->priv_ctx_rx = NULL;
	}
out:
	return rc;
}<|MERGE_RESOLUTION|>--- conflicted
+++ resolved
@@ -1476,21 +1476,12 @@
 	switch (prot->cipher_type) {
 	case TLS_CIPHER_AES_CCM_128:
 		iv[0] = TLS_AES_CCM_IV_B0_BYTE;
-<<<<<<< HEAD
 		iv_offset = 1;
 		break;
 	case TLS_CIPHER_SM4_CCM:
 		iv[0] = TLS_SM4_CCM_IV_B0_BYTE;
 		iv_offset = 1;
 		break;
-=======
-		iv_offset = 1;
-		break;
-	case TLS_CIPHER_SM4_CCM:
-		iv[0] = TLS_SM4_CCM_IV_B0_BYTE;
-		iv_offset = 1;
-		break;
->>>>>>> 754e0b0e
 	}
 
 	/* Prepare IV */
