--- conflicted
+++ resolved
@@ -877,11 +877,7 @@
 	if (sk)
 		arg.bound_dev_if = sk->sk_bound_dev_if;
 
-<<<<<<< HEAD
-	trace_tcp_send_reset(sk, skb);
-=======
 	trace_tcp_send_reset(sk, skb, reason);
->>>>>>> 1613e604
 
 	BUILD_BUG_ON(offsetof(struct sock, sk_bound_dev_if) !=
 		     offsetof(struct inet_timewait_sock, tw_bound_dev_if));
