// SPDX-License-Identifier: GPL-2.0-or-later
/*
 * INET		An implementation of the TCP/IP protocol suite for the LINUX
 *		operating system.  INET is implemented using the  BSD Socket
 *		interface as the means of communication with the user level.
 *
 *		Implementation of the Transmission Control Protocol(TCP).
 *
 * Authors:	Ross Biro
 *		Fred N. van Kempen, <waltje@uWalt.NL.Mugnet.ORG>
 *		Mark Evans, <evansmp@uhura.aston.ac.uk>
 *		Corey Minyard <wf-rch!minyard@relay.EU.net>
 *		Florian La Roche, <flla@stud.uni-sb.de>
 *		Charles Hedrick, <hedrick@klinzhai.rutgers.edu>
 *		Linus Torvalds, <torvalds@cs.helsinki.fi>
 *		Alan Cox, <gw4pts@gw4pts.ampr.org>
 *		Matthew Dillon, <dillon@apollo.west.oic.com>
 *		Arnt Gulbrandsen, <agulbra@nvg.unit.no>
 *		Jorge Cwik, <jorge@laser.satlink.net>
 *
 * Fixes:
 *		Alan Cox	:	Numerous verify_area() calls
 *		Alan Cox	:	Set the ACK bit on a reset
 *		Alan Cox	:	Stopped it crashing if it closed while
 *					sk->inuse=1 and was trying to connect
 *					(tcp_err()).
 *		Alan Cox	:	All icmp error handling was broken
 *					pointers passed where wrong and the
 *					socket was looked up backwards. Nobody
 *					tested any icmp error code obviously.
 *		Alan Cox	:	tcp_err() now handled properly. It
 *					wakes people on errors. poll
 *					behaves and the icmp error race
 *					has gone by moving it into sock.c
 *		Alan Cox	:	tcp_send_reset() fixed to work for
 *					everything not just packets for
 *					unknown sockets.
 *		Alan Cox	:	tcp option processing.
 *		Alan Cox	:	Reset tweaked (still not 100%) [Had
 *					syn rule wrong]
 *		Herp Rosmanith  :	More reset fixes
 *		Alan Cox	:	No longer acks invalid rst frames.
 *					Acking any kind of RST is right out.
 *		Alan Cox	:	Sets an ignore me flag on an rst
 *					receive otherwise odd bits of prattle
 *					escape still
 *		Alan Cox	:	Fixed another acking RST frame bug.
 *					Should stop LAN workplace lockups.
 *		Alan Cox	: 	Some tidyups using the new skb list
 *					facilities
 *		Alan Cox	:	sk->keepopen now seems to work
 *		Alan Cox	:	Pulls options out correctly on accepts
 *		Alan Cox	:	Fixed assorted sk->rqueue->next errors
 *		Alan Cox	:	PSH doesn't end a TCP read. Switched a
 *					bit to skb ops.
 *		Alan Cox	:	Tidied tcp_data to avoid a potential
 *					nasty.
 *		Alan Cox	:	Added some better commenting, as the
 *					tcp is hard to follow
 *		Alan Cox	:	Removed incorrect check for 20 * psh
 *	Michael O'Reilly	:	ack < copied bug fix.
 *	Johannes Stille		:	Misc tcp fixes (not all in yet).
 *		Alan Cox	:	FIN with no memory -> CRASH
 *		Alan Cox	:	Added socket option proto entries.
 *					Also added awareness of them to accept.
 *		Alan Cox	:	Added TCP options (SOL_TCP)
 *		Alan Cox	:	Switched wakeup calls to callbacks,
 *					so the kernel can layer network
 *					sockets.
 *		Alan Cox	:	Use ip_tos/ip_ttl settings.
 *		Alan Cox	:	Handle FIN (more) properly (we hope).
 *		Alan Cox	:	RST frames sent on unsynchronised
 *					state ack error.
 *		Alan Cox	:	Put in missing check for SYN bit.
 *		Alan Cox	:	Added tcp_select_window() aka NET2E
 *					window non shrink trick.
 *		Alan Cox	:	Added a couple of small NET2E timer
 *					fixes
 *		Charles Hedrick :	TCP fixes
 *		Toomas Tamm	:	TCP window fixes
 *		Alan Cox	:	Small URG fix to rlogin ^C ack fight
 *		Charles Hedrick	:	Rewrote most of it to actually work
 *		Linus		:	Rewrote tcp_read() and URG handling
 *					completely
 *		Gerhard Koerting:	Fixed some missing timer handling
 *		Matthew Dillon  :	Reworked TCP machine states as per RFC
 *		Gerhard Koerting:	PC/TCP workarounds
 *		Adam Caldwell	:	Assorted timer/timing errors
 *		Matthew Dillon	:	Fixed another RST bug
 *		Alan Cox	:	Move to kernel side addressing changes.
 *		Alan Cox	:	Beginning work on TCP fastpathing
 *					(not yet usable)
 *		Arnt Gulbrandsen:	Turbocharged tcp_check() routine.
 *		Alan Cox	:	TCP fast path debugging
 *		Alan Cox	:	Window clamping
 *		Michael Riepe	:	Bug in tcp_check()
 *		Matt Dillon	:	More TCP improvements and RST bug fixes
 *		Matt Dillon	:	Yet more small nasties remove from the
 *					TCP code (Be very nice to this man if
 *					tcp finally works 100%) 8)
 *		Alan Cox	:	BSD accept semantics.
 *		Alan Cox	:	Reset on closedown bug.
 *	Peter De Schrijver	:	ENOTCONN check missing in tcp_sendto().
 *		Michael Pall	:	Handle poll() after URG properly in
 *					all cases.
 *		Michael Pall	:	Undo the last fix in tcp_read_urg()
 *					(multi URG PUSH broke rlogin).
 *		Michael Pall	:	Fix the multi URG PUSH problem in
 *					tcp_readable(), poll() after URG
 *					works now.
 *		Michael Pall	:	recv(...,MSG_OOB) never blocks in the
 *					BSD api.
 *		Alan Cox	:	Changed the semantics of sk->socket to
 *					fix a race and a signal problem with
 *					accept() and async I/O.
 *		Alan Cox	:	Relaxed the rules on tcp_sendto().
 *		Yury Shevchuk	:	Really fixed accept() blocking problem.
 *		Craig I. Hagan  :	Allow for BSD compatible TIME_WAIT for
 *					clients/servers which listen in on
 *					fixed ports.
 *		Alan Cox	:	Cleaned the above up and shrank it to
 *					a sensible code size.
 *		Alan Cox	:	Self connect lockup fix.
 *		Alan Cox	:	No connect to multicast.
 *		Ross Biro	:	Close unaccepted children on master
 *					socket close.
 *		Alan Cox	:	Reset tracing code.
 *		Alan Cox	:	Spurious resets on shutdown.
 *		Alan Cox	:	Giant 15 minute/60 second timer error
 *		Alan Cox	:	Small whoops in polling before an
 *					accept.
 *		Alan Cox	:	Kept the state trace facility since
 *					it's handy for debugging.
 *		Alan Cox	:	More reset handler fixes.
 *		Alan Cox	:	Started rewriting the code based on
 *					the RFC's for other useful protocol
 *					references see: Comer, KA9Q NOS, and
 *					for a reference on the difference
 *					between specifications and how BSD
 *					works see the 4.4lite source.
 *		A.N.Kuznetsov	:	Don't time wait on completion of tidy
 *					close.
 *		Linus Torvalds	:	Fin/Shutdown & copied_seq changes.
 *		Linus Torvalds	:	Fixed BSD port reuse to work first syn
 *		Alan Cox	:	Reimplemented timers as per the RFC
 *					and using multiple timers for sanity.
 *		Alan Cox	:	Small bug fixes, and a lot of new
 *					comments.
 *		Alan Cox	:	Fixed dual reader crash by locking
 *					the buffers (much like datagram.c)
 *		Alan Cox	:	Fixed stuck sockets in probe. A probe
 *					now gets fed up of retrying without
 *					(even a no space) answer.
 *		Alan Cox	:	Extracted closing code better
 *		Alan Cox	:	Fixed the closing state machine to
 *					resemble the RFC.
 *		Alan Cox	:	More 'per spec' fixes.
 *		Jorge Cwik	:	Even faster checksumming.
 *		Alan Cox	:	tcp_data() doesn't ack illegal PSH
 *					only frames. At least one pc tcp stack
 *					generates them.
 *		Alan Cox	:	Cache last socket.
 *		Alan Cox	:	Per route irtt.
 *		Matt Day	:	poll()->select() match BSD precisely on error
 *		Alan Cox	:	New buffers
 *		Marc Tamsky	:	Various sk->prot->retransmits and
 *					sk->retransmits misupdating fixed.
 *					Fixed tcp_write_timeout: stuck close,
 *					and TCP syn retries gets used now.
 *		Mark Yarvis	:	In tcp_read_wakeup(), don't send an
 *					ack if state is TCP_CLOSED.
 *		Alan Cox	:	Look up device on a retransmit - routes may
 *					change. Doesn't yet cope with MSS shrink right
 *					but it's a start!
 *		Marc Tamsky	:	Closing in closing fixes.
 *		Mike Shaver	:	RFC1122 verifications.
 *		Alan Cox	:	rcv_saddr errors.
 *		Alan Cox	:	Block double connect().
 *		Alan Cox	:	Small hooks for enSKIP.
 *		Alexey Kuznetsov:	Path MTU discovery.
 *		Alan Cox	:	Support soft errors.
 *		Alan Cox	:	Fix MTU discovery pathological case
 *					when the remote claims no mtu!
 *		Marc Tamsky	:	TCP_CLOSE fix.
 *		Colin (G3TNE)	:	Send a reset on syn ack replies in
 *					window but wrong (fixes NT lpd problems)
 *		Pedro Roque	:	Better TCP window handling, delayed ack.
 *		Joerg Reuter	:	No modification of locked buffers in
 *					tcp_do_retransmit()
 *		Eric Schenk	:	Changed receiver side silly window
 *					avoidance algorithm to BSD style
 *					algorithm. This doubles throughput
 *					against machines running Solaris,
 *					and seems to result in general
 *					improvement.
 *	Stefan Magdalinski	:	adjusted tcp_readable() to fix FIONREAD
 *	Willy Konynenberg	:	Transparent proxying support.
 *	Mike McLagan		:	Routing by source
 *		Keith Owens	:	Do proper merging with partial SKB's in
 *					tcp_do_sendmsg to avoid burstiness.
 *		Eric Schenk	:	Fix fast close down bug with
 *					shutdown() followed by close().
 *		Andi Kleen 	:	Make poll agree with SIGIO
 *	Salvatore Sanfilippo	:	Support SO_LINGER with linger == 1 and
 *					lingertime == 0 (RFC 793 ABORT Call)
 *	Hirokazu Takahashi	:	Use copy_from_user() instead of
 *					csum_and_copy_from_user() if possible.
 *
 * Description of States:
 *
 *	TCP_SYN_SENT		sent a connection request, waiting for ack
 *
 *	TCP_SYN_RECV		received a connection request, sent ack,
 *				waiting for final ack in three-way handshake.
 *
 *	TCP_ESTABLISHED		connection established
 *
 *	TCP_FIN_WAIT1		our side has shutdown, waiting to complete
 *				transmission of remaining buffered data
 *
 *	TCP_FIN_WAIT2		all buffered data sent, waiting for remote
 *				to shutdown
 *
 *	TCP_CLOSING		both sides have shutdown but we still have
 *				data we have to finish sending
 *
 *	TCP_TIME_WAIT		timeout to catch resent junk before entering
 *				closed, can only be entered from FIN_WAIT2
 *				or CLOSING.  Required because the other end
 *				may not have gotten our last ACK causing it
 *				to retransmit the data packet (which we ignore)
 *
 *	TCP_CLOSE_WAIT		remote side has shutdown and is waiting for
 *				us to finish writing our data and to shutdown
 *				(we have to close() to move on to LAST_ACK)
 *
 *	TCP_LAST_ACK		out side has shutdown after remote has
 *				shutdown.  There may still be data in our
 *				buffer that we have to finish sending
 *
 *	TCP_CLOSE		socket is finished
 */

#define pr_fmt(fmt) "TCP: " fmt

#include <crypto/hash.h>
#include <linux/kernel.h>
#include <linux/module.h>
#include <linux/types.h>
#include <linux/fcntl.h>
#include <linux/poll.h>
#include <linux/inet_diag.h>
#include <linux/init.h>
#include <linux/fs.h>
#include <linux/skbuff.h>
#include <linux/scatterlist.h>
#include <linux/splice.h>
#include <linux/net.h>
#include <linux/socket.h>
#include <linux/random.h>
#include <linux/memblock.h>
#include <linux/highmem.h>
#include <linux/swap.h>
#include <linux/cache.h>
#include <linux/err.h>
#include <linux/time.h>
#include <linux/slab.h>
#include <linux/errqueue.h>
#include <linux/static_key.h>
#include <linux/btf.h>

#include <net/icmp.h>
#include <net/inet_common.h>
#include <net/tcp.h>
#include <net/mptcp.h>
#include <net/xfrm.h>
#include <net/ip.h>
#include <net/sock.h>

#include <linux/uaccess.h>
#include <asm/ioctls.h>
#include <net/busy_poll.h>

/* Track pending CMSGs. */
enum {
	TCP_CMSG_INQ = 1,
	TCP_CMSG_TS = 2
};

DEFINE_PER_CPU(unsigned int, tcp_orphan_count);
EXPORT_PER_CPU_SYMBOL_GPL(tcp_orphan_count);

long sysctl_tcp_mem[3] __read_mostly;
EXPORT_SYMBOL(sysctl_tcp_mem);

atomic_long_t tcp_memory_allocated;	/* Current allocated memory. */
EXPORT_SYMBOL(tcp_memory_allocated);

#if IS_ENABLED(CONFIG_SMC)
DEFINE_STATIC_KEY_FALSE(tcp_have_smc);
EXPORT_SYMBOL(tcp_have_smc);
#endif

/*
 * Current number of TCP sockets.
 */
struct percpu_counter tcp_sockets_allocated;
EXPORT_SYMBOL(tcp_sockets_allocated);

/*
 * TCP splice context
 */
struct tcp_splice_state {
	struct pipe_inode_info *pipe;
	size_t len;
	unsigned int flags;
};

/*
 * Pressure flag: try to collapse.
 * Technical note: it is used by multiple contexts non atomically.
 * All the __sk_mem_schedule() is of this nature: accounting
 * is strict, actions are advisory and have some latency.
 */
unsigned long tcp_memory_pressure __read_mostly;
EXPORT_SYMBOL_GPL(tcp_memory_pressure);

void tcp_enter_memory_pressure(struct sock *sk)
{
	unsigned long val;

	if (READ_ONCE(tcp_memory_pressure))
		return;
	val = jiffies;

	if (!val)
		val--;
	if (!cmpxchg(&tcp_memory_pressure, 0, val))
		NET_INC_STATS(sock_net(sk), LINUX_MIB_TCPMEMORYPRESSURES);
}
EXPORT_SYMBOL_GPL(tcp_enter_memory_pressure);

void tcp_leave_memory_pressure(struct sock *sk)
{
	unsigned long val;

	if (!READ_ONCE(tcp_memory_pressure))
		return;
	val = xchg(&tcp_memory_pressure, 0);
	if (val)
		NET_ADD_STATS(sock_net(sk), LINUX_MIB_TCPMEMORYPRESSURESCHRONO,
			      jiffies_to_msecs(jiffies - val));
}
EXPORT_SYMBOL_GPL(tcp_leave_memory_pressure);

/* Convert seconds to retransmits based on initial and max timeout */
static u8 secs_to_retrans(int seconds, int timeout, int rto_max)
{
	u8 res = 0;

	if (seconds > 0) {
		int period = timeout;

		res = 1;
		while (seconds > period && res < 255) {
			res++;
			timeout <<= 1;
			if (timeout > rto_max)
				timeout = rto_max;
			period += timeout;
		}
	}
	return res;
}

/* Convert retransmits to seconds based on initial and max timeout */
static int retrans_to_secs(u8 retrans, int timeout, int rto_max)
{
	int period = 0;

	if (retrans > 0) {
		period = timeout;
		while (--retrans) {
			timeout <<= 1;
			if (timeout > rto_max)
				timeout = rto_max;
			period += timeout;
		}
	}
	return period;
}

static u64 tcp_compute_delivery_rate(const struct tcp_sock *tp)
{
	u32 rate = READ_ONCE(tp->rate_delivered);
	u32 intv = READ_ONCE(tp->rate_interval_us);
	u64 rate64 = 0;

	if (rate && intv) {
		rate64 = (u64)rate * tp->mss_cache * USEC_PER_SEC;
		do_div(rate64, intv);
	}
	return rate64;
}

/* Address-family independent initialization for a tcp_sock.
 *
 * NOTE: A lot of things set to zero explicitly by call to
 *       sk_alloc() so need not be done here.
 */
void tcp_init_sock(struct sock *sk)
{
	struct inet_connection_sock *icsk = inet_csk(sk);
	struct tcp_sock *tp = tcp_sk(sk);

	tp->out_of_order_queue = RB_ROOT;
	sk->tcp_rtx_queue = RB_ROOT;
	tcp_init_xmit_timers(sk);
	INIT_LIST_HEAD(&tp->tsq_node);
	INIT_LIST_HEAD(&tp->tsorted_sent_queue);

	icsk->icsk_rto = TCP_TIMEOUT_INIT;
	icsk->icsk_rto_min = TCP_RTO_MIN;
	icsk->icsk_delack_max = TCP_DELACK_MAX;
	tp->mdev_us = jiffies_to_usecs(TCP_TIMEOUT_INIT);
	minmax_reset(&tp->rtt_min, tcp_jiffies32, ~0U);

	/* So many TCP implementations out there (incorrectly) count the
	 * initial SYN frame in their delayed-ACK and congestion control
	 * algorithms that we must have the following bandaid to talk
	 * efficiently to them.  -DaveM
	 */
	tp->snd_cwnd = TCP_INIT_CWND;

	/* There's a bubble in the pipe until at least the first ACK. */
	tp->app_limited = ~0U;

	/* See draft-stevens-tcpca-spec-01 for discussion of the
	 * initialization of these values.
	 */
	tp->snd_ssthresh = TCP_INFINITE_SSTHRESH;
	tp->snd_cwnd_clamp = ~0;
	tp->mss_cache = TCP_MSS_DEFAULT;

	tp->reordering = sock_net(sk)->ipv4.sysctl_tcp_reordering;
	tcp_assign_congestion_control(sk);

	tp->tsoffset = 0;
	tp->rack.reo_wnd_steps = 1;

	sk->sk_write_space = sk_stream_write_space;
	sock_set_flag(sk, SOCK_USE_WRITE_QUEUE);

	icsk->icsk_sync_mss = tcp_sync_mss;

	WRITE_ONCE(sk->sk_sndbuf, sock_net(sk)->ipv4.sysctl_tcp_wmem[1]);
	WRITE_ONCE(sk->sk_rcvbuf, sock_net(sk)->ipv4.sysctl_tcp_rmem[1]);

	sk_sockets_allocated_inc(sk);
	sk->sk_route_forced_caps = NETIF_F_GSO;
}
EXPORT_SYMBOL(tcp_init_sock);

static void tcp_tx_timestamp(struct sock *sk, u16 tsflags)
{
	struct sk_buff *skb = tcp_write_queue_tail(sk);

	if (tsflags && skb) {
		struct skb_shared_info *shinfo = skb_shinfo(skb);
		struct tcp_skb_cb *tcb = TCP_SKB_CB(skb);

		sock_tx_timestamp(sk, tsflags, &shinfo->tx_flags);
		if (tsflags & SOF_TIMESTAMPING_TX_ACK)
			tcb->txstamp_ack = 1;
		if (tsflags & SOF_TIMESTAMPING_TX_RECORD_MASK)
			shinfo->tskey = TCP_SKB_CB(skb)->seq + skb->len - 1;
	}
}

static bool tcp_stream_is_readable(struct sock *sk, int target)
{
	if (tcp_epollin_ready(sk, target))
		return true;
	return sk_is_readable(sk);
}

/*
 *	Wait for a TCP event.
 *
 *	Note that we don't need to lock the socket, as the upper poll layers
 *	take care of normal races (between the test and the event) and we don't
 *	go look at any of the socket buffers directly.
 */
__poll_t tcp_poll(struct file *file, struct socket *sock, poll_table *wait)
{
	__poll_t mask;
	struct sock *sk = sock->sk;
	const struct tcp_sock *tp = tcp_sk(sk);
	int state;

	sock_poll_wait(file, sock, wait);

	state = inet_sk_state_load(sk);
	if (state == TCP_LISTEN)
		return inet_csk_listen_poll(sk);

	/* Socket is not locked. We are protected from async events
	 * by poll logic and correct handling of state changes
	 * made by other threads is impossible in any case.
	 */

	mask = 0;

	/*
	 * EPOLLHUP is certainly not done right. But poll() doesn't
	 * have a notion of HUP in just one direction, and for a
	 * socket the read side is more interesting.
	 *
	 * Some poll() documentation says that EPOLLHUP is incompatible
	 * with the EPOLLOUT/POLLWR flags, so somebody should check this
	 * all. But careful, it tends to be safer to return too many
	 * bits than too few, and you can easily break real applications
	 * if you don't tell them that something has hung up!
	 *
	 * Check-me.
	 *
	 * Check number 1. EPOLLHUP is _UNMASKABLE_ event (see UNIX98 and
	 * our fs/select.c). It means that after we received EOF,
	 * poll always returns immediately, making impossible poll() on write()
	 * in state CLOSE_WAIT. One solution is evident --- to set EPOLLHUP
	 * if and only if shutdown has been made in both directions.
	 * Actually, it is interesting to look how Solaris and DUX
	 * solve this dilemma. I would prefer, if EPOLLHUP were maskable,
	 * then we could set it on SND_SHUTDOWN. BTW examples given
	 * in Stevens' books assume exactly this behaviour, it explains
	 * why EPOLLHUP is incompatible with EPOLLOUT.	--ANK
	 *
	 * NOTE. Check for TCP_CLOSE is added. The goal is to prevent
	 * blocking on fresh not-connected or disconnected socket. --ANK
	 */
	if (sk->sk_shutdown == SHUTDOWN_MASK || state == TCP_CLOSE)
		mask |= EPOLLHUP;
	if (sk->sk_shutdown & RCV_SHUTDOWN)
		mask |= EPOLLIN | EPOLLRDNORM | EPOLLRDHUP;

	/* Connected or passive Fast Open socket? */
	if (state != TCP_SYN_SENT &&
	    (state != TCP_SYN_RECV || rcu_access_pointer(tp->fastopen_rsk))) {
		int target = sock_rcvlowat(sk, 0, INT_MAX);

		if (READ_ONCE(tp->urg_seq) == READ_ONCE(tp->copied_seq) &&
		    !sock_flag(sk, SOCK_URGINLINE) &&
		    tp->urg_data)
			target++;

		if (tcp_stream_is_readable(sk, target))
			mask |= EPOLLIN | EPOLLRDNORM;

		if (!(sk->sk_shutdown & SEND_SHUTDOWN)) {
			if (__sk_stream_is_writeable(sk, 1)) {
				mask |= EPOLLOUT | EPOLLWRNORM;
			} else {  /* send SIGIO later */
				sk_set_bit(SOCKWQ_ASYNC_NOSPACE, sk);
				set_bit(SOCK_NOSPACE, &sk->sk_socket->flags);

				/* Race breaker. If space is freed after
				 * wspace test but before the flags are set,
				 * IO signal will be lost. Memory barrier
				 * pairs with the input side.
				 */
				smp_mb__after_atomic();
				if (__sk_stream_is_writeable(sk, 1))
					mask |= EPOLLOUT | EPOLLWRNORM;
			}
		} else
			mask |= EPOLLOUT | EPOLLWRNORM;

		if (tp->urg_data & TCP_URG_VALID)
			mask |= EPOLLPRI;
	} else if (state == TCP_SYN_SENT && inet_sk(sk)->defer_connect) {
		/* Active TCP fastopen socket with defer_connect
		 * Return EPOLLOUT so application can call write()
		 * in order for kernel to generate SYN+data
		 */
		mask |= EPOLLOUT | EPOLLWRNORM;
	}
	/* This barrier is coupled with smp_wmb() in tcp_reset() */
	smp_rmb();
	if (sk->sk_err || !skb_queue_empty_lockless(&sk->sk_error_queue))
		mask |= EPOLLERR;

	return mask;
}
EXPORT_SYMBOL(tcp_poll);

int tcp_ioctl(struct sock *sk, int cmd, unsigned long arg)
{
	struct tcp_sock *tp = tcp_sk(sk);
	int answ;
	bool slow;

	switch (cmd) {
	case SIOCINQ:
		if (sk->sk_state == TCP_LISTEN)
			return -EINVAL;

		slow = lock_sock_fast(sk);
		answ = tcp_inq(sk);
		unlock_sock_fast(sk, slow);
		break;
	case SIOCATMARK:
		answ = tp->urg_data &&
		       READ_ONCE(tp->urg_seq) == READ_ONCE(tp->copied_seq);
		break;
	case SIOCOUTQ:
		if (sk->sk_state == TCP_LISTEN)
			return -EINVAL;

		if ((1 << sk->sk_state) & (TCPF_SYN_SENT | TCPF_SYN_RECV))
			answ = 0;
		else
			answ = READ_ONCE(tp->write_seq) - tp->snd_una;
		break;
	case SIOCOUTQNSD:
		if (sk->sk_state == TCP_LISTEN)
			return -EINVAL;

		if ((1 << sk->sk_state) & (TCPF_SYN_SENT | TCPF_SYN_RECV))
			answ = 0;
		else
			answ = READ_ONCE(tp->write_seq) -
			       READ_ONCE(tp->snd_nxt);
		break;
	default:
		return -ENOIOCTLCMD;
	}

	return put_user(answ, (int __user *)arg);
}
EXPORT_SYMBOL(tcp_ioctl);

void tcp_mark_push(struct tcp_sock *tp, struct sk_buff *skb)
{
	TCP_SKB_CB(skb)->tcp_flags |= TCPHDR_PSH;
	tp->pushed_seq = tp->write_seq;
}

static inline bool forced_push(const struct tcp_sock *tp)
{
	return after(tp->write_seq, tp->pushed_seq + (tp->max_window >> 1));
}

void tcp_skb_entail(struct sock *sk, struct sk_buff *skb)
{
	struct tcp_sock *tp = tcp_sk(sk);
	struct tcp_skb_cb *tcb = TCP_SKB_CB(skb);

	tcb->seq     = tcb->end_seq = tp->write_seq;
	tcb->tcp_flags = TCPHDR_ACK;
	__skb_header_release(skb);
	tcp_add_write_queue_tail(sk, skb);
	sk_wmem_queued_add(sk, skb->truesize);
	sk_mem_charge(sk, skb->truesize);
	if (tp->nonagle & TCP_NAGLE_PUSH)
		tp->nonagle &= ~TCP_NAGLE_PUSH;

	tcp_slow_start_after_idle_check(sk);
}

static inline void tcp_mark_urg(struct tcp_sock *tp, int flags)
{
	if (flags & MSG_OOB)
		tp->snd_up = tp->write_seq;
}

/* If a not yet filled skb is pushed, do not send it if
 * we have data packets in Qdisc or NIC queues :
 * Because TX completion will happen shortly, it gives a chance
 * to coalesce future sendmsg() payload into this skb, without
 * need for a timer, and with no latency trade off.
 * As packets containing data payload have a bigger truesize
 * than pure acks (dataless) packets, the last checks prevent
 * autocorking if we only have an ACK in Qdisc/NIC queues,
 * or if TX completion was delayed after we processed ACK packet.
 */
static bool tcp_should_autocork(struct sock *sk, struct sk_buff *skb,
				int size_goal)
{
	return skb->len < size_goal &&
	       sock_net(sk)->ipv4.sysctl_tcp_autocorking &&
	       !tcp_rtx_queue_empty(sk) &&
	       refcount_read(&sk->sk_wmem_alloc) > skb->truesize;
}

void tcp_push(struct sock *sk, int flags, int mss_now,
	      int nonagle, int size_goal)
{
	struct tcp_sock *tp = tcp_sk(sk);
	struct sk_buff *skb;

	skb = tcp_write_queue_tail(sk);
	if (!skb)
		return;
	if (!(flags & MSG_MORE) || forced_push(tp))
		tcp_mark_push(tp, skb);

	tcp_mark_urg(tp, flags);

	if (tcp_should_autocork(sk, skb, size_goal)) {

		/* avoid atomic op if TSQ_THROTTLED bit is already set */
		if (!test_bit(TSQ_THROTTLED, &sk->sk_tsq_flags)) {
			NET_INC_STATS(sock_net(sk), LINUX_MIB_TCPAUTOCORKING);
			set_bit(TSQ_THROTTLED, &sk->sk_tsq_flags);
		}
		/* It is possible TX completion already happened
		 * before we set TSQ_THROTTLED.
		 */
		if (refcount_read(&sk->sk_wmem_alloc) > skb->truesize)
			return;
	}

	if (flags & MSG_MORE)
		nonagle = TCP_NAGLE_CORK;

	__tcp_push_pending_frames(sk, mss_now, nonagle);
}

static int tcp_splice_data_recv(read_descriptor_t *rd_desc, struct sk_buff *skb,
				unsigned int offset, size_t len)
{
	struct tcp_splice_state *tss = rd_desc->arg.data;
	int ret;

	ret = skb_splice_bits(skb, skb->sk, offset, tss->pipe,
			      min(rd_desc->count, len), tss->flags);
	if (ret > 0)
		rd_desc->count -= ret;
	return ret;
}

static int __tcp_splice_read(struct sock *sk, struct tcp_splice_state *tss)
{
	/* Store TCP splice context information in read_descriptor_t. */
	read_descriptor_t rd_desc = {
		.arg.data = tss,
		.count	  = tss->len,
	};

	return tcp_read_sock(sk, &rd_desc, tcp_splice_data_recv);
}

/**
 *  tcp_splice_read - splice data from TCP socket to a pipe
 * @sock:	socket to splice from
 * @ppos:	position (not valid)
 * @pipe:	pipe to splice to
 * @len:	number of bytes to splice
 * @flags:	splice modifier flags
 *
 * Description:
 *    Will read pages from given socket and fill them into a pipe.
 *
 **/
ssize_t tcp_splice_read(struct socket *sock, loff_t *ppos,
			struct pipe_inode_info *pipe, size_t len,
			unsigned int flags)
{
	struct sock *sk = sock->sk;
	struct tcp_splice_state tss = {
		.pipe = pipe,
		.len = len,
		.flags = flags,
	};
	long timeo;
	ssize_t spliced;
	int ret;

	sock_rps_record_flow(sk);
	/*
	 * We can't seek on a socket input
	 */
	if (unlikely(*ppos))
		return -ESPIPE;

	ret = spliced = 0;

	lock_sock(sk);

	timeo = sock_rcvtimeo(sk, sock->file->f_flags & O_NONBLOCK);
	while (tss.len) {
		ret = __tcp_splice_read(sk, &tss);
		if (ret < 0)
			break;
		else if (!ret) {
			if (spliced)
				break;
			if (sock_flag(sk, SOCK_DONE))
				break;
			if (sk->sk_err) {
				ret = sock_error(sk);
				break;
			}
			if (sk->sk_shutdown & RCV_SHUTDOWN)
				break;
			if (sk->sk_state == TCP_CLOSE) {
				/*
				 * This occurs when user tries to read
				 * from never connected socket.
				 */
				ret = -ENOTCONN;
				break;
			}
			if (!timeo) {
				ret = -EAGAIN;
				break;
			}
			/* if __tcp_splice_read() got nothing while we have
			 * an skb in receive queue, we do not want to loop.
			 * This might happen with URG data.
			 */
			if (!skb_queue_empty(&sk->sk_receive_queue))
				break;
			sk_wait_data(sk, &timeo, NULL);
			if (signal_pending(current)) {
				ret = sock_intr_errno(timeo);
				break;
			}
			continue;
		}
		tss.len -= ret;
		spliced += ret;

		if (!timeo)
			break;
		release_sock(sk);
		lock_sock(sk);

		if (sk->sk_err || sk->sk_state == TCP_CLOSE ||
		    (sk->sk_shutdown & RCV_SHUTDOWN) ||
		    signal_pending(current))
			break;
	}

	release_sock(sk);

	if (spliced)
		return spliced;

	return ret;
}
EXPORT_SYMBOL(tcp_splice_read);

struct sk_buff *tcp_stream_alloc_skb(struct sock *sk, int size, gfp_t gfp,
				     bool force_schedule)
{
	struct sk_buff *skb;

<<<<<<< HEAD
	/* The TCP header must be at least 32-bit aligned.  */
	size = ALIGN(size, 4);

=======
>>>>>>> 7df621a3
	if (unlikely(tcp_under_memory_pressure(sk)))
		sk_mem_reclaim_partial(sk);

	skb = alloc_skb_fclone(size + MAX_TCP_HEADER, gfp);
	if (likely(skb)) {
		bool mem_scheduled;

		if (force_schedule) {
			mem_scheduled = true;
			sk_forced_mem_schedule(sk, skb->truesize);
		} else {
			mem_scheduled = sk_wmem_schedule(sk, skb->truesize);
		}
		if (likely(mem_scheduled)) {
			skb_reserve(skb, MAX_TCP_HEADER);
			skb->ip_summed = CHECKSUM_PARTIAL;
			INIT_LIST_HEAD(&skb->tcp_tsorted_anchor);
			return skb;
		}
		__kfree_skb(skb);
	} else {
		sk->sk_prot->enter_memory_pressure(sk);
		sk_stream_moderate_sndbuf(sk);
	}
	return NULL;
}

static unsigned int tcp_xmit_size_goal(struct sock *sk, u32 mss_now,
				       int large_allowed)
{
	struct tcp_sock *tp = tcp_sk(sk);
	u32 new_size_goal, size_goal;

	if (!large_allowed)
		return mss_now;

	/* Note : tcp_tso_autosize() will eventually split this later */
	new_size_goal = sk->sk_gso_max_size - 1 - MAX_TCP_HEADER;
	new_size_goal = tcp_bound_to_half_wnd(tp, new_size_goal);

	/* We try hard to avoid divides here */
	size_goal = tp->gso_segs * mss_now;
	if (unlikely(new_size_goal < size_goal ||
		     new_size_goal >= size_goal + mss_now)) {
		tp->gso_segs = min_t(u16, new_size_goal / mss_now,
				     sk->sk_gso_max_segs);
		size_goal = tp->gso_segs * mss_now;
	}

	return max(size_goal, mss_now);
}

int tcp_send_mss(struct sock *sk, int *size_goal, int flags)
{
	int mss_now;

	mss_now = tcp_current_mss(sk);
	*size_goal = tcp_xmit_size_goal(sk, mss_now, !(flags & MSG_OOB));

	return mss_now;
}

/* In some cases, both sendpage() and sendmsg() could have added
 * an skb to the write queue, but failed adding payload on it.
 * We need to remove it to consume less memory, but more
 * importantly be able to generate EPOLLOUT for Edge Trigger epoll()
 * users.
 */
void tcp_remove_empty_skb(struct sock *sk)
{
	struct sk_buff *skb = tcp_write_queue_tail(sk);

	if (skb && TCP_SKB_CB(skb)->seq == TCP_SKB_CB(skb)->end_seq) {
		tcp_unlink_write_queue(skb, sk);
		if (tcp_write_queue_empty(sk))
			tcp_chrono_stop(sk, TCP_CHRONO_BUSY);
		sk_wmem_free_skb(sk, skb);
	}
}

static struct sk_buff *tcp_build_frag(struct sock *sk, int size_goal, int flags,
				      struct page *page, int offset, size_t *size)
{
	struct sk_buff *skb = tcp_write_queue_tail(sk);
	struct tcp_sock *tp = tcp_sk(sk);
	bool can_coalesce;
	int copy, i;

	if (!skb || (copy = size_goal - skb->len) <= 0 ||
	    !tcp_skb_can_collapse_to(skb)) {
new_segment:
		if (!sk_stream_memory_free(sk))
			return NULL;

		skb = tcp_stream_alloc_skb(sk, 0, sk->sk_allocation,
					   tcp_rtx_and_write_queues_empty(sk));
		if (!skb)
			return NULL;

#ifdef CONFIG_TLS_DEVICE
		skb->decrypted = !!(flags & MSG_SENDPAGE_DECRYPTED);
#endif
		tcp_skb_entail(sk, skb);
		copy = size_goal;
	}

	if (copy > *size)
		copy = *size;

	i = skb_shinfo(skb)->nr_frags;
	can_coalesce = skb_can_coalesce(skb, i, page, offset);
	if (!can_coalesce && i >= sysctl_max_skb_frags) {
		tcp_mark_push(tp, skb);
		goto new_segment;
	}
	if (!sk_wmem_schedule(sk, copy))
		return NULL;

	if (can_coalesce) {
		skb_frag_size_add(&skb_shinfo(skb)->frags[i - 1], copy);
	} else {
		get_page(page);
		skb_fill_page_desc(skb, i, page, offset, copy);
	}

	if (!(flags & MSG_NO_SHARED_FRAGS))
		skb_shinfo(skb)->flags |= SKBFL_SHARED_FRAG;

	skb->len += copy;
	skb->data_len += copy;
	skb->truesize += copy;
	sk_wmem_queued_add(sk, copy);
	sk_mem_charge(sk, copy);
	WRITE_ONCE(tp->write_seq, tp->write_seq + copy);
	TCP_SKB_CB(skb)->end_seq += copy;
	tcp_skb_pcount_set(skb, 0);

	*size = copy;
	return skb;
}

ssize_t do_tcp_sendpages(struct sock *sk, struct page *page, int offset,
			 size_t size, int flags)
{
	struct tcp_sock *tp = tcp_sk(sk);
	int mss_now, size_goal;
	int err;
	ssize_t copied;
	long timeo = sock_sndtimeo(sk, flags & MSG_DONTWAIT);

	if (IS_ENABLED(CONFIG_DEBUG_VM) &&
	    WARN_ONCE(!sendpage_ok(page),
		      "page must not be a Slab one and have page_count > 0"))
		return -EINVAL;

	/* Wait for a connection to finish. One exception is TCP Fast Open
	 * (passive side) where data is allowed to be sent before a connection
	 * is fully established.
	 */
	if (((1 << sk->sk_state) & ~(TCPF_ESTABLISHED | TCPF_CLOSE_WAIT)) &&
	    !tcp_passive_fastopen(sk)) {
		err = sk_stream_wait_connect(sk, &timeo);
		if (err != 0)
			goto out_err;
	}

	sk_clear_bit(SOCKWQ_ASYNC_NOSPACE, sk);

	mss_now = tcp_send_mss(sk, &size_goal, flags);
	copied = 0;

	err = -EPIPE;
	if (sk->sk_err || (sk->sk_shutdown & SEND_SHUTDOWN))
		goto out_err;

	while (size > 0) {
		struct sk_buff *skb;
		size_t copy = size;

		skb = tcp_build_frag(sk, size_goal, flags, page, offset, &copy);
		if (!skb)
			goto wait_for_space;

		if (!copied)
			TCP_SKB_CB(skb)->tcp_flags &= ~TCPHDR_PSH;

		copied += copy;
		offset += copy;
		size -= copy;
		if (!size)
			goto out;

		if (skb->len < size_goal || (flags & MSG_OOB))
			continue;

		if (forced_push(tp)) {
			tcp_mark_push(tp, skb);
			__tcp_push_pending_frames(sk, mss_now, TCP_NAGLE_PUSH);
		} else if (skb == tcp_send_head(sk))
			tcp_push_one(sk, mss_now);
		continue;

wait_for_space:
		set_bit(SOCK_NOSPACE, &sk->sk_socket->flags);
		tcp_push(sk, flags & ~MSG_MORE, mss_now,
			 TCP_NAGLE_PUSH, size_goal);

		err = sk_stream_wait_memory(sk, &timeo);
		if (err != 0)
			goto do_error;

		mss_now = tcp_send_mss(sk, &size_goal, flags);
	}

out:
	if (copied) {
		tcp_tx_timestamp(sk, sk->sk_tsflags);
		if (!(flags & MSG_SENDPAGE_NOTLAST))
			tcp_push(sk, flags, mss_now, tp->nonagle, size_goal);
	}
	return copied;

do_error:
	tcp_remove_empty_skb(sk);
	if (copied)
		goto out;
out_err:
	/* make sure we wake any epoll edge trigger waiter */
	if (unlikely(tcp_rtx_and_write_queues_empty(sk) && err == -EAGAIN)) {
		sk->sk_write_space(sk);
		tcp_chrono_stop(sk, TCP_CHRONO_SNDBUF_LIMITED);
	}
	return sk_stream_error(sk, flags, err);
}
EXPORT_SYMBOL_GPL(do_tcp_sendpages);

int tcp_sendpage_locked(struct sock *sk, struct page *page, int offset,
			size_t size, int flags)
{
	if (!(sk->sk_route_caps & NETIF_F_SG))
		return sock_no_sendpage_locked(sk, page, offset, size, flags);

	tcp_rate_check_app_limited(sk);  /* is sending application-limited? */

	return do_tcp_sendpages(sk, page, offset, size, flags);
}
EXPORT_SYMBOL_GPL(tcp_sendpage_locked);

int tcp_sendpage(struct sock *sk, struct page *page, int offset,
		 size_t size, int flags)
{
	int ret;

	lock_sock(sk);
	ret = tcp_sendpage_locked(sk, page, offset, size, flags);
	release_sock(sk);

	return ret;
}
EXPORT_SYMBOL(tcp_sendpage);

void tcp_free_fastopen_req(struct tcp_sock *tp)
{
	if (tp->fastopen_req) {
		kfree(tp->fastopen_req);
		tp->fastopen_req = NULL;
	}
}

static int tcp_sendmsg_fastopen(struct sock *sk, struct msghdr *msg,
				int *copied, size_t size,
				struct ubuf_info *uarg)
{
	struct tcp_sock *tp = tcp_sk(sk);
	struct inet_sock *inet = inet_sk(sk);
	struct sockaddr *uaddr = msg->msg_name;
	int err, flags;

	if (!(sock_net(sk)->ipv4.sysctl_tcp_fastopen & TFO_CLIENT_ENABLE) ||
	    (uaddr && msg->msg_namelen >= sizeof(uaddr->sa_family) &&
	     uaddr->sa_family == AF_UNSPEC))
		return -EOPNOTSUPP;
	if (tp->fastopen_req)
		return -EALREADY; /* Another Fast Open is in progress */

	tp->fastopen_req = kzalloc(sizeof(struct tcp_fastopen_request),
				   sk->sk_allocation);
	if (unlikely(!tp->fastopen_req))
		return -ENOBUFS;
	tp->fastopen_req->data = msg;
	tp->fastopen_req->size = size;
	tp->fastopen_req->uarg = uarg;

	if (inet->defer_connect) {
		err = tcp_connect(sk);
		/* Same failure procedure as in tcp_v4/6_connect */
		if (err) {
			tcp_set_state(sk, TCP_CLOSE);
			inet->inet_dport = 0;
			sk->sk_route_caps = 0;
		}
	}
	flags = (msg->msg_flags & MSG_DONTWAIT) ? O_NONBLOCK : 0;
	err = __inet_stream_connect(sk->sk_socket, uaddr,
				    msg->msg_namelen, flags, 1);
	/* fastopen_req could already be freed in __inet_stream_connect
	 * if the connection times out or gets rst
	 */
	if (tp->fastopen_req) {
		*copied = tp->fastopen_req->copied;
		tcp_free_fastopen_req(tp);
		inet->defer_connect = 0;
	}
	return err;
}

int tcp_sendmsg_locked(struct sock *sk, struct msghdr *msg, size_t size)
{
	struct tcp_sock *tp = tcp_sk(sk);
	struct ubuf_info *uarg = NULL;
	struct sk_buff *skb;
	struct sockcm_cookie sockc;
	int flags, err, copied = 0;
	int mss_now = 0, size_goal, copied_syn = 0;
	int process_backlog = 0;
	bool zc = false;
	long timeo;

	flags = msg->msg_flags;

	if (flags & MSG_ZEROCOPY && size && sock_flag(sk, SOCK_ZEROCOPY)) {
		skb = tcp_write_queue_tail(sk);
		uarg = msg_zerocopy_realloc(sk, size, skb_zcopy(skb));
		if (!uarg) {
			err = -ENOBUFS;
			goto out_err;
		}

		zc = sk->sk_route_caps & NETIF_F_SG;
		if (!zc)
			uarg->zerocopy = 0;
	}

	if (unlikely(flags & MSG_FASTOPEN || inet_sk(sk)->defer_connect) &&
	    !tp->repair) {
		err = tcp_sendmsg_fastopen(sk, msg, &copied_syn, size, uarg);
		if (err == -EINPROGRESS && copied_syn > 0)
			goto out;
		else if (err)
			goto out_err;
	}

	timeo = sock_sndtimeo(sk, flags & MSG_DONTWAIT);

	tcp_rate_check_app_limited(sk);  /* is sending application-limited? */

	/* Wait for a connection to finish. One exception is TCP Fast Open
	 * (passive side) where data is allowed to be sent before a connection
	 * is fully established.
	 */
	if (((1 << sk->sk_state) & ~(TCPF_ESTABLISHED | TCPF_CLOSE_WAIT)) &&
	    !tcp_passive_fastopen(sk)) {
		err = sk_stream_wait_connect(sk, &timeo);
		if (err != 0)
			goto do_error;
	}

	if (unlikely(tp->repair)) {
		if (tp->repair_queue == TCP_RECV_QUEUE) {
			copied = tcp_send_rcvq(sk, msg, size);
			goto out_nopush;
		}

		err = -EINVAL;
		if (tp->repair_queue == TCP_NO_QUEUE)
			goto out_err;

		/* 'common' sending to sendq */
	}

	sockcm_init(&sockc, sk);
	if (msg->msg_controllen) {
		err = sock_cmsg_send(sk, msg, &sockc);
		if (unlikely(err)) {
			err = -EINVAL;
			goto out_err;
		}
	}

	/* This should be in poll */
	sk_clear_bit(SOCKWQ_ASYNC_NOSPACE, sk);

	/* Ok commence sending. */
	copied = 0;

restart:
	mss_now = tcp_send_mss(sk, &size_goal, flags);

	err = -EPIPE;
	if (sk->sk_err || (sk->sk_shutdown & SEND_SHUTDOWN))
		goto do_error;

	while (msg_data_left(msg)) {
		int copy = 0;

		skb = tcp_write_queue_tail(sk);
		if (skb)
			copy = size_goal - skb->len;

		if (copy <= 0 || !tcp_skb_can_collapse_to(skb)) {
			bool first_skb;

new_segment:
			if (!sk_stream_memory_free(sk))
				goto wait_for_space;

			if (unlikely(process_backlog >= 16)) {
				process_backlog = 0;
				if (sk_flush_backlog(sk))
					goto restart;
			}
			first_skb = tcp_rtx_and_write_queues_empty(sk);
			skb = tcp_stream_alloc_skb(sk, 0, sk->sk_allocation,
						   first_skb);
			if (!skb)
				goto wait_for_space;

			process_backlog++;

			tcp_skb_entail(sk, skb);
			copy = size_goal;

			/* All packets are restored as if they have
			 * already been sent. skb_mstamp_ns isn't set to
			 * avoid wrong rtt estimation.
			 */
			if (tp->repair)
				TCP_SKB_CB(skb)->sacked |= TCPCB_REPAIRED;
		}

		/* Try to append data to the end of skb. */
		if (copy > msg_data_left(msg))
			copy = msg_data_left(msg);

		if (!zc) {
			bool merge = true;
			int i = skb_shinfo(skb)->nr_frags;
			struct page_frag *pfrag = sk_page_frag(sk);

			if (!sk_page_frag_refill(sk, pfrag))
				goto wait_for_space;

			if (!skb_can_coalesce(skb, i, pfrag->page,
					      pfrag->offset)) {
				if (i >= sysctl_max_skb_frags) {
					tcp_mark_push(tp, skb);
					goto new_segment;
				}
				merge = false;
			}

			copy = min_t(int, copy, pfrag->size - pfrag->offset);

			if (!sk_wmem_schedule(sk, copy))
				goto wait_for_space;

			err = skb_copy_to_page_nocache(sk, &msg->msg_iter, skb,
						       pfrag->page,
						       pfrag->offset,
						       copy);
			if (err)
				goto do_error;

			/* Update the skb. */
			if (merge) {
				skb_frag_size_add(&skb_shinfo(skb)->frags[i - 1], copy);
			} else {
				skb_fill_page_desc(skb, i, pfrag->page,
						   pfrag->offset, copy);
				page_ref_inc(pfrag->page);
			}
			pfrag->offset += copy;
		} else {
			if (!sk_wmem_schedule(sk, copy))
				goto wait_for_space;

			err = skb_zerocopy_iter_stream(sk, skb, msg, copy, uarg);
			if (err == -EMSGSIZE || err == -EEXIST) {
				tcp_mark_push(tp, skb);
				goto new_segment;
			}
			if (err < 0)
				goto do_error;
			copy = err;
		}

		if (!copied)
			TCP_SKB_CB(skb)->tcp_flags &= ~TCPHDR_PSH;

		WRITE_ONCE(tp->write_seq, tp->write_seq + copy);
		TCP_SKB_CB(skb)->end_seq += copy;
		tcp_skb_pcount_set(skb, 0);

		copied += copy;
		if (!msg_data_left(msg)) {
			if (unlikely(flags & MSG_EOR))
				TCP_SKB_CB(skb)->eor = 1;
			goto out;
		}

		if (skb->len < size_goal || (flags & MSG_OOB) || unlikely(tp->repair))
			continue;

		if (forced_push(tp)) {
			tcp_mark_push(tp, skb);
			__tcp_push_pending_frames(sk, mss_now, TCP_NAGLE_PUSH);
		} else if (skb == tcp_send_head(sk))
			tcp_push_one(sk, mss_now);
		continue;

wait_for_space:
		set_bit(SOCK_NOSPACE, &sk->sk_socket->flags);
		if (copied)
			tcp_push(sk, flags & ~MSG_MORE, mss_now,
				 TCP_NAGLE_PUSH, size_goal);

		err = sk_stream_wait_memory(sk, &timeo);
		if (err != 0)
			goto do_error;

		mss_now = tcp_send_mss(sk, &size_goal, flags);
	}

out:
	if (copied) {
		tcp_tx_timestamp(sk, sockc.tsflags);
		tcp_push(sk, flags, mss_now, tp->nonagle, size_goal);
	}
out_nopush:
	net_zcopy_put(uarg);
	return copied + copied_syn;

do_error:
	tcp_remove_empty_skb(sk);

	if (copied + copied_syn)
		goto out;
out_err:
	net_zcopy_put_abort(uarg, true);
	err = sk_stream_error(sk, flags, err);
	/* make sure we wake any epoll edge trigger waiter */
	if (unlikely(tcp_rtx_and_write_queues_empty(sk) && err == -EAGAIN)) {
		sk->sk_write_space(sk);
		tcp_chrono_stop(sk, TCP_CHRONO_SNDBUF_LIMITED);
	}
	return err;
}
EXPORT_SYMBOL_GPL(tcp_sendmsg_locked);

int tcp_sendmsg(struct sock *sk, struct msghdr *msg, size_t size)
{
	int ret;

	lock_sock(sk);
	ret = tcp_sendmsg_locked(sk, msg, size);
	release_sock(sk);

	return ret;
}
EXPORT_SYMBOL(tcp_sendmsg);

/*
 *	Handle reading urgent data. BSD has very simple semantics for
 *	this, no blocking and very strange errors 8)
 */

static int tcp_recv_urg(struct sock *sk, struct msghdr *msg, int len, int flags)
{
	struct tcp_sock *tp = tcp_sk(sk);

	/* No URG data to read. */
	if (sock_flag(sk, SOCK_URGINLINE) || !tp->urg_data ||
	    tp->urg_data == TCP_URG_READ)
		return -EINVAL;	/* Yes this is right ! */

	if (sk->sk_state == TCP_CLOSE && !sock_flag(sk, SOCK_DONE))
		return -ENOTCONN;

	if (tp->urg_data & TCP_URG_VALID) {
		int err = 0;
		char c = tp->urg_data;

		if (!(flags & MSG_PEEK))
			tp->urg_data = TCP_URG_READ;

		/* Read urgent data. */
		msg->msg_flags |= MSG_OOB;

		if (len > 0) {
			if (!(flags & MSG_TRUNC))
				err = memcpy_to_msg(msg, &c, 1);
			len = 1;
		} else
			msg->msg_flags |= MSG_TRUNC;

		return err ? -EFAULT : len;
	}

	if (sk->sk_state == TCP_CLOSE || (sk->sk_shutdown & RCV_SHUTDOWN))
		return 0;

	/* Fixed the recv(..., MSG_OOB) behaviour.  BSD docs and
	 * the available implementations agree in this case:
	 * this call should never block, independent of the
	 * blocking state of the socket.
	 * Mike <pall@rz.uni-karlsruhe.de>
	 */
	return -EAGAIN;
}

static int tcp_peek_sndq(struct sock *sk, struct msghdr *msg, int len)
{
	struct sk_buff *skb;
	int copied = 0, err = 0;

	/* XXX -- need to support SO_PEEK_OFF */

	skb_rbtree_walk(skb, &sk->tcp_rtx_queue) {
		err = skb_copy_datagram_msg(skb, 0, msg, skb->len);
		if (err)
			return err;
		copied += skb->len;
	}

	skb_queue_walk(&sk->sk_write_queue, skb) {
		err = skb_copy_datagram_msg(skb, 0, msg, skb->len);
		if (err)
			break;

		copied += skb->len;
	}

	return err ?: copied;
}

/* Clean up the receive buffer for full frames taken by the user,
 * then send an ACK if necessary.  COPIED is the number of bytes
 * tcp_recvmsg has given to the user so far, it speeds up the
 * calculation of whether or not we must ACK for the sake of
 * a window update.
 */
void tcp_cleanup_rbuf(struct sock *sk, int copied)
{
	struct tcp_sock *tp = tcp_sk(sk);
	bool time_to_ack = false;

	struct sk_buff *skb = skb_peek(&sk->sk_receive_queue);

	WARN(skb && !before(tp->copied_seq, TCP_SKB_CB(skb)->end_seq),
	     "cleanup rbuf bug: copied %X seq %X rcvnxt %X\n",
	     tp->copied_seq, TCP_SKB_CB(skb)->end_seq, tp->rcv_nxt);

	if (inet_csk_ack_scheduled(sk)) {
		const struct inet_connection_sock *icsk = inet_csk(sk);

		if (/* Once-per-two-segments ACK was not sent by tcp_input.c */
		    tp->rcv_nxt - tp->rcv_wup > icsk->icsk_ack.rcv_mss ||
		    /*
		     * If this read emptied read buffer, we send ACK, if
		     * connection is not bidirectional, user drained
		     * receive buffer and there was a small segment
		     * in queue.
		     */
		    (copied > 0 &&
		     ((icsk->icsk_ack.pending & ICSK_ACK_PUSHED2) ||
		      ((icsk->icsk_ack.pending & ICSK_ACK_PUSHED) &&
		       !inet_csk_in_pingpong_mode(sk))) &&
		      !atomic_read(&sk->sk_rmem_alloc)))
			time_to_ack = true;
	}

	/* We send an ACK if we can now advertise a non-zero window
	 * which has been raised "significantly".
	 *
	 * Even if window raised up to infinity, do not send window open ACK
	 * in states, where we will not receive more. It is useless.
	 */
	if (copied > 0 && !time_to_ack && !(sk->sk_shutdown & RCV_SHUTDOWN)) {
		__u32 rcv_window_now = tcp_receive_window(tp);

		/* Optimize, __tcp_select_window() is not cheap. */
		if (2*rcv_window_now <= tp->window_clamp) {
			__u32 new_window = __tcp_select_window(sk);

			/* Send ACK now, if this read freed lots of space
			 * in our buffer. Certainly, new_window is new window.
			 * We can advertise it now, if it is not less than current one.
			 * "Lots" means "at least twice" here.
			 */
			if (new_window && new_window >= 2 * rcv_window_now)
				time_to_ack = true;
		}
	}
	if (time_to_ack)
		tcp_send_ack(sk);
}

static struct sk_buff *tcp_recv_skb(struct sock *sk, u32 seq, u32 *off)
{
	struct sk_buff *skb;
	u32 offset;

	while ((skb = skb_peek(&sk->sk_receive_queue)) != NULL) {
		offset = seq - TCP_SKB_CB(skb)->seq;
		if (unlikely(TCP_SKB_CB(skb)->tcp_flags & TCPHDR_SYN)) {
			pr_err_once("%s: found a SYN, please report !\n", __func__);
			offset--;
		}
		if (offset < skb->len || (TCP_SKB_CB(skb)->tcp_flags & TCPHDR_FIN)) {
			*off = offset;
			return skb;
		}
		/* This looks weird, but this can happen if TCP collapsing
		 * splitted a fat GRO packet, while we released socket lock
		 * in skb_splice_bits()
		 */
		sk_eat_skb(sk, skb);
	}
	return NULL;
}

/*
 * This routine provides an alternative to tcp_recvmsg() for routines
 * that would like to handle copying from skbuffs directly in 'sendfile'
 * fashion.
 * Note:
 *	- It is assumed that the socket was locked by the caller.
 *	- The routine does not block.
 *	- At present, there is no support for reading OOB data
 *	  or for 'peeking' the socket using this routine
 *	  (although both would be easy to implement).
 */
int tcp_read_sock(struct sock *sk, read_descriptor_t *desc,
		  sk_read_actor_t recv_actor)
{
	struct sk_buff *skb;
	struct tcp_sock *tp = tcp_sk(sk);
	u32 seq = tp->copied_seq;
	u32 offset;
	int copied = 0;

	if (sk->sk_state == TCP_LISTEN)
		return -ENOTCONN;
	while ((skb = tcp_recv_skb(sk, seq, &offset)) != NULL) {
		if (offset < skb->len) {
			int used;
			size_t len;

			len = skb->len - offset;
			/* Stop reading if we hit a patch of urgent data */
			if (tp->urg_data) {
				u32 urg_offset = tp->urg_seq - seq;
				if (urg_offset < len)
					len = urg_offset;
				if (!len)
					break;
			}
			used = recv_actor(desc, skb, offset, len);
			if (used <= 0) {
				if (!copied)
					copied = used;
				break;
			} else if (used <= len) {
				seq += used;
				copied += used;
				offset += used;
			}
			/* If recv_actor drops the lock (e.g. TCP splice
			 * receive) the skb pointer might be invalid when
			 * getting here: tcp_collapse might have deleted it
			 * while aggregating skbs from the socket queue.
			 */
			skb = tcp_recv_skb(sk, seq - 1, &offset);
			if (!skb)
				break;
			/* TCP coalescing might have appended data to the skb.
			 * Try to splice more frags
			 */
			if (offset + 1 != skb->len)
				continue;
		}
		if (TCP_SKB_CB(skb)->tcp_flags & TCPHDR_FIN) {
			sk_eat_skb(sk, skb);
			++seq;
			break;
		}
		sk_eat_skb(sk, skb);
		if (!desc->count)
			break;
		WRITE_ONCE(tp->copied_seq, seq);
	}
	WRITE_ONCE(tp->copied_seq, seq);

	tcp_rcv_space_adjust(sk);

	/* Clean up data we have read: This will do ACK frames. */
	if (copied > 0) {
		tcp_recv_skb(sk, seq, &offset);
		tcp_cleanup_rbuf(sk, copied);
	}
	return copied;
}
EXPORT_SYMBOL(tcp_read_sock);

int tcp_peek_len(struct socket *sock)
{
	return tcp_inq(sock->sk);
}
EXPORT_SYMBOL(tcp_peek_len);

/* Make sure sk_rcvbuf is big enough to satisfy SO_RCVLOWAT hint */
int tcp_set_rcvlowat(struct sock *sk, int val)
{
	int cap;

	if (sk->sk_userlocks & SOCK_RCVBUF_LOCK)
		cap = sk->sk_rcvbuf >> 1;
	else
		cap = sock_net(sk)->ipv4.sysctl_tcp_rmem[2] >> 1;
	val = min(val, cap);
	WRITE_ONCE(sk->sk_rcvlowat, val ? : 1);

	/* Check if we need to signal EPOLLIN right now */
	tcp_data_ready(sk);

	if (sk->sk_userlocks & SOCK_RCVBUF_LOCK)
		return 0;

	val <<= 1;
	if (val > sk->sk_rcvbuf) {
		WRITE_ONCE(sk->sk_rcvbuf, val);
		tcp_sk(sk)->window_clamp = tcp_win_from_space(sk, val);
	}
	return 0;
}
EXPORT_SYMBOL(tcp_set_rcvlowat);

void tcp_update_recv_tstamps(struct sk_buff *skb,
			     struct scm_timestamping_internal *tss)
{
	if (skb->tstamp)
		tss->ts[0] = ktime_to_timespec64(skb->tstamp);
	else
		tss->ts[0] = (struct timespec64) {0};

	if (skb_hwtstamps(skb)->hwtstamp)
		tss->ts[2] = ktime_to_timespec64(skb_hwtstamps(skb)->hwtstamp);
	else
		tss->ts[2] = (struct timespec64) {0};
}

#ifdef CONFIG_MMU
static const struct vm_operations_struct tcp_vm_ops = {
};

int tcp_mmap(struct file *file, struct socket *sock,
	     struct vm_area_struct *vma)
{
	if (vma->vm_flags & (VM_WRITE | VM_EXEC))
		return -EPERM;
	vma->vm_flags &= ~(VM_MAYWRITE | VM_MAYEXEC);

	/* Instruct vm_insert_page() to not mmap_read_lock(mm) */
	vma->vm_flags |= VM_MIXEDMAP;

	vma->vm_ops = &tcp_vm_ops;
	return 0;
}
EXPORT_SYMBOL(tcp_mmap);

static skb_frag_t *skb_advance_to_frag(struct sk_buff *skb, u32 offset_skb,
				       u32 *offset_frag)
{
	skb_frag_t *frag;

	offset_skb -= skb_headlen(skb);
	if ((int)offset_skb < 0 || skb_has_frag_list(skb))
		return NULL;

	frag = skb_shinfo(skb)->frags;
	while (offset_skb) {
		if (skb_frag_size(frag) > offset_skb) {
			*offset_frag = offset_skb;
			return frag;
		}
		offset_skb -= skb_frag_size(frag);
		++frag;
	}
	*offset_frag = 0;
	return frag;
}

static bool can_map_frag(const skb_frag_t *frag)
{
	return skb_frag_size(frag) == PAGE_SIZE && !skb_frag_off(frag);
}

static int find_next_mappable_frag(const skb_frag_t *frag,
				   int remaining_in_skb)
{
	int offset = 0;

	if (likely(can_map_frag(frag)))
		return 0;

	while (offset < remaining_in_skb && !can_map_frag(frag)) {
		offset += skb_frag_size(frag);
		++frag;
	}
	return offset;
}

static void tcp_zerocopy_set_hint_for_skb(struct sock *sk,
					  struct tcp_zerocopy_receive *zc,
					  struct sk_buff *skb, u32 offset)
{
	u32 frag_offset, partial_frag_remainder = 0;
	int mappable_offset;
	skb_frag_t *frag;

	/* worst case: skip to next skb. try to improve on this case below */
	zc->recv_skip_hint = skb->len - offset;

	/* Find the frag containing this offset (and how far into that frag) */
	frag = skb_advance_to_frag(skb, offset, &frag_offset);
	if (!frag)
		return;

	if (frag_offset) {
		struct skb_shared_info *info = skb_shinfo(skb);

		/* We read part of the last frag, must recvmsg() rest of skb. */
		if (frag == &info->frags[info->nr_frags - 1])
			return;

		/* Else, we must at least read the remainder in this frag. */
		partial_frag_remainder = skb_frag_size(frag) - frag_offset;
		zc->recv_skip_hint -= partial_frag_remainder;
		++frag;
	}

	/* partial_frag_remainder: If part way through a frag, must read rest.
	 * mappable_offset: Bytes till next mappable frag, *not* counting bytes
	 * in partial_frag_remainder.
	 */
	mappable_offset = find_next_mappable_frag(frag, zc->recv_skip_hint);
	zc->recv_skip_hint = mappable_offset + partial_frag_remainder;
}

static int tcp_recvmsg_locked(struct sock *sk, struct msghdr *msg, size_t len,
			      int nonblock, int flags,
			      struct scm_timestamping_internal *tss,
			      int *cmsg_flags);
static int receive_fallback_to_copy(struct sock *sk,
				    struct tcp_zerocopy_receive *zc, int inq,
				    struct scm_timestamping_internal *tss)
{
	unsigned long copy_address = (unsigned long)zc->copybuf_address;
	struct msghdr msg = {};
	struct iovec iov;
	int err;

	zc->length = 0;
	zc->recv_skip_hint = 0;

	if (copy_address != zc->copybuf_address)
		return -EINVAL;

	err = import_single_range(READ, (void __user *)copy_address,
				  inq, &iov, &msg.msg_iter);
	if (err)
		return err;

	err = tcp_recvmsg_locked(sk, &msg, inq, /*nonblock=*/1, /*flags=*/0,
				 tss, &zc->msg_flags);
	if (err < 0)
		return err;

	zc->copybuf_len = err;
	if (likely(zc->copybuf_len)) {
		struct sk_buff *skb;
		u32 offset;

		skb = tcp_recv_skb(sk, tcp_sk(sk)->copied_seq, &offset);
		if (skb)
			tcp_zerocopy_set_hint_for_skb(sk, zc, skb, offset);
	}
	return 0;
}

static int tcp_copy_straggler_data(struct tcp_zerocopy_receive *zc,
				   struct sk_buff *skb, u32 copylen,
				   u32 *offset, u32 *seq)
{
	unsigned long copy_address = (unsigned long)zc->copybuf_address;
	struct msghdr msg = {};
	struct iovec iov;
	int err;

	if (copy_address != zc->copybuf_address)
		return -EINVAL;

	err = import_single_range(READ, (void __user *)copy_address,
				  copylen, &iov, &msg.msg_iter);
	if (err)
		return err;
	err = skb_copy_datagram_msg(skb, *offset, &msg, copylen);
	if (err)
		return err;
	zc->recv_skip_hint -= copylen;
	*offset += copylen;
	*seq += copylen;
	return (__s32)copylen;
}

static int tcp_zc_handle_leftover(struct tcp_zerocopy_receive *zc,
				  struct sock *sk,
				  struct sk_buff *skb,
				  u32 *seq,
				  s32 copybuf_len,
				  struct scm_timestamping_internal *tss)
{
	u32 offset, copylen = min_t(u32, copybuf_len, zc->recv_skip_hint);

	if (!copylen)
		return 0;
	/* skb is null if inq < PAGE_SIZE. */
	if (skb) {
		offset = *seq - TCP_SKB_CB(skb)->seq;
	} else {
		skb = tcp_recv_skb(sk, *seq, &offset);
		if (TCP_SKB_CB(skb)->has_rxtstamp) {
			tcp_update_recv_tstamps(skb, tss);
			zc->msg_flags |= TCP_CMSG_TS;
		}
	}

	zc->copybuf_len = tcp_copy_straggler_data(zc, skb, copylen, &offset,
						  seq);
	return zc->copybuf_len < 0 ? 0 : copylen;
}

static int tcp_zerocopy_vm_insert_batch_error(struct vm_area_struct *vma,
					      struct page **pending_pages,
					      unsigned long pages_remaining,
					      unsigned long *address,
					      u32 *length,
					      u32 *seq,
					      struct tcp_zerocopy_receive *zc,
					      u32 total_bytes_to_map,
					      int err)
{
	/* At least one page did not map. Try zapping if we skipped earlier. */
	if (err == -EBUSY &&
	    zc->flags & TCP_RECEIVE_ZEROCOPY_FLAG_TLB_CLEAN_HINT) {
		u32 maybe_zap_len;

		maybe_zap_len = total_bytes_to_map -  /* All bytes to map */
				*length + /* Mapped or pending */
				(pages_remaining * PAGE_SIZE); /* Failed map. */
		zap_page_range(vma, *address, maybe_zap_len);
		err = 0;
	}

	if (!err) {
		unsigned long leftover_pages = pages_remaining;
		int bytes_mapped;

		/* We called zap_page_range, try to reinsert. */
		err = vm_insert_pages(vma, *address,
				      pending_pages,
				      &pages_remaining);
		bytes_mapped = PAGE_SIZE * (leftover_pages - pages_remaining);
		*seq += bytes_mapped;
		*address += bytes_mapped;
	}
	if (err) {
		/* Either we were unable to zap, OR we zapped, retried an
		 * insert, and still had an issue. Either ways, pages_remaining
		 * is the number of pages we were unable to map, and we unroll
		 * some state we speculatively touched before.
		 */
		const int bytes_not_mapped = PAGE_SIZE * pages_remaining;

		*length -= bytes_not_mapped;
		zc->recv_skip_hint += bytes_not_mapped;
	}
	return err;
}

static int tcp_zerocopy_vm_insert_batch(struct vm_area_struct *vma,
					struct page **pages,
					unsigned int pages_to_map,
					unsigned long *address,
					u32 *length,
					u32 *seq,
					struct tcp_zerocopy_receive *zc,
					u32 total_bytes_to_map)
{
	unsigned long pages_remaining = pages_to_map;
	unsigned int pages_mapped;
	unsigned int bytes_mapped;
	int err;

	err = vm_insert_pages(vma, *address, pages, &pages_remaining);
	pages_mapped = pages_to_map - (unsigned int)pages_remaining;
	bytes_mapped = PAGE_SIZE * pages_mapped;
	/* Even if vm_insert_pages fails, it may have partially succeeded in
	 * mapping (some but not all of the pages).
	 */
	*seq += bytes_mapped;
	*address += bytes_mapped;

	if (likely(!err))
		return 0;

	/* Error: maybe zap and retry + rollback state for failed inserts. */
	return tcp_zerocopy_vm_insert_batch_error(vma, pages + pages_mapped,
		pages_remaining, address, length, seq, zc, total_bytes_to_map,
		err);
}

#define TCP_VALID_ZC_MSG_FLAGS   (TCP_CMSG_TS)
static void tcp_zc_finalize_rx_tstamp(struct sock *sk,
				      struct tcp_zerocopy_receive *zc,
				      struct scm_timestamping_internal *tss)
{
	unsigned long msg_control_addr;
	struct msghdr cmsg_dummy;

	msg_control_addr = (unsigned long)zc->msg_control;
	cmsg_dummy.msg_control = (void *)msg_control_addr;
	cmsg_dummy.msg_controllen =
		(__kernel_size_t)zc->msg_controllen;
	cmsg_dummy.msg_flags = in_compat_syscall()
		? MSG_CMSG_COMPAT : 0;
	cmsg_dummy.msg_control_is_user = true;
	zc->msg_flags = 0;
	if (zc->msg_control == msg_control_addr &&
	    zc->msg_controllen == cmsg_dummy.msg_controllen) {
		tcp_recv_timestamp(&cmsg_dummy, sk, tss);
		zc->msg_control = (__u64)
			((uintptr_t)cmsg_dummy.msg_control);
		zc->msg_controllen =
			(__u64)cmsg_dummy.msg_controllen;
		zc->msg_flags = (__u32)cmsg_dummy.msg_flags;
	}
}

#define TCP_ZEROCOPY_PAGE_BATCH_SIZE 32
static int tcp_zerocopy_receive(struct sock *sk,
				struct tcp_zerocopy_receive *zc,
				struct scm_timestamping_internal *tss)
{
	u32 length = 0, offset, vma_len, avail_len, copylen = 0;
	unsigned long address = (unsigned long)zc->address;
	struct page *pages[TCP_ZEROCOPY_PAGE_BATCH_SIZE];
	s32 copybuf_len = zc->copybuf_len;
	struct tcp_sock *tp = tcp_sk(sk);
	const skb_frag_t *frags = NULL;
	unsigned int pages_to_map = 0;
	struct vm_area_struct *vma;
	struct sk_buff *skb = NULL;
	u32 seq = tp->copied_seq;
	u32 total_bytes_to_map;
	int inq = tcp_inq(sk);
	int ret;

	zc->copybuf_len = 0;
	zc->msg_flags = 0;

	if (address & (PAGE_SIZE - 1) || address != zc->address)
		return -EINVAL;

	if (sk->sk_state == TCP_LISTEN)
		return -ENOTCONN;

	sock_rps_record_flow(sk);

	if (inq && inq <= copybuf_len)
		return receive_fallback_to_copy(sk, zc, inq, tss);

	if (inq < PAGE_SIZE) {
		zc->length = 0;
		zc->recv_skip_hint = inq;
		if (!inq && sock_flag(sk, SOCK_DONE))
			return -EIO;
		return 0;
	}

	mmap_read_lock(current->mm);

	vma = vma_lookup(current->mm, address);
	if (!vma || vma->vm_ops != &tcp_vm_ops) {
		mmap_read_unlock(current->mm);
		return -EINVAL;
	}
	vma_len = min_t(unsigned long, zc->length, vma->vm_end - address);
	avail_len = min_t(u32, vma_len, inq);
	total_bytes_to_map = avail_len & ~(PAGE_SIZE - 1);
	if (total_bytes_to_map) {
		if (!(zc->flags & TCP_RECEIVE_ZEROCOPY_FLAG_TLB_CLEAN_HINT))
			zap_page_range(vma, address, total_bytes_to_map);
		zc->length = total_bytes_to_map;
		zc->recv_skip_hint = 0;
	} else {
		zc->length = avail_len;
		zc->recv_skip_hint = avail_len;
	}
	ret = 0;
	while (length + PAGE_SIZE <= zc->length) {
		int mappable_offset;
		struct page *page;

		if (zc->recv_skip_hint < PAGE_SIZE) {
			u32 offset_frag;

			if (skb) {
				if (zc->recv_skip_hint > 0)
					break;
				skb = skb->next;
				offset = seq - TCP_SKB_CB(skb)->seq;
			} else {
				skb = tcp_recv_skb(sk, seq, &offset);
			}

			if (TCP_SKB_CB(skb)->has_rxtstamp) {
				tcp_update_recv_tstamps(skb, tss);
				zc->msg_flags |= TCP_CMSG_TS;
			}
			zc->recv_skip_hint = skb->len - offset;
			frags = skb_advance_to_frag(skb, offset, &offset_frag);
			if (!frags || offset_frag)
				break;
		}

		mappable_offset = find_next_mappable_frag(frags,
							  zc->recv_skip_hint);
		if (mappable_offset) {
			zc->recv_skip_hint = mappable_offset;
			break;
		}
		page = skb_frag_page(frags);
		prefetchw(page);
		pages[pages_to_map++] = page;
		length += PAGE_SIZE;
		zc->recv_skip_hint -= PAGE_SIZE;
		frags++;
		if (pages_to_map == TCP_ZEROCOPY_PAGE_BATCH_SIZE ||
		    zc->recv_skip_hint < PAGE_SIZE) {
			/* Either full batch, or we're about to go to next skb
			 * (and we cannot unroll failed ops across skbs).
			 */
			ret = tcp_zerocopy_vm_insert_batch(vma, pages,
							   pages_to_map,
							   &address, &length,
							   &seq, zc,
							   total_bytes_to_map);
			if (ret)
				goto out;
			pages_to_map = 0;
		}
	}
	if (pages_to_map) {
		ret = tcp_zerocopy_vm_insert_batch(vma, pages, pages_to_map,
						   &address, &length, &seq,
						   zc, total_bytes_to_map);
	}
out:
	mmap_read_unlock(current->mm);
	/* Try to copy straggler data. */
	if (!ret)
		copylen = tcp_zc_handle_leftover(zc, sk, skb, &seq, copybuf_len, tss);

	if (length + copylen) {
		WRITE_ONCE(tp->copied_seq, seq);
		tcp_rcv_space_adjust(sk);

		/* Clean up data we have read: This will do ACK frames. */
		tcp_recv_skb(sk, seq, &offset);
		tcp_cleanup_rbuf(sk, length + copylen);
		ret = 0;
		if (length == zc->length)
			zc->recv_skip_hint = 0;
	} else {
		if (!zc->recv_skip_hint && sock_flag(sk, SOCK_DONE))
			ret = -EIO;
	}
	zc->length = length;
	return ret;
}
#endif

/* Similar to __sock_recv_timestamp, but does not require an skb */
void tcp_recv_timestamp(struct msghdr *msg, const struct sock *sk,
			struct scm_timestamping_internal *tss)
{
	int new_tstamp = sock_flag(sk, SOCK_TSTAMP_NEW);
	bool has_timestamping = false;

	if (tss->ts[0].tv_sec || tss->ts[0].tv_nsec) {
		if (sock_flag(sk, SOCK_RCVTSTAMP)) {
			if (sock_flag(sk, SOCK_RCVTSTAMPNS)) {
				if (new_tstamp) {
					struct __kernel_timespec kts = {
						.tv_sec = tss->ts[0].tv_sec,
						.tv_nsec = tss->ts[0].tv_nsec,
					};
					put_cmsg(msg, SOL_SOCKET, SO_TIMESTAMPNS_NEW,
						 sizeof(kts), &kts);
				} else {
					struct __kernel_old_timespec ts_old = {
						.tv_sec = tss->ts[0].tv_sec,
						.tv_nsec = tss->ts[0].tv_nsec,
					};
					put_cmsg(msg, SOL_SOCKET, SO_TIMESTAMPNS_OLD,
						 sizeof(ts_old), &ts_old);
				}
			} else {
				if (new_tstamp) {
					struct __kernel_sock_timeval stv = {
						.tv_sec = tss->ts[0].tv_sec,
						.tv_usec = tss->ts[0].tv_nsec / 1000,
					};
					put_cmsg(msg, SOL_SOCKET, SO_TIMESTAMP_NEW,
						 sizeof(stv), &stv);
				} else {
					struct __kernel_old_timeval tv = {
						.tv_sec = tss->ts[0].tv_sec,
						.tv_usec = tss->ts[0].tv_nsec / 1000,
					};
					put_cmsg(msg, SOL_SOCKET, SO_TIMESTAMP_OLD,
						 sizeof(tv), &tv);
				}
			}
		}

		if (sk->sk_tsflags & SOF_TIMESTAMPING_SOFTWARE)
			has_timestamping = true;
		else
			tss->ts[0] = (struct timespec64) {0};
	}

	if (tss->ts[2].tv_sec || tss->ts[2].tv_nsec) {
		if (sk->sk_tsflags & SOF_TIMESTAMPING_RAW_HARDWARE)
			has_timestamping = true;
		else
			tss->ts[2] = (struct timespec64) {0};
	}

	if (has_timestamping) {
		tss->ts[1] = (struct timespec64) {0};
		if (sock_flag(sk, SOCK_TSTAMP_NEW))
			put_cmsg_scm_timestamping64(msg, tss);
		else
			put_cmsg_scm_timestamping(msg, tss);
	}
}

static int tcp_inq_hint(struct sock *sk)
{
	const struct tcp_sock *tp = tcp_sk(sk);
	u32 copied_seq = READ_ONCE(tp->copied_seq);
	u32 rcv_nxt = READ_ONCE(tp->rcv_nxt);
	int inq;

	inq = rcv_nxt - copied_seq;
	if (unlikely(inq < 0 || copied_seq != READ_ONCE(tp->copied_seq))) {
		lock_sock(sk);
		inq = tp->rcv_nxt - tp->copied_seq;
		release_sock(sk);
	}
	/* After receiving a FIN, tell the user-space to continue reading
	 * by returning a non-zero inq.
	 */
	if (inq == 0 && sock_flag(sk, SOCK_DONE))
		inq = 1;
	return inq;
}

/*
 *	This routine copies from a sock struct into the user buffer.
 *
 *	Technical note: in 2.3 we work on _locked_ socket, so that
 *	tricks with *seq access order and skb->users are not required.
 *	Probably, code can be easily improved even more.
 */

static int tcp_recvmsg_locked(struct sock *sk, struct msghdr *msg, size_t len,
			      int nonblock, int flags,
			      struct scm_timestamping_internal *tss,
			      int *cmsg_flags)
{
	struct tcp_sock *tp = tcp_sk(sk);
	int copied = 0;
	u32 peek_seq;
	u32 *seq;
	unsigned long used;
	int err;
	int target;		/* Read at least this many bytes */
	long timeo;
	struct sk_buff *skb, *last;
	u32 urg_hole = 0;

	err = -ENOTCONN;
	if (sk->sk_state == TCP_LISTEN)
		goto out;

	if (tp->recvmsg_inq)
		*cmsg_flags = TCP_CMSG_INQ;
	timeo = sock_rcvtimeo(sk, nonblock);

	/* Urgent data needs to be handled specially. */
	if (flags & MSG_OOB)
		goto recv_urg;

	if (unlikely(tp->repair)) {
		err = -EPERM;
		if (!(flags & MSG_PEEK))
			goto out;

		if (tp->repair_queue == TCP_SEND_QUEUE)
			goto recv_sndq;

		err = -EINVAL;
		if (tp->repair_queue == TCP_NO_QUEUE)
			goto out;

		/* 'common' recv queue MSG_PEEK-ing */
	}

	seq = &tp->copied_seq;
	if (flags & MSG_PEEK) {
		peek_seq = tp->copied_seq;
		seq = &peek_seq;
	}

	target = sock_rcvlowat(sk, flags & MSG_WAITALL, len);

	do {
		u32 offset;

		/* Are we at urgent data? Stop if we have read anything or have SIGURG pending. */
		if (tp->urg_data && tp->urg_seq == *seq) {
			if (copied)
				break;
			if (signal_pending(current)) {
				copied = timeo ? sock_intr_errno(timeo) : -EAGAIN;
				break;
			}
		}

		/* Next get a buffer. */

		last = skb_peek_tail(&sk->sk_receive_queue);
		skb_queue_walk(&sk->sk_receive_queue, skb) {
			last = skb;
			/* Now that we have two receive queues this
			 * shouldn't happen.
			 */
			if (WARN(before(*seq, TCP_SKB_CB(skb)->seq),
				 "TCP recvmsg seq # bug: copied %X, seq %X, rcvnxt %X, fl %X\n",
				 *seq, TCP_SKB_CB(skb)->seq, tp->rcv_nxt,
				 flags))
				break;

			offset = *seq - TCP_SKB_CB(skb)->seq;
			if (unlikely(TCP_SKB_CB(skb)->tcp_flags & TCPHDR_SYN)) {
				pr_err_once("%s: found a SYN, please report !\n", __func__);
				offset--;
			}
			if (offset < skb->len)
				goto found_ok_skb;
			if (TCP_SKB_CB(skb)->tcp_flags & TCPHDR_FIN)
				goto found_fin_ok;
			WARN(!(flags & MSG_PEEK),
			     "TCP recvmsg seq # bug 2: copied %X, seq %X, rcvnxt %X, fl %X\n",
			     *seq, TCP_SKB_CB(skb)->seq, tp->rcv_nxt, flags);
		}

		/* Well, if we have backlog, try to process it now yet. */

		if (copied >= target && !READ_ONCE(sk->sk_backlog.tail))
			break;

		if (copied) {
			if (sk->sk_err ||
			    sk->sk_state == TCP_CLOSE ||
			    (sk->sk_shutdown & RCV_SHUTDOWN) ||
			    !timeo ||
			    signal_pending(current))
				break;
		} else {
			if (sock_flag(sk, SOCK_DONE))
				break;

			if (sk->sk_err) {
				copied = sock_error(sk);
				break;
			}

			if (sk->sk_shutdown & RCV_SHUTDOWN)
				break;

			if (sk->sk_state == TCP_CLOSE) {
				/* This occurs when user tries to read
				 * from never connected socket.
				 */
				copied = -ENOTCONN;
				break;
			}

			if (!timeo) {
				copied = -EAGAIN;
				break;
			}

			if (signal_pending(current)) {
				copied = sock_intr_errno(timeo);
				break;
			}
		}

		tcp_cleanup_rbuf(sk, copied);

		if (copied >= target) {
			/* Do not sleep, just process backlog. */
			release_sock(sk);
			lock_sock(sk);
		} else {
			sk_wait_data(sk, &timeo, last);
		}

		if ((flags & MSG_PEEK) &&
		    (peek_seq - copied - urg_hole != tp->copied_seq)) {
			net_dbg_ratelimited("TCP(%s:%d): Application bug, race in MSG_PEEK\n",
					    current->comm,
					    task_pid_nr(current));
			peek_seq = tp->copied_seq;
		}
		continue;

found_ok_skb:
		/* Ok so how much can we use? */
		used = skb->len - offset;
		if (len < used)
			used = len;

		/* Do we have urgent data here? */
		if (tp->urg_data) {
			u32 urg_offset = tp->urg_seq - *seq;
			if (urg_offset < used) {
				if (!urg_offset) {
					if (!sock_flag(sk, SOCK_URGINLINE)) {
						WRITE_ONCE(*seq, *seq + 1);
						urg_hole++;
						offset++;
						used--;
						if (!used)
							goto skip_copy;
					}
				} else
					used = urg_offset;
			}
		}

		if (!(flags & MSG_TRUNC)) {
			err = skb_copy_datagram_msg(skb, offset, msg, used);
			if (err) {
				/* Exception. Bailout! */
				if (!copied)
					copied = -EFAULT;
				break;
			}
		}

		WRITE_ONCE(*seq, *seq + used);
		copied += used;
		len -= used;

		tcp_rcv_space_adjust(sk);

skip_copy:
		if (tp->urg_data && after(tp->copied_seq, tp->urg_seq)) {
			tp->urg_data = 0;
			tcp_fast_path_check(sk);
		}

		if (TCP_SKB_CB(skb)->has_rxtstamp) {
			tcp_update_recv_tstamps(skb, tss);
			*cmsg_flags |= TCP_CMSG_TS;
		}

		if (used + offset < skb->len)
			continue;

		if (TCP_SKB_CB(skb)->tcp_flags & TCPHDR_FIN)
			goto found_fin_ok;
		if (!(flags & MSG_PEEK))
			sk_eat_skb(sk, skb);
		continue;

found_fin_ok:
		/* Process the FIN. */
		WRITE_ONCE(*seq, *seq + 1);
		if (!(flags & MSG_PEEK))
			sk_eat_skb(sk, skb);
		break;
	} while (len > 0);

	/* According to UNIX98, msg_name/msg_namelen are ignored
	 * on connected socket. I was just happy when found this 8) --ANK
	 */

	/* Clean up data we have read: This will do ACK frames. */
	tcp_cleanup_rbuf(sk, copied);
	return copied;

out:
	return err;

recv_urg:
	err = tcp_recv_urg(sk, msg, len, flags);
	goto out;

recv_sndq:
	err = tcp_peek_sndq(sk, msg, len);
	goto out;
}

int tcp_recvmsg(struct sock *sk, struct msghdr *msg, size_t len, int nonblock,
		int flags, int *addr_len)
{
	int cmsg_flags = 0, ret, inq;
	struct scm_timestamping_internal tss;

	if (unlikely(flags & MSG_ERRQUEUE))
		return inet_recv_error(sk, msg, len, addr_len);

	if (sk_can_busy_loop(sk) &&
	    skb_queue_empty_lockless(&sk->sk_receive_queue) &&
	    sk->sk_state == TCP_ESTABLISHED)
		sk_busy_loop(sk, nonblock);

	lock_sock(sk);
	ret = tcp_recvmsg_locked(sk, msg, len, nonblock, flags, &tss,
				 &cmsg_flags);
	release_sock(sk);

	if (cmsg_flags && ret >= 0) {
		if (cmsg_flags & TCP_CMSG_TS)
			tcp_recv_timestamp(msg, sk, &tss);
		if (cmsg_flags & TCP_CMSG_INQ) {
			inq = tcp_inq_hint(sk);
			put_cmsg(msg, SOL_TCP, TCP_CM_INQ, sizeof(inq), &inq);
		}
	}
	return ret;
}
EXPORT_SYMBOL(tcp_recvmsg);

void tcp_set_state(struct sock *sk, int state)
{
	int oldstate = sk->sk_state;

	/* We defined a new enum for TCP states that are exported in BPF
	 * so as not force the internal TCP states to be frozen. The
	 * following checks will detect if an internal state value ever
	 * differs from the BPF value. If this ever happens, then we will
	 * need to remap the internal value to the BPF value before calling
	 * tcp_call_bpf_2arg.
	 */
	BUILD_BUG_ON((int)BPF_TCP_ESTABLISHED != (int)TCP_ESTABLISHED);
	BUILD_BUG_ON((int)BPF_TCP_SYN_SENT != (int)TCP_SYN_SENT);
	BUILD_BUG_ON((int)BPF_TCP_SYN_RECV != (int)TCP_SYN_RECV);
	BUILD_BUG_ON((int)BPF_TCP_FIN_WAIT1 != (int)TCP_FIN_WAIT1);
	BUILD_BUG_ON((int)BPF_TCP_FIN_WAIT2 != (int)TCP_FIN_WAIT2);
	BUILD_BUG_ON((int)BPF_TCP_TIME_WAIT != (int)TCP_TIME_WAIT);
	BUILD_BUG_ON((int)BPF_TCP_CLOSE != (int)TCP_CLOSE);
	BUILD_BUG_ON((int)BPF_TCP_CLOSE_WAIT != (int)TCP_CLOSE_WAIT);
	BUILD_BUG_ON((int)BPF_TCP_LAST_ACK != (int)TCP_LAST_ACK);
	BUILD_BUG_ON((int)BPF_TCP_LISTEN != (int)TCP_LISTEN);
	BUILD_BUG_ON((int)BPF_TCP_CLOSING != (int)TCP_CLOSING);
	BUILD_BUG_ON((int)BPF_TCP_NEW_SYN_RECV != (int)TCP_NEW_SYN_RECV);
	BUILD_BUG_ON((int)BPF_TCP_MAX_STATES != (int)TCP_MAX_STATES);

	/* bpf uapi header bpf.h defines an anonymous enum with values
	 * BPF_TCP_* used by bpf programs. Currently gcc built vmlinux
	 * is able to emit this enum in DWARF due to the above BUILD_BUG_ON.
	 * But clang built vmlinux does not have this enum in DWARF
	 * since clang removes the above code before generating IR/debuginfo.
	 * Let us explicitly emit the type debuginfo to ensure the
	 * above-mentioned anonymous enum in the vmlinux DWARF and hence BTF
	 * regardless of which compiler is used.
	 */
	BTF_TYPE_EMIT_ENUM(BPF_TCP_ESTABLISHED);

	if (BPF_SOCK_OPS_TEST_FLAG(tcp_sk(sk), BPF_SOCK_OPS_STATE_CB_FLAG))
		tcp_call_bpf_2arg(sk, BPF_SOCK_OPS_STATE_CB, oldstate, state);

	switch (state) {
	case TCP_ESTABLISHED:
		if (oldstate != TCP_ESTABLISHED)
			TCP_INC_STATS(sock_net(sk), TCP_MIB_CURRESTAB);
		break;

	case TCP_CLOSE:
		if (oldstate == TCP_CLOSE_WAIT || oldstate == TCP_ESTABLISHED)
			TCP_INC_STATS(sock_net(sk), TCP_MIB_ESTABRESETS);

		sk->sk_prot->unhash(sk);
		if (inet_csk(sk)->icsk_bind_hash &&
		    !(sk->sk_userlocks & SOCK_BINDPORT_LOCK))
			inet_put_port(sk);
		fallthrough;
	default:
		if (oldstate == TCP_ESTABLISHED)
			TCP_DEC_STATS(sock_net(sk), TCP_MIB_CURRESTAB);
	}

	/* Change state AFTER socket is unhashed to avoid closed
	 * socket sitting in hash tables.
	 */
	inet_sk_state_store(sk, state);
}
EXPORT_SYMBOL_GPL(tcp_set_state);

/*
 *	State processing on a close. This implements the state shift for
 *	sending our FIN frame. Note that we only send a FIN for some
 *	states. A shutdown() may have already sent the FIN, or we may be
 *	closed.
 */

static const unsigned char new_state[16] = {
  /* current state:        new state:      action:	*/
  [0 /* (Invalid) */]	= TCP_CLOSE,
  [TCP_ESTABLISHED]	= TCP_FIN_WAIT1 | TCP_ACTION_FIN,
  [TCP_SYN_SENT]	= TCP_CLOSE,
  [TCP_SYN_RECV]	= TCP_FIN_WAIT1 | TCP_ACTION_FIN,
  [TCP_FIN_WAIT1]	= TCP_FIN_WAIT1,
  [TCP_FIN_WAIT2]	= TCP_FIN_WAIT2,
  [TCP_TIME_WAIT]	= TCP_CLOSE,
  [TCP_CLOSE]		= TCP_CLOSE,
  [TCP_CLOSE_WAIT]	= TCP_LAST_ACK  | TCP_ACTION_FIN,
  [TCP_LAST_ACK]	= TCP_LAST_ACK,
  [TCP_LISTEN]		= TCP_CLOSE,
  [TCP_CLOSING]		= TCP_CLOSING,
  [TCP_NEW_SYN_RECV]	= TCP_CLOSE,	/* should not happen ! */
};

static int tcp_close_state(struct sock *sk)
{
	int next = (int)new_state[sk->sk_state];
	int ns = next & TCP_STATE_MASK;

	tcp_set_state(sk, ns);

	return next & TCP_ACTION_FIN;
}

/*
 *	Shutdown the sending side of a connection. Much like close except
 *	that we don't receive shut down or sock_set_flag(sk, SOCK_DEAD).
 */

void tcp_shutdown(struct sock *sk, int how)
{
	/*	We need to grab some memory, and put together a FIN,
	 *	and then put it into the queue to be sent.
	 *		Tim MacKenzie(tym@dibbler.cs.monash.edu.au) 4 Dec '92.
	 */
	if (!(how & SEND_SHUTDOWN))
		return;

	/* If we've already sent a FIN, or it's a closed state, skip this. */
	if ((1 << sk->sk_state) &
	    (TCPF_ESTABLISHED | TCPF_SYN_SENT |
	     TCPF_SYN_RECV | TCPF_CLOSE_WAIT)) {
		/* Clear out any half completed packets.  FIN if needed. */
		if (tcp_close_state(sk))
			tcp_send_fin(sk);
	}
}
EXPORT_SYMBOL(tcp_shutdown);

int tcp_orphan_count_sum(void)
{
	int i, total = 0;

	for_each_possible_cpu(i)
		total += per_cpu(tcp_orphan_count, i);

	return max(total, 0);
}

static int tcp_orphan_cache;
static struct timer_list tcp_orphan_timer;
#define TCP_ORPHAN_TIMER_PERIOD msecs_to_jiffies(100)

static void tcp_orphan_update(struct timer_list *unused)
{
	WRITE_ONCE(tcp_orphan_cache, tcp_orphan_count_sum());
	mod_timer(&tcp_orphan_timer, jiffies + TCP_ORPHAN_TIMER_PERIOD);
}

static bool tcp_too_many_orphans(int shift)
{
	return READ_ONCE(tcp_orphan_cache) << shift > sysctl_tcp_max_orphans;
}

bool tcp_check_oom(struct sock *sk, int shift)
{
	bool too_many_orphans, out_of_socket_memory;

	too_many_orphans = tcp_too_many_orphans(shift);
	out_of_socket_memory = tcp_out_of_memory(sk);

	if (too_many_orphans)
		net_info_ratelimited("too many orphaned sockets\n");
	if (out_of_socket_memory)
		net_info_ratelimited("out of memory -- consider tuning tcp_mem\n");
	return too_many_orphans || out_of_socket_memory;
}

void __tcp_close(struct sock *sk, long timeout)
{
	struct sk_buff *skb;
	int data_was_unread = 0;
	int state;

	sk->sk_shutdown = SHUTDOWN_MASK;

	if (sk->sk_state == TCP_LISTEN) {
		tcp_set_state(sk, TCP_CLOSE);

		/* Special case. */
		inet_csk_listen_stop(sk);

		goto adjudge_to_death;
	}

	/*  We need to flush the recv. buffs.  We do this only on the
	 *  descriptor close, not protocol-sourced closes, because the
	 *  reader process may not have drained the data yet!
	 */
	while ((skb = __skb_dequeue(&sk->sk_receive_queue)) != NULL) {
		u32 len = TCP_SKB_CB(skb)->end_seq - TCP_SKB_CB(skb)->seq;

		if (TCP_SKB_CB(skb)->tcp_flags & TCPHDR_FIN)
			len--;
		data_was_unread += len;
		__kfree_skb(skb);
	}

	sk_mem_reclaim(sk);

	/* If socket has been already reset (e.g. in tcp_reset()) - kill it. */
	if (sk->sk_state == TCP_CLOSE)
		goto adjudge_to_death;

	/* As outlined in RFC 2525, section 2.17, we send a RST here because
	 * data was lost. To witness the awful effects of the old behavior of
	 * always doing a FIN, run an older 2.1.x kernel or 2.0.x, start a bulk
	 * GET in an FTP client, suspend the process, wait for the client to
	 * advertise a zero window, then kill -9 the FTP client, wheee...
	 * Note: timeout is always zero in such a case.
	 */
	if (unlikely(tcp_sk(sk)->repair)) {
		sk->sk_prot->disconnect(sk, 0);
	} else if (data_was_unread) {
		/* Unread data was tossed, zap the connection. */
		NET_INC_STATS(sock_net(sk), LINUX_MIB_TCPABORTONCLOSE);
		tcp_set_state(sk, TCP_CLOSE);
		tcp_send_active_reset(sk, sk->sk_allocation);
	} else if (sock_flag(sk, SOCK_LINGER) && !sk->sk_lingertime) {
		/* Check zero linger _after_ checking for unread data. */
		sk->sk_prot->disconnect(sk, 0);
		NET_INC_STATS(sock_net(sk), LINUX_MIB_TCPABORTONDATA);
	} else if (tcp_close_state(sk)) {
		/* We FIN if the application ate all the data before
		 * zapping the connection.
		 */

		/* RED-PEN. Formally speaking, we have broken TCP state
		 * machine. State transitions:
		 *
		 * TCP_ESTABLISHED -> TCP_FIN_WAIT1
		 * TCP_SYN_RECV	-> TCP_FIN_WAIT1 (forget it, it's impossible)
		 * TCP_CLOSE_WAIT -> TCP_LAST_ACK
		 *
		 * are legal only when FIN has been sent (i.e. in window),
		 * rather than queued out of window. Purists blame.
		 *
		 * F.e. "RFC state" is ESTABLISHED,
		 * if Linux state is FIN-WAIT-1, but FIN is still not sent.
		 *
		 * The visible declinations are that sometimes
		 * we enter time-wait state, when it is not required really
		 * (harmless), do not send active resets, when they are
		 * required by specs (TCP_ESTABLISHED, TCP_CLOSE_WAIT, when
		 * they look as CLOSING or LAST_ACK for Linux)
		 * Probably, I missed some more holelets.
		 * 						--ANK
		 * XXX (TFO) - To start off we don't support SYN+ACK+FIN
		 * in a single packet! (May consider it later but will
		 * probably need API support or TCP_CORK SYN-ACK until
		 * data is written and socket is closed.)
		 */
		tcp_send_fin(sk);
	}

	sk_stream_wait_close(sk, timeout);

adjudge_to_death:
	state = sk->sk_state;
	sock_hold(sk);
	sock_orphan(sk);

	local_bh_disable();
	bh_lock_sock(sk);
	/* remove backlog if any, without releasing ownership. */
	__release_sock(sk);

	this_cpu_inc(tcp_orphan_count);

	/* Have we already been destroyed by a softirq or backlog? */
	if (state != TCP_CLOSE && sk->sk_state == TCP_CLOSE)
		goto out;

	/*	This is a (useful) BSD violating of the RFC. There is a
	 *	problem with TCP as specified in that the other end could
	 *	keep a socket open forever with no application left this end.
	 *	We use a 1 minute timeout (about the same as BSD) then kill
	 *	our end. If they send after that then tough - BUT: long enough
	 *	that we won't make the old 4*rto = almost no time - whoops
	 *	reset mistake.
	 *
	 *	Nope, it was not mistake. It is really desired behaviour
	 *	f.e. on http servers, when such sockets are useless, but
	 *	consume significant resources. Let's do it with special
	 *	linger2	option.					--ANK
	 */

	if (sk->sk_state == TCP_FIN_WAIT2) {
		struct tcp_sock *tp = tcp_sk(sk);
		if (tp->linger2 < 0) {
			tcp_set_state(sk, TCP_CLOSE);
			tcp_send_active_reset(sk, GFP_ATOMIC);
			__NET_INC_STATS(sock_net(sk),
					LINUX_MIB_TCPABORTONLINGER);
		} else {
			const int tmo = tcp_fin_time(sk);

			if (tmo > TCP_TIMEWAIT_LEN) {
				inet_csk_reset_keepalive_timer(sk,
						tmo - TCP_TIMEWAIT_LEN);
			} else {
				tcp_time_wait(sk, TCP_FIN_WAIT2, tmo);
				goto out;
			}
		}
	}
	if (sk->sk_state != TCP_CLOSE) {
		sk_mem_reclaim(sk);
		if (tcp_check_oom(sk, 0)) {
			tcp_set_state(sk, TCP_CLOSE);
			tcp_send_active_reset(sk, GFP_ATOMIC);
			__NET_INC_STATS(sock_net(sk),
					LINUX_MIB_TCPABORTONMEMORY);
		} else if (!check_net(sock_net(sk))) {
			/* Not possible to send reset; just close */
			tcp_set_state(sk, TCP_CLOSE);
		}
	}

	if (sk->sk_state == TCP_CLOSE) {
		struct request_sock *req;

		req = rcu_dereference_protected(tcp_sk(sk)->fastopen_rsk,
						lockdep_sock_is_held(sk));
		/* We could get here with a non-NULL req if the socket is
		 * aborted (e.g., closed with unread data) before 3WHS
		 * finishes.
		 */
		if (req)
			reqsk_fastopen_remove(sk, req, false);
		inet_csk_destroy_sock(sk);
	}
	/* Otherwise, socket is reprieved until protocol close. */

out:
	bh_unlock_sock(sk);
	local_bh_enable();
}

void tcp_close(struct sock *sk, long timeout)
{
	lock_sock(sk);
	__tcp_close(sk, timeout);
	release_sock(sk);
	sock_put(sk);
}
EXPORT_SYMBOL(tcp_close);

/* These states need RST on ABORT according to RFC793 */

static inline bool tcp_need_reset(int state)
{
	return (1 << state) &
	       (TCPF_ESTABLISHED | TCPF_CLOSE_WAIT | TCPF_FIN_WAIT1 |
		TCPF_FIN_WAIT2 | TCPF_SYN_RECV);
}

static void tcp_rtx_queue_purge(struct sock *sk)
{
	struct rb_node *p = rb_first(&sk->tcp_rtx_queue);

	tcp_sk(sk)->highest_sack = NULL;
	while (p) {
		struct sk_buff *skb = rb_to_skb(p);

		p = rb_next(p);
		/* Since we are deleting whole queue, no need to
		 * list_del(&skb->tcp_tsorted_anchor)
		 */
		tcp_rtx_queue_unlink(skb, sk);
		sk_wmem_free_skb(sk, skb);
	}
}

void tcp_write_queue_purge(struct sock *sk)
{
	struct sk_buff *skb;

	tcp_chrono_stop(sk, TCP_CHRONO_BUSY);
	while ((skb = __skb_dequeue(&sk->sk_write_queue)) != NULL) {
		tcp_skb_tsorted_anchor_cleanup(skb);
		sk_wmem_free_skb(sk, skb);
	}
	tcp_rtx_queue_purge(sk);
	INIT_LIST_HEAD(&tcp_sk(sk)->tsorted_sent_queue);
	sk_mem_reclaim(sk);
	tcp_clear_all_retrans_hints(tcp_sk(sk));
	tcp_sk(sk)->packets_out = 0;
	inet_csk(sk)->icsk_backoff = 0;
}

int tcp_disconnect(struct sock *sk, int flags)
{
	struct inet_sock *inet = inet_sk(sk);
	struct inet_connection_sock *icsk = inet_csk(sk);
	struct tcp_sock *tp = tcp_sk(sk);
	int old_state = sk->sk_state;
	u32 seq;

	if (old_state != TCP_CLOSE)
		tcp_set_state(sk, TCP_CLOSE);

	/* ABORT function of RFC793 */
	if (old_state == TCP_LISTEN) {
		inet_csk_listen_stop(sk);
	} else if (unlikely(tp->repair)) {
		sk->sk_err = ECONNABORTED;
	} else if (tcp_need_reset(old_state) ||
		   (tp->snd_nxt != tp->write_seq &&
		    (1 << old_state) & (TCPF_CLOSING | TCPF_LAST_ACK))) {
		/* The last check adjusts for discrepancy of Linux wrt. RFC
		 * states
		 */
		tcp_send_active_reset(sk, gfp_any());
		sk->sk_err = ECONNRESET;
	} else if (old_state == TCP_SYN_SENT)
		sk->sk_err = ECONNRESET;

	tcp_clear_xmit_timers(sk);
	__skb_queue_purge(&sk->sk_receive_queue);
	WRITE_ONCE(tp->copied_seq, tp->rcv_nxt);
	tp->urg_data = 0;
	tcp_write_queue_purge(sk);
	tcp_fastopen_active_disable_ofo_check(sk);
	skb_rbtree_purge(&tp->out_of_order_queue);

	inet->inet_dport = 0;

	if (!(sk->sk_userlocks & SOCK_BINDADDR_LOCK))
		inet_reset_saddr(sk);

	sk->sk_shutdown = 0;
	sock_reset_flag(sk, SOCK_DONE);
	tp->srtt_us = 0;
	tp->mdev_us = jiffies_to_usecs(TCP_TIMEOUT_INIT);
	tp->rcv_rtt_last_tsecr = 0;

	seq = tp->write_seq + tp->max_window + 2;
	if (!seq)
		seq = 1;
	WRITE_ONCE(tp->write_seq, seq);

	icsk->icsk_backoff = 0;
	icsk->icsk_probes_out = 0;
	icsk->icsk_probes_tstamp = 0;
	icsk->icsk_rto = TCP_TIMEOUT_INIT;
	icsk->icsk_rto_min = TCP_RTO_MIN;
	icsk->icsk_delack_max = TCP_DELACK_MAX;
	tp->snd_ssthresh = TCP_INFINITE_SSTHRESH;
	tp->snd_cwnd = TCP_INIT_CWND;
	tp->snd_cwnd_cnt = 0;
	tp->window_clamp = 0;
	tp->delivered = 0;
	tp->delivered_ce = 0;
	if (icsk->icsk_ca_ops->release)
		icsk->icsk_ca_ops->release(sk);
	memset(icsk->icsk_ca_priv, 0, sizeof(icsk->icsk_ca_priv));
	icsk->icsk_ca_initialized = 0;
	tcp_set_ca_state(sk, TCP_CA_Open);
	tp->is_sack_reneg = 0;
	tcp_clear_retrans(tp);
	tp->total_retrans = 0;
	inet_csk_delack_init(sk);
	/* Initialize rcv_mss to TCP_MIN_MSS to avoid division by 0
	 * issue in __tcp_select_window()
	 */
	icsk->icsk_ack.rcv_mss = TCP_MIN_MSS;
	memset(&tp->rx_opt, 0, sizeof(tp->rx_opt));
	__sk_dst_reset(sk);
	dst_release(sk->sk_rx_dst);
	sk->sk_rx_dst = NULL;
	tcp_saved_syn_free(tp);
	tp->compressed_ack = 0;
	tp->segs_in = 0;
	tp->segs_out = 0;
	tp->bytes_sent = 0;
	tp->bytes_acked = 0;
	tp->bytes_received = 0;
	tp->bytes_retrans = 0;
	tp->data_segs_in = 0;
	tp->data_segs_out = 0;
	tp->duplicate_sack[0].start_seq = 0;
	tp->duplicate_sack[0].end_seq = 0;
	tp->dsack_dups = 0;
	tp->reord_seen = 0;
	tp->retrans_out = 0;
	tp->sacked_out = 0;
	tp->tlp_high_seq = 0;
	tp->last_oow_ack_time = 0;
	/* There's a bubble in the pipe until at least the first ACK. */
	tp->app_limited = ~0U;
	tp->rack.mstamp = 0;
	tp->rack.advanced = 0;
	tp->rack.reo_wnd_steps = 1;
	tp->rack.last_delivered = 0;
	tp->rack.reo_wnd_persist = 0;
	tp->rack.dsack_seen = 0;
	tp->syn_data_acked = 0;
	tp->rx_opt.saw_tstamp = 0;
	tp->rx_opt.dsack = 0;
	tp->rx_opt.num_sacks = 0;
	tp->rcv_ooopack = 0;


	/* Clean up fastopen related fields */
	tcp_free_fastopen_req(tp);
	inet->defer_connect = 0;
	tp->fastopen_client_fail = 0;

	WARN_ON(inet->inet_num && !icsk->icsk_bind_hash);

	if (sk->sk_frag.page) {
		put_page(sk->sk_frag.page);
		sk->sk_frag.page = NULL;
		sk->sk_frag.offset = 0;
	}

	sk_error_report(sk);
	return 0;
}
EXPORT_SYMBOL(tcp_disconnect);

static inline bool tcp_can_repair_sock(const struct sock *sk)
{
	return ns_capable(sock_net(sk)->user_ns, CAP_NET_ADMIN) &&
		(sk->sk_state != TCP_LISTEN);
}

static int tcp_repair_set_window(struct tcp_sock *tp, sockptr_t optbuf, int len)
{
	struct tcp_repair_window opt;

	if (!tp->repair)
		return -EPERM;

	if (len != sizeof(opt))
		return -EINVAL;

	if (copy_from_sockptr(&opt, optbuf, sizeof(opt)))
		return -EFAULT;

	if (opt.max_window < opt.snd_wnd)
		return -EINVAL;

	if (after(opt.snd_wl1, tp->rcv_nxt + opt.rcv_wnd))
		return -EINVAL;

	if (after(opt.rcv_wup, tp->rcv_nxt))
		return -EINVAL;

	tp->snd_wl1	= opt.snd_wl1;
	tp->snd_wnd	= opt.snd_wnd;
	tp->max_window	= opt.max_window;

	tp->rcv_wnd	= opt.rcv_wnd;
	tp->rcv_wup	= opt.rcv_wup;

	return 0;
}

static int tcp_repair_options_est(struct sock *sk, sockptr_t optbuf,
		unsigned int len)
{
	struct tcp_sock *tp = tcp_sk(sk);
	struct tcp_repair_opt opt;
	size_t offset = 0;

	while (len >= sizeof(opt)) {
		if (copy_from_sockptr_offset(&opt, optbuf, offset, sizeof(opt)))
			return -EFAULT;

		offset += sizeof(opt);
		len -= sizeof(opt);

		switch (opt.opt_code) {
		case TCPOPT_MSS:
			tp->rx_opt.mss_clamp = opt.opt_val;
			tcp_mtup_init(sk);
			break;
		case TCPOPT_WINDOW:
			{
				u16 snd_wscale = opt.opt_val & 0xFFFF;
				u16 rcv_wscale = opt.opt_val >> 16;

				if (snd_wscale > TCP_MAX_WSCALE || rcv_wscale > TCP_MAX_WSCALE)
					return -EFBIG;

				tp->rx_opt.snd_wscale = snd_wscale;
				tp->rx_opt.rcv_wscale = rcv_wscale;
				tp->rx_opt.wscale_ok = 1;
			}
			break;
		case TCPOPT_SACK_PERM:
			if (opt.opt_val != 0)
				return -EINVAL;

			tp->rx_opt.sack_ok |= TCP_SACK_SEEN;
			break;
		case TCPOPT_TIMESTAMP:
			if (opt.opt_val != 0)
				return -EINVAL;

			tp->rx_opt.tstamp_ok = 1;
			break;
		}
	}

	return 0;
}

DEFINE_STATIC_KEY_FALSE(tcp_tx_delay_enabled);
EXPORT_SYMBOL(tcp_tx_delay_enabled);

static void tcp_enable_tx_delay(void)
{
	if (!static_branch_unlikely(&tcp_tx_delay_enabled)) {
		static int __tcp_tx_delay_enabled = 0;

		if (cmpxchg(&__tcp_tx_delay_enabled, 0, 1) == 0) {
			static_branch_enable(&tcp_tx_delay_enabled);
			pr_info("TCP_TX_DELAY enabled\n");
		}
	}
}

/* When set indicates to always queue non-full frames.  Later the user clears
 * this option and we transmit any pending partial frames in the queue.  This is
 * meant to be used alongside sendfile() to get properly filled frames when the
 * user (for example) must write out headers with a write() call first and then
 * use sendfile to send out the data parts.
 *
 * TCP_CORK can be set together with TCP_NODELAY and it is stronger than
 * TCP_NODELAY.
 */
static void __tcp_sock_set_cork(struct sock *sk, bool on)
{
	struct tcp_sock *tp = tcp_sk(sk);

	if (on) {
		tp->nonagle |= TCP_NAGLE_CORK;
	} else {
		tp->nonagle &= ~TCP_NAGLE_CORK;
		if (tp->nonagle & TCP_NAGLE_OFF)
			tp->nonagle |= TCP_NAGLE_PUSH;
		tcp_push_pending_frames(sk);
	}
}

void tcp_sock_set_cork(struct sock *sk, bool on)
{
	lock_sock(sk);
	__tcp_sock_set_cork(sk, on);
	release_sock(sk);
}
EXPORT_SYMBOL(tcp_sock_set_cork);

/* TCP_NODELAY is weaker than TCP_CORK, so that this option on corked socket is
 * remembered, but it is not activated until cork is cleared.
 *
 * However, when TCP_NODELAY is set we make an explicit push, which overrides
 * even TCP_CORK for currently queued segments.
 */
static void __tcp_sock_set_nodelay(struct sock *sk, bool on)
{
	if (on) {
		tcp_sk(sk)->nonagle |= TCP_NAGLE_OFF|TCP_NAGLE_PUSH;
		tcp_push_pending_frames(sk);
	} else {
		tcp_sk(sk)->nonagle &= ~TCP_NAGLE_OFF;
	}
}

void tcp_sock_set_nodelay(struct sock *sk)
{
	lock_sock(sk);
	__tcp_sock_set_nodelay(sk, true);
	release_sock(sk);
}
EXPORT_SYMBOL(tcp_sock_set_nodelay);

static void __tcp_sock_set_quickack(struct sock *sk, int val)
{
	if (!val) {
		inet_csk_enter_pingpong_mode(sk);
		return;
	}

	inet_csk_exit_pingpong_mode(sk);
	if ((1 << sk->sk_state) & (TCPF_ESTABLISHED | TCPF_CLOSE_WAIT) &&
	    inet_csk_ack_scheduled(sk)) {
		inet_csk(sk)->icsk_ack.pending |= ICSK_ACK_PUSHED;
		tcp_cleanup_rbuf(sk, 1);
		if (!(val & 1))
			inet_csk_enter_pingpong_mode(sk);
	}
}

void tcp_sock_set_quickack(struct sock *sk, int val)
{
	lock_sock(sk);
	__tcp_sock_set_quickack(sk, val);
	release_sock(sk);
}
EXPORT_SYMBOL(tcp_sock_set_quickack);

int tcp_sock_set_syncnt(struct sock *sk, int val)
{
	if (val < 1 || val > MAX_TCP_SYNCNT)
		return -EINVAL;

	lock_sock(sk);
	inet_csk(sk)->icsk_syn_retries = val;
	release_sock(sk);
	return 0;
}
EXPORT_SYMBOL(tcp_sock_set_syncnt);

void tcp_sock_set_user_timeout(struct sock *sk, u32 val)
{
	lock_sock(sk);
	inet_csk(sk)->icsk_user_timeout = val;
	release_sock(sk);
}
EXPORT_SYMBOL(tcp_sock_set_user_timeout);

int tcp_sock_set_keepidle_locked(struct sock *sk, int val)
{
	struct tcp_sock *tp = tcp_sk(sk);

	if (val < 1 || val > MAX_TCP_KEEPIDLE)
		return -EINVAL;

	tp->keepalive_time = val * HZ;
	if (sock_flag(sk, SOCK_KEEPOPEN) &&
	    !((1 << sk->sk_state) & (TCPF_CLOSE | TCPF_LISTEN))) {
		u32 elapsed = keepalive_time_elapsed(tp);

		if (tp->keepalive_time > elapsed)
			elapsed = tp->keepalive_time - elapsed;
		else
			elapsed = 0;
		inet_csk_reset_keepalive_timer(sk, elapsed);
	}

	return 0;
}

int tcp_sock_set_keepidle(struct sock *sk, int val)
{
	int err;

	lock_sock(sk);
	err = tcp_sock_set_keepidle_locked(sk, val);
	release_sock(sk);
	return err;
}
EXPORT_SYMBOL(tcp_sock_set_keepidle);

int tcp_sock_set_keepintvl(struct sock *sk, int val)
{
	if (val < 1 || val > MAX_TCP_KEEPINTVL)
		return -EINVAL;

	lock_sock(sk);
	tcp_sk(sk)->keepalive_intvl = val * HZ;
	release_sock(sk);
	return 0;
}
EXPORT_SYMBOL(tcp_sock_set_keepintvl);

int tcp_sock_set_keepcnt(struct sock *sk, int val)
{
	if (val < 1 || val > MAX_TCP_KEEPCNT)
		return -EINVAL;

	lock_sock(sk);
	tcp_sk(sk)->keepalive_probes = val;
	release_sock(sk);
	return 0;
}
EXPORT_SYMBOL(tcp_sock_set_keepcnt);

int tcp_set_window_clamp(struct sock *sk, int val)
{
	struct tcp_sock *tp = tcp_sk(sk);

	if (!val) {
		if (sk->sk_state != TCP_CLOSE)
			return -EINVAL;
		tp->window_clamp = 0;
	} else {
		tp->window_clamp = val < SOCK_MIN_RCVBUF / 2 ?
			SOCK_MIN_RCVBUF / 2 : val;
		tp->rcv_ssthresh = min(tp->rcv_wnd, tp->window_clamp);
	}
	return 0;
}

/*
 *	Socket option code for TCP.
 */
static int do_tcp_setsockopt(struct sock *sk, int level, int optname,
		sockptr_t optval, unsigned int optlen)
{
	struct tcp_sock *tp = tcp_sk(sk);
	struct inet_connection_sock *icsk = inet_csk(sk);
	struct net *net = sock_net(sk);
	int val;
	int err = 0;

	/* These are data/string values, all the others are ints */
	switch (optname) {
	case TCP_CONGESTION: {
		char name[TCP_CA_NAME_MAX];

		if (optlen < 1)
			return -EINVAL;

		val = strncpy_from_sockptr(name, optval,
					min_t(long, TCP_CA_NAME_MAX-1, optlen));
		if (val < 0)
			return -EFAULT;
		name[val] = 0;

		lock_sock(sk);
		err = tcp_set_congestion_control(sk, name, true,
						 ns_capable(sock_net(sk)->user_ns,
							    CAP_NET_ADMIN));
		release_sock(sk);
		return err;
	}
	case TCP_ULP: {
		char name[TCP_ULP_NAME_MAX];

		if (optlen < 1)
			return -EINVAL;

		val = strncpy_from_sockptr(name, optval,
					min_t(long, TCP_ULP_NAME_MAX - 1,
					      optlen));
		if (val < 0)
			return -EFAULT;
		name[val] = 0;

		lock_sock(sk);
		err = tcp_set_ulp(sk, name);
		release_sock(sk);
		return err;
	}
	case TCP_FASTOPEN_KEY: {
		__u8 key[TCP_FASTOPEN_KEY_BUF_LENGTH];
		__u8 *backup_key = NULL;

		/* Allow a backup key as well to facilitate key rotation
		 * First key is the active one.
		 */
		if (optlen != TCP_FASTOPEN_KEY_LENGTH &&
		    optlen != TCP_FASTOPEN_KEY_BUF_LENGTH)
			return -EINVAL;

		if (copy_from_sockptr(key, optval, optlen))
			return -EFAULT;

		if (optlen == TCP_FASTOPEN_KEY_BUF_LENGTH)
			backup_key = key + TCP_FASTOPEN_KEY_LENGTH;

		return tcp_fastopen_reset_cipher(net, sk, key, backup_key);
	}
	default:
		/* fallthru */
		break;
	}

	if (optlen < sizeof(int))
		return -EINVAL;

	if (copy_from_sockptr(&val, optval, sizeof(val)))
		return -EFAULT;

	lock_sock(sk);

	switch (optname) {
	case TCP_MAXSEG:
		/* Values greater than interface MTU won't take effect. However
		 * at the point when this call is done we typically don't yet
		 * know which interface is going to be used
		 */
		if (val && (val < TCP_MIN_MSS || val > MAX_TCP_WINDOW)) {
			err = -EINVAL;
			break;
		}
		tp->rx_opt.user_mss = val;
		break;

	case TCP_NODELAY:
		__tcp_sock_set_nodelay(sk, val);
		break;

	case TCP_THIN_LINEAR_TIMEOUTS:
		if (val < 0 || val > 1)
			err = -EINVAL;
		else
			tp->thin_lto = val;
		break;

	case TCP_THIN_DUPACK:
		if (val < 0 || val > 1)
			err = -EINVAL;
		break;

	case TCP_REPAIR:
		if (!tcp_can_repair_sock(sk))
			err = -EPERM;
		else if (val == TCP_REPAIR_ON) {
			tp->repair = 1;
			sk->sk_reuse = SK_FORCE_REUSE;
			tp->repair_queue = TCP_NO_QUEUE;
		} else if (val == TCP_REPAIR_OFF) {
			tp->repair = 0;
			sk->sk_reuse = SK_NO_REUSE;
			tcp_send_window_probe(sk);
		} else if (val == TCP_REPAIR_OFF_NO_WP) {
			tp->repair = 0;
			sk->sk_reuse = SK_NO_REUSE;
		} else
			err = -EINVAL;

		break;

	case TCP_REPAIR_QUEUE:
		if (!tp->repair)
			err = -EPERM;
		else if ((unsigned int)val < TCP_QUEUES_NR)
			tp->repair_queue = val;
		else
			err = -EINVAL;
		break;

	case TCP_QUEUE_SEQ:
		if (sk->sk_state != TCP_CLOSE) {
			err = -EPERM;
		} else if (tp->repair_queue == TCP_SEND_QUEUE) {
			if (!tcp_rtx_queue_empty(sk))
				err = -EPERM;
			else
				WRITE_ONCE(tp->write_seq, val);
		} else if (tp->repair_queue == TCP_RECV_QUEUE) {
			if (tp->rcv_nxt != tp->copied_seq) {
				err = -EPERM;
			} else {
				WRITE_ONCE(tp->rcv_nxt, val);
				WRITE_ONCE(tp->copied_seq, val);
			}
		} else {
			err = -EINVAL;
		}
		break;

	case TCP_REPAIR_OPTIONS:
		if (!tp->repair)
			err = -EINVAL;
		else if (sk->sk_state == TCP_ESTABLISHED)
			err = tcp_repair_options_est(sk, optval, optlen);
		else
			err = -EPERM;
		break;

	case TCP_CORK:
		__tcp_sock_set_cork(sk, val);
		break;

	case TCP_KEEPIDLE:
		err = tcp_sock_set_keepidle_locked(sk, val);
		break;
	case TCP_KEEPINTVL:
		if (val < 1 || val > MAX_TCP_KEEPINTVL)
			err = -EINVAL;
		else
			tp->keepalive_intvl = val * HZ;
		break;
	case TCP_KEEPCNT:
		if (val < 1 || val > MAX_TCP_KEEPCNT)
			err = -EINVAL;
		else
			tp->keepalive_probes = val;
		break;
	case TCP_SYNCNT:
		if (val < 1 || val > MAX_TCP_SYNCNT)
			err = -EINVAL;
		else
			icsk->icsk_syn_retries = val;
		break;

	case TCP_SAVE_SYN:
		/* 0: disable, 1: enable, 2: start from ether_header */
		if (val < 0 || val > 2)
			err = -EINVAL;
		else
			tp->save_syn = val;
		break;

	case TCP_LINGER2:
		if (val < 0)
			tp->linger2 = -1;
		else if (val > TCP_FIN_TIMEOUT_MAX / HZ)
			tp->linger2 = TCP_FIN_TIMEOUT_MAX;
		else
			tp->linger2 = val * HZ;
		break;

	case TCP_DEFER_ACCEPT:
		/* Translate value in seconds to number of retransmits */
		icsk->icsk_accept_queue.rskq_defer_accept =
			secs_to_retrans(val, TCP_TIMEOUT_INIT / HZ,
					TCP_RTO_MAX / HZ);
		break;

	case TCP_WINDOW_CLAMP:
		err = tcp_set_window_clamp(sk, val);
		break;

	case TCP_QUICKACK:
		__tcp_sock_set_quickack(sk, val);
		break;

#ifdef CONFIG_TCP_MD5SIG
	case TCP_MD5SIG:
	case TCP_MD5SIG_EXT:
		err = tp->af_specific->md5_parse(sk, optname, optval, optlen);
		break;
#endif
	case TCP_USER_TIMEOUT:
		/* Cap the max time in ms TCP will retry or probe the window
		 * before giving up and aborting (ETIMEDOUT) a connection.
		 */
		if (val < 0)
			err = -EINVAL;
		else
			icsk->icsk_user_timeout = val;
		break;

	case TCP_FASTOPEN:
		if (val >= 0 && ((1 << sk->sk_state) & (TCPF_CLOSE |
		    TCPF_LISTEN))) {
			tcp_fastopen_init_key_once(net);

			fastopen_queue_tune(sk, val);
		} else {
			err = -EINVAL;
		}
		break;
	case TCP_FASTOPEN_CONNECT:
		if (val > 1 || val < 0) {
			err = -EINVAL;
		} else if (net->ipv4.sysctl_tcp_fastopen & TFO_CLIENT_ENABLE) {
			if (sk->sk_state == TCP_CLOSE)
				tp->fastopen_connect = val;
			else
				err = -EINVAL;
		} else {
			err = -EOPNOTSUPP;
		}
		break;
	case TCP_FASTOPEN_NO_COOKIE:
		if (val > 1 || val < 0)
			err = -EINVAL;
		else if (!((1 << sk->sk_state) & (TCPF_CLOSE | TCPF_LISTEN)))
			err = -EINVAL;
		else
			tp->fastopen_no_cookie = val;
		break;
	case TCP_TIMESTAMP:
		if (!tp->repair)
			err = -EPERM;
		else
			tp->tsoffset = val - tcp_time_stamp_raw();
		break;
	case TCP_REPAIR_WINDOW:
		err = tcp_repair_set_window(tp, optval, optlen);
		break;
	case TCP_NOTSENT_LOWAT:
		tp->notsent_lowat = val;
		sk->sk_write_space(sk);
		break;
	case TCP_INQ:
		if (val > 1 || val < 0)
			err = -EINVAL;
		else
			tp->recvmsg_inq = val;
		break;
	case TCP_TX_DELAY:
		if (val)
			tcp_enable_tx_delay();
		tp->tcp_tx_delay = val;
		break;
	default:
		err = -ENOPROTOOPT;
		break;
	}

	release_sock(sk);
	return err;
}

int tcp_setsockopt(struct sock *sk, int level, int optname, sockptr_t optval,
		   unsigned int optlen)
{
	const struct inet_connection_sock *icsk = inet_csk(sk);

	if (level != SOL_TCP)
		return icsk->icsk_af_ops->setsockopt(sk, level, optname,
						     optval, optlen);
	return do_tcp_setsockopt(sk, level, optname, optval, optlen);
}
EXPORT_SYMBOL(tcp_setsockopt);

static void tcp_get_info_chrono_stats(const struct tcp_sock *tp,
				      struct tcp_info *info)
{
	u64 stats[__TCP_CHRONO_MAX], total = 0;
	enum tcp_chrono i;

	for (i = TCP_CHRONO_BUSY; i < __TCP_CHRONO_MAX; ++i) {
		stats[i] = tp->chrono_stat[i - 1];
		if (i == tp->chrono_type)
			stats[i] += tcp_jiffies32 - tp->chrono_start;
		stats[i] *= USEC_PER_SEC / HZ;
		total += stats[i];
	}

	info->tcpi_busy_time = total;
	info->tcpi_rwnd_limited = stats[TCP_CHRONO_RWND_LIMITED];
	info->tcpi_sndbuf_limited = stats[TCP_CHRONO_SNDBUF_LIMITED];
}

/* Return information about state of tcp endpoint in API format. */
void tcp_get_info(struct sock *sk, struct tcp_info *info)
{
	const struct tcp_sock *tp = tcp_sk(sk); /* iff sk_type == SOCK_STREAM */
	const struct inet_connection_sock *icsk = inet_csk(sk);
	unsigned long rate;
	u32 now;
	u64 rate64;
	bool slow;

	memset(info, 0, sizeof(*info));
	if (sk->sk_type != SOCK_STREAM)
		return;

	info->tcpi_state = inet_sk_state_load(sk);

	/* Report meaningful fields for all TCP states, including listeners */
	rate = READ_ONCE(sk->sk_pacing_rate);
	rate64 = (rate != ~0UL) ? rate : ~0ULL;
	info->tcpi_pacing_rate = rate64;

	rate = READ_ONCE(sk->sk_max_pacing_rate);
	rate64 = (rate != ~0UL) ? rate : ~0ULL;
	info->tcpi_max_pacing_rate = rate64;

	info->tcpi_reordering = tp->reordering;
	info->tcpi_snd_cwnd = tp->snd_cwnd;

	if (info->tcpi_state == TCP_LISTEN) {
		/* listeners aliased fields :
		 * tcpi_unacked -> Number of children ready for accept()
		 * tcpi_sacked  -> max backlog
		 */
		info->tcpi_unacked = READ_ONCE(sk->sk_ack_backlog);
		info->tcpi_sacked = READ_ONCE(sk->sk_max_ack_backlog);
		return;
	}

	slow = lock_sock_fast(sk);

	info->tcpi_ca_state = icsk->icsk_ca_state;
	info->tcpi_retransmits = icsk->icsk_retransmits;
	info->tcpi_probes = icsk->icsk_probes_out;
	info->tcpi_backoff = icsk->icsk_backoff;

	if (tp->rx_opt.tstamp_ok)
		info->tcpi_options |= TCPI_OPT_TIMESTAMPS;
	if (tcp_is_sack(tp))
		info->tcpi_options |= TCPI_OPT_SACK;
	if (tp->rx_opt.wscale_ok) {
		info->tcpi_options |= TCPI_OPT_WSCALE;
		info->tcpi_snd_wscale = tp->rx_opt.snd_wscale;
		info->tcpi_rcv_wscale = tp->rx_opt.rcv_wscale;
	}

	if (tp->ecn_flags & TCP_ECN_OK)
		info->tcpi_options |= TCPI_OPT_ECN;
	if (tp->ecn_flags & TCP_ECN_SEEN)
		info->tcpi_options |= TCPI_OPT_ECN_SEEN;
	if (tp->syn_data_acked)
		info->tcpi_options |= TCPI_OPT_SYN_DATA;

	info->tcpi_rto = jiffies_to_usecs(icsk->icsk_rto);
	info->tcpi_ato = jiffies_to_usecs(icsk->icsk_ack.ato);
	info->tcpi_snd_mss = tp->mss_cache;
	info->tcpi_rcv_mss = icsk->icsk_ack.rcv_mss;

	info->tcpi_unacked = tp->packets_out;
	info->tcpi_sacked = tp->sacked_out;

	info->tcpi_lost = tp->lost_out;
	info->tcpi_retrans = tp->retrans_out;

	now = tcp_jiffies32;
	info->tcpi_last_data_sent = jiffies_to_msecs(now - tp->lsndtime);
	info->tcpi_last_data_recv = jiffies_to_msecs(now - icsk->icsk_ack.lrcvtime);
	info->tcpi_last_ack_recv = jiffies_to_msecs(now - tp->rcv_tstamp);

	info->tcpi_pmtu = icsk->icsk_pmtu_cookie;
	info->tcpi_rcv_ssthresh = tp->rcv_ssthresh;
	info->tcpi_rtt = tp->srtt_us >> 3;
	info->tcpi_rttvar = tp->mdev_us >> 2;
	info->tcpi_snd_ssthresh = tp->snd_ssthresh;
	info->tcpi_advmss = tp->advmss;

	info->tcpi_rcv_rtt = tp->rcv_rtt_est.rtt_us >> 3;
	info->tcpi_rcv_space = tp->rcvq_space.space;

	info->tcpi_total_retrans = tp->total_retrans;

	info->tcpi_bytes_acked = tp->bytes_acked;
	info->tcpi_bytes_received = tp->bytes_received;
	info->tcpi_notsent_bytes = max_t(int, 0, tp->write_seq - tp->snd_nxt);
	tcp_get_info_chrono_stats(tp, info);

	info->tcpi_segs_out = tp->segs_out;
	info->tcpi_segs_in = tp->segs_in;

	info->tcpi_min_rtt = tcp_min_rtt(tp);
	info->tcpi_data_segs_in = tp->data_segs_in;
	info->tcpi_data_segs_out = tp->data_segs_out;

	info->tcpi_delivery_rate_app_limited = tp->rate_app_limited ? 1 : 0;
	rate64 = tcp_compute_delivery_rate(tp);
	if (rate64)
		info->tcpi_delivery_rate = rate64;
	info->tcpi_delivered = tp->delivered;
	info->tcpi_delivered_ce = tp->delivered_ce;
	info->tcpi_bytes_sent = tp->bytes_sent;
	info->tcpi_bytes_retrans = tp->bytes_retrans;
	info->tcpi_dsack_dups = tp->dsack_dups;
	info->tcpi_reord_seen = tp->reord_seen;
	info->tcpi_rcv_ooopack = tp->rcv_ooopack;
	info->tcpi_snd_wnd = tp->snd_wnd;
	info->tcpi_fastopen_client_fail = tp->fastopen_client_fail;
	unlock_sock_fast(sk, slow);
}
EXPORT_SYMBOL_GPL(tcp_get_info);

static size_t tcp_opt_stats_get_size(void)
{
	return
		nla_total_size_64bit(sizeof(u64)) + /* TCP_NLA_BUSY */
		nla_total_size_64bit(sizeof(u64)) + /* TCP_NLA_RWND_LIMITED */
		nla_total_size_64bit(sizeof(u64)) + /* TCP_NLA_SNDBUF_LIMITED */
		nla_total_size_64bit(sizeof(u64)) + /* TCP_NLA_DATA_SEGS_OUT */
		nla_total_size_64bit(sizeof(u64)) + /* TCP_NLA_TOTAL_RETRANS */
		nla_total_size_64bit(sizeof(u64)) + /* TCP_NLA_PACING_RATE */
		nla_total_size_64bit(sizeof(u64)) + /* TCP_NLA_DELIVERY_RATE */
		nla_total_size(sizeof(u32)) + /* TCP_NLA_SND_CWND */
		nla_total_size(sizeof(u32)) + /* TCP_NLA_REORDERING */
		nla_total_size(sizeof(u32)) + /* TCP_NLA_MIN_RTT */
		nla_total_size(sizeof(u8)) + /* TCP_NLA_RECUR_RETRANS */
		nla_total_size(sizeof(u8)) + /* TCP_NLA_DELIVERY_RATE_APP_LMT */
		nla_total_size(sizeof(u32)) + /* TCP_NLA_SNDQ_SIZE */
		nla_total_size(sizeof(u8)) + /* TCP_NLA_CA_STATE */
		nla_total_size(sizeof(u32)) + /* TCP_NLA_SND_SSTHRESH */
		nla_total_size(sizeof(u32)) + /* TCP_NLA_DELIVERED */
		nla_total_size(sizeof(u32)) + /* TCP_NLA_DELIVERED_CE */
		nla_total_size_64bit(sizeof(u64)) + /* TCP_NLA_BYTES_SENT */
		nla_total_size_64bit(sizeof(u64)) + /* TCP_NLA_BYTES_RETRANS */
		nla_total_size(sizeof(u32)) + /* TCP_NLA_DSACK_DUPS */
		nla_total_size(sizeof(u32)) + /* TCP_NLA_REORD_SEEN */
		nla_total_size(sizeof(u32)) + /* TCP_NLA_SRTT */
		nla_total_size(sizeof(u16)) + /* TCP_NLA_TIMEOUT_REHASH */
		nla_total_size(sizeof(u32)) + /* TCP_NLA_BYTES_NOTSENT */
		nla_total_size_64bit(sizeof(u64)) + /* TCP_NLA_EDT */
		nla_total_size(sizeof(u8)) + /* TCP_NLA_TTL */
		0;
}

/* Returns TTL or hop limit of an incoming packet from skb. */
static u8 tcp_skb_ttl_or_hop_limit(const struct sk_buff *skb)
{
	if (skb->protocol == htons(ETH_P_IP))
		return ip_hdr(skb)->ttl;
	else if (skb->protocol == htons(ETH_P_IPV6))
		return ipv6_hdr(skb)->hop_limit;
	else
		return 0;
}

struct sk_buff *tcp_get_timestamping_opt_stats(const struct sock *sk,
					       const struct sk_buff *orig_skb,
					       const struct sk_buff *ack_skb)
{
	const struct tcp_sock *tp = tcp_sk(sk);
	struct sk_buff *stats;
	struct tcp_info info;
	unsigned long rate;
	u64 rate64;

	stats = alloc_skb(tcp_opt_stats_get_size(), GFP_ATOMIC);
	if (!stats)
		return NULL;

	tcp_get_info_chrono_stats(tp, &info);
	nla_put_u64_64bit(stats, TCP_NLA_BUSY,
			  info.tcpi_busy_time, TCP_NLA_PAD);
	nla_put_u64_64bit(stats, TCP_NLA_RWND_LIMITED,
			  info.tcpi_rwnd_limited, TCP_NLA_PAD);
	nla_put_u64_64bit(stats, TCP_NLA_SNDBUF_LIMITED,
			  info.tcpi_sndbuf_limited, TCP_NLA_PAD);
	nla_put_u64_64bit(stats, TCP_NLA_DATA_SEGS_OUT,
			  tp->data_segs_out, TCP_NLA_PAD);
	nla_put_u64_64bit(stats, TCP_NLA_TOTAL_RETRANS,
			  tp->total_retrans, TCP_NLA_PAD);

	rate = READ_ONCE(sk->sk_pacing_rate);
	rate64 = (rate != ~0UL) ? rate : ~0ULL;
	nla_put_u64_64bit(stats, TCP_NLA_PACING_RATE, rate64, TCP_NLA_PAD);

	rate64 = tcp_compute_delivery_rate(tp);
	nla_put_u64_64bit(stats, TCP_NLA_DELIVERY_RATE, rate64, TCP_NLA_PAD);

	nla_put_u32(stats, TCP_NLA_SND_CWND, tp->snd_cwnd);
	nla_put_u32(stats, TCP_NLA_REORDERING, tp->reordering);
	nla_put_u32(stats, TCP_NLA_MIN_RTT, tcp_min_rtt(tp));

	nla_put_u8(stats, TCP_NLA_RECUR_RETRANS, inet_csk(sk)->icsk_retransmits);
	nla_put_u8(stats, TCP_NLA_DELIVERY_RATE_APP_LMT, !!tp->rate_app_limited);
	nla_put_u32(stats, TCP_NLA_SND_SSTHRESH, tp->snd_ssthresh);
	nla_put_u32(stats, TCP_NLA_DELIVERED, tp->delivered);
	nla_put_u32(stats, TCP_NLA_DELIVERED_CE, tp->delivered_ce);

	nla_put_u32(stats, TCP_NLA_SNDQ_SIZE, tp->write_seq - tp->snd_una);
	nla_put_u8(stats, TCP_NLA_CA_STATE, inet_csk(sk)->icsk_ca_state);

	nla_put_u64_64bit(stats, TCP_NLA_BYTES_SENT, tp->bytes_sent,
			  TCP_NLA_PAD);
	nla_put_u64_64bit(stats, TCP_NLA_BYTES_RETRANS, tp->bytes_retrans,
			  TCP_NLA_PAD);
	nla_put_u32(stats, TCP_NLA_DSACK_DUPS, tp->dsack_dups);
	nla_put_u32(stats, TCP_NLA_REORD_SEEN, tp->reord_seen);
	nla_put_u32(stats, TCP_NLA_SRTT, tp->srtt_us >> 3);
	nla_put_u16(stats, TCP_NLA_TIMEOUT_REHASH, tp->timeout_rehash);
	nla_put_u32(stats, TCP_NLA_BYTES_NOTSENT,
		    max_t(int, 0, tp->write_seq - tp->snd_nxt));
	nla_put_u64_64bit(stats, TCP_NLA_EDT, orig_skb->skb_mstamp_ns,
			  TCP_NLA_PAD);
	if (ack_skb)
		nla_put_u8(stats, TCP_NLA_TTL,
			   tcp_skb_ttl_or_hop_limit(ack_skb));

	return stats;
}

static int do_tcp_getsockopt(struct sock *sk, int level,
		int optname, char __user *optval, int __user *optlen)
{
	struct inet_connection_sock *icsk = inet_csk(sk);
	struct tcp_sock *tp = tcp_sk(sk);
	struct net *net = sock_net(sk);
	int val, len;

	if (get_user(len, optlen))
		return -EFAULT;

	len = min_t(unsigned int, len, sizeof(int));

	if (len < 0)
		return -EINVAL;

	switch (optname) {
	case TCP_MAXSEG:
		val = tp->mss_cache;
		if (!val && ((1 << sk->sk_state) & (TCPF_CLOSE | TCPF_LISTEN)))
			val = tp->rx_opt.user_mss;
		if (tp->repair)
			val = tp->rx_opt.mss_clamp;
		break;
	case TCP_NODELAY:
		val = !!(tp->nonagle&TCP_NAGLE_OFF);
		break;
	case TCP_CORK:
		val = !!(tp->nonagle&TCP_NAGLE_CORK);
		break;
	case TCP_KEEPIDLE:
		val = keepalive_time_when(tp) / HZ;
		break;
	case TCP_KEEPINTVL:
		val = keepalive_intvl_when(tp) / HZ;
		break;
	case TCP_KEEPCNT:
		val = keepalive_probes(tp);
		break;
	case TCP_SYNCNT:
		val = icsk->icsk_syn_retries ? : net->ipv4.sysctl_tcp_syn_retries;
		break;
	case TCP_LINGER2:
		val = tp->linger2;
		if (val >= 0)
			val = (val ? : net->ipv4.sysctl_tcp_fin_timeout) / HZ;
		break;
	case TCP_DEFER_ACCEPT:
		val = retrans_to_secs(icsk->icsk_accept_queue.rskq_defer_accept,
				      TCP_TIMEOUT_INIT / HZ, TCP_RTO_MAX / HZ);
		break;
	case TCP_WINDOW_CLAMP:
		val = tp->window_clamp;
		break;
	case TCP_INFO: {
		struct tcp_info info;

		if (get_user(len, optlen))
			return -EFAULT;

		tcp_get_info(sk, &info);

		len = min_t(unsigned int, len, sizeof(info));
		if (put_user(len, optlen))
			return -EFAULT;
		if (copy_to_user(optval, &info, len))
			return -EFAULT;
		return 0;
	}
	case TCP_CC_INFO: {
		const struct tcp_congestion_ops *ca_ops;
		union tcp_cc_info info;
		size_t sz = 0;
		int attr;

		if (get_user(len, optlen))
			return -EFAULT;

		ca_ops = icsk->icsk_ca_ops;
		if (ca_ops && ca_ops->get_info)
			sz = ca_ops->get_info(sk, ~0U, &attr, &info);

		len = min_t(unsigned int, len, sz);
		if (put_user(len, optlen))
			return -EFAULT;
		if (copy_to_user(optval, &info, len))
			return -EFAULT;
		return 0;
	}
	case TCP_QUICKACK:
		val = !inet_csk_in_pingpong_mode(sk);
		break;

	case TCP_CONGESTION:
		if (get_user(len, optlen))
			return -EFAULT;
		len = min_t(unsigned int, len, TCP_CA_NAME_MAX);
		if (put_user(len, optlen))
			return -EFAULT;
		if (copy_to_user(optval, icsk->icsk_ca_ops->name, len))
			return -EFAULT;
		return 0;

	case TCP_ULP:
		if (get_user(len, optlen))
			return -EFAULT;
		len = min_t(unsigned int, len, TCP_ULP_NAME_MAX);
		if (!icsk->icsk_ulp_ops) {
			if (put_user(0, optlen))
				return -EFAULT;
			return 0;
		}
		if (put_user(len, optlen))
			return -EFAULT;
		if (copy_to_user(optval, icsk->icsk_ulp_ops->name, len))
			return -EFAULT;
		return 0;

	case TCP_FASTOPEN_KEY: {
		u64 key[TCP_FASTOPEN_KEY_BUF_LENGTH / sizeof(u64)];
		unsigned int key_len;

		if (get_user(len, optlen))
			return -EFAULT;

		key_len = tcp_fastopen_get_cipher(net, icsk, key) *
				TCP_FASTOPEN_KEY_LENGTH;
		len = min_t(unsigned int, len, key_len);
		if (put_user(len, optlen))
			return -EFAULT;
		if (copy_to_user(optval, key, len))
			return -EFAULT;
		return 0;
	}
	case TCP_THIN_LINEAR_TIMEOUTS:
		val = tp->thin_lto;
		break;

	case TCP_THIN_DUPACK:
		val = 0;
		break;

	case TCP_REPAIR:
		val = tp->repair;
		break;

	case TCP_REPAIR_QUEUE:
		if (tp->repair)
			val = tp->repair_queue;
		else
			return -EINVAL;
		break;

	case TCP_REPAIR_WINDOW: {
		struct tcp_repair_window opt;

		if (get_user(len, optlen))
			return -EFAULT;

		if (len != sizeof(opt))
			return -EINVAL;

		if (!tp->repair)
			return -EPERM;

		opt.snd_wl1	= tp->snd_wl1;
		opt.snd_wnd	= tp->snd_wnd;
		opt.max_window	= tp->max_window;
		opt.rcv_wnd	= tp->rcv_wnd;
		opt.rcv_wup	= tp->rcv_wup;

		if (copy_to_user(optval, &opt, len))
			return -EFAULT;
		return 0;
	}
	case TCP_QUEUE_SEQ:
		if (tp->repair_queue == TCP_SEND_QUEUE)
			val = tp->write_seq;
		else if (tp->repair_queue == TCP_RECV_QUEUE)
			val = tp->rcv_nxt;
		else
			return -EINVAL;
		break;

	case TCP_USER_TIMEOUT:
		val = icsk->icsk_user_timeout;
		break;

	case TCP_FASTOPEN:
		val = icsk->icsk_accept_queue.fastopenq.max_qlen;
		break;

	case TCP_FASTOPEN_CONNECT:
		val = tp->fastopen_connect;
		break;

	case TCP_FASTOPEN_NO_COOKIE:
		val = tp->fastopen_no_cookie;
		break;

	case TCP_TX_DELAY:
		val = tp->tcp_tx_delay;
		break;

	case TCP_TIMESTAMP:
		val = tcp_time_stamp_raw() + tp->tsoffset;
		break;
	case TCP_NOTSENT_LOWAT:
		val = tp->notsent_lowat;
		break;
	case TCP_INQ:
		val = tp->recvmsg_inq;
		break;
	case TCP_SAVE_SYN:
		val = tp->save_syn;
		break;
	case TCP_SAVED_SYN: {
		if (get_user(len, optlen))
			return -EFAULT;

		lock_sock(sk);
		if (tp->saved_syn) {
			if (len < tcp_saved_syn_len(tp->saved_syn)) {
				if (put_user(tcp_saved_syn_len(tp->saved_syn),
					     optlen)) {
					release_sock(sk);
					return -EFAULT;
				}
				release_sock(sk);
				return -EINVAL;
			}
			len = tcp_saved_syn_len(tp->saved_syn);
			if (put_user(len, optlen)) {
				release_sock(sk);
				return -EFAULT;
			}
			if (copy_to_user(optval, tp->saved_syn->data, len)) {
				release_sock(sk);
				return -EFAULT;
			}
			tcp_saved_syn_free(tp);
			release_sock(sk);
		} else {
			release_sock(sk);
			len = 0;
			if (put_user(len, optlen))
				return -EFAULT;
		}
		return 0;
	}
#ifdef CONFIG_MMU
	case TCP_ZEROCOPY_RECEIVE: {
		struct scm_timestamping_internal tss;
		struct tcp_zerocopy_receive zc = {};
		int err;

		if (get_user(len, optlen))
			return -EFAULT;
		if (len < 0 ||
		    len < offsetofend(struct tcp_zerocopy_receive, length))
			return -EINVAL;
		if (unlikely(len > sizeof(zc))) {
			err = check_zeroed_user(optval + sizeof(zc),
						len - sizeof(zc));
			if (err < 1)
				return err == 0 ? -EINVAL : err;
			len = sizeof(zc);
			if (put_user(len, optlen))
				return -EFAULT;
		}
		if (copy_from_user(&zc, optval, len))
			return -EFAULT;
		if (zc.reserved)
			return -EINVAL;
		if (zc.msg_flags &  ~(TCP_VALID_ZC_MSG_FLAGS))
			return -EINVAL;
		lock_sock(sk);
		err = tcp_zerocopy_receive(sk, &zc, &tss);
		err = BPF_CGROUP_RUN_PROG_GETSOCKOPT_KERN(sk, level, optname,
							  &zc, &len, err);
		release_sock(sk);
		if (len >= offsetofend(struct tcp_zerocopy_receive, msg_flags))
			goto zerocopy_rcv_cmsg;
		switch (len) {
		case offsetofend(struct tcp_zerocopy_receive, msg_flags):
			goto zerocopy_rcv_cmsg;
		case offsetofend(struct tcp_zerocopy_receive, msg_controllen):
		case offsetofend(struct tcp_zerocopy_receive, msg_control):
		case offsetofend(struct tcp_zerocopy_receive, flags):
		case offsetofend(struct tcp_zerocopy_receive, copybuf_len):
		case offsetofend(struct tcp_zerocopy_receive, copybuf_address):
		case offsetofend(struct tcp_zerocopy_receive, err):
			goto zerocopy_rcv_sk_err;
		case offsetofend(struct tcp_zerocopy_receive, inq):
			goto zerocopy_rcv_inq;
		case offsetofend(struct tcp_zerocopy_receive, length):
		default:
			goto zerocopy_rcv_out;
		}
zerocopy_rcv_cmsg:
		if (zc.msg_flags & TCP_CMSG_TS)
			tcp_zc_finalize_rx_tstamp(sk, &zc, &tss);
		else
			zc.msg_flags = 0;
zerocopy_rcv_sk_err:
		if (!err)
			zc.err = sock_error(sk);
zerocopy_rcv_inq:
		zc.inq = tcp_inq_hint(sk);
zerocopy_rcv_out:
		if (!err && copy_to_user(optval, &zc, len))
			err = -EFAULT;
		return err;
	}
#endif
	default:
		return -ENOPROTOOPT;
	}

	if (put_user(len, optlen))
		return -EFAULT;
	if (copy_to_user(optval, &val, len))
		return -EFAULT;
	return 0;
}

bool tcp_bpf_bypass_getsockopt(int level, int optname)
{
	/* TCP do_tcp_getsockopt has optimized getsockopt implementation
	 * to avoid extra socket lock for TCP_ZEROCOPY_RECEIVE.
	 */
	if (level == SOL_TCP && optname == TCP_ZEROCOPY_RECEIVE)
		return true;

	return false;
}
EXPORT_SYMBOL(tcp_bpf_bypass_getsockopt);

int tcp_getsockopt(struct sock *sk, int level, int optname, char __user *optval,
		   int __user *optlen)
{
	struct inet_connection_sock *icsk = inet_csk(sk);

	if (level != SOL_TCP)
		return icsk->icsk_af_ops->getsockopt(sk, level, optname,
						     optval, optlen);
	return do_tcp_getsockopt(sk, level, optname, optval, optlen);
}
EXPORT_SYMBOL(tcp_getsockopt);

#ifdef CONFIG_TCP_MD5SIG
static DEFINE_PER_CPU(struct tcp_md5sig_pool, tcp_md5sig_pool);
static DEFINE_MUTEX(tcp_md5sig_mutex);
static bool tcp_md5sig_pool_populated = false;

static void __tcp_alloc_md5sig_pool(void)
{
	struct crypto_ahash *hash;
	int cpu;

	hash = crypto_alloc_ahash("md5", 0, CRYPTO_ALG_ASYNC);
	if (IS_ERR(hash))
		return;

	for_each_possible_cpu(cpu) {
		void *scratch = per_cpu(tcp_md5sig_pool, cpu).scratch;
		struct ahash_request *req;

		if (!scratch) {
			scratch = kmalloc_node(sizeof(union tcp_md5sum_block) +
					       sizeof(struct tcphdr),
					       GFP_KERNEL,
					       cpu_to_node(cpu));
			if (!scratch)
				return;
			per_cpu(tcp_md5sig_pool, cpu).scratch = scratch;
		}
		if (per_cpu(tcp_md5sig_pool, cpu).md5_req)
			continue;

		req = ahash_request_alloc(hash, GFP_KERNEL);
		if (!req)
			return;

		ahash_request_set_callback(req, 0, NULL, NULL);

		per_cpu(tcp_md5sig_pool, cpu).md5_req = req;
	}
	/* before setting tcp_md5sig_pool_populated, we must commit all writes
	 * to memory. See smp_rmb() in tcp_get_md5sig_pool()
	 */
	smp_wmb();
	tcp_md5sig_pool_populated = true;
}

bool tcp_alloc_md5sig_pool(void)
{
	if (unlikely(!tcp_md5sig_pool_populated)) {
		mutex_lock(&tcp_md5sig_mutex);

		if (!tcp_md5sig_pool_populated) {
			__tcp_alloc_md5sig_pool();
			if (tcp_md5sig_pool_populated)
				static_branch_inc(&tcp_md5_needed);
		}

		mutex_unlock(&tcp_md5sig_mutex);
	}
	return tcp_md5sig_pool_populated;
}
EXPORT_SYMBOL(tcp_alloc_md5sig_pool);


/**
 *	tcp_get_md5sig_pool - get md5sig_pool for this user
 *
 *	We use percpu structure, so if we succeed, we exit with preemption
 *	and BH disabled, to make sure another thread or softirq handling
 *	wont try to get same context.
 */
struct tcp_md5sig_pool *tcp_get_md5sig_pool(void)
{
	local_bh_disable();

	if (tcp_md5sig_pool_populated) {
		/* coupled with smp_wmb() in __tcp_alloc_md5sig_pool() */
		smp_rmb();
		return this_cpu_ptr(&tcp_md5sig_pool);
	}
	local_bh_enable();
	return NULL;
}
EXPORT_SYMBOL(tcp_get_md5sig_pool);

int tcp_md5_hash_skb_data(struct tcp_md5sig_pool *hp,
			  const struct sk_buff *skb, unsigned int header_len)
{
	struct scatterlist sg;
	const struct tcphdr *tp = tcp_hdr(skb);
	struct ahash_request *req = hp->md5_req;
	unsigned int i;
	const unsigned int head_data_len = skb_headlen(skb) > header_len ?
					   skb_headlen(skb) - header_len : 0;
	const struct skb_shared_info *shi = skb_shinfo(skb);
	struct sk_buff *frag_iter;

	sg_init_table(&sg, 1);

	sg_set_buf(&sg, ((u8 *) tp) + header_len, head_data_len);
	ahash_request_set_crypt(req, &sg, NULL, head_data_len);
	if (crypto_ahash_update(req))
		return 1;

	for (i = 0; i < shi->nr_frags; ++i) {
		const skb_frag_t *f = &shi->frags[i];
		unsigned int offset = skb_frag_off(f);
		struct page *page = skb_frag_page(f) + (offset >> PAGE_SHIFT);

		sg_set_page(&sg, page, skb_frag_size(f),
			    offset_in_page(offset));
		ahash_request_set_crypt(req, &sg, NULL, skb_frag_size(f));
		if (crypto_ahash_update(req))
			return 1;
	}

	skb_walk_frags(skb, frag_iter)
		if (tcp_md5_hash_skb_data(hp, frag_iter, 0))
			return 1;

	return 0;
}
EXPORT_SYMBOL(tcp_md5_hash_skb_data);

int tcp_md5_hash_key(struct tcp_md5sig_pool *hp, const struct tcp_md5sig_key *key)
{
	u8 keylen = READ_ONCE(key->keylen); /* paired with WRITE_ONCE() in tcp_md5_do_add */
	struct scatterlist sg;

	sg_init_one(&sg, key->key, keylen);
	ahash_request_set_crypt(hp->md5_req, &sg, NULL, keylen);

	/* We use data_race() because tcp_md5_do_add() might change key->key under us */
	return data_race(crypto_ahash_update(hp->md5_req));
}
EXPORT_SYMBOL(tcp_md5_hash_key);

#endif

void tcp_done(struct sock *sk)
{
	struct request_sock *req;

	/* We might be called with a new socket, after
	 * inet_csk_prepare_forced_close() has been called
	 * so we can not use lockdep_sock_is_held(sk)
	 */
	req = rcu_dereference_protected(tcp_sk(sk)->fastopen_rsk, 1);

	if (sk->sk_state == TCP_SYN_SENT || sk->sk_state == TCP_SYN_RECV)
		TCP_INC_STATS(sock_net(sk), TCP_MIB_ATTEMPTFAILS);

	tcp_set_state(sk, TCP_CLOSE);
	tcp_clear_xmit_timers(sk);
	if (req)
		reqsk_fastopen_remove(sk, req, false);

	sk->sk_shutdown = SHUTDOWN_MASK;

	if (!sock_flag(sk, SOCK_DEAD))
		sk->sk_state_change(sk);
	else
		inet_csk_destroy_sock(sk);
}
EXPORT_SYMBOL_GPL(tcp_done);

int tcp_abort(struct sock *sk, int err)
{
	if (!sk_fullsock(sk)) {
		if (sk->sk_state == TCP_NEW_SYN_RECV) {
			struct request_sock *req = inet_reqsk(sk);

			local_bh_disable();
			inet_csk_reqsk_queue_drop(req->rsk_listener, req);
			local_bh_enable();
			return 0;
		}
		return -EOPNOTSUPP;
	}

	/* Don't race with userspace socket closes such as tcp_close. */
	lock_sock(sk);

	if (sk->sk_state == TCP_LISTEN) {
		tcp_set_state(sk, TCP_CLOSE);
		inet_csk_listen_stop(sk);
	}

	/* Don't race with BH socket closes such as inet_csk_listen_stop. */
	local_bh_disable();
	bh_lock_sock(sk);

	if (!sock_flag(sk, SOCK_DEAD)) {
		sk->sk_err = err;
		/* This barrier is coupled with smp_rmb() in tcp_poll() */
		smp_wmb();
		sk_error_report(sk);
		if (tcp_need_reset(sk->sk_state))
			tcp_send_active_reset(sk, GFP_ATOMIC);
		tcp_done(sk);
	}

	bh_unlock_sock(sk);
	local_bh_enable();
	tcp_write_queue_purge(sk);
	release_sock(sk);
	return 0;
}
EXPORT_SYMBOL_GPL(tcp_abort);

extern struct tcp_congestion_ops tcp_reno;

static __initdata unsigned long thash_entries;
static int __init set_thash_entries(char *str)
{
	ssize_t ret;

	if (!str)
		return 0;

	ret = kstrtoul(str, 0, &thash_entries);
	if (ret)
		return 0;

	return 1;
}
__setup("thash_entries=", set_thash_entries);

static void __init tcp_init_mem(void)
{
	unsigned long limit = nr_free_buffer_pages() / 16;

	limit = max(limit, 128UL);
	sysctl_tcp_mem[0] = limit / 4 * 3;		/* 4.68 % */
	sysctl_tcp_mem[1] = limit;			/* 6.25 % */
	sysctl_tcp_mem[2] = sysctl_tcp_mem[0] * 2;	/* 9.37 % */
}

void __init tcp_init(void)
{
	int max_rshare, max_wshare, cnt;
	unsigned long limit;
	unsigned int i;

	BUILD_BUG_ON(TCP_MIN_SND_MSS <= MAX_TCP_OPTION_SPACE);
	BUILD_BUG_ON(sizeof(struct tcp_skb_cb) >
		     sizeof_field(struct sk_buff, cb));

	percpu_counter_init(&tcp_sockets_allocated, 0, GFP_KERNEL);

	timer_setup(&tcp_orphan_timer, tcp_orphan_update, TIMER_DEFERRABLE);
	mod_timer(&tcp_orphan_timer, jiffies + TCP_ORPHAN_TIMER_PERIOD);

	inet_hashinfo_init(&tcp_hashinfo);
	inet_hashinfo2_init(&tcp_hashinfo, "tcp_listen_portaddr_hash",
			    thash_entries, 21,  /* one slot per 2 MB*/
			    0, 64 * 1024);
	tcp_hashinfo.bind_bucket_cachep =
		kmem_cache_create("tcp_bind_bucket",
				  sizeof(struct inet_bind_bucket), 0,
				  SLAB_HWCACHE_ALIGN | SLAB_PANIC |
				  SLAB_ACCOUNT,
				  NULL);

	/* Size and allocate the main established and bind bucket
	 * hash tables.
	 *
	 * The methodology is similar to that of the buffer cache.
	 */
	tcp_hashinfo.ehash =
		alloc_large_system_hash("TCP established",
					sizeof(struct inet_ehash_bucket),
					thash_entries,
					17, /* one slot per 128 KB of memory */
					0,
					NULL,
					&tcp_hashinfo.ehash_mask,
					0,
					thash_entries ? 0 : 512 * 1024);
	for (i = 0; i <= tcp_hashinfo.ehash_mask; i++)
		INIT_HLIST_NULLS_HEAD(&tcp_hashinfo.ehash[i].chain, i);

	if (inet_ehash_locks_alloc(&tcp_hashinfo))
		panic("TCP: failed to alloc ehash_locks");
	tcp_hashinfo.bhash =
		alloc_large_system_hash("TCP bind",
					sizeof(struct inet_bind_hashbucket),
					tcp_hashinfo.ehash_mask + 1,
					17, /* one slot per 128 KB of memory */
					0,
					&tcp_hashinfo.bhash_size,
					NULL,
					0,
					64 * 1024);
	tcp_hashinfo.bhash_size = 1U << tcp_hashinfo.bhash_size;
	for (i = 0; i < tcp_hashinfo.bhash_size; i++) {
		spin_lock_init(&tcp_hashinfo.bhash[i].lock);
		INIT_HLIST_HEAD(&tcp_hashinfo.bhash[i].chain);
	}


	cnt = tcp_hashinfo.ehash_mask + 1;
	sysctl_tcp_max_orphans = cnt / 2;

	tcp_init_mem();
	/* Set per-socket limits to no more than 1/128 the pressure threshold */
	limit = nr_free_buffer_pages() << (PAGE_SHIFT - 7);
	max_wshare = min(4UL*1024*1024, limit);
	max_rshare = min(6UL*1024*1024, limit);

	init_net.ipv4.sysctl_tcp_wmem[0] = SK_MEM_QUANTUM;
	init_net.ipv4.sysctl_tcp_wmem[1] = 16*1024;
	init_net.ipv4.sysctl_tcp_wmem[2] = max(64*1024, max_wshare);

	init_net.ipv4.sysctl_tcp_rmem[0] = SK_MEM_QUANTUM;
	init_net.ipv4.sysctl_tcp_rmem[1] = 131072;
	init_net.ipv4.sysctl_tcp_rmem[2] = max(131072, max_rshare);

	pr_info("Hash tables configured (established %u bind %u)\n",
		tcp_hashinfo.ehash_mask + 1, tcp_hashinfo.bhash_size);

	tcp_v4_init();
	tcp_metrics_init();
	BUG_ON(tcp_register_congestion_control(&tcp_reno) != 0);
	tcp_tasklet_init();
	mptcp_init();
}<|MERGE_RESOLUTION|>--- conflicted
+++ resolved
@@ -856,12 +856,6 @@
 {
 	struct sk_buff *skb;
 
-<<<<<<< HEAD
-	/* The TCP header must be at least 32-bit aligned.  */
-	size = ALIGN(size, 4);
-
-=======
->>>>>>> 7df621a3
 	if (unlikely(tcp_under_memory_pressure(sk)))
 		sk_mem_reclaim_partial(sk);
 
