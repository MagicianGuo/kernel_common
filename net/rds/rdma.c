--- conflicted
+++ resolved
@@ -302,11 +302,7 @@
 		}
 		ret = PTR_ERR(trans_private);
 		/* Trigger connection so that its ready for the next retry */
-<<<<<<< HEAD
-		if (ret == -ENODEV)
-=======
 		if (ret == -ENODEV && cp)
->>>>>>> 3a2d2273
 			rds_conn_connect_if_down(cp->cp_conn);
 		goto out;
 	}
