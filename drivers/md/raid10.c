--- conflicted
+++ resolved
@@ -1476,19 +1476,7 @@
 		int d = r10_bio->devs[i].devnum;
 		struct md_rdev *rdev, *rrdev;
 
-<<<<<<< HEAD
-		rrdev = rcu_dereference(conf->mirrors[d].replacement);
-		/*
-		 * Read replacement first to prevent reading both rdev and
-		 * replacement as NULL during replacement replace rdev.
-		 */
-		smp_mb();
-		rdev = rcu_dereference(conf->mirrors[d].rdev);
-		if (rdev == rrdev)
-			rrdev = NULL;
-=======
 		rdev = dereference_rdev_and_rrdev(&conf->mirrors[d], &rrdev);
->>>>>>> 575f85f9
 		if (rdev && (test_bit(Faulty, &rdev->flags)))
 			rdev = NULL;
 		if (rrdev && (test_bit(Faulty, &rrdev->flags)))
