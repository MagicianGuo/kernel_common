--- conflicted
+++ resolved
@@ -655,7 +655,6 @@
 	  Enables audit logging of several security relevant events in the
 	  particular device-mapper targets, especially the integrity target.
 
-<<<<<<< HEAD
 config DM_USER
 	tristate "Block device in userspace"
 	depends on BLK_DEV_DM
@@ -669,8 +668,7 @@
 	  called dm-user.
 
 	  If unsure, say N.
-=======
+
 source "drivers/md/dm-vdo/Kconfig"
->>>>>>> 259f7d5e
 
 endif # MD