--- conflicted
+++ resolved
@@ -35,12 +35,9 @@
 #include "i915_drv.h"
 #include "i915_trace.h"
 #include <linux/vgaarb.h>
-<<<<<<< HEAD
 #include <linux/acpi.h>
 #include <linux/pnp.h>
-=======
 #include <linux/vga_switcheroo.h>
->>>>>>> 6a9ee8af
 
 /* Really want an OS-independent resettable timer.  Would like to have
  * this loop run for (eg) 3 sec, but have the timer reset every time
