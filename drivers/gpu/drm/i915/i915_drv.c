--- conflicted
+++ resolved
@@ -832,11 +832,7 @@
 	if (PCI_FUNC(pdev->devfn))
 		return -ENODEV;
 
-<<<<<<< HEAD
 	driver.driver_features &= ~(DRIVER_USE_AGP);
-=======
-	driver.driver_features &= ~(DRIVER_USE_AGP | DRIVER_REQUIRE_AGP);
->>>>>>> f72d21ed
 
 	return drm_get_pci_dev(pdev, ent, &driver);
 }
