/*
 * Copyright (c) 2016 Linaro Ltd.
 * Copyright (c) 2016 Hisilicon Limited.
 *
 * This program is free software; you can redistribute it and/or modify
 * it under the terms of the GNU General Public License as published by
 * the Free Software Foundation; either version 2 of the License, or
 * (at your option) any later version.
 *
 */

#include "hisi_sas.h"
#define DRV_NAME "hisi_sas_v2_hw"

/* global registers need init*/
#define DLVRY_QUEUE_ENABLE		0x0
#define IOST_BASE_ADDR_LO		0x8
#define IOST_BASE_ADDR_HI		0xc
#define ITCT_BASE_ADDR_LO		0x10
#define ITCT_BASE_ADDR_HI		0x14
#define IO_BROKEN_MSG_ADDR_LO		0x18
#define IO_BROKEN_MSG_ADDR_HI		0x1c
#define PHY_CONTEXT			0x20
#define PHY_STATE			0x24
#define PHY_PORT_NUM_MA			0x28
#define PORT_STATE			0x2c
#define PORT_STATE_PHY8_PORT_NUM_OFF	16
#define PORT_STATE_PHY8_PORT_NUM_MSK	(0xf << PORT_STATE_PHY8_PORT_NUM_OFF)
#define PORT_STATE_PHY8_CONN_RATE_OFF	20
#define PORT_STATE_PHY8_CONN_RATE_MSK	(0xf << PORT_STATE_PHY8_CONN_RATE_OFF)
#define PHY_CONN_RATE			0x30
#define HGC_TRANS_TASK_CNT_LIMIT	0x38
#define AXI_AHB_CLK_CFG			0x3c
#define ITCT_CLR			0x44
#define ITCT_CLR_EN_OFF			16
#define ITCT_CLR_EN_MSK			(0x1 << ITCT_CLR_EN_OFF)
#define ITCT_DEV_OFF			0
#define ITCT_DEV_MSK			(0x7ff << ITCT_DEV_OFF)
#define AXI_USER1			0x48
#define AXI_USER2			0x4c
#define IO_SATA_BROKEN_MSG_ADDR_LO	0x58
#define IO_SATA_BROKEN_MSG_ADDR_HI	0x5c
#define SATA_INITI_D2H_STORE_ADDR_LO	0x60
#define SATA_INITI_D2H_STORE_ADDR_HI	0x64
#define HGC_SAS_TX_OPEN_FAIL_RETRY_CTRL	0x84
#define HGC_SAS_TXFAIL_RETRY_CTRL	0x88
#define HGC_GET_ITV_TIME		0x90
#define DEVICE_MSG_WORK_MODE		0x94
#define OPENA_WT_CONTI_TIME		0x9c
#define I_T_NEXUS_LOSS_TIME		0xa0
#define MAX_CON_TIME_LIMIT_TIME		0xa4
#define BUS_INACTIVE_LIMIT_TIME		0xa8
#define REJECT_TO_OPEN_LIMIT_TIME	0xac
#define CFG_AGING_TIME			0xbc
#define HGC_DFX_CFG2			0xc0
#define HGC_IOMB_PROC1_STATUS	0x104
#define CFG_1US_TIMER_TRSH		0xcc
#define HGC_LM_DFX_STATUS2		0x128
#define HGC_LM_DFX_STATUS2_IOSTLIST_OFF		0
#define HGC_LM_DFX_STATUS2_IOSTLIST_MSK	(0xfff << \
					 HGC_LM_DFX_STATUS2_IOSTLIST_OFF)
#define HGC_LM_DFX_STATUS2_ITCTLIST_OFF		12
#define HGC_LM_DFX_STATUS2_ITCTLIST_MSK	(0x7ff << \
					 HGC_LM_DFX_STATUS2_ITCTLIST_OFF)
#define HGC_CQE_ECC_ADDR		0x13c
#define HGC_CQE_ECC_1B_ADDR_OFF	0
#define HGC_CQE_ECC_1B_ADDR_MSK	(0x3f << HGC_CQE_ECC_1B_ADDR_OFF)
#define HGC_CQE_ECC_MB_ADDR_OFF	8
#define HGC_CQE_ECC_MB_ADDR_MSK (0x3f << HGC_CQE_ECC_MB_ADDR_OFF)
#define HGC_IOST_ECC_ADDR		0x140
#define HGC_IOST_ECC_1B_ADDR_OFF	0
#define HGC_IOST_ECC_1B_ADDR_MSK	(0x3ff << HGC_IOST_ECC_1B_ADDR_OFF)
#define HGC_IOST_ECC_MB_ADDR_OFF	16
#define HGC_IOST_ECC_MB_ADDR_MSK	(0x3ff << HGC_IOST_ECC_MB_ADDR_OFF)
#define HGC_DQE_ECC_ADDR		0x144
#define HGC_DQE_ECC_1B_ADDR_OFF	0
#define HGC_DQE_ECC_1B_ADDR_MSK	(0xfff << HGC_DQE_ECC_1B_ADDR_OFF)
#define HGC_DQE_ECC_MB_ADDR_OFF	16
#define HGC_DQE_ECC_MB_ADDR_MSK (0xfff << HGC_DQE_ECC_MB_ADDR_OFF)
#define HGC_INVLD_DQE_INFO		0x148
#define HGC_INVLD_DQE_INFO_FB_CH0_OFF	9
#define HGC_INVLD_DQE_INFO_FB_CH0_MSK	(0x1 << HGC_INVLD_DQE_INFO_FB_CH0_OFF)
#define HGC_INVLD_DQE_INFO_FB_CH3_OFF	18
#define HGC_ITCT_ECC_ADDR		0x150
#define HGC_ITCT_ECC_1B_ADDR_OFF		0
#define HGC_ITCT_ECC_1B_ADDR_MSK		(0x3ff << \
						 HGC_ITCT_ECC_1B_ADDR_OFF)
#define HGC_ITCT_ECC_MB_ADDR_OFF		16
#define HGC_ITCT_ECC_MB_ADDR_MSK		(0x3ff << \
						 HGC_ITCT_ECC_MB_ADDR_OFF)
#define HGC_AXI_FIFO_ERR_INFO	0x154
#define AXI_ERR_INFO_OFF		0
#define AXI_ERR_INFO_MSK		(0xff << AXI_ERR_INFO_OFF)
#define FIFO_ERR_INFO_OFF		8
#define FIFO_ERR_INFO_MSK		(0xff << FIFO_ERR_INFO_OFF)
#define INT_COAL_EN			0x19c
#define OQ_INT_COAL_TIME		0x1a0
#define OQ_INT_COAL_CNT			0x1a4
#define ENT_INT_COAL_TIME		0x1a8
#define ENT_INT_COAL_CNT		0x1ac
#define OQ_INT_SRC			0x1b0
#define OQ_INT_SRC_MSK			0x1b4
#define ENT_INT_SRC1			0x1b8
#define ENT_INT_SRC1_D2H_FIS_CH0_OFF	0
#define ENT_INT_SRC1_D2H_FIS_CH0_MSK	(0x1 << ENT_INT_SRC1_D2H_FIS_CH0_OFF)
#define ENT_INT_SRC1_D2H_FIS_CH1_OFF	8
#define ENT_INT_SRC1_D2H_FIS_CH1_MSK	(0x1 << ENT_INT_SRC1_D2H_FIS_CH1_OFF)
#define ENT_INT_SRC2			0x1bc
#define ENT_INT_SRC3			0x1c0
#define ENT_INT_SRC3_WP_DEPTH_OFF		8
#define ENT_INT_SRC3_IPTT_SLOT_NOMATCH_OFF	9
#define ENT_INT_SRC3_RP_DEPTH_OFF		10
#define ENT_INT_SRC3_AXI_OFF			11
#define ENT_INT_SRC3_FIFO_OFF			12
#define ENT_INT_SRC3_LM_OFF				14
#define ENT_INT_SRC3_ITC_INT_OFF	15
#define ENT_INT_SRC3_ITC_INT_MSK	(0x1 << ENT_INT_SRC3_ITC_INT_OFF)
#define ENT_INT_SRC3_ABT_OFF		16
#define ENT_INT_SRC_MSK1		0x1c4
#define ENT_INT_SRC_MSK2		0x1c8
#define ENT_INT_SRC_MSK3		0x1cc
#define ENT_INT_SRC_MSK3_ENT95_MSK_OFF	31
#define ENT_INT_SRC_MSK3_ENT95_MSK_MSK	(0x1 << ENT_INT_SRC_MSK3_ENT95_MSK_OFF)
#define SAS_ECC_INTR			0x1e8
#define SAS_ECC_INTR_DQE_ECC_1B_OFF		0
#define SAS_ECC_INTR_DQE_ECC_MB_OFF		1
#define SAS_ECC_INTR_IOST_ECC_1B_OFF	2
#define SAS_ECC_INTR_IOST_ECC_MB_OFF	3
#define SAS_ECC_INTR_ITCT_ECC_MB_OFF	4
#define SAS_ECC_INTR_ITCT_ECC_1B_OFF	5
#define SAS_ECC_INTR_IOSTLIST_ECC_MB_OFF	6
#define SAS_ECC_INTR_IOSTLIST_ECC_1B_OFF	7
#define SAS_ECC_INTR_ITCTLIST_ECC_1B_OFF	8
#define SAS_ECC_INTR_ITCTLIST_ECC_MB_OFF	9
#define SAS_ECC_INTR_CQE_ECC_1B_OFF		10
#define SAS_ECC_INTR_CQE_ECC_MB_OFF		11
#define SAS_ECC_INTR_NCQ_MEM0_ECC_MB_OFF	12
#define SAS_ECC_INTR_NCQ_MEM0_ECC_1B_OFF	13
#define SAS_ECC_INTR_NCQ_MEM1_ECC_MB_OFF	14
#define SAS_ECC_INTR_NCQ_MEM1_ECC_1B_OFF	15
#define SAS_ECC_INTR_NCQ_MEM2_ECC_MB_OFF	16
#define SAS_ECC_INTR_NCQ_MEM2_ECC_1B_OFF	17
#define SAS_ECC_INTR_NCQ_MEM3_ECC_MB_OFF	18
#define SAS_ECC_INTR_NCQ_MEM3_ECC_1B_OFF	19
#define SAS_ECC_INTR_MSK		0x1ec
#define HGC_ERR_STAT_EN			0x238
#define DLVRY_Q_0_BASE_ADDR_LO		0x260
#define DLVRY_Q_0_BASE_ADDR_HI		0x264
#define DLVRY_Q_0_DEPTH			0x268
#define DLVRY_Q_0_WR_PTR		0x26c
#define DLVRY_Q_0_RD_PTR		0x270
#define HYPER_STREAM_ID_EN_CFG		0xc80
#define OQ0_INT_SRC_MSK			0xc90
#define COMPL_Q_0_BASE_ADDR_LO		0x4e0
#define COMPL_Q_0_BASE_ADDR_HI		0x4e4
#define COMPL_Q_0_DEPTH			0x4e8
#define COMPL_Q_0_WR_PTR		0x4ec
#define COMPL_Q_0_RD_PTR		0x4f0
#define HGC_RXM_DFX_STATUS14	0xae8
#define HGC_RXM_DFX_STATUS14_MEM0_OFF		0
#define HGC_RXM_DFX_STATUS14_MEM0_MSK		(0x1ff << \
						 HGC_RXM_DFX_STATUS14_MEM0_OFF)
#define HGC_RXM_DFX_STATUS14_MEM1_OFF		9
#define HGC_RXM_DFX_STATUS14_MEM1_MSK		(0x1ff << \
						 HGC_RXM_DFX_STATUS14_MEM1_OFF)
#define HGC_RXM_DFX_STATUS14_MEM2_OFF		18
#define HGC_RXM_DFX_STATUS14_MEM2_MSK		(0x1ff << \
						 HGC_RXM_DFX_STATUS14_MEM2_OFF)
#define HGC_RXM_DFX_STATUS15	0xaec
#define HGC_RXM_DFX_STATUS15_MEM3_OFF		0
#define HGC_RXM_DFX_STATUS15_MEM3_MSK		(0x1ff << \
						 HGC_RXM_DFX_STATUS15_MEM3_OFF)
/* phy registers need init */
#define PORT_BASE			(0x2000)

#define PHY_CFG				(PORT_BASE + 0x0)
#define HARD_PHY_LINKRATE		(PORT_BASE + 0x4)
#define PHY_CFG_ENA_OFF			0
#define PHY_CFG_ENA_MSK			(0x1 << PHY_CFG_ENA_OFF)
#define PHY_CFG_DC_OPT_OFF		2
#define PHY_CFG_DC_OPT_MSK		(0x1 << PHY_CFG_DC_OPT_OFF)
#define PROG_PHY_LINK_RATE		(PORT_BASE + 0x8)
#define PROG_PHY_LINK_RATE_MAX_OFF	0
#define PROG_PHY_LINK_RATE_MAX_MSK	(0xff << PROG_PHY_LINK_RATE_MAX_OFF)
#define PHY_CTRL			(PORT_BASE + 0x14)
#define PHY_CTRL_RESET_OFF		0
#define PHY_CTRL_RESET_MSK		(0x1 << PHY_CTRL_RESET_OFF)
#define SAS_PHY_CTRL			(PORT_BASE + 0x20)
#define SL_CFG				(PORT_BASE + 0x84)
#define PHY_PCN				(PORT_BASE + 0x44)
#define SL_TOUT_CFG			(PORT_BASE + 0x8c)
#define SL_CONTROL			(PORT_BASE + 0x94)
#define SL_CONTROL_NOTIFY_EN_OFF	0
#define SL_CONTROL_NOTIFY_EN_MSK	(0x1 << SL_CONTROL_NOTIFY_EN_OFF)
#define SL_CONTROL_CTA_OFF		17
#define SL_CONTROL_CTA_MSK		(0x1 << SL_CONTROL_CTA_OFF)
#define RX_PRIMS_STATUS			(PORT_BASE + 0x98)
#define RX_BCAST_CHG_OFF		1
#define RX_BCAST_CHG_MSK		(0x1 << RX_BCAST_CHG_OFF)
#define TX_ID_DWORD0			(PORT_BASE + 0x9c)
#define TX_ID_DWORD1			(PORT_BASE + 0xa0)
#define TX_ID_DWORD2			(PORT_BASE + 0xa4)
#define TX_ID_DWORD3			(PORT_BASE + 0xa8)
#define TX_ID_DWORD4			(PORT_BASE + 0xaC)
#define TX_ID_DWORD5			(PORT_BASE + 0xb0)
#define TX_ID_DWORD6			(PORT_BASE + 0xb4)
#define TXID_AUTO			(PORT_BASE + 0xb8)
#define TXID_AUTO_CT3_OFF		1
#define TXID_AUTO_CT3_MSK		(0x1 << TXID_AUTO_CT3_OFF)
#define TXID_AUTO_CTB_OFF		11
#define TXID_AUTO_CTB_MSK		(0x1 << TXID_AUTO_CTB_OFF)
#define TX_HARDRST_OFF			2
#define TX_HARDRST_MSK			(0x1 << TX_HARDRST_OFF)
#define RX_IDAF_DWORD0			(PORT_BASE + 0xc4)
#define RX_IDAF_DWORD1			(PORT_BASE + 0xc8)
#define RX_IDAF_DWORD2			(PORT_BASE + 0xcc)
#define RX_IDAF_DWORD3			(PORT_BASE + 0xd0)
#define RX_IDAF_DWORD4			(PORT_BASE + 0xd4)
#define RX_IDAF_DWORD5			(PORT_BASE + 0xd8)
#define RX_IDAF_DWORD6			(PORT_BASE + 0xdc)
#define RXOP_CHECK_CFG_H		(PORT_BASE + 0xfc)
#define CON_CONTROL			(PORT_BASE + 0x118)
#define CON_CONTROL_CFG_OPEN_ACC_STP_OFF	0
#define CON_CONTROL_CFG_OPEN_ACC_STP_MSK	\
		(0x01 << CON_CONTROL_CFG_OPEN_ACC_STP_OFF)
#define DONE_RECEIVED_TIME		(PORT_BASE + 0x11c)
#define CHL_INT0			(PORT_BASE + 0x1b4)
#define CHL_INT0_HOTPLUG_TOUT_OFF	0
#define CHL_INT0_HOTPLUG_TOUT_MSK	(0x1 << CHL_INT0_HOTPLUG_TOUT_OFF)
#define CHL_INT0_SL_RX_BCST_ACK_OFF	1
#define CHL_INT0_SL_RX_BCST_ACK_MSK	(0x1 << CHL_INT0_SL_RX_BCST_ACK_OFF)
#define CHL_INT0_SL_PHY_ENABLE_OFF	2
#define CHL_INT0_SL_PHY_ENABLE_MSK	(0x1 << CHL_INT0_SL_PHY_ENABLE_OFF)
#define CHL_INT0_NOT_RDY_OFF		4
#define CHL_INT0_NOT_RDY_MSK		(0x1 << CHL_INT0_NOT_RDY_OFF)
#define CHL_INT0_PHY_RDY_OFF		5
#define CHL_INT0_PHY_RDY_MSK		(0x1 << CHL_INT0_PHY_RDY_OFF)
#define CHL_INT1			(PORT_BASE + 0x1b8)
#define CHL_INT1_DMAC_TX_ECC_ERR_OFF	15
#define CHL_INT1_DMAC_TX_ECC_ERR_MSK	(0x1 << CHL_INT1_DMAC_TX_ECC_ERR_OFF)
#define CHL_INT1_DMAC_RX_ECC_ERR_OFF	17
#define CHL_INT1_DMAC_RX_ECC_ERR_MSK	(0x1 << CHL_INT1_DMAC_RX_ECC_ERR_OFF)
#define CHL_INT1_DMAC_TX_AXI_WR_ERR_OFF	19
#define CHL_INT1_DMAC_TX_AXI_RD_ERR_OFF	20
#define CHL_INT1_DMAC_RX_AXI_WR_ERR_OFF	21
#define CHL_INT1_DMAC_RX_AXI_RD_ERR_OFF	22
#define CHL_INT2			(PORT_BASE + 0x1bc)
#define CHL_INT2_SL_IDAF_TOUT_CONF_OFF	0
#define CHL_INT0_MSK			(PORT_BASE + 0x1c0)
#define CHL_INT1_MSK			(PORT_BASE + 0x1c4)
#define CHL_INT2_MSK			(PORT_BASE + 0x1c8)
#define CHL_INT_COAL_EN			(PORT_BASE + 0x1d0)
#define DMA_TX_DFX0				(PORT_BASE + 0x200)
#define DMA_TX_DFX1				(PORT_BASE + 0x204)
#define DMA_TX_DFX1_IPTT_OFF		0
#define DMA_TX_DFX1_IPTT_MSK		(0xffff << DMA_TX_DFX1_IPTT_OFF)
#define DMA_TX_FIFO_DFX0		(PORT_BASE + 0x240)
#define PORT_DFX0				(PORT_BASE + 0x258)
#define LINK_DFX2					(PORT_BASE + 0X264)
#define LINK_DFX2_RCVR_HOLD_STS_OFF	9
#define LINK_DFX2_RCVR_HOLD_STS_MSK	(0x1 << LINK_DFX2_RCVR_HOLD_STS_OFF)
#define LINK_DFX2_SEND_HOLD_STS_OFF	10
#define LINK_DFX2_SEND_HOLD_STS_MSK	(0x1 << LINK_DFX2_SEND_HOLD_STS_OFF)
#define SAS_ERR_CNT4_REG		(PORT_BASE + 0x290)
#define SAS_ERR_CNT6_REG		(PORT_BASE + 0x298)
#define PHY_CTRL_RDY_MSK		(PORT_BASE + 0x2b0)
#define PHYCTRL_NOT_RDY_MSK		(PORT_BASE + 0x2b4)
#define PHYCTRL_DWS_RESET_MSK		(PORT_BASE + 0x2b8)
#define PHYCTRL_PHY_ENA_MSK		(PORT_BASE + 0x2bc)
#define SL_RX_BCAST_CHK_MSK		(PORT_BASE + 0x2c0)
#define PHYCTRL_OOB_RESTART_MSK		(PORT_BASE + 0x2c4)
#define DMA_TX_STATUS			(PORT_BASE + 0x2d0)
#define DMA_TX_STATUS_BUSY_OFF		0
#define DMA_TX_STATUS_BUSY_MSK		(0x1 << DMA_TX_STATUS_BUSY_OFF)
#define DMA_RX_STATUS			(PORT_BASE + 0x2e8)
#define DMA_RX_STATUS_BUSY_OFF		0
#define DMA_RX_STATUS_BUSY_MSK		(0x1 << DMA_RX_STATUS_BUSY_OFF)

#define AXI_CFG				(0x5100)
#define AM_CFG_MAX_TRANS		(0x5010)
#define AM_CFG_SINGLE_PORT_MAX_TRANS	(0x5014)

#define AXI_MASTER_CFG_BASE		(0x5000)
#define AM_CTRL_GLOBAL			(0x0)
#define AM_CURR_TRANS_RETURN	(0x150)

/* HW dma structures */
/* Delivery queue header */
/* dw0 */
#define CMD_HDR_ABORT_FLAG_OFF		0
#define CMD_HDR_ABORT_FLAG_MSK		(0x3 << CMD_HDR_ABORT_FLAG_OFF)
#define CMD_HDR_ABORT_DEVICE_TYPE_OFF	2
#define CMD_HDR_ABORT_DEVICE_TYPE_MSK	(0x1 << CMD_HDR_ABORT_DEVICE_TYPE_OFF)
#define CMD_HDR_RESP_REPORT_OFF		5
#define CMD_HDR_RESP_REPORT_MSK		(0x1 << CMD_HDR_RESP_REPORT_OFF)
#define CMD_HDR_TLR_CTRL_OFF		6
#define CMD_HDR_TLR_CTRL_MSK		(0x3 << CMD_HDR_TLR_CTRL_OFF)
#define CMD_HDR_PORT_OFF		18
#define CMD_HDR_PORT_MSK		(0xf << CMD_HDR_PORT_OFF)
#define CMD_HDR_PRIORITY_OFF		27
#define CMD_HDR_PRIORITY_MSK		(0x1 << CMD_HDR_PRIORITY_OFF)
#define CMD_HDR_CMD_OFF			29
#define CMD_HDR_CMD_MSK			(0x7 << CMD_HDR_CMD_OFF)
/* dw1 */
#define CMD_HDR_DIR_OFF			5
#define CMD_HDR_DIR_MSK			(0x3 << CMD_HDR_DIR_OFF)
#define CMD_HDR_RESET_OFF		7
#define CMD_HDR_RESET_MSK		(0x1 << CMD_HDR_RESET_OFF)
#define CMD_HDR_VDTL_OFF		10
#define CMD_HDR_VDTL_MSK		(0x1 << CMD_HDR_VDTL_OFF)
#define CMD_HDR_FRAME_TYPE_OFF		11
#define CMD_HDR_FRAME_TYPE_MSK		(0x1f << CMD_HDR_FRAME_TYPE_OFF)
#define CMD_HDR_DEV_ID_OFF		16
#define CMD_HDR_DEV_ID_MSK		(0xffff << CMD_HDR_DEV_ID_OFF)
/* dw2 */
#define CMD_HDR_CFL_OFF			0
#define CMD_HDR_CFL_MSK			(0x1ff << CMD_HDR_CFL_OFF)
#define CMD_HDR_NCQ_TAG_OFF		10
#define CMD_HDR_NCQ_TAG_MSK		(0x1f << CMD_HDR_NCQ_TAG_OFF)
#define CMD_HDR_MRFL_OFF		15
#define CMD_HDR_MRFL_MSK		(0x1ff << CMD_HDR_MRFL_OFF)
#define CMD_HDR_SG_MOD_OFF		24
#define CMD_HDR_SG_MOD_MSK		(0x3 << CMD_HDR_SG_MOD_OFF)
#define CMD_HDR_FIRST_BURST_OFF		26
#define CMD_HDR_FIRST_BURST_MSK		(0x1 << CMD_HDR_SG_MOD_OFF)
/* dw3 */
#define CMD_HDR_IPTT_OFF		0
#define CMD_HDR_IPTT_MSK		(0xffff << CMD_HDR_IPTT_OFF)
/* dw6 */
#define CMD_HDR_DIF_SGL_LEN_OFF		0
#define CMD_HDR_DIF_SGL_LEN_MSK		(0xffff << CMD_HDR_DIF_SGL_LEN_OFF)
#define CMD_HDR_DATA_SGL_LEN_OFF	16
#define CMD_HDR_DATA_SGL_LEN_MSK	(0xffff << CMD_HDR_DATA_SGL_LEN_OFF)
#define CMD_HDR_ABORT_IPTT_OFF		16
#define CMD_HDR_ABORT_IPTT_MSK		(0xffff << CMD_HDR_ABORT_IPTT_OFF)

/* Completion header */
/* dw0 */
#define CMPLT_HDR_ERR_PHASE_OFF	2
#define CMPLT_HDR_ERR_PHASE_MSK	(0xff << CMPLT_HDR_ERR_PHASE_OFF)
#define CMPLT_HDR_RSPNS_XFRD_OFF	10
#define CMPLT_HDR_RSPNS_XFRD_MSK	(0x1 << CMPLT_HDR_RSPNS_XFRD_OFF)
#define CMPLT_HDR_ERX_OFF		12
#define CMPLT_HDR_ERX_MSK		(0x1 << CMPLT_HDR_ERX_OFF)
#define CMPLT_HDR_ABORT_STAT_OFF	13
#define CMPLT_HDR_ABORT_STAT_MSK	(0x7 << CMPLT_HDR_ABORT_STAT_OFF)
/* abort_stat */
#define STAT_IO_NOT_VALID		0x1
#define STAT_IO_NO_DEVICE		0x2
#define STAT_IO_COMPLETE		0x3
#define STAT_IO_ABORTED			0x4
/* dw1 */
#define CMPLT_HDR_IPTT_OFF		0
#define CMPLT_HDR_IPTT_MSK		(0xffff << CMPLT_HDR_IPTT_OFF)
#define CMPLT_HDR_DEV_ID_OFF		16
#define CMPLT_HDR_DEV_ID_MSK		(0xffff << CMPLT_HDR_DEV_ID_OFF)

/* ITCT header */
/* qw0 */
#define ITCT_HDR_DEV_TYPE_OFF		0
#define ITCT_HDR_DEV_TYPE_MSK		(0x3 << ITCT_HDR_DEV_TYPE_OFF)
#define ITCT_HDR_VALID_OFF		2
#define ITCT_HDR_VALID_MSK		(0x1 << ITCT_HDR_VALID_OFF)
#define ITCT_HDR_MCR_OFF		5
#define ITCT_HDR_MCR_MSK		(0xf << ITCT_HDR_MCR_OFF)
#define ITCT_HDR_VLN_OFF		9
#define ITCT_HDR_VLN_MSK		(0xf << ITCT_HDR_VLN_OFF)
#define ITCT_HDR_SMP_TIMEOUT_OFF	16
#define ITCT_HDR_SMP_TIMEOUT_8US	1
#define ITCT_HDR_SMP_TIMEOUT		(ITCT_HDR_SMP_TIMEOUT_8US * \
					 250) /* 2ms */
#define ITCT_HDR_AWT_CONTINUE_OFF	25
#define ITCT_HDR_PORT_ID_OFF		28
#define ITCT_HDR_PORT_ID_MSK		(0xf << ITCT_HDR_PORT_ID_OFF)
/* qw2 */
#define ITCT_HDR_INLT_OFF		0
#define ITCT_HDR_INLT_MSK		(0xffffULL << ITCT_HDR_INLT_OFF)
#define ITCT_HDR_BITLT_OFF		16
#define ITCT_HDR_BITLT_MSK		(0xffffULL << ITCT_HDR_BITLT_OFF)
#define ITCT_HDR_MCTLT_OFF		32
#define ITCT_HDR_MCTLT_MSK		(0xffffULL << ITCT_HDR_MCTLT_OFF)
#define ITCT_HDR_RTOLT_OFF		48
#define ITCT_HDR_RTOLT_MSK		(0xffffULL << ITCT_HDR_RTOLT_OFF)

#define HISI_SAS_FATAL_INT_NR	2

struct hisi_sas_complete_v2_hdr {
	__le32 dw0;
	__le32 dw1;
	__le32 act;
	__le32 dw3;
};

struct hisi_sas_err_record_v2 {
	/* dw0 */
	__le32 trans_tx_fail_type;

	/* dw1 */
	__le32 trans_rx_fail_type;

	/* dw2 */
	__le16 dma_tx_err_type;
	__le16 sipc_rx_err_type;

	/* dw3 */
	__le32 dma_rx_err_type;
};

static const struct hisi_sas_hw_error one_bit_ecc_errors[] = {
	{
		.irq_msk = BIT(SAS_ECC_INTR_DQE_ECC_1B_OFF),
		.msk = HGC_DQE_ECC_1B_ADDR_MSK,
		.shift = HGC_DQE_ECC_1B_ADDR_OFF,
		.msg = "hgc_dqe_acc1b_intr found: Ram address is 0x%08X\n",
		.reg = HGC_DQE_ECC_ADDR,
	},
	{
		.irq_msk = BIT(SAS_ECC_INTR_IOST_ECC_1B_OFF),
		.msk = HGC_IOST_ECC_1B_ADDR_MSK,
		.shift = HGC_IOST_ECC_1B_ADDR_OFF,
		.msg = "hgc_iost_acc1b_intr found: Ram address is 0x%08X\n",
		.reg = HGC_IOST_ECC_ADDR,
	},
	{
		.irq_msk = BIT(SAS_ECC_INTR_ITCT_ECC_1B_OFF),
		.msk = HGC_ITCT_ECC_1B_ADDR_MSK,
		.shift = HGC_ITCT_ECC_1B_ADDR_OFF,
		.msg = "hgc_itct_acc1b_intr found: am address is 0x%08X\n",
		.reg = HGC_ITCT_ECC_ADDR,
	},
	{
		.irq_msk = BIT(SAS_ECC_INTR_IOSTLIST_ECC_1B_OFF),
		.msk = HGC_LM_DFX_STATUS2_IOSTLIST_MSK,
		.shift = HGC_LM_DFX_STATUS2_IOSTLIST_OFF,
		.msg = "hgc_iostl_acc1b_intr found: memory address is 0x%08X\n",
		.reg = HGC_LM_DFX_STATUS2,
	},
	{
		.irq_msk = BIT(SAS_ECC_INTR_ITCTLIST_ECC_1B_OFF),
		.msk = HGC_LM_DFX_STATUS2_ITCTLIST_MSK,
		.shift = HGC_LM_DFX_STATUS2_ITCTLIST_OFF,
		.msg = "hgc_itctl_acc1b_intr found: memory address is 0x%08X\n",
		.reg = HGC_LM_DFX_STATUS2,
	},
	{
		.irq_msk = BIT(SAS_ECC_INTR_CQE_ECC_1B_OFF),
		.msk = HGC_CQE_ECC_1B_ADDR_MSK,
		.shift = HGC_CQE_ECC_1B_ADDR_OFF,
		.msg = "hgc_cqe_acc1b_intr found: Ram address is 0x%08X\n",
		.reg = HGC_CQE_ECC_ADDR,
	},
	{
		.irq_msk = BIT(SAS_ECC_INTR_NCQ_MEM0_ECC_1B_OFF),
		.msk = HGC_RXM_DFX_STATUS14_MEM0_MSK,
		.shift = HGC_RXM_DFX_STATUS14_MEM0_OFF,
		.msg = "rxm_mem0_acc1b_intr found: memory address is 0x%08X\n",
		.reg = HGC_RXM_DFX_STATUS14,
	},
	{
		.irq_msk = BIT(SAS_ECC_INTR_NCQ_MEM1_ECC_1B_OFF),
		.msk = HGC_RXM_DFX_STATUS14_MEM1_MSK,
		.shift = HGC_RXM_DFX_STATUS14_MEM1_OFF,
		.msg = "rxm_mem1_acc1b_intr found: memory address is 0x%08X\n",
		.reg = HGC_RXM_DFX_STATUS14,
	},
	{
		.irq_msk = BIT(SAS_ECC_INTR_NCQ_MEM2_ECC_1B_OFF),
		.msk = HGC_RXM_DFX_STATUS14_MEM2_MSK,
		.shift = HGC_RXM_DFX_STATUS14_MEM2_OFF,
		.msg = "rxm_mem2_acc1b_intr found: memory address is 0x%08X\n",
		.reg = HGC_RXM_DFX_STATUS14,
	},
	{
		.irq_msk = BIT(SAS_ECC_INTR_NCQ_MEM3_ECC_1B_OFF),
		.msk = HGC_RXM_DFX_STATUS15_MEM3_MSK,
		.shift = HGC_RXM_DFX_STATUS15_MEM3_OFF,
		.msg = "rxm_mem3_acc1b_intr found: memory address is 0x%08X\n",
		.reg = HGC_RXM_DFX_STATUS15,
	},
};

static const struct hisi_sas_hw_error multi_bit_ecc_errors[] = {
	{
		.irq_msk = BIT(SAS_ECC_INTR_DQE_ECC_MB_OFF),
		.msk = HGC_DQE_ECC_MB_ADDR_MSK,
		.shift = HGC_DQE_ECC_MB_ADDR_OFF,
		.msg = "hgc_dqe_accbad_intr (0x%x) found: Ram address is 0x%08X\n",
		.reg = HGC_DQE_ECC_ADDR,
	},
	{
		.irq_msk = BIT(SAS_ECC_INTR_IOST_ECC_MB_OFF),
		.msk = HGC_IOST_ECC_MB_ADDR_MSK,
		.shift = HGC_IOST_ECC_MB_ADDR_OFF,
		.msg = "hgc_iost_accbad_intr (0x%x) found: Ram address is 0x%08X\n",
		.reg = HGC_IOST_ECC_ADDR,
	},
	{
		.irq_msk = BIT(SAS_ECC_INTR_ITCT_ECC_MB_OFF),
		.msk = HGC_ITCT_ECC_MB_ADDR_MSK,
		.shift = HGC_ITCT_ECC_MB_ADDR_OFF,
		.msg = "hgc_itct_accbad_intr (0x%x) found: Ram address is 0x%08X\n",
		.reg = HGC_ITCT_ECC_ADDR,
	},
	{
		.irq_msk = BIT(SAS_ECC_INTR_IOSTLIST_ECC_MB_OFF),
		.msk = HGC_LM_DFX_STATUS2_IOSTLIST_MSK,
		.shift = HGC_LM_DFX_STATUS2_IOSTLIST_OFF,
		.msg = "hgc_iostl_accbad_intr (0x%x) found: memory address is 0x%08X\n",
		.reg = HGC_LM_DFX_STATUS2,
	},
	{
		.irq_msk = BIT(SAS_ECC_INTR_ITCTLIST_ECC_MB_OFF),
		.msk = HGC_LM_DFX_STATUS2_ITCTLIST_MSK,
		.shift = HGC_LM_DFX_STATUS2_ITCTLIST_OFF,
		.msg = "hgc_itctl_accbad_intr (0x%x) found: memory address is 0x%08X\n",
		.reg = HGC_LM_DFX_STATUS2,
	},
	{
		.irq_msk = BIT(SAS_ECC_INTR_CQE_ECC_MB_OFF),
		.msk = HGC_CQE_ECC_MB_ADDR_MSK,
		.shift = HGC_CQE_ECC_MB_ADDR_OFF,
		.msg = "hgc_cqe_accbad_intr (0x%x) found: Ram address is 0x%08X\n",
		.reg = HGC_CQE_ECC_ADDR,
	},
	{
		.irq_msk = BIT(SAS_ECC_INTR_NCQ_MEM0_ECC_MB_OFF),
		.msk = HGC_RXM_DFX_STATUS14_MEM0_MSK,
		.shift = HGC_RXM_DFX_STATUS14_MEM0_OFF,
		.msg = "rxm_mem0_accbad_intr (0x%x) found: memory address is 0x%08X\n",
		.reg = HGC_RXM_DFX_STATUS14,
	},
	{
		.irq_msk = BIT(SAS_ECC_INTR_NCQ_MEM1_ECC_MB_OFF),
		.msk = HGC_RXM_DFX_STATUS14_MEM1_MSK,
		.shift = HGC_RXM_DFX_STATUS14_MEM1_OFF,
		.msg = "rxm_mem1_accbad_intr (0x%x) found: memory address is 0x%08X\n",
		.reg = HGC_RXM_DFX_STATUS14,
	},
	{
		.irq_msk = BIT(SAS_ECC_INTR_NCQ_MEM2_ECC_MB_OFF),
		.msk = HGC_RXM_DFX_STATUS14_MEM2_MSK,
		.shift = HGC_RXM_DFX_STATUS14_MEM2_OFF,
		.msg = "rxm_mem2_accbad_intr (0x%x) found: memory address is 0x%08X\n",
		.reg = HGC_RXM_DFX_STATUS14,
	},
	{
		.irq_msk = BIT(SAS_ECC_INTR_NCQ_MEM3_ECC_MB_OFF),
		.msk = HGC_RXM_DFX_STATUS15_MEM3_MSK,
		.shift = HGC_RXM_DFX_STATUS15_MEM3_OFF,
		.msg = "rxm_mem3_accbad_intr (0x%x) found: memory address is 0x%08X\n",
		.reg = HGC_RXM_DFX_STATUS15,
	},
};

enum {
	HISI_SAS_PHY_PHY_UPDOWN,
	HISI_SAS_PHY_CHNL_INT,
	HISI_SAS_PHY_INT_NR
};

enum {
	TRANS_TX_FAIL_BASE = 0x0, /* dw0 */
	TRANS_RX_FAIL_BASE = 0x20, /* dw1 */
	DMA_TX_ERR_BASE = 0x40, /* dw2 bit 15-0 */
	SIPC_RX_ERR_BASE = 0x50, /* dw2 bit 31-16*/
	DMA_RX_ERR_BASE = 0x60, /* dw3 */

	/* trans tx*/
	TRANS_TX_OPEN_FAIL_WITH_IT_NEXUS_LOSS = TRANS_TX_FAIL_BASE, /* 0x0 */
	TRANS_TX_ERR_PHY_NOT_ENABLE, /* 0x1 */
	TRANS_TX_OPEN_CNX_ERR_WRONG_DESTINATION, /* 0x2 */
	TRANS_TX_OPEN_CNX_ERR_ZONE_VIOLATION, /* 0x3 */
	TRANS_TX_OPEN_CNX_ERR_BY_OTHER, /* 0x4 */
	RESERVED0, /* 0x5 */
	TRANS_TX_OPEN_CNX_ERR_AIP_TIMEOUT, /* 0x6 */
	TRANS_TX_OPEN_CNX_ERR_STP_RESOURCES_BUSY, /* 0x7 */
	TRANS_TX_OPEN_CNX_ERR_PROTOCOL_NOT_SUPPORTED, /* 0x8 */
	TRANS_TX_OPEN_CNX_ERR_CONNECTION_RATE_NOT_SUPPORTED, /* 0x9 */
	TRANS_TX_OPEN_CNX_ERR_BAD_DESTINATION, /* 0xa */
	TRANS_TX_OPEN_CNX_ERR_BREAK_RCVD, /* 0xb */
	TRANS_TX_OPEN_CNX_ERR_LOW_PHY_POWER, /* 0xc */
	TRANS_TX_OPEN_CNX_ERR_PATHWAY_BLOCKED, /* 0xd */
	TRANS_TX_OPEN_CNX_ERR_OPEN_TIMEOUT, /* 0xe */
	TRANS_TX_OPEN_CNX_ERR_NO_DESTINATION, /* 0xf */
	TRANS_TX_OPEN_RETRY_ERR_THRESHOLD_REACHED, /* 0x10 */
	TRANS_TX_ERR_FRAME_TXED, /* 0x11 */
	TRANS_TX_ERR_WITH_BREAK_TIMEOUT, /* 0x12 */
	TRANS_TX_ERR_WITH_BREAK_REQUEST, /* 0x13 */
	TRANS_TX_ERR_WITH_BREAK_RECEVIED, /* 0x14 */
	TRANS_TX_ERR_WITH_CLOSE_TIMEOUT, /* 0x15 */
	TRANS_TX_ERR_WITH_CLOSE_NORMAL, /* 0x16 for ssp*/
	TRANS_TX_ERR_WITH_CLOSE_PHYDISALE, /* 0x17 */
	TRANS_TX_ERR_WITH_CLOSE_DWS_TIMEOUT, /* 0x18 */
	TRANS_TX_ERR_WITH_CLOSE_COMINIT, /* 0x19 */
	TRANS_TX_ERR_WITH_NAK_RECEVIED, /* 0x1a for ssp*/
	TRANS_TX_ERR_WITH_ACK_NAK_TIMEOUT, /* 0x1b for ssp*/
	/*IO_TX_ERR_WITH_R_ERR_RECEVIED, [> 0x1b for sata/stp<] */
	TRANS_TX_ERR_WITH_CREDIT_TIMEOUT, /* 0x1c for ssp */
	/*IO_RX_ERR_WITH_SATA_DEVICE_LOST 0x1c for sata/stp */
	TRANS_TX_ERR_WITH_IPTT_CONFLICT, /* 0x1d for ssp/smp */
	TRANS_TX_ERR_WITH_OPEN_BY_DES_OR_OTHERS, /* 0x1e */
	/*IO_TX_ERR_WITH_SYNC_RXD, [> 0x1e <] for sata/stp */
	TRANS_TX_ERR_WITH_WAIT_RECV_TIMEOUT, /* 0x1f for sata/stp */

	/* trans rx */
	TRANS_RX_ERR_WITH_RXFRAME_CRC_ERR = TRANS_RX_FAIL_BASE, /* 0x20 */
	TRANS_RX_ERR_WITH_RXFIS_8B10B_DISP_ERR, /* 0x21 for sata/stp */
	TRANS_RX_ERR_WITH_RXFRAME_HAVE_ERRPRM, /* 0x22 for ssp/smp */
	/*IO_ERR_WITH_RXFIS_8B10B_CODE_ERR, [> 0x22 <] for sata/stp */
	TRANS_RX_ERR_WITH_RXFIS_DECODE_ERROR, /* 0x23 for sata/stp */
	TRANS_RX_ERR_WITH_RXFIS_CRC_ERR, /* 0x24 for sata/stp */
	TRANS_RX_ERR_WITH_RXFRAME_LENGTH_OVERRUN, /* 0x25 for smp */
	/*IO_ERR_WITH_RXFIS_TX SYNCP, [> 0x25 <] for sata/stp */
	TRANS_RX_ERR_WITH_RXFIS_RX_SYNCP, /* 0x26 for sata/stp*/
	TRANS_RX_ERR_WITH_LINK_BUF_OVERRUN, /* 0x27 */
	TRANS_RX_ERR_WITH_BREAK_TIMEOUT, /* 0x28 */
	TRANS_RX_ERR_WITH_BREAK_REQUEST, /* 0x29 */
	TRANS_RX_ERR_WITH_BREAK_RECEVIED, /* 0x2a */
	RESERVED1, /* 0x2b */
	TRANS_RX_ERR_WITH_CLOSE_NORMAL, /* 0x2c */
	TRANS_RX_ERR_WITH_CLOSE_PHY_DISABLE, /* 0x2d */
	TRANS_RX_ERR_WITH_CLOSE_DWS_TIMEOUT, /* 0x2e */
	TRANS_RX_ERR_WITH_CLOSE_COMINIT, /* 0x2f */
	TRANS_RX_ERR_WITH_DATA_LEN0, /* 0x30 for ssp/smp */
	TRANS_RX_ERR_WITH_BAD_HASH, /* 0x31 for ssp */
	/*IO_RX_ERR_WITH_FIS_TOO_SHORT, [> 0x31 <] for sata/stp */
	TRANS_RX_XRDY_WLEN_ZERO_ERR, /* 0x32 for ssp*/
	/*IO_RX_ERR_WITH_FIS_TOO_LONG, [> 0x32 <] for sata/stp */
	TRANS_RX_SSP_FRM_LEN_ERR, /* 0x33 for ssp */
	/*IO_RX_ERR_WITH_SATA_DEVICE_LOST, [> 0x33 <] for sata */
	RESERVED2, /* 0x34 */
	RESERVED3, /* 0x35 */
	RESERVED4, /* 0x36 */
	RESERVED5, /* 0x37 */
	TRANS_RX_ERR_WITH_BAD_FRM_TYPE, /* 0x38 */
	TRANS_RX_SMP_FRM_LEN_ERR, /* 0x39 */
	TRANS_RX_SMP_RESP_TIMEOUT_ERR, /* 0x3a */
	RESERVED6, /* 0x3b */
	RESERVED7, /* 0x3c */
	RESERVED8, /* 0x3d */
	RESERVED9, /* 0x3e */
	TRANS_RX_R_ERR, /* 0x3f */

	/* dma tx */
	DMA_TX_DIF_CRC_ERR = DMA_TX_ERR_BASE, /* 0x40 */
	DMA_TX_DIF_APP_ERR, /* 0x41 */
	DMA_TX_DIF_RPP_ERR, /* 0x42 */
	DMA_TX_DATA_SGL_OVERFLOW, /* 0x43 */
	DMA_TX_DIF_SGL_OVERFLOW, /* 0x44 */
	DMA_TX_UNEXP_XFER_ERR, /* 0x45 */
	DMA_TX_UNEXP_RETRANS_ERR, /* 0x46 */
	DMA_TX_XFER_LEN_OVERFLOW, /* 0x47 */
	DMA_TX_XFER_OFFSET_ERR, /* 0x48 */
	DMA_TX_RAM_ECC_ERR, /* 0x49 */
	DMA_TX_DIF_LEN_ALIGN_ERR, /* 0x4a */
	DMA_TX_MAX_ERR_CODE,

	/* sipc rx */
	SIPC_RX_FIS_STATUS_ERR_BIT_VLD = SIPC_RX_ERR_BASE, /* 0x50 */
	SIPC_RX_PIO_WRSETUP_STATUS_DRQ_ERR, /* 0x51 */
	SIPC_RX_FIS_STATUS_BSY_BIT_ERR, /* 0x52 */
	SIPC_RX_WRSETUP_LEN_ODD_ERR, /* 0x53 */
	SIPC_RX_WRSETUP_LEN_ZERO_ERR, /* 0x54 */
	SIPC_RX_WRDATA_LEN_NOT_MATCH_ERR, /* 0x55 */
	SIPC_RX_NCQ_WRSETUP_OFFSET_ERR, /* 0x56 */
	SIPC_RX_NCQ_WRSETUP_AUTO_ACTIVE_ERR, /* 0x57 */
	SIPC_RX_SATA_UNEXP_FIS_ERR, /* 0x58 */
	SIPC_RX_WRSETUP_ESTATUS_ERR, /* 0x59 */
	SIPC_RX_DATA_UNDERFLOW_ERR, /* 0x5a */
	SIPC_RX_MAX_ERR_CODE,

	/* dma rx */
	DMA_RX_DIF_CRC_ERR = DMA_RX_ERR_BASE, /* 0x60 */
	DMA_RX_DIF_APP_ERR, /* 0x61 */
	DMA_RX_DIF_RPP_ERR, /* 0x62 */
	DMA_RX_DATA_SGL_OVERFLOW, /* 0x63 */
	DMA_RX_DIF_SGL_OVERFLOW, /* 0x64 */
	DMA_RX_DATA_LEN_OVERFLOW, /* 0x65 */
	DMA_RX_DATA_LEN_UNDERFLOW, /* 0x66 */
	DMA_RX_DATA_OFFSET_ERR, /* 0x67 */
	RESERVED10, /* 0x68 */
	DMA_RX_SATA_FRAME_TYPE_ERR, /* 0x69 */
	DMA_RX_RESP_BUF_OVERFLOW, /* 0x6a */
	DMA_RX_UNEXP_RETRANS_RESP_ERR, /* 0x6b */
	DMA_RX_UNEXP_NORM_RESP_ERR, /* 0x6c */
	DMA_RX_UNEXP_RDFRAME_ERR, /* 0x6d */
	DMA_RX_PIO_DATA_LEN_ERR, /* 0x6e */
	DMA_RX_RDSETUP_STATUS_ERR, /* 0x6f */
	DMA_RX_RDSETUP_STATUS_DRQ_ERR, /* 0x70 */
	DMA_RX_RDSETUP_STATUS_BSY_ERR, /* 0x71 */
	DMA_RX_RDSETUP_LEN_ODD_ERR, /* 0x72 */
	DMA_RX_RDSETUP_LEN_ZERO_ERR, /* 0x73 */
	DMA_RX_RDSETUP_LEN_OVER_ERR, /* 0x74 */
	DMA_RX_RDSETUP_OFFSET_ERR, /* 0x75 */
	DMA_RX_RDSETUP_ACTIVE_ERR, /* 0x76 */
	DMA_RX_RDSETUP_ESTATUS_ERR, /* 0x77 */
	DMA_RX_RAM_ECC_ERR, /* 0x78 */
	DMA_RX_UNKNOWN_FRM_ERR, /* 0x79 */
	DMA_RX_MAX_ERR_CODE,
};

#define HISI_SAS_COMMAND_ENTRIES_V2_HW 4096
#define HISI_MAX_SATA_SUPPORT_V2_HW	(HISI_SAS_COMMAND_ENTRIES_V2_HW/64 - 1)

#define DIR_NO_DATA 0
#define DIR_TO_INI 1
#define DIR_TO_DEVICE 2
#define DIR_RESERVED 3

#define ERR_ON_TX_PHASE(err_phase) (err_phase == 0x2 || \
		err_phase == 0x4 || err_phase == 0x8 ||\
		err_phase == 0x6 || err_phase == 0xa)
#define ERR_ON_RX_PHASE(err_phase) (err_phase == 0x10 || \
		err_phase == 0x20 || err_phase == 0x40)

static void link_timeout_disable_link(struct timer_list *t);

static u32 hisi_sas_read32(struct hisi_hba *hisi_hba, u32 off)
{
	void __iomem *regs = hisi_hba->regs + off;

	return readl(regs);
}

static u32 hisi_sas_read32_relaxed(struct hisi_hba *hisi_hba, u32 off)
{
	void __iomem *regs = hisi_hba->regs + off;

	return readl_relaxed(regs);
}

static void hisi_sas_write32(struct hisi_hba *hisi_hba, u32 off, u32 val)
{
	void __iomem *regs = hisi_hba->regs + off;

	writel(val, regs);
}

static void hisi_sas_phy_write32(struct hisi_hba *hisi_hba, int phy_no,
				 u32 off, u32 val)
{
	void __iomem *regs = hisi_hba->regs + (0x400 * phy_no) + off;

	writel(val, regs);
}

static u32 hisi_sas_phy_read32(struct hisi_hba *hisi_hba,
				      int phy_no, u32 off)
{
	void __iomem *regs = hisi_hba->regs + (0x400 * phy_no) + off;

	return readl(regs);
}

/* This function needs to be protected from pre-emption. */
static int
slot_index_alloc_quirk_v2_hw(struct hisi_hba *hisi_hba, int *slot_idx,
			     struct domain_device *device)
{
	int sata_dev = dev_is_sata(device);
	void *bitmap = hisi_hba->slot_index_tags;
	struct hisi_sas_device *sas_dev = device->lldd_dev;
	int sata_idx = sas_dev->sata_idx;
	int start, end;

	if (!sata_dev) {
		/*
		 * STP link SoC bug workaround: index starts from 1.
		 * additionally, we can only allocate odd IPTT(1~4095)
		 * for SAS/SMP device.
		 */
		start = 1;
		end = hisi_hba->slot_index_count;
	} else {
		if (sata_idx >= HISI_MAX_SATA_SUPPORT_V2_HW)
			return -EINVAL;

		/*
		 * For SATA device: allocate even IPTT in this interval
		 * [64*(sata_idx+1), 64*(sata_idx+2)], then each SATA device
		 * own 32 IPTTs. IPTT 0 shall not be used duing to STP link
		 * SoC bug workaround. So we ignore the first 32 even IPTTs.
		 */
		start = 64 * (sata_idx + 1);
		end = 64 * (sata_idx + 2);
	}

	while (1) {
		start = find_next_zero_bit(bitmap,
					hisi_hba->slot_index_count, start);
		if (start >= end)
			return -SAS_QUEUE_FULL;
		/*
		  * SAS IPTT bit0 should be 1, and SATA IPTT bit0 should be 0.
		  */
		if (sata_dev ^ (start & 1))
			break;
		start++;
	}

	set_bit(start, bitmap);
	*slot_idx = start;
	return 0;
}

static bool sata_index_alloc_v2_hw(struct hisi_hba *hisi_hba, int *idx)
{
	unsigned int index;
	struct device *dev = hisi_hba->dev;
	void *bitmap = hisi_hba->sata_dev_bitmap;

	index = find_first_zero_bit(bitmap, HISI_MAX_SATA_SUPPORT_V2_HW);
	if (index >= HISI_MAX_SATA_SUPPORT_V2_HW) {
		dev_warn(dev, "alloc sata index failed, index=%d\n", index);
		return false;
	}

	set_bit(index, bitmap);
	*idx = index;
	return true;
}


static struct
hisi_sas_device *alloc_dev_quirk_v2_hw(struct domain_device *device)
{
	struct hisi_hba *hisi_hba = device->port->ha->lldd_ha;
	struct hisi_sas_device *sas_dev = NULL;
	int i, sata_dev = dev_is_sata(device);
	int sata_idx = -1;
	unsigned long flags;

	spin_lock_irqsave(&hisi_hba->lock, flags);

	if (sata_dev)
		if (!sata_index_alloc_v2_hw(hisi_hba, &sata_idx))
			goto out;

	for (i = 0; i < HISI_SAS_MAX_DEVICES; i++) {
		/*
		 * SATA device id bit0 should be 0
		 */
		if (sata_dev && (i & 1))
			continue;
		if (hisi_hba->devices[i].dev_type == SAS_PHY_UNUSED) {
			int queue = i % hisi_hba->queue_count;
			struct hisi_sas_dq *dq = &hisi_hba->dq[queue];

			hisi_hba->devices[i].device_id = i;
			sas_dev = &hisi_hba->devices[i];
			sas_dev->dev_status = HISI_SAS_DEV_NORMAL;
			sas_dev->dev_type = device->dev_type;
			sas_dev->hisi_hba = hisi_hba;
			sas_dev->sas_device = device;
			sas_dev->sata_idx = sata_idx;
			sas_dev->dq = dq;
			INIT_LIST_HEAD(&hisi_hba->devices[i].list);
			break;
		}
	}

out:
	spin_unlock_irqrestore(&hisi_hba->lock, flags);

	return sas_dev;
}

static void config_phy_opt_mode_v2_hw(struct hisi_hba *hisi_hba, int phy_no)
{
	u32 cfg = hisi_sas_phy_read32(hisi_hba, phy_no, PHY_CFG);

	cfg &= ~PHY_CFG_DC_OPT_MSK;
	cfg |= 1 << PHY_CFG_DC_OPT_OFF;
	hisi_sas_phy_write32(hisi_hba, phy_no, PHY_CFG, cfg);
}

static void config_id_frame_v2_hw(struct hisi_hba *hisi_hba, int phy_no)
{
	struct sas_identify_frame identify_frame;
	u32 *identify_buffer;

	memset(&identify_frame, 0, sizeof(identify_frame));
	identify_frame.dev_type = SAS_END_DEVICE;
	identify_frame.frame_type = 0;
	identify_frame._un1 = 1;
	identify_frame.initiator_bits = SAS_PROTOCOL_ALL;
	identify_frame.target_bits = SAS_PROTOCOL_NONE;
	memcpy(&identify_frame._un4_11[0], hisi_hba->sas_addr, SAS_ADDR_SIZE);
	memcpy(&identify_frame.sas_addr[0], hisi_hba->sas_addr,	SAS_ADDR_SIZE);
	identify_frame.phy_id = phy_no;
	identify_buffer = (u32 *)(&identify_frame);

	hisi_sas_phy_write32(hisi_hba, phy_no, TX_ID_DWORD0,
			__swab32(identify_buffer[0]));
	hisi_sas_phy_write32(hisi_hba, phy_no, TX_ID_DWORD1,
			__swab32(identify_buffer[1]));
	hisi_sas_phy_write32(hisi_hba, phy_no, TX_ID_DWORD2,
			__swab32(identify_buffer[2]));
	hisi_sas_phy_write32(hisi_hba, phy_no, TX_ID_DWORD3,
			__swab32(identify_buffer[3]));
	hisi_sas_phy_write32(hisi_hba, phy_no, TX_ID_DWORD4,
			__swab32(identify_buffer[4]));
	hisi_sas_phy_write32(hisi_hba, phy_no, TX_ID_DWORD5,
			__swab32(identify_buffer[5]));
}

static void setup_itct_v2_hw(struct hisi_hba *hisi_hba,
			     struct hisi_sas_device *sas_dev)
{
	struct domain_device *device = sas_dev->sas_device;
	struct device *dev = hisi_hba->dev;
	u64 qw0, device_id = sas_dev->device_id;
	struct hisi_sas_itct *itct = &hisi_hba->itct[device_id];
	struct domain_device *parent_dev = device->parent;
	struct asd_sas_port *sas_port = device->port;
	struct hisi_sas_port *port = to_hisi_sas_port(sas_port);

	memset(itct, 0, sizeof(*itct));

	/* qw0 */
	qw0 = 0;
	switch (sas_dev->dev_type) {
	case SAS_END_DEVICE:
	case SAS_EDGE_EXPANDER_DEVICE:
	case SAS_FANOUT_EXPANDER_DEVICE:
		qw0 = HISI_SAS_DEV_TYPE_SSP << ITCT_HDR_DEV_TYPE_OFF;
		break;
	case SAS_SATA_DEV:
	case SAS_SATA_PENDING:
		if (parent_dev && DEV_IS_EXPANDER(parent_dev->dev_type))
			qw0 = HISI_SAS_DEV_TYPE_STP << ITCT_HDR_DEV_TYPE_OFF;
		else
			qw0 = HISI_SAS_DEV_TYPE_SATA << ITCT_HDR_DEV_TYPE_OFF;
		break;
	default:
		dev_warn(dev, "setup itct: unsupported dev type (%d)\n",
			 sas_dev->dev_type);
	}

	qw0 |= ((1 << ITCT_HDR_VALID_OFF) |
		(device->linkrate << ITCT_HDR_MCR_OFF) |
		(1 << ITCT_HDR_VLN_OFF) |
		(ITCT_HDR_SMP_TIMEOUT << ITCT_HDR_SMP_TIMEOUT_OFF) |
		(1 << ITCT_HDR_AWT_CONTINUE_OFF) |
		(port->id << ITCT_HDR_PORT_ID_OFF));
	itct->qw0 = cpu_to_le64(qw0);

	/* qw1 */
	memcpy(&itct->sas_addr, device->sas_addr, SAS_ADDR_SIZE);
	itct->sas_addr = __swab64(itct->sas_addr);

	/* qw2 */
	if (!dev_is_sata(device))
		itct->qw2 = cpu_to_le64((5000ULL << ITCT_HDR_INLT_OFF) |
					(0x1ULL << ITCT_HDR_BITLT_OFF) |
					(0x32ULL << ITCT_HDR_MCTLT_OFF) |
					(0x1ULL << ITCT_HDR_RTOLT_OFF));
}

static void clear_itct_v2_hw(struct hisi_hba *hisi_hba,
			      struct hisi_sas_device *sas_dev)
{
	DECLARE_COMPLETION_ONSTACK(completion);
	u64 dev_id = sas_dev->device_id;
	struct hisi_sas_itct *itct = &hisi_hba->itct[dev_id];
	u32 reg_val = hisi_sas_read32(hisi_hba, ENT_INT_SRC3);
	int i;

	sas_dev->completion = &completion;

	/* clear the itct interrupt state */
	if (ENT_INT_SRC3_ITC_INT_MSK & reg_val)
		hisi_sas_write32(hisi_hba, ENT_INT_SRC3,
				 ENT_INT_SRC3_ITC_INT_MSK);

	for (i = 0; i < 2; i++) {
		reg_val = ITCT_CLR_EN_MSK | (dev_id & ITCT_DEV_MSK);
		hisi_sas_write32(hisi_hba, ITCT_CLR, reg_val);
		wait_for_completion(sas_dev->completion);

		memset(itct, 0, sizeof(struct hisi_sas_itct));
	}
}

static void free_device_v2_hw(struct hisi_sas_device *sas_dev)
{
	struct hisi_hba *hisi_hba = sas_dev->hisi_hba;

	/* SoC bug workaround */
	if (dev_is_sata(sas_dev->sas_device))
		clear_bit(sas_dev->sata_idx, hisi_hba->sata_dev_bitmap);
}

static int reset_hw_v2_hw(struct hisi_hba *hisi_hba)
{
	int i, reset_val;
	u32 val;
	unsigned long end_time;
	struct device *dev = hisi_hba->dev;

	/* The mask needs to be set depending on the number of phys */
	if (hisi_hba->n_phy == 9)
		reset_val = 0x1fffff;
	else
		reset_val = 0x7ffff;

	hisi_sas_write32(hisi_hba, DLVRY_QUEUE_ENABLE, 0);

	/* Disable all of the PHYs */
	for (i = 0; i < hisi_hba->n_phy; i++) {
		u32 phy_cfg = hisi_sas_phy_read32(hisi_hba, i, PHY_CFG);

		phy_cfg &= ~PHY_CTRL_RESET_MSK;
		hisi_sas_phy_write32(hisi_hba, i, PHY_CFG, phy_cfg);
	}
	udelay(50);

	/* Ensure DMA tx & rx idle */
	for (i = 0; i < hisi_hba->n_phy; i++) {
		u32 dma_tx_status, dma_rx_status;

		end_time = jiffies + msecs_to_jiffies(1000);

		while (1) {
			dma_tx_status = hisi_sas_phy_read32(hisi_hba, i,
							    DMA_TX_STATUS);
			dma_rx_status = hisi_sas_phy_read32(hisi_hba, i,
							    DMA_RX_STATUS);

			if (!(dma_tx_status & DMA_TX_STATUS_BUSY_MSK) &&
				!(dma_rx_status & DMA_RX_STATUS_BUSY_MSK))
				break;

			msleep(20);
			if (time_after(jiffies, end_time))
				return -EIO;
		}
	}

	/* Ensure axi bus idle */
	end_time = jiffies + msecs_to_jiffies(1000);
	while (1) {
		u32 axi_status =
			hisi_sas_read32(hisi_hba, AXI_CFG);

		if (axi_status == 0)
			break;

		msleep(20);
		if (time_after(jiffies, end_time))
			return -EIO;
	}

	if (ACPI_HANDLE(dev)) {
		acpi_status s;

		s = acpi_evaluate_object(ACPI_HANDLE(dev), "_RST", NULL, NULL);
		if (ACPI_FAILURE(s)) {
			dev_err(dev, "Reset failed\n");
			return -EIO;
		}
	} else if (hisi_hba->ctrl) {
		/* reset and disable clock*/
		regmap_write(hisi_hba->ctrl, hisi_hba->ctrl_reset_reg,
				reset_val);
		regmap_write(hisi_hba->ctrl, hisi_hba->ctrl_clock_ena_reg + 4,
				reset_val);
		msleep(1);
		regmap_read(hisi_hba->ctrl, hisi_hba->ctrl_reset_sts_reg, &val);
		if (reset_val != (val & reset_val)) {
			dev_err(dev, "SAS reset fail.\n");
			return -EIO;
		}

		/* De-reset and enable clock*/
		regmap_write(hisi_hba->ctrl, hisi_hba->ctrl_reset_reg + 4,
				reset_val);
		regmap_write(hisi_hba->ctrl, hisi_hba->ctrl_clock_ena_reg,
				reset_val);
		msleep(1);
		regmap_read(hisi_hba->ctrl, hisi_hba->ctrl_reset_sts_reg,
				&val);
		if (val & reset_val) {
			dev_err(dev, "SAS de-reset fail.\n");
			return -EIO;
		}
	} else
		dev_warn(dev, "no reset method\n");

	return 0;
}

/* This function needs to be called after resetting SAS controller. */
static void phys_reject_stp_links_v2_hw(struct hisi_hba *hisi_hba)
{
	u32 cfg;
	int phy_no;

	hisi_hba->reject_stp_links_msk = (1 << hisi_hba->n_phy) - 1;
	for (phy_no = 0; phy_no < hisi_hba->n_phy; phy_no++) {
		cfg = hisi_sas_phy_read32(hisi_hba, phy_no, CON_CONTROL);
		if (!(cfg & CON_CONTROL_CFG_OPEN_ACC_STP_MSK))
			continue;

		cfg &= ~CON_CONTROL_CFG_OPEN_ACC_STP_MSK;
		hisi_sas_phy_write32(hisi_hba, phy_no, CON_CONTROL, cfg);
	}
}

static void phys_try_accept_stp_links_v2_hw(struct hisi_hba *hisi_hba)
{
	int phy_no;
	u32 dma_tx_dfx1;

	for (phy_no = 0; phy_no < hisi_hba->n_phy; phy_no++) {
		if (!(hisi_hba->reject_stp_links_msk & BIT(phy_no)))
			continue;

		dma_tx_dfx1 = hisi_sas_phy_read32(hisi_hba, phy_no,
						DMA_TX_DFX1);
		if (dma_tx_dfx1 & DMA_TX_DFX1_IPTT_MSK) {
			u32 cfg = hisi_sas_phy_read32(hisi_hba,
				phy_no, CON_CONTROL);

			cfg |= CON_CONTROL_CFG_OPEN_ACC_STP_MSK;
			hisi_sas_phy_write32(hisi_hba, phy_no,
				CON_CONTROL, cfg);
			clear_bit(phy_no, &hisi_hba->reject_stp_links_msk);
		}
	}
}

static void init_reg_v2_hw(struct hisi_hba *hisi_hba)
{
	struct device *dev = hisi_hba->dev;
	int i;

	/* Global registers init */

	/* Deal with am-max-transmissions quirk */
	if (device_property_present(dev, "hip06-sas-v2-quirk-amt")) {
		hisi_sas_write32(hisi_hba, AM_CFG_MAX_TRANS, 0x2020);
		hisi_sas_write32(hisi_hba, AM_CFG_SINGLE_PORT_MAX_TRANS,
				 0x2020);
	} /* Else, use defaults -> do nothing */

	hisi_sas_write32(hisi_hba, DLVRY_QUEUE_ENABLE,
			 (u32)((1ULL << hisi_hba->queue_count) - 1));
	hisi_sas_write32(hisi_hba, AXI_USER1, 0xc0000000);
	hisi_sas_write32(hisi_hba, AXI_USER2, 0x10000);
	hisi_sas_write32(hisi_hba, HGC_SAS_TXFAIL_RETRY_CTRL, 0x0);
	hisi_sas_write32(hisi_hba, HGC_SAS_TX_OPEN_FAIL_RETRY_CTRL, 0x7FF);
	hisi_sas_write32(hisi_hba, OPENA_WT_CONTI_TIME, 0x1);
	hisi_sas_write32(hisi_hba, I_T_NEXUS_LOSS_TIME, 0x1F4);
	hisi_sas_write32(hisi_hba, MAX_CON_TIME_LIMIT_TIME, 0x32);
	hisi_sas_write32(hisi_hba, BUS_INACTIVE_LIMIT_TIME, 0x1);
	hisi_sas_write32(hisi_hba, CFG_AGING_TIME, 0x1);
	hisi_sas_write32(hisi_hba, HGC_ERR_STAT_EN, 0x1);
	hisi_sas_write32(hisi_hba, HGC_GET_ITV_TIME, 0x1);
	hisi_sas_write32(hisi_hba, INT_COAL_EN, 0xc);
	hisi_sas_write32(hisi_hba, OQ_INT_COAL_TIME, 0x60);
	hisi_sas_write32(hisi_hba, OQ_INT_COAL_CNT, 0x3);
	hisi_sas_write32(hisi_hba, ENT_INT_COAL_TIME, 0x1);
	hisi_sas_write32(hisi_hba, ENT_INT_COAL_CNT, 0x1);
	hisi_sas_write32(hisi_hba, OQ_INT_SRC, 0x0);
	hisi_sas_write32(hisi_hba, ENT_INT_SRC1, 0xffffffff);
	hisi_sas_write32(hisi_hba, ENT_INT_SRC2, 0xffffffff);
	hisi_sas_write32(hisi_hba, ENT_INT_SRC3, 0xffffffff);
	hisi_sas_write32(hisi_hba, ENT_INT_SRC_MSK1, 0x7efefefe);
	hisi_sas_write32(hisi_hba, ENT_INT_SRC_MSK2, 0x7efefefe);
	hisi_sas_write32(hisi_hba, ENT_INT_SRC_MSK3, 0x7ffe20fe);
	hisi_sas_write32(hisi_hba, SAS_ECC_INTR_MSK, 0xfff00c30);
	for (i = 0; i < hisi_hba->queue_count; i++)
		hisi_sas_write32(hisi_hba, OQ0_INT_SRC_MSK+0x4*i, 0);

	hisi_sas_write32(hisi_hba, AXI_AHB_CLK_CFG, 1);
	hisi_sas_write32(hisi_hba, HYPER_STREAM_ID_EN_CFG, 1);

	for (i = 0; i < hisi_hba->n_phy; i++) {
		hisi_sas_phy_write32(hisi_hba, i, PROG_PHY_LINK_RATE, 0x855);
		hisi_sas_phy_write32(hisi_hba, i, SAS_PHY_CTRL, 0x30b9908);
		hisi_sas_phy_write32(hisi_hba, i, SL_TOUT_CFG, 0x7d7d7d7d);
		hisi_sas_phy_write32(hisi_hba, i, SL_CONTROL, 0x0);
		hisi_sas_phy_write32(hisi_hba, i, TXID_AUTO, 0x2);
		hisi_sas_phy_write32(hisi_hba, i, DONE_RECEIVED_TIME, 0x8);
		hisi_sas_phy_write32(hisi_hba, i, CHL_INT0, 0xffffffff);
		hisi_sas_phy_write32(hisi_hba, i, CHL_INT1, 0xffffffff);
		hisi_sas_phy_write32(hisi_hba, i, CHL_INT2, 0xfff87fff);
		hisi_sas_phy_write32(hisi_hba, i, RXOP_CHECK_CFG_H, 0x1000);
		hisi_sas_phy_write32(hisi_hba, i, CHL_INT1_MSK, 0xff857fff);
		hisi_sas_phy_write32(hisi_hba, i, CHL_INT2_MSK, 0x8ffffbfe);
		hisi_sas_phy_write32(hisi_hba, i, SL_CFG, 0x13f801fc);
		hisi_sas_phy_write32(hisi_hba, i, PHY_CTRL_RDY_MSK, 0x0);
		hisi_sas_phy_write32(hisi_hba, i, PHYCTRL_NOT_RDY_MSK, 0x0);
		hisi_sas_phy_write32(hisi_hba, i, PHYCTRL_DWS_RESET_MSK, 0x0);
		hisi_sas_phy_write32(hisi_hba, i, PHYCTRL_PHY_ENA_MSK, 0x0);
		hisi_sas_phy_write32(hisi_hba, i, SL_RX_BCAST_CHK_MSK, 0x0);
		hisi_sas_phy_write32(hisi_hba, i, CHL_INT_COAL_EN, 0x0);
		hisi_sas_phy_write32(hisi_hba, i, PHYCTRL_OOB_RESTART_MSK, 0x0);
		if (hisi_hba->refclk_frequency_mhz == 66)
			hisi_sas_phy_write32(hisi_hba, i, PHY_CTRL, 0x199B694);
		/* else, do nothing -> leave it how you found it */
	}

	for (i = 0; i < hisi_hba->queue_count; i++) {
		/* Delivery queue */
		hisi_sas_write32(hisi_hba,
				 DLVRY_Q_0_BASE_ADDR_HI + (i * 0x14),
				 upper_32_bits(hisi_hba->cmd_hdr_dma[i]));

		hisi_sas_write32(hisi_hba, DLVRY_Q_0_BASE_ADDR_LO + (i * 0x14),
				 lower_32_bits(hisi_hba->cmd_hdr_dma[i]));

		hisi_sas_write32(hisi_hba, DLVRY_Q_0_DEPTH + (i * 0x14),
				 HISI_SAS_QUEUE_SLOTS);

		/* Completion queue */
		hisi_sas_write32(hisi_hba, COMPL_Q_0_BASE_ADDR_HI + (i * 0x14),
				 upper_32_bits(hisi_hba->complete_hdr_dma[i]));

		hisi_sas_write32(hisi_hba, COMPL_Q_0_BASE_ADDR_LO + (i * 0x14),
				 lower_32_bits(hisi_hba->complete_hdr_dma[i]));

		hisi_sas_write32(hisi_hba, COMPL_Q_0_DEPTH + (i * 0x14),
				 HISI_SAS_QUEUE_SLOTS);
	}

	/* itct */
	hisi_sas_write32(hisi_hba, ITCT_BASE_ADDR_LO,
			 lower_32_bits(hisi_hba->itct_dma));

	hisi_sas_write32(hisi_hba, ITCT_BASE_ADDR_HI,
			 upper_32_bits(hisi_hba->itct_dma));

	/* iost */
	hisi_sas_write32(hisi_hba, IOST_BASE_ADDR_LO,
			 lower_32_bits(hisi_hba->iost_dma));

	hisi_sas_write32(hisi_hba, IOST_BASE_ADDR_HI,
			 upper_32_bits(hisi_hba->iost_dma));

	/* breakpoint */
	hisi_sas_write32(hisi_hba, IO_BROKEN_MSG_ADDR_LO,
			 lower_32_bits(hisi_hba->breakpoint_dma));

	hisi_sas_write32(hisi_hba, IO_BROKEN_MSG_ADDR_HI,
			 upper_32_bits(hisi_hba->breakpoint_dma));

	/* SATA broken msg */
	hisi_sas_write32(hisi_hba, IO_SATA_BROKEN_MSG_ADDR_LO,
			 lower_32_bits(hisi_hba->sata_breakpoint_dma));

	hisi_sas_write32(hisi_hba, IO_SATA_BROKEN_MSG_ADDR_HI,
			 upper_32_bits(hisi_hba->sata_breakpoint_dma));

	/* SATA initial fis */
	hisi_sas_write32(hisi_hba, SATA_INITI_D2H_STORE_ADDR_LO,
			 lower_32_bits(hisi_hba->initial_fis_dma));

	hisi_sas_write32(hisi_hba, SATA_INITI_D2H_STORE_ADDR_HI,
			 upper_32_bits(hisi_hba->initial_fis_dma));
}

static void link_timeout_enable_link(struct timer_list *t)
{
	struct hisi_hba *hisi_hba = from_timer(hisi_hba, t, timer);
	int i, reg_val;

	for (i = 0; i < hisi_hba->n_phy; i++) {
		if (hisi_hba->reject_stp_links_msk & BIT(i))
			continue;

		reg_val = hisi_sas_phy_read32(hisi_hba, i, CON_CONTROL);
		if (!(reg_val & BIT(0))) {
			hisi_sas_phy_write32(hisi_hba, i,
					CON_CONTROL, 0x7);
			break;
		}
	}

	hisi_hba->timer.function = link_timeout_disable_link;
	mod_timer(&hisi_hba->timer, jiffies + msecs_to_jiffies(900));
}

static void link_timeout_disable_link(struct timer_list *t)
{
	struct hisi_hba *hisi_hba = from_timer(hisi_hba, t, timer);
	int i, reg_val;

	reg_val = hisi_sas_read32(hisi_hba, PHY_STATE);
	for (i = 0; i < hisi_hba->n_phy && reg_val; i++) {
		if (hisi_hba->reject_stp_links_msk & BIT(i))
			continue;

		if (reg_val & BIT(i)) {
			hisi_sas_phy_write32(hisi_hba, i,
					CON_CONTROL, 0x6);
			break;
		}
	}

	hisi_hba->timer.function = link_timeout_enable_link;
	mod_timer(&hisi_hba->timer, jiffies + msecs_to_jiffies(100));
}

static void set_link_timer_quirk(struct hisi_hba *hisi_hba)
{
	hisi_hba->timer.function = link_timeout_disable_link;
	hisi_hba->timer.expires = jiffies + msecs_to_jiffies(1000);
	add_timer(&hisi_hba->timer);
}

static int hw_init_v2_hw(struct hisi_hba *hisi_hba)
{
	struct device *dev = hisi_hba->dev;
	int rc;

	rc = reset_hw_v2_hw(hisi_hba);
	if (rc) {
		dev_err(dev, "hisi_sas_reset_hw failed, rc=%d", rc);
		return rc;
	}

	msleep(100);
	init_reg_v2_hw(hisi_hba);

	return 0;
}

static void enable_phy_v2_hw(struct hisi_hba *hisi_hba, int phy_no)
{
	u32 cfg = hisi_sas_phy_read32(hisi_hba, phy_no, PHY_CFG);

	cfg |= PHY_CFG_ENA_MSK;
	hisi_sas_phy_write32(hisi_hba, phy_no, PHY_CFG, cfg);
}

static bool is_sata_phy_v2_hw(struct hisi_hba *hisi_hba, int phy_no)
{
	u32 context;

	context = hisi_sas_read32(hisi_hba, PHY_CONTEXT);
	if (context & (1 << phy_no))
		return true;

	return false;
}

static bool tx_fifo_is_empty_v2_hw(struct hisi_hba *hisi_hba, int phy_no)
{
	u32 dfx_val;

	dfx_val = hisi_sas_phy_read32(hisi_hba, phy_no, DMA_TX_DFX1);

	if (dfx_val & BIT(16))
		return false;

	return true;
}

static bool axi_bus_is_idle_v2_hw(struct hisi_hba *hisi_hba, int phy_no)
{
	int i, max_loop = 1000;
	struct device *dev = hisi_hba->dev;
	u32 status, axi_status, dfx_val, dfx_tx_val;

	for (i = 0; i < max_loop; i++) {
		status = hisi_sas_read32_relaxed(hisi_hba,
			AXI_MASTER_CFG_BASE + AM_CURR_TRANS_RETURN);

		axi_status = hisi_sas_read32(hisi_hba, AXI_CFG);
		dfx_val = hisi_sas_phy_read32(hisi_hba, phy_no, DMA_TX_DFX1);
		dfx_tx_val = hisi_sas_phy_read32(hisi_hba,
			phy_no, DMA_TX_FIFO_DFX0);

		if ((status == 0x3) && (axi_status == 0x0) &&
		    (dfx_val & BIT(20)) && (dfx_tx_val & BIT(10)))
			return true;
		udelay(10);
	}
	dev_err(dev, "bus is not idle phy%d, axi150:0x%x axi100:0x%x port204:0x%x port240:0x%x\n",
			phy_no, status, axi_status,
			dfx_val, dfx_tx_val);
	return false;
}

static bool wait_io_done_v2_hw(struct hisi_hba *hisi_hba, int phy_no)
{
	int i, max_loop = 1000;
	struct device *dev = hisi_hba->dev;
	u32 status, tx_dfx0;

	for (i = 0; i < max_loop; i++) {
		status = hisi_sas_phy_read32(hisi_hba, phy_no, LINK_DFX2);
		status = (status & 0x3fc0) >> 6;

		if (status != 0x1)
			return true;

		tx_dfx0 = hisi_sas_phy_read32(hisi_hba, phy_no, DMA_TX_DFX0);
		if ((tx_dfx0 & 0x1ff) == 0x2)
			return true;
		udelay(10);
	}
	dev_err(dev, "IO not done phy%d, port264:0x%x port200:0x%x\n",
			phy_no, status, tx_dfx0);
	return false;
}

static bool allowed_disable_phy_v2_hw(struct hisi_hba *hisi_hba, int phy_no)
{
	if (tx_fifo_is_empty_v2_hw(hisi_hba, phy_no))
		return true;

	if (!axi_bus_is_idle_v2_hw(hisi_hba, phy_no))
		return false;

	if (!wait_io_done_v2_hw(hisi_hba, phy_no))
		return false;

	return true;
}


static void disable_phy_v2_hw(struct hisi_hba *hisi_hba, int phy_no)
{
	u32 cfg, axi_val, dfx0_val, txid_auto;
	struct device *dev = hisi_hba->dev;

	/* Close axi bus. */
	axi_val = hisi_sas_read32(hisi_hba, AXI_MASTER_CFG_BASE +
				AM_CTRL_GLOBAL);
	axi_val |= 0x1;
	hisi_sas_write32(hisi_hba, AXI_MASTER_CFG_BASE +
		AM_CTRL_GLOBAL, axi_val);

	if (is_sata_phy_v2_hw(hisi_hba, phy_no)) {
		if (allowed_disable_phy_v2_hw(hisi_hba, phy_no))
			goto do_disable;

		/* Reset host controller. */
		queue_work(hisi_hba->wq, &hisi_hba->rst_work);
		return;
	}

	dfx0_val = hisi_sas_phy_read32(hisi_hba, phy_no, PORT_DFX0);
	dfx0_val = (dfx0_val & 0x1fc0) >> 6;
	if (dfx0_val != 0x4)
		goto do_disable;

	if (!tx_fifo_is_empty_v2_hw(hisi_hba, phy_no)) {
		dev_warn(dev, "phy%d, wait tx fifo need send break\n",
			phy_no);
		txid_auto = hisi_sas_phy_read32(hisi_hba, phy_no,
					TXID_AUTO);
		txid_auto |= TXID_AUTO_CTB_MSK;
		hisi_sas_phy_write32(hisi_hba, phy_no, TXID_AUTO,
					txid_auto);
	}

do_disable:
	cfg = hisi_sas_phy_read32(hisi_hba, phy_no, PHY_CFG);
	cfg &= ~PHY_CFG_ENA_MSK;
	hisi_sas_phy_write32(hisi_hba, phy_no, PHY_CFG, cfg);

	/* Open axi bus. */
	axi_val &= ~0x1;
	hisi_sas_write32(hisi_hba, AXI_MASTER_CFG_BASE +
		AM_CTRL_GLOBAL, axi_val);
}

static void start_phy_v2_hw(struct hisi_hba *hisi_hba, int phy_no)
{
	config_id_frame_v2_hw(hisi_hba, phy_no);
	config_phy_opt_mode_v2_hw(hisi_hba, phy_no);
	enable_phy_v2_hw(hisi_hba, phy_no);
}

static void phy_hard_reset_v2_hw(struct hisi_hba *hisi_hba, int phy_no)
{
	struct hisi_sas_phy *phy = &hisi_hba->phy[phy_no];
	u32 txid_auto;

	disable_phy_v2_hw(hisi_hba, phy_no);
	if (phy->identify.device_type == SAS_END_DEVICE) {
		txid_auto = hisi_sas_phy_read32(hisi_hba, phy_no, TXID_AUTO);
		hisi_sas_phy_write32(hisi_hba, phy_no, TXID_AUTO,
					txid_auto | TX_HARDRST_MSK);
	}
	msleep(100);
	start_phy_v2_hw(hisi_hba, phy_no);
}

static void phy_get_events_v2_hw(struct hisi_hba *hisi_hba, int phy_no)
{
	struct hisi_sas_phy *phy = &hisi_hba->phy[phy_no];
	struct asd_sas_phy *sas_phy = &phy->sas_phy;
	struct sas_phy *sphy = sas_phy->phy;
	u32 err4_reg_val, err6_reg_val;

	/* loss dword syn, phy reset problem */
	err4_reg_val = hisi_sas_phy_read32(hisi_hba, phy_no, SAS_ERR_CNT4_REG);

	/* disparity err, invalid dword */
	err6_reg_val = hisi_sas_phy_read32(hisi_hba, phy_no, SAS_ERR_CNT6_REG);

	sphy->loss_of_dword_sync_count += (err4_reg_val >> 16) & 0xFFFF;
	sphy->phy_reset_problem_count += err4_reg_val & 0xFFFF;
	sphy->invalid_dword_count += (err6_reg_val & 0xFF0000) >> 16;
	sphy->running_disparity_error_count += err6_reg_val & 0xFF;
}

static void phys_init_v2_hw(struct hisi_hba *hisi_hba)
{
	int i;

	for (i = 0; i < hisi_hba->n_phy; i++) {
		struct hisi_sas_phy *phy = &hisi_hba->phy[i];
		struct asd_sas_phy *sas_phy = &phy->sas_phy;

		if (!sas_phy->phy->enabled)
			continue;

		start_phy_v2_hw(hisi_hba, i);
	}
}

static void sl_notify_v2_hw(struct hisi_hba *hisi_hba, int phy_no)
{
	u32 sl_control;

	sl_control = hisi_sas_phy_read32(hisi_hba, phy_no, SL_CONTROL);
	sl_control |= SL_CONTROL_NOTIFY_EN_MSK;
	hisi_sas_phy_write32(hisi_hba, phy_no, SL_CONTROL, sl_control);
	msleep(1);
	sl_control = hisi_sas_phy_read32(hisi_hba, phy_no, SL_CONTROL);
	sl_control &= ~SL_CONTROL_NOTIFY_EN_MSK;
	hisi_sas_phy_write32(hisi_hba, phy_no, SL_CONTROL, sl_control);
}

static enum sas_linkrate phy_get_max_linkrate_v2_hw(void)
{
	return SAS_LINK_RATE_12_0_GBPS;
}

static void phy_set_linkrate_v2_hw(struct hisi_hba *hisi_hba, int phy_no,
		struct sas_phy_linkrates *r)
{
	u32 prog_phy_link_rate =
		hisi_sas_phy_read32(hisi_hba, phy_no, PROG_PHY_LINK_RATE);
	struct hisi_sas_phy *phy = &hisi_hba->phy[phy_no];
	struct asd_sas_phy *sas_phy = &phy->sas_phy;
	int i;
	enum sas_linkrate min, max;
	u32 rate_mask = 0;

	if (r->maximum_linkrate == SAS_LINK_RATE_UNKNOWN) {
		max = sas_phy->phy->maximum_linkrate;
		min = r->minimum_linkrate;
	} else if (r->minimum_linkrate == SAS_LINK_RATE_UNKNOWN) {
		max = r->maximum_linkrate;
		min = sas_phy->phy->minimum_linkrate;
	} else
		return;

	sas_phy->phy->maximum_linkrate = max;
	sas_phy->phy->minimum_linkrate = min;

	min -= SAS_LINK_RATE_1_5_GBPS;
	max -= SAS_LINK_RATE_1_5_GBPS;

	for (i = 0; i <= max; i++)
		rate_mask |= 1 << (i * 2);

	prog_phy_link_rate &= ~0xff;
	prog_phy_link_rate |= rate_mask;

	hisi_sas_phy_write32(hisi_hba, phy_no, PROG_PHY_LINK_RATE,
			prog_phy_link_rate);

	phy_hard_reset_v2_hw(hisi_hba, phy_no);
}

static int get_wideport_bitmap_v2_hw(struct hisi_hba *hisi_hba, int port_id)
{
	int i, bitmap = 0;
	u32 phy_port_num_ma = hisi_sas_read32(hisi_hba, PHY_PORT_NUM_MA);
	u32 phy_state = hisi_sas_read32(hisi_hba, PHY_STATE);

	for (i = 0; i < (hisi_hba->n_phy < 9 ? hisi_hba->n_phy : 8); i++)
		if (phy_state & 1 << i)
			if (((phy_port_num_ma >> (i * 4)) & 0xf) == port_id)
				bitmap |= 1 << i;

	if (hisi_hba->n_phy == 9) {
		u32 port_state = hisi_sas_read32(hisi_hba, PORT_STATE);

		if (phy_state & 1 << 8)
			if (((port_state & PORT_STATE_PHY8_PORT_NUM_MSK) >>
			     PORT_STATE_PHY8_PORT_NUM_OFF) == port_id)
				bitmap |= 1 << 9;
	}

	return bitmap;
}

/*
 * The callpath to this function and upto writing the write
 * queue pointer should be safe from interruption.
 */
static int
get_free_slot_v2_hw(struct hisi_hba *hisi_hba, struct hisi_sas_dq *dq)
{
	struct device *dev = hisi_hba->dev;
	int queue = dq->id;
	u32 r, w;

	w = dq->wr_point;
	r = hisi_sas_read32_relaxed(hisi_hba,
				DLVRY_Q_0_RD_PTR + (queue * 0x14));
	if (r == (w+1) % HISI_SAS_QUEUE_SLOTS) {
		dev_warn(dev, "full queue=%d r=%d w=%d\n\n",
				queue, r, w);
		return -EAGAIN;
	}

	return 0;
}

static void start_delivery_v2_hw(struct hisi_sas_dq *dq)
{
	struct hisi_hba *hisi_hba = dq->hisi_hba;
	int dlvry_queue = dq->slot_prep->dlvry_queue;
	int dlvry_queue_slot = dq->slot_prep->dlvry_queue_slot;

	dq->wr_point = ++dlvry_queue_slot % HISI_SAS_QUEUE_SLOTS;
	hisi_sas_write32(hisi_hba, DLVRY_Q_0_WR_PTR + (dlvry_queue * 0x14),
			 dq->wr_point);
}

static int prep_prd_sge_v2_hw(struct hisi_hba *hisi_hba,
			      struct hisi_sas_slot *slot,
			      struct hisi_sas_cmd_hdr *hdr,
			      struct scatterlist *scatter,
			      int n_elem)
{
	struct hisi_sas_sge_page *sge_page = hisi_sas_sge_addr_mem(slot);
	struct device *dev = hisi_hba->dev;
	struct scatterlist *sg;
	int i;

	if (n_elem > HISI_SAS_SGE_PAGE_CNT) {
		dev_err(dev, "prd err: n_elem(%d) > HISI_SAS_SGE_PAGE_CNT",
			n_elem);
		return -EINVAL;
	}

	for_each_sg(scatter, sg, n_elem, i) {
		struct hisi_sas_sge *entry = &sge_page->sge[i];

		entry->addr = cpu_to_le64(sg_dma_address(sg));
		entry->page_ctrl_0 = entry->page_ctrl_1 = 0;
		entry->data_len = cpu_to_le32(sg_dma_len(sg));
		entry->data_off = 0;
	}

	hdr->prd_table_addr = cpu_to_le64(hisi_sas_sge_addr_dma(slot));

	hdr->sg_len = cpu_to_le32(n_elem << CMD_HDR_DATA_SGL_LEN_OFF);

	return 0;
}

static int prep_smp_v2_hw(struct hisi_hba *hisi_hba,
			  struct hisi_sas_slot *slot)
{
	struct sas_task *task = slot->task;
	struct hisi_sas_cmd_hdr *hdr = slot->cmd_hdr;
	struct domain_device *device = task->dev;
	struct device *dev = hisi_hba->dev;
	struct hisi_sas_port *port = slot->port;
	struct scatterlist *sg_req, *sg_resp;
	struct hisi_sas_device *sas_dev = device->lldd_dev;
	dma_addr_t req_dma_addr;
	unsigned int req_len, resp_len;
	int elem, rc;

	/*
	* DMA-map SMP request, response buffers
	*/
	/* req */
	sg_req = &task->smp_task.smp_req;
	elem = dma_map_sg(dev, sg_req, 1, DMA_TO_DEVICE);
	if (!elem)
		return -ENOMEM;
	req_len = sg_dma_len(sg_req);
	req_dma_addr = sg_dma_address(sg_req);

	/* resp */
	sg_resp = &task->smp_task.smp_resp;
	elem = dma_map_sg(dev, sg_resp, 1, DMA_FROM_DEVICE);
	if (!elem) {
		rc = -ENOMEM;
		goto err_out_req;
	}
	resp_len = sg_dma_len(sg_resp);
	if ((req_len & 0x3) || (resp_len & 0x3)) {
		rc = -EINVAL;
		goto err_out_resp;
	}

	/* create header */
	/* dw0 */
	hdr->dw0 = cpu_to_le32((port->id << CMD_HDR_PORT_OFF) |
			       (1 << CMD_HDR_PRIORITY_OFF) | /* high pri */
			       (2 << CMD_HDR_CMD_OFF)); /* smp */

	/* map itct entry */
	hdr->dw1 = cpu_to_le32((sas_dev->device_id << CMD_HDR_DEV_ID_OFF) |
			       (1 << CMD_HDR_FRAME_TYPE_OFF) |
			       (DIR_NO_DATA << CMD_HDR_DIR_OFF));

	/* dw2 */
	hdr->dw2 = cpu_to_le32((((req_len - 4) / 4) << CMD_HDR_CFL_OFF) |
			       (HISI_SAS_MAX_SMP_RESP_SZ / 4 <<
			       CMD_HDR_MRFL_OFF));

	hdr->transfer_tags = cpu_to_le32(slot->idx << CMD_HDR_IPTT_OFF);

	hdr->cmd_table_addr = cpu_to_le64(req_dma_addr);
	hdr->sts_buffer_addr = cpu_to_le64(hisi_sas_status_buf_addr_dma(slot));

	return 0;

err_out_resp:
	dma_unmap_sg(dev, &slot->task->smp_task.smp_resp, 1,
		     DMA_FROM_DEVICE);
err_out_req:
	dma_unmap_sg(dev, &slot->task->smp_task.smp_req, 1,
		     DMA_TO_DEVICE);
	return rc;
}

static int prep_ssp_v2_hw(struct hisi_hba *hisi_hba,
			  struct hisi_sas_slot *slot, int is_tmf,
			  struct hisi_sas_tmf_task *tmf)
{
	struct sas_task *task = slot->task;
	struct hisi_sas_cmd_hdr *hdr = slot->cmd_hdr;
	struct domain_device *device = task->dev;
	struct hisi_sas_device *sas_dev = device->lldd_dev;
	struct hisi_sas_port *port = slot->port;
	struct sas_ssp_task *ssp_task = &task->ssp_task;
	struct scsi_cmnd *scsi_cmnd = ssp_task->cmd;
	int has_data = 0, rc, priority = is_tmf;
	u8 *buf_cmd;
	u32 dw1 = 0, dw2 = 0;

	hdr->dw0 = cpu_to_le32((1 << CMD_HDR_RESP_REPORT_OFF) |
			       (2 << CMD_HDR_TLR_CTRL_OFF) |
			       (port->id << CMD_HDR_PORT_OFF) |
			       (priority << CMD_HDR_PRIORITY_OFF) |
			       (1 << CMD_HDR_CMD_OFF)); /* ssp */

	dw1 = 1 << CMD_HDR_VDTL_OFF;
	if (is_tmf) {
		dw1 |= 2 << CMD_HDR_FRAME_TYPE_OFF;
		dw1 |= DIR_NO_DATA << CMD_HDR_DIR_OFF;
	} else {
		dw1 |= 1 << CMD_HDR_FRAME_TYPE_OFF;
		switch (scsi_cmnd->sc_data_direction) {
		case DMA_TO_DEVICE:
			has_data = 1;
			dw1 |= DIR_TO_DEVICE << CMD_HDR_DIR_OFF;
			break;
		case DMA_FROM_DEVICE:
			has_data = 1;
			dw1 |= DIR_TO_INI << CMD_HDR_DIR_OFF;
			break;
		default:
			dw1 &= ~CMD_HDR_DIR_MSK;
		}
	}

	/* map itct entry */
	dw1 |= sas_dev->device_id << CMD_HDR_DEV_ID_OFF;
	hdr->dw1 = cpu_to_le32(dw1);

	dw2 = (((sizeof(struct ssp_command_iu) + sizeof(struct ssp_frame_hdr)
	      + 3) / 4) << CMD_HDR_CFL_OFF) |
	      ((HISI_SAS_MAX_SSP_RESP_SZ / 4) << CMD_HDR_MRFL_OFF) |
	      (2 << CMD_HDR_SG_MOD_OFF);
	hdr->dw2 = cpu_to_le32(dw2);

	hdr->transfer_tags = cpu_to_le32(slot->idx);

	if (has_data) {
		rc = prep_prd_sge_v2_hw(hisi_hba, slot, hdr, task->scatter,
					slot->n_elem);
		if (rc)
			return rc;
	}

	hdr->data_transfer_len = cpu_to_le32(task->total_xfer_len);
	hdr->cmd_table_addr = cpu_to_le64(hisi_sas_cmd_hdr_addr_dma(slot));
	hdr->sts_buffer_addr = cpu_to_le64(hisi_sas_status_buf_addr_dma(slot));

	buf_cmd = hisi_sas_cmd_hdr_addr_mem(slot) +
		sizeof(struct ssp_frame_hdr);

	memcpy(buf_cmd, &task->ssp_task.LUN, 8);
	if (!is_tmf) {
		buf_cmd[9] = task->ssp_task.task_attr |
				(task->ssp_task.task_prio << 3);
		memcpy(buf_cmd + 12, task->ssp_task.cmd->cmnd,
				task->ssp_task.cmd->cmd_len);
	} else {
		buf_cmd[10] = tmf->tmf;
		switch (tmf->tmf) {
		case TMF_ABORT_TASK:
		case TMF_QUERY_TASK:
			buf_cmd[12] =
				(tmf->tag_of_task_to_be_managed >> 8) & 0xff;
			buf_cmd[13] =
				tmf->tag_of_task_to_be_managed & 0xff;
			break;
		default:
			break;
		}
	}

	return 0;
}

#define TRANS_TX_ERR	0
#define TRANS_RX_ERR	1
#define DMA_TX_ERR		2
#define SIPC_RX_ERR		3
#define DMA_RX_ERR		4

#define DMA_TX_ERR_OFF	0
#define DMA_TX_ERR_MSK	(0xffff << DMA_TX_ERR_OFF)
#define SIPC_RX_ERR_OFF	16
#define SIPC_RX_ERR_MSK (0xffff << SIPC_RX_ERR_OFF)

static int parse_trans_tx_err_code_v2_hw(u32 err_msk)
{
	static const u8 trans_tx_err_code_prio[] = {
		TRANS_TX_OPEN_FAIL_WITH_IT_NEXUS_LOSS,
		TRANS_TX_ERR_PHY_NOT_ENABLE,
		TRANS_TX_OPEN_CNX_ERR_WRONG_DESTINATION,
		TRANS_TX_OPEN_CNX_ERR_ZONE_VIOLATION,
		TRANS_TX_OPEN_CNX_ERR_BY_OTHER,
		RESERVED0,
		TRANS_TX_OPEN_CNX_ERR_AIP_TIMEOUT,
		TRANS_TX_OPEN_CNX_ERR_STP_RESOURCES_BUSY,
		TRANS_TX_OPEN_CNX_ERR_PROTOCOL_NOT_SUPPORTED,
		TRANS_TX_OPEN_CNX_ERR_CONNECTION_RATE_NOT_SUPPORTED,
		TRANS_TX_OPEN_CNX_ERR_BAD_DESTINATION,
		TRANS_TX_OPEN_CNX_ERR_BREAK_RCVD,
		TRANS_TX_OPEN_CNX_ERR_LOW_PHY_POWER,
		TRANS_TX_OPEN_CNX_ERR_PATHWAY_BLOCKED,
		TRANS_TX_OPEN_CNX_ERR_OPEN_TIMEOUT,
		TRANS_TX_OPEN_CNX_ERR_NO_DESTINATION,
		TRANS_TX_OPEN_RETRY_ERR_THRESHOLD_REACHED,
		TRANS_TX_ERR_WITH_CLOSE_PHYDISALE,
		TRANS_TX_ERR_WITH_CLOSE_DWS_TIMEOUT,
		TRANS_TX_ERR_WITH_CLOSE_COMINIT,
		TRANS_TX_ERR_WITH_BREAK_TIMEOUT,
		TRANS_TX_ERR_WITH_BREAK_REQUEST,
		TRANS_TX_ERR_WITH_BREAK_RECEVIED,
		TRANS_TX_ERR_WITH_CLOSE_TIMEOUT,
		TRANS_TX_ERR_WITH_CLOSE_NORMAL,
		TRANS_TX_ERR_WITH_NAK_RECEVIED,
		TRANS_TX_ERR_WITH_ACK_NAK_TIMEOUT,
		TRANS_TX_ERR_WITH_CREDIT_TIMEOUT,
		TRANS_TX_ERR_WITH_IPTT_CONFLICT,
		TRANS_TX_ERR_WITH_OPEN_BY_DES_OR_OTHERS,
		TRANS_TX_ERR_WITH_WAIT_RECV_TIMEOUT,
	};
	int index, i;

	for (i = 0; i < ARRAY_SIZE(trans_tx_err_code_prio); i++) {
		index = trans_tx_err_code_prio[i] - TRANS_TX_FAIL_BASE;
		if (err_msk & (1 << index))
			return trans_tx_err_code_prio[i];
	}
	return -1;
}

static int parse_trans_rx_err_code_v2_hw(u32 err_msk)
{
	static const u8 trans_rx_err_code_prio[] = {
		TRANS_RX_ERR_WITH_RXFRAME_CRC_ERR,
		TRANS_RX_ERR_WITH_RXFIS_8B10B_DISP_ERR,
		TRANS_RX_ERR_WITH_RXFRAME_HAVE_ERRPRM,
		TRANS_RX_ERR_WITH_RXFIS_DECODE_ERROR,
		TRANS_RX_ERR_WITH_RXFIS_CRC_ERR,
		TRANS_RX_ERR_WITH_RXFRAME_LENGTH_OVERRUN,
		TRANS_RX_ERR_WITH_RXFIS_RX_SYNCP,
		TRANS_RX_ERR_WITH_LINK_BUF_OVERRUN,
		TRANS_RX_ERR_WITH_CLOSE_PHY_DISABLE,
		TRANS_RX_ERR_WITH_CLOSE_DWS_TIMEOUT,
		TRANS_RX_ERR_WITH_CLOSE_COMINIT,
		TRANS_RX_ERR_WITH_BREAK_TIMEOUT,
		TRANS_RX_ERR_WITH_BREAK_REQUEST,
		TRANS_RX_ERR_WITH_BREAK_RECEVIED,
		RESERVED1,
		TRANS_RX_ERR_WITH_CLOSE_NORMAL,
		TRANS_RX_ERR_WITH_DATA_LEN0,
		TRANS_RX_ERR_WITH_BAD_HASH,
		TRANS_RX_XRDY_WLEN_ZERO_ERR,
		TRANS_RX_SSP_FRM_LEN_ERR,
		RESERVED2,
		RESERVED3,
		RESERVED4,
		RESERVED5,
		TRANS_RX_ERR_WITH_BAD_FRM_TYPE,
		TRANS_RX_SMP_FRM_LEN_ERR,
		TRANS_RX_SMP_RESP_TIMEOUT_ERR,
		RESERVED6,
		RESERVED7,
		RESERVED8,
		RESERVED9,
		TRANS_RX_R_ERR,
	};
	int index, i;

	for (i = 0; i < ARRAY_SIZE(trans_rx_err_code_prio); i++) {
		index = trans_rx_err_code_prio[i] - TRANS_RX_FAIL_BASE;
		if (err_msk & (1 << index))
			return trans_rx_err_code_prio[i];
	}
	return -1;
}

static int parse_dma_tx_err_code_v2_hw(u32 err_msk)
{
	static const u8 dma_tx_err_code_prio[] = {
		DMA_TX_UNEXP_XFER_ERR,
		DMA_TX_UNEXP_RETRANS_ERR,
		DMA_TX_XFER_LEN_OVERFLOW,
		DMA_TX_XFER_OFFSET_ERR,
		DMA_TX_RAM_ECC_ERR,
		DMA_TX_DIF_LEN_ALIGN_ERR,
		DMA_TX_DIF_CRC_ERR,
		DMA_TX_DIF_APP_ERR,
		DMA_TX_DIF_RPP_ERR,
		DMA_TX_DATA_SGL_OVERFLOW,
		DMA_TX_DIF_SGL_OVERFLOW,
	};
	int index, i;

	for (i = 0; i < ARRAY_SIZE(dma_tx_err_code_prio); i++) {
		index = dma_tx_err_code_prio[i] - DMA_TX_ERR_BASE;
		err_msk = err_msk & DMA_TX_ERR_MSK;
		if (err_msk & (1 << index))
			return dma_tx_err_code_prio[i];
	}
	return -1;
}

static int parse_sipc_rx_err_code_v2_hw(u32 err_msk)
{
	static const u8 sipc_rx_err_code_prio[] = {
		SIPC_RX_FIS_STATUS_ERR_BIT_VLD,
		SIPC_RX_PIO_WRSETUP_STATUS_DRQ_ERR,
		SIPC_RX_FIS_STATUS_BSY_BIT_ERR,
		SIPC_RX_WRSETUP_LEN_ODD_ERR,
		SIPC_RX_WRSETUP_LEN_ZERO_ERR,
		SIPC_RX_WRDATA_LEN_NOT_MATCH_ERR,
		SIPC_RX_NCQ_WRSETUP_OFFSET_ERR,
		SIPC_RX_NCQ_WRSETUP_AUTO_ACTIVE_ERR,
		SIPC_RX_SATA_UNEXP_FIS_ERR,
		SIPC_RX_WRSETUP_ESTATUS_ERR,
		SIPC_RX_DATA_UNDERFLOW_ERR,
	};
	int index, i;

	for (i = 0; i < ARRAY_SIZE(sipc_rx_err_code_prio); i++) {
		index = sipc_rx_err_code_prio[i] - SIPC_RX_ERR_BASE;
		err_msk = err_msk & SIPC_RX_ERR_MSK;
		if (err_msk & (1 << (index + 0x10)))
			return sipc_rx_err_code_prio[i];
	}
	return -1;
}

static int parse_dma_rx_err_code_v2_hw(u32 err_msk)
{
	static const u8 dma_rx_err_code_prio[] = {
		DMA_RX_UNKNOWN_FRM_ERR,
		DMA_RX_DATA_LEN_OVERFLOW,
		DMA_RX_DATA_LEN_UNDERFLOW,
		DMA_RX_DATA_OFFSET_ERR,
		RESERVED10,
		DMA_RX_SATA_FRAME_TYPE_ERR,
		DMA_RX_RESP_BUF_OVERFLOW,
		DMA_RX_UNEXP_RETRANS_RESP_ERR,
		DMA_RX_UNEXP_NORM_RESP_ERR,
		DMA_RX_UNEXP_RDFRAME_ERR,
		DMA_RX_PIO_DATA_LEN_ERR,
		DMA_RX_RDSETUP_STATUS_ERR,
		DMA_RX_RDSETUP_STATUS_DRQ_ERR,
		DMA_RX_RDSETUP_STATUS_BSY_ERR,
		DMA_RX_RDSETUP_LEN_ODD_ERR,
		DMA_RX_RDSETUP_LEN_ZERO_ERR,
		DMA_RX_RDSETUP_LEN_OVER_ERR,
		DMA_RX_RDSETUP_OFFSET_ERR,
		DMA_RX_RDSETUP_ACTIVE_ERR,
		DMA_RX_RDSETUP_ESTATUS_ERR,
		DMA_RX_RAM_ECC_ERR,
		DMA_RX_DIF_CRC_ERR,
		DMA_RX_DIF_APP_ERR,
		DMA_RX_DIF_RPP_ERR,
		DMA_RX_DATA_SGL_OVERFLOW,
		DMA_RX_DIF_SGL_OVERFLOW,
	};
	int index, i;

	for (i = 0; i < ARRAY_SIZE(dma_rx_err_code_prio); i++) {
		index = dma_rx_err_code_prio[i] - DMA_RX_ERR_BASE;
		if (err_msk & (1 << index))
			return dma_rx_err_code_prio[i];
	}
	return -1;
}

/* by default, task resp is complete */
static void slot_err_v2_hw(struct hisi_hba *hisi_hba,
			   struct sas_task *task,
			   struct hisi_sas_slot *slot,
			   int err_phase)
{
	struct task_status_struct *ts = &task->task_status;
	struct hisi_sas_err_record_v2 *err_record =
			hisi_sas_status_buf_addr_mem(slot);
	u32 trans_tx_fail_type = cpu_to_le32(err_record->trans_tx_fail_type);
	u32 trans_rx_fail_type = cpu_to_le32(err_record->trans_rx_fail_type);
	u16 dma_tx_err_type = cpu_to_le16(err_record->dma_tx_err_type);
	u16 sipc_rx_err_type = cpu_to_le16(err_record->sipc_rx_err_type);
	u32 dma_rx_err_type = cpu_to_le32(err_record->dma_rx_err_type);
	int error = -1;

	if (err_phase == 1) {
		/* error in TX phase, the priority of error is: DW2 > DW0 */
		error = parse_dma_tx_err_code_v2_hw(dma_tx_err_type);
		if (error == -1)
			error = parse_trans_tx_err_code_v2_hw(
					trans_tx_fail_type);
	} else if (err_phase == 2) {
		/* error in RX phase, the priority is: DW1 > DW3 > DW2 */
		error = parse_trans_rx_err_code_v2_hw(
					trans_rx_fail_type);
		if (error == -1) {
			error = parse_dma_rx_err_code_v2_hw(
					dma_rx_err_type);
			if (error == -1)
				error = parse_sipc_rx_err_code_v2_hw(
						sipc_rx_err_type);
		}
	}

	switch (task->task_proto) {
	case SAS_PROTOCOL_SSP:
	{
		switch (error) {
		case TRANS_TX_OPEN_CNX_ERR_NO_DESTINATION:
		{
			ts->stat = SAS_OPEN_REJECT;
			ts->open_rej_reason = SAS_OREJ_NO_DEST;
			break;
		}
		case TRANS_TX_OPEN_CNX_ERR_PROTOCOL_NOT_SUPPORTED:
		{
			ts->stat = SAS_OPEN_REJECT;
			ts->open_rej_reason = SAS_OREJ_EPROTO;
			break;
		}
		case TRANS_TX_OPEN_CNX_ERR_CONNECTION_RATE_NOT_SUPPORTED:
		{
			ts->stat = SAS_OPEN_REJECT;
			ts->open_rej_reason = SAS_OREJ_CONN_RATE;
			break;
		}
		case TRANS_TX_OPEN_CNX_ERR_BAD_DESTINATION:
		{
			ts->stat = SAS_OPEN_REJECT;
			ts->open_rej_reason = SAS_OREJ_BAD_DEST;
			break;
		}
		case TRANS_TX_OPEN_CNX_ERR_WRONG_DESTINATION:
		{
			ts->stat = SAS_OPEN_REJECT;
			ts->open_rej_reason = SAS_OREJ_WRONG_DEST;
			break;
		}
		case DMA_RX_UNEXP_NORM_RESP_ERR:
		case TRANS_TX_OPEN_CNX_ERR_ZONE_VIOLATION:
		case DMA_RX_RESP_BUF_OVERFLOW:
		{
			ts->stat = SAS_OPEN_REJECT;
			ts->open_rej_reason = SAS_OREJ_UNKNOWN;
			break;
		}
		case TRANS_TX_OPEN_CNX_ERR_LOW_PHY_POWER:
		{
			/* not sure */
			ts->stat = SAS_DEV_NO_RESPONSE;
			break;
		}
		case DMA_RX_DATA_LEN_OVERFLOW:
		{
			ts->stat = SAS_DATA_OVERRUN;
			ts->residual = 0;
			break;
		}
		case DMA_RX_DATA_LEN_UNDERFLOW:
		{
			ts->residual = trans_tx_fail_type;
			ts->stat = SAS_DATA_UNDERRUN;
			break;
		}
		case TRANS_TX_OPEN_FAIL_WITH_IT_NEXUS_LOSS:
		case TRANS_TX_ERR_PHY_NOT_ENABLE:
		case TRANS_TX_OPEN_CNX_ERR_BY_OTHER:
		case TRANS_TX_OPEN_CNX_ERR_AIP_TIMEOUT:
		case TRANS_TX_OPEN_CNX_ERR_BREAK_RCVD:
		case TRANS_TX_OPEN_CNX_ERR_PATHWAY_BLOCKED:
		case TRANS_TX_OPEN_CNX_ERR_OPEN_TIMEOUT:
		case TRANS_TX_OPEN_RETRY_ERR_THRESHOLD_REACHED:
		case TRANS_TX_ERR_WITH_BREAK_TIMEOUT:
		case TRANS_TX_ERR_WITH_BREAK_REQUEST:
		case TRANS_TX_ERR_WITH_BREAK_RECEVIED:
		case TRANS_TX_ERR_WITH_CLOSE_TIMEOUT:
		case TRANS_TX_ERR_WITH_CLOSE_NORMAL:
		case TRANS_TX_ERR_WITH_CLOSE_PHYDISALE:
		case TRANS_TX_ERR_WITH_CLOSE_DWS_TIMEOUT:
		case TRANS_TX_ERR_WITH_CLOSE_COMINIT:
		case TRANS_TX_ERR_WITH_NAK_RECEVIED:
		case TRANS_TX_ERR_WITH_ACK_NAK_TIMEOUT:
		case TRANS_TX_ERR_WITH_CREDIT_TIMEOUT:
		case TRANS_TX_ERR_WITH_IPTT_CONFLICT:
		case TRANS_RX_ERR_WITH_RXFRAME_CRC_ERR:
		case TRANS_RX_ERR_WITH_RXFIS_8B10B_DISP_ERR:
		case TRANS_RX_ERR_WITH_RXFRAME_HAVE_ERRPRM:
		case TRANS_RX_ERR_WITH_LINK_BUF_OVERRUN:
		case TRANS_RX_ERR_WITH_BREAK_TIMEOUT:
		case TRANS_RX_ERR_WITH_BREAK_REQUEST:
		case TRANS_RX_ERR_WITH_BREAK_RECEVIED:
		case TRANS_RX_ERR_WITH_CLOSE_NORMAL:
		case TRANS_RX_ERR_WITH_CLOSE_DWS_TIMEOUT:
		case TRANS_RX_ERR_WITH_CLOSE_COMINIT:
		case TRANS_TX_ERR_FRAME_TXED:
		case TRANS_RX_ERR_WITH_CLOSE_PHY_DISABLE:
		case TRANS_RX_ERR_WITH_DATA_LEN0:
		case TRANS_RX_ERR_WITH_BAD_HASH:
		case TRANS_RX_XRDY_WLEN_ZERO_ERR:
		case TRANS_RX_SSP_FRM_LEN_ERR:
		case TRANS_RX_ERR_WITH_BAD_FRM_TYPE:
		case DMA_TX_DATA_SGL_OVERFLOW:
		case DMA_TX_UNEXP_XFER_ERR:
		case DMA_TX_UNEXP_RETRANS_ERR:
		case DMA_TX_XFER_LEN_OVERFLOW:
		case DMA_TX_XFER_OFFSET_ERR:
		case SIPC_RX_DATA_UNDERFLOW_ERR:
		case DMA_RX_DATA_SGL_OVERFLOW:
		case DMA_RX_DATA_OFFSET_ERR:
		case DMA_RX_RDSETUP_LEN_ODD_ERR:
		case DMA_RX_RDSETUP_LEN_ZERO_ERR:
		case DMA_RX_RDSETUP_LEN_OVER_ERR:
		case DMA_RX_SATA_FRAME_TYPE_ERR:
		case DMA_RX_UNKNOWN_FRM_ERR:
		{
			/* This will request a retry */
			ts->stat = SAS_QUEUE_FULL;
			slot->abort = 1;
			break;
		}
		default:
			break;
		}
	}
		break;
	case SAS_PROTOCOL_SMP:
		ts->stat = SAM_STAT_CHECK_CONDITION;
		break;

	case SAS_PROTOCOL_SATA:
	case SAS_PROTOCOL_STP:
	case SAS_PROTOCOL_SATA | SAS_PROTOCOL_STP:
	{
		switch (error) {
		case TRANS_TX_OPEN_CNX_ERR_NO_DESTINATION:
		{
			ts->stat = SAS_OPEN_REJECT;
			ts->open_rej_reason = SAS_OREJ_NO_DEST;
			break;
		}
		case TRANS_TX_OPEN_CNX_ERR_LOW_PHY_POWER:
		{
			ts->resp = SAS_TASK_UNDELIVERED;
			ts->stat = SAS_DEV_NO_RESPONSE;
			break;
		}
		case TRANS_TX_OPEN_CNX_ERR_PROTOCOL_NOT_SUPPORTED:
		{
			ts->stat = SAS_OPEN_REJECT;
			ts->open_rej_reason = SAS_OREJ_EPROTO;
			break;
		}
		case TRANS_TX_OPEN_CNX_ERR_CONNECTION_RATE_NOT_SUPPORTED:
		{
			ts->stat = SAS_OPEN_REJECT;
			ts->open_rej_reason = SAS_OREJ_CONN_RATE;
			break;
		}
		case TRANS_TX_OPEN_CNX_ERR_BAD_DESTINATION:
		{
			ts->stat = SAS_OPEN_REJECT;
			ts->open_rej_reason = SAS_OREJ_CONN_RATE;
			break;
		}
		case TRANS_TX_OPEN_CNX_ERR_WRONG_DESTINATION:
		{
			ts->stat = SAS_OPEN_REJECT;
			ts->open_rej_reason = SAS_OREJ_WRONG_DEST;
			break;
		}
		case DMA_RX_RESP_BUF_OVERFLOW:
		case DMA_RX_UNEXP_NORM_RESP_ERR:
		case TRANS_TX_OPEN_CNX_ERR_ZONE_VIOLATION:
		{
			ts->stat = SAS_OPEN_REJECT;
			ts->open_rej_reason = SAS_OREJ_UNKNOWN;
			break;
		}
		case DMA_RX_DATA_LEN_OVERFLOW:
		{
			ts->stat = SAS_DATA_OVERRUN;
			ts->residual = 0;
			break;
		}
		case DMA_RX_DATA_LEN_UNDERFLOW:
		{
			ts->residual = trans_tx_fail_type;
			ts->stat = SAS_DATA_UNDERRUN;
			break;
		}
		case TRANS_TX_OPEN_FAIL_WITH_IT_NEXUS_LOSS:
		case TRANS_TX_ERR_PHY_NOT_ENABLE:
		case TRANS_TX_OPEN_CNX_ERR_BY_OTHER:
		case TRANS_TX_OPEN_CNX_ERR_AIP_TIMEOUT:
		case TRANS_TX_OPEN_CNX_ERR_BREAK_RCVD:
		case TRANS_TX_OPEN_CNX_ERR_PATHWAY_BLOCKED:
		case TRANS_TX_OPEN_CNX_ERR_OPEN_TIMEOUT:
		case TRANS_TX_OPEN_RETRY_ERR_THRESHOLD_REACHED:
		case TRANS_TX_ERR_WITH_BREAK_TIMEOUT:
		case TRANS_TX_ERR_WITH_BREAK_REQUEST:
		case TRANS_TX_ERR_WITH_BREAK_RECEVIED:
		case TRANS_TX_ERR_WITH_CLOSE_TIMEOUT:
		case TRANS_TX_ERR_WITH_CLOSE_NORMAL:
		case TRANS_TX_ERR_WITH_CLOSE_PHYDISALE:
		case TRANS_TX_ERR_WITH_CLOSE_DWS_TIMEOUT:
		case TRANS_TX_ERR_WITH_CLOSE_COMINIT:
		case TRANS_TX_ERR_WITH_ACK_NAK_TIMEOUT:
		case TRANS_TX_ERR_WITH_CREDIT_TIMEOUT:
		case TRANS_TX_ERR_WITH_OPEN_BY_DES_OR_OTHERS:
		case TRANS_TX_ERR_WITH_WAIT_RECV_TIMEOUT:
		case TRANS_RX_ERR_WITH_RXFRAME_HAVE_ERRPRM:
		case TRANS_RX_ERR_WITH_RXFIS_8B10B_DISP_ERR:
		case TRANS_RX_ERR_WITH_RXFIS_DECODE_ERROR:
		case TRANS_RX_ERR_WITH_RXFIS_CRC_ERR:
		case TRANS_RX_ERR_WITH_RXFRAME_LENGTH_OVERRUN:
		case TRANS_RX_ERR_WITH_RXFIS_RX_SYNCP:
		case TRANS_RX_ERR_WITH_LINK_BUF_OVERRUN:
		case TRANS_RX_ERR_WITH_BREAK_TIMEOUT:
		case TRANS_RX_ERR_WITH_BREAK_REQUEST:
		case TRANS_RX_ERR_WITH_BREAK_RECEVIED:
		case TRANS_RX_ERR_WITH_CLOSE_NORMAL:
		case TRANS_RX_ERR_WITH_CLOSE_PHY_DISABLE:
		case TRANS_RX_ERR_WITH_CLOSE_DWS_TIMEOUT:
		case TRANS_RX_ERR_WITH_CLOSE_COMINIT:
		case TRANS_RX_ERR_WITH_DATA_LEN0:
		case TRANS_RX_ERR_WITH_BAD_HASH:
		case TRANS_RX_XRDY_WLEN_ZERO_ERR:
		case TRANS_RX_ERR_WITH_BAD_FRM_TYPE:
		case DMA_TX_DATA_SGL_OVERFLOW:
		case DMA_TX_UNEXP_XFER_ERR:
		case DMA_TX_UNEXP_RETRANS_ERR:
		case DMA_TX_XFER_LEN_OVERFLOW:
		case DMA_TX_XFER_OFFSET_ERR:
		case SIPC_RX_FIS_STATUS_ERR_BIT_VLD:
		case SIPC_RX_PIO_WRSETUP_STATUS_DRQ_ERR:
		case SIPC_RX_FIS_STATUS_BSY_BIT_ERR:
		case SIPC_RX_WRSETUP_LEN_ODD_ERR:
		case SIPC_RX_WRSETUP_LEN_ZERO_ERR:
		case SIPC_RX_WRDATA_LEN_NOT_MATCH_ERR:
		case SIPC_RX_SATA_UNEXP_FIS_ERR:
		case DMA_RX_DATA_SGL_OVERFLOW:
		case DMA_RX_DATA_OFFSET_ERR:
		case DMA_RX_SATA_FRAME_TYPE_ERR:
		case DMA_RX_UNEXP_RDFRAME_ERR:
		case DMA_RX_PIO_DATA_LEN_ERR:
		case DMA_RX_RDSETUP_STATUS_ERR:
		case DMA_RX_RDSETUP_STATUS_DRQ_ERR:
		case DMA_RX_RDSETUP_STATUS_BSY_ERR:
		case DMA_RX_RDSETUP_LEN_ODD_ERR:
		case DMA_RX_RDSETUP_LEN_ZERO_ERR:
		case DMA_RX_RDSETUP_LEN_OVER_ERR:
		case DMA_RX_RDSETUP_OFFSET_ERR:
		case DMA_RX_RDSETUP_ACTIVE_ERR:
		case DMA_RX_RDSETUP_ESTATUS_ERR:
		case DMA_RX_UNKNOWN_FRM_ERR:
		case TRANS_RX_SSP_FRM_LEN_ERR:
		case TRANS_TX_OPEN_CNX_ERR_STP_RESOURCES_BUSY:
		{
			slot->abort = 1;
			ts->stat = SAS_PHY_DOWN;
			break;
		}
		default:
		{
			ts->stat = SAS_PROTO_RESPONSE;
			break;
		}
		}
		hisi_sas_sata_done(task, slot);
	}
		break;
	default:
		break;
	}
}

static int
slot_complete_v2_hw(struct hisi_hba *hisi_hba, struct hisi_sas_slot *slot)
{
	struct sas_task *task = slot->task;
	struct hisi_sas_device *sas_dev;
	struct device *dev = hisi_hba->dev;
	struct task_status_struct *ts;
	struct domain_device *device;
	enum exec_status sts;
	struct hisi_sas_complete_v2_hdr *complete_queue =
			hisi_hba->complete_hdr[slot->cmplt_queue];
	struct hisi_sas_complete_v2_hdr *complete_hdr =
			&complete_queue[slot->cmplt_queue_slot];
	unsigned long flags;
	int aborted;

	if (unlikely(!task || !task->lldd_task || !task->dev))
		return -EINVAL;

	ts = &task->task_status;
	device = task->dev;
	sas_dev = device->lldd_dev;

	spin_lock_irqsave(&task->task_state_lock, flags);
	aborted = task->task_state_flags & SAS_TASK_STATE_ABORTED;
	task->task_state_flags &=
		~(SAS_TASK_STATE_PENDING | SAS_TASK_AT_INITIATOR);
	spin_unlock_irqrestore(&task->task_state_lock, flags);

	memset(ts, 0, sizeof(*ts));
	ts->resp = SAS_TASK_COMPLETE;

	if (unlikely(aborted)) {
		dev_dbg(dev, "slot_complete: task(%p) aborted\n", task);
		ts->stat = SAS_ABORTED_TASK;
		spin_lock_irqsave(&hisi_hba->lock, flags);
		hisi_sas_slot_task_free(hisi_hba, task, slot);
		spin_unlock_irqrestore(&hisi_hba->lock, flags);
		return -1;
	}

	if (unlikely(!sas_dev)) {
		dev_dbg(dev, "slot complete: port has no device\n");
		ts->stat = SAS_PHY_DOWN;
		goto out;
	}

	/* Use SAS+TMF status codes */
	switch ((complete_hdr->dw0 & CMPLT_HDR_ABORT_STAT_MSK)
			>> CMPLT_HDR_ABORT_STAT_OFF) {
	case STAT_IO_ABORTED:
		/* this io has been aborted by abort command */
		ts->stat = SAS_ABORTED_TASK;
		goto out;
	case STAT_IO_COMPLETE:
		/* internal abort command complete */
		ts->stat = TMF_RESP_FUNC_SUCC;
		del_timer(&slot->internal_abort_timer);
		goto out;
	case STAT_IO_NO_DEVICE:
		ts->stat = TMF_RESP_FUNC_COMPLETE;
		del_timer(&slot->internal_abort_timer);
		goto out;
	case STAT_IO_NOT_VALID:
		/* abort single io, controller don't find
		 * the io need to abort
		 */
		ts->stat = TMF_RESP_FUNC_FAILED;
		del_timer(&slot->internal_abort_timer);
		goto out;
	default:
		break;
	}

	if ((complete_hdr->dw0 & CMPLT_HDR_ERX_MSK) &&
		(!(complete_hdr->dw0 & CMPLT_HDR_RSPNS_XFRD_MSK))) {
		u32 err_phase = (complete_hdr->dw0 & CMPLT_HDR_ERR_PHASE_MSK)
				>> CMPLT_HDR_ERR_PHASE_OFF;
		u32 *error_info = hisi_sas_status_buf_addr_mem(slot);

		/* Analyse error happens on which phase TX or RX */
		if (ERR_ON_TX_PHASE(err_phase))
			slot_err_v2_hw(hisi_hba, task, slot, 1);
		else if (ERR_ON_RX_PHASE(err_phase))
			slot_err_v2_hw(hisi_hba, task, slot, 2);

		if (ts->stat != SAS_DATA_UNDERRUN)
			dev_info(dev, "erroneous completion iptt=%d task=%p "
				"CQ hdr: 0x%x 0x%x 0x%x 0x%x "
				"Error info: 0x%x 0x%x 0x%x 0x%x\n",
				slot->idx, task,
				complete_hdr->dw0, complete_hdr->dw1,
				complete_hdr->act, complete_hdr->dw3,
				error_info[0], error_info[1],
				error_info[2], error_info[3]);

		if (unlikely(slot->abort))
			return ts->stat;
		goto out;
	}

	switch (task->task_proto) {
	case SAS_PROTOCOL_SSP:
	{
		struct hisi_sas_status_buffer *status_buffer =
				hisi_sas_status_buf_addr_mem(slot);
		struct ssp_response_iu *iu = (struct ssp_response_iu *)
				&status_buffer->iu[0];

		sas_ssp_task_response(dev, task, iu);
		break;
	}
	case SAS_PROTOCOL_SMP:
	{
		struct scatterlist *sg_resp = &task->smp_task.smp_resp;
		void *to;

		ts->stat = SAM_STAT_GOOD;
		to = kmap_atomic(sg_page(sg_resp));

		dma_unmap_sg(dev, &task->smp_task.smp_resp, 1,
			     DMA_FROM_DEVICE);
		dma_unmap_sg(dev, &task->smp_task.smp_req, 1,
			     DMA_TO_DEVICE);
		memcpy(to + sg_resp->offset,
		       hisi_sas_status_buf_addr_mem(slot) +
		       sizeof(struct hisi_sas_err_record),
		       sg_dma_len(sg_resp));
		kunmap_atomic(to);
		break;
	}
	case SAS_PROTOCOL_SATA:
	case SAS_PROTOCOL_STP:
	case SAS_PROTOCOL_SATA | SAS_PROTOCOL_STP:
	{
		ts->stat = SAM_STAT_GOOD;
		hisi_sas_sata_done(task, slot);
		break;
	}
	default:
		ts->stat = SAM_STAT_CHECK_CONDITION;
		break;
	}

	if (!slot->port->port_attached) {
		dev_warn(dev, "slot complete: port %d has removed\n",
			slot->port->sas_port.id);
		ts->stat = SAS_PHY_DOWN;
	}

out:
	spin_lock_irqsave(&task->task_state_lock, flags);
	task->task_state_flags |= SAS_TASK_STATE_DONE;
	spin_unlock_irqrestore(&task->task_state_lock, flags);
	spin_lock_irqsave(&hisi_hba->lock, flags);
	hisi_sas_slot_task_free(hisi_hba, task, slot);
	spin_unlock_irqrestore(&hisi_hba->lock, flags);
	sts = ts->stat;

	if (task->task_done)
		task->task_done(task);

	return sts;
}

static int prep_ata_v2_hw(struct hisi_hba *hisi_hba,
			  struct hisi_sas_slot *slot)
{
	struct sas_task *task = slot->task;
	struct domain_device *device = task->dev;
	struct domain_device *parent_dev = device->parent;
	struct hisi_sas_device *sas_dev = device->lldd_dev;
	struct hisi_sas_cmd_hdr *hdr = slot->cmd_hdr;
	struct asd_sas_port *sas_port = device->port;
	struct hisi_sas_port *port = to_hisi_sas_port(sas_port);
	u8 *buf_cmd;
	int has_data = 0, rc = 0, hdr_tag = 0;
	u32 dw1 = 0, dw2 = 0;

	/* create header */
	/* dw0 */
	hdr->dw0 = cpu_to_le32(port->id << CMD_HDR_PORT_OFF);
	if (parent_dev && DEV_IS_EXPANDER(parent_dev->dev_type))
		hdr->dw0 |= cpu_to_le32(3 << CMD_HDR_CMD_OFF);
	else
		hdr->dw0 |= cpu_to_le32(4 << CMD_HDR_CMD_OFF);

	/* dw1 */
	switch (task->data_dir) {
	case DMA_TO_DEVICE:
		has_data = 1;
		dw1 |= DIR_TO_DEVICE << CMD_HDR_DIR_OFF;
		break;
	case DMA_FROM_DEVICE:
		has_data = 1;
		dw1 |= DIR_TO_INI << CMD_HDR_DIR_OFF;
		break;
	default:
		dw1 &= ~CMD_HDR_DIR_MSK;
	}

	if ((task->ata_task.fis.command == ATA_CMD_DEV_RESET) &&
			(task->ata_task.fis.control & ATA_SRST))
		dw1 |= 1 << CMD_HDR_RESET_OFF;

	dw1 |= (hisi_sas_get_ata_protocol(
		&task->ata_task.fis, task->data_dir))
		<< CMD_HDR_FRAME_TYPE_OFF;
	dw1 |= sas_dev->device_id << CMD_HDR_DEV_ID_OFF;
	hdr->dw1 = cpu_to_le32(dw1);

	/* dw2 */
	if (task->ata_task.use_ncq && hisi_sas_get_ncq_tag(task, &hdr_tag)) {
		task->ata_task.fis.sector_count |= (u8) (hdr_tag << 3);
		dw2 |= hdr_tag << CMD_HDR_NCQ_TAG_OFF;
	}

	dw2 |= (HISI_SAS_MAX_STP_RESP_SZ / 4) << CMD_HDR_CFL_OFF |
			2 << CMD_HDR_SG_MOD_OFF;
	hdr->dw2 = cpu_to_le32(dw2);

	/* dw3 */
	hdr->transfer_tags = cpu_to_le32(slot->idx);

	if (has_data) {
		rc = prep_prd_sge_v2_hw(hisi_hba, slot, hdr, task->scatter,
					slot->n_elem);
		if (rc)
			return rc;
	}

	hdr->data_transfer_len = cpu_to_le32(task->total_xfer_len);
	hdr->cmd_table_addr = cpu_to_le64(hisi_sas_cmd_hdr_addr_dma(slot));
	hdr->sts_buffer_addr = cpu_to_le64(hisi_sas_status_buf_addr_dma(slot));

	buf_cmd = hisi_sas_cmd_hdr_addr_mem(slot);

	if (likely(!task->ata_task.device_control_reg_update))
		task->ata_task.fis.flags |= 0x80; /* C=1: update ATA cmd reg */
	/* fill in command FIS */
	memcpy(buf_cmd, &task->ata_task.fis, sizeof(struct host_to_dev_fis));

	return 0;
}

static void hisi_sas_internal_abort_quirk_timeout(struct timer_list *t)
{
	struct hisi_sas_slot *slot = from_timer(slot, t, internal_abort_timer);
	struct hisi_sas_port *port = slot->port;
	struct asd_sas_port *asd_sas_port;
	struct asd_sas_phy *sas_phy;

	if (!port)
		return;

	asd_sas_port = &port->sas_port;

	/* Kick the hardware - send break command */
	list_for_each_entry(sas_phy, &asd_sas_port->phy_list, port_phy_el) {
		struct hisi_sas_phy *phy = sas_phy->lldd_phy;
		struct hisi_hba *hisi_hba = phy->hisi_hba;
		int phy_no = sas_phy->id;
		u32 link_dfx2;

		link_dfx2 = hisi_sas_phy_read32(hisi_hba, phy_no, LINK_DFX2);
		if ((link_dfx2 == LINK_DFX2_RCVR_HOLD_STS_MSK) ||
		    (link_dfx2 & LINK_DFX2_SEND_HOLD_STS_MSK)) {
			u32 txid_auto;

			txid_auto = hisi_sas_phy_read32(hisi_hba, phy_no,
							TXID_AUTO);
			txid_auto |= TXID_AUTO_CTB_MSK;
			hisi_sas_phy_write32(hisi_hba, phy_no, TXID_AUTO,
					     txid_auto);
			return;
		}
	}
}

static int prep_abort_v2_hw(struct hisi_hba *hisi_hba,
		struct hisi_sas_slot *slot,
		int device_id, int abort_flag, int tag_to_abort)
{
	struct sas_task *task = slot->task;
	struct domain_device *dev = task->dev;
	struct hisi_sas_cmd_hdr *hdr = slot->cmd_hdr;
	struct hisi_sas_port *port = slot->port;
	struct timer_list *timer = &slot->internal_abort_timer;

	/* setup the quirk timer */
	timer_setup(timer, hisi_sas_internal_abort_quirk_timeout, 0);
	/* Set the timeout to 10ms less than internal abort timeout */
	mod_timer(timer, jiffies + msecs_to_jiffies(100));

	/* dw0 */
	hdr->dw0 = cpu_to_le32((5 << CMD_HDR_CMD_OFF) | /*abort*/
			       (port->id << CMD_HDR_PORT_OFF) |
			       ((dev_is_sata(dev) ? 1:0) <<
				CMD_HDR_ABORT_DEVICE_TYPE_OFF) |
			       (abort_flag << CMD_HDR_ABORT_FLAG_OFF));

	/* dw1 */
	hdr->dw1 = cpu_to_le32(device_id << CMD_HDR_DEV_ID_OFF);

	/* dw7 */
	hdr->dw7 = cpu_to_le32(tag_to_abort << CMD_HDR_ABORT_IPTT_OFF);
	hdr->transfer_tags = cpu_to_le32(slot->idx);

	return 0;
}

static int phy_up_v2_hw(int phy_no, struct hisi_hba *hisi_hba)
{
	int i, res = IRQ_HANDLED;
	u32 port_id, link_rate, hard_phy_linkrate;
	struct hisi_sas_phy *phy = &hisi_hba->phy[phy_no];
	struct asd_sas_phy *sas_phy = &phy->sas_phy;
	struct device *dev = hisi_hba->dev;
	u32 *frame_rcvd = (u32 *)sas_phy->frame_rcvd;
	struct sas_identify_frame *id = (struct sas_identify_frame *)frame_rcvd;

	hisi_sas_phy_write32(hisi_hba, phy_no, PHYCTRL_PHY_ENA_MSK, 1);

	if (is_sata_phy_v2_hw(hisi_hba, phy_no))
		goto end;

	if (phy_no == 8) {
		u32 port_state = hisi_sas_read32(hisi_hba, PORT_STATE);

		port_id = (port_state & PORT_STATE_PHY8_PORT_NUM_MSK) >>
			  PORT_STATE_PHY8_PORT_NUM_OFF;
		link_rate = (port_state & PORT_STATE_PHY8_CONN_RATE_MSK) >>
			    PORT_STATE_PHY8_CONN_RATE_OFF;
	} else {
		port_id = hisi_sas_read32(hisi_hba, PHY_PORT_NUM_MA);
		port_id = (port_id >> (4 * phy_no)) & 0xf;
		link_rate = hisi_sas_read32(hisi_hba, PHY_CONN_RATE);
		link_rate = (link_rate >> (phy_no * 4)) & 0xf;
	}

	if (port_id == 0xf) {
		dev_err(dev, "phyup: phy%d invalid portid\n", phy_no);
		res = IRQ_NONE;
		goto end;
	}

	for (i = 0; i < 6; i++) {
		u32 idaf = hisi_sas_phy_read32(hisi_hba, phy_no,
					       RX_IDAF_DWORD0 + (i * 4));
		frame_rcvd[i] = __swab32(idaf);
	}

	sas_phy->linkrate = link_rate;
	hard_phy_linkrate = hisi_sas_phy_read32(hisi_hba, phy_no,
						HARD_PHY_LINKRATE);
	phy->maximum_linkrate = hard_phy_linkrate & 0xf;
	phy->minimum_linkrate = (hard_phy_linkrate >> 4) & 0xf;

	sas_phy->oob_mode = SAS_OOB_MODE;
	memcpy(sas_phy->attached_sas_addr, &id->sas_addr, SAS_ADDR_SIZE);
	dev_info(dev, "phyup: phy%d link_rate=%d\n", phy_no, link_rate);
	phy->port_id = port_id;
	phy->phy_type &= ~(PORT_TYPE_SAS | PORT_TYPE_SATA);
	phy->phy_type |= PORT_TYPE_SAS;
	phy->phy_attached = 1;
	phy->identify.device_type = id->dev_type;
	phy->frame_rcvd_size =	sizeof(struct sas_identify_frame);
	if (phy->identify.device_type == SAS_END_DEVICE)
		phy->identify.target_port_protocols =
			SAS_PROTOCOL_SSP;
	else if (phy->identify.device_type != SAS_PHY_UNUSED) {
		phy->identify.target_port_protocols =
			SAS_PROTOCOL_SMP;
		if (!timer_pending(&hisi_hba->timer))
			set_link_timer_quirk(hisi_hba);
	}
	hisi_sas_notify_phy_event(phy, HISI_PHYE_PHY_UP);

end:
	hisi_sas_phy_write32(hisi_hba, phy_no, CHL_INT0,
			     CHL_INT0_SL_PHY_ENABLE_MSK);
	hisi_sas_phy_write32(hisi_hba, phy_no, PHYCTRL_PHY_ENA_MSK, 0);

	return res;
}

static bool check_any_wideports_v2_hw(struct hisi_hba *hisi_hba)
{
	u32 port_state;

	port_state = hisi_sas_read32(hisi_hba, PORT_STATE);
	if (port_state & 0x1ff)
		return true;

	return false;
}

static int phy_down_v2_hw(int phy_no, struct hisi_hba *hisi_hba)
{
	u32 phy_state, sl_ctrl, txid_auto;
	struct hisi_sas_phy *phy = &hisi_hba->phy[phy_no];
	struct hisi_sas_port *port = phy->port;
	struct device *dev = hisi_hba->dev;

	hisi_sas_phy_write32(hisi_hba, phy_no, PHYCTRL_NOT_RDY_MSK, 1);

	phy_state = hisi_sas_read32(hisi_hba, PHY_STATE);
	dev_info(dev, "phydown: phy%d phy_state=0x%x\n", phy_no, phy_state);
	hisi_sas_phy_down(hisi_hba, phy_no, (phy_state & 1 << phy_no) ? 1 : 0);

	sl_ctrl = hisi_sas_phy_read32(hisi_hba, phy_no, SL_CONTROL);
	hisi_sas_phy_write32(hisi_hba, phy_no, SL_CONTROL,
			     sl_ctrl & ~SL_CONTROL_CTA_MSK);
	if (port && !get_wideport_bitmap_v2_hw(hisi_hba, port->id))
		if (!check_any_wideports_v2_hw(hisi_hba) &&
				timer_pending(&hisi_hba->timer))
			del_timer(&hisi_hba->timer);

	txid_auto = hisi_sas_phy_read32(hisi_hba, phy_no, TXID_AUTO);
	hisi_sas_phy_write32(hisi_hba, phy_no, TXID_AUTO,
			     txid_auto | TXID_AUTO_CT3_MSK);

	hisi_sas_phy_write32(hisi_hba, phy_no, CHL_INT0, CHL_INT0_NOT_RDY_MSK);
	hisi_sas_phy_write32(hisi_hba, phy_no, PHYCTRL_NOT_RDY_MSK, 0);

	return IRQ_HANDLED;
}

static irqreturn_t int_phy_updown_v2_hw(int irq_no, void *p)
{
	struct hisi_hba *hisi_hba = p;
	u32 irq_msk;
	int phy_no = 0;
	irqreturn_t res = IRQ_NONE;

	irq_msk = (hisi_sas_read32(hisi_hba, HGC_INVLD_DQE_INFO)
		   >> HGC_INVLD_DQE_INFO_FB_CH0_OFF) & 0x1ff;
	while (irq_msk) {
		if (irq_msk  & 1) {
			u32 reg_value = hisi_sas_phy_read32(hisi_hba, phy_no,
					    CHL_INT0);

			switch (reg_value & (CHL_INT0_NOT_RDY_MSK |
					CHL_INT0_SL_PHY_ENABLE_MSK)) {

			case CHL_INT0_SL_PHY_ENABLE_MSK:
				/* phy up */
				if (phy_up_v2_hw(phy_no, hisi_hba) ==
				    IRQ_HANDLED)
					res = IRQ_HANDLED;
				break;

			case CHL_INT0_NOT_RDY_MSK:
				/* phy down */
				if (phy_down_v2_hw(phy_no, hisi_hba) ==
				    IRQ_HANDLED)
					res = IRQ_HANDLED;
				break;

			case (CHL_INT0_NOT_RDY_MSK |
					CHL_INT0_SL_PHY_ENABLE_MSK):
				reg_value = hisi_sas_read32(hisi_hba,
						PHY_STATE);
				if (reg_value & BIT(phy_no)) {
					/* phy up */
					if (phy_up_v2_hw(phy_no, hisi_hba) ==
					    IRQ_HANDLED)
						res = IRQ_HANDLED;
				} else {
					/* phy down */
					if (phy_down_v2_hw(phy_no, hisi_hba) ==
					    IRQ_HANDLED)
						res = IRQ_HANDLED;
				}
				break;

			default:
				break;
			}

		}
		irq_msk >>= 1;
		phy_no++;
	}

	return res;
}

static void phy_bcast_v2_hw(int phy_no, struct hisi_hba *hisi_hba)
{
	struct hisi_sas_phy *phy = &hisi_hba->phy[phy_no];
	struct asd_sas_phy *sas_phy = &phy->sas_phy;
	struct sas_ha_struct *sas_ha = &hisi_hba->sha;
	u32 bcast_status;

	hisi_sas_phy_write32(hisi_hba, phy_no, SL_RX_BCAST_CHK_MSK, 1);
	bcast_status = hisi_sas_phy_read32(hisi_hba, phy_no, RX_PRIMS_STATUS);
	if (bcast_status & RX_BCAST_CHG_MSK)
		sas_ha->notify_port_event(sas_phy, PORTE_BROADCAST_RCVD);
	hisi_sas_phy_write32(hisi_hba, phy_no, CHL_INT0,
			     CHL_INT0_SL_RX_BCST_ACK_MSK);
	hisi_sas_phy_write32(hisi_hba, phy_no, SL_RX_BCAST_CHK_MSK, 0);
}

static const struct hisi_sas_hw_error port_ecc_axi_error[] = {
	{
		.irq_msk = BIT(CHL_INT1_DMAC_TX_ECC_ERR_OFF),
		.msg = "dmac_tx_ecc_bad_err",
	},
	{
		.irq_msk = BIT(CHL_INT1_DMAC_RX_ECC_ERR_OFF),
		.msg = "dmac_rx_ecc_bad_err",
	},
	{
		.irq_msk = BIT(CHL_INT1_DMAC_TX_AXI_WR_ERR_OFF),
		.msg = "dma_tx_axi_wr_err",
	},
	{
		.irq_msk = BIT(CHL_INT1_DMAC_TX_AXI_RD_ERR_OFF),
		.msg = "dma_tx_axi_rd_err",
	},
	{
		.irq_msk = BIT(CHL_INT1_DMAC_RX_AXI_WR_ERR_OFF),
		.msg = "dma_rx_axi_wr_err",
	},
	{
		.irq_msk = BIT(CHL_INT1_DMAC_RX_AXI_RD_ERR_OFF),
		.msg = "dma_rx_axi_rd_err",
	},
};

static irqreturn_t int_chnl_int_v2_hw(int irq_no, void *p)
{
	struct hisi_hba *hisi_hba = p;
	struct device *dev = hisi_hba->dev;
	u32 ent_msk, ent_tmp, irq_msk;
	int phy_no = 0;

	ent_msk = hisi_sas_read32(hisi_hba, ENT_INT_SRC_MSK3);
	ent_tmp = ent_msk;
	ent_msk |= ENT_INT_SRC_MSK3_ENT95_MSK_MSK;
	hisi_sas_write32(hisi_hba, ENT_INT_SRC_MSK3, ent_msk);

	irq_msk = (hisi_sas_read32(hisi_hba, HGC_INVLD_DQE_INFO) >>
			HGC_INVLD_DQE_INFO_FB_CH3_OFF) & 0x1ff;

	while (irq_msk) {
		u32 irq_value0 = hisi_sas_phy_read32(hisi_hba, phy_no,
						     CHL_INT0);
		u32 irq_value1 = hisi_sas_phy_read32(hisi_hba, phy_no,
						     CHL_INT1);
		u32 irq_value2 = hisi_sas_phy_read32(hisi_hba, phy_no,
						     CHL_INT2);

		if ((irq_msk & (1 << phy_no)) && irq_value1) {
			int i;

			for (i = 0; i < ARRAY_SIZE(port_ecc_axi_error); i++) {
				const struct hisi_sas_hw_error *error =
						&port_ecc_axi_error[i];

				if (!(irq_value1 & error->irq_msk))
					continue;

				dev_warn(dev, "%s error (phy%d 0x%x) found!\n",
					error->msg, phy_no, irq_value1);
				queue_work(hisi_hba->wq, &hisi_hba->rst_work);
			}

			hisi_sas_phy_write32(hisi_hba, phy_no,
					     CHL_INT1, irq_value1);
		}

		if ((irq_msk & (1 << phy_no)) && irq_value2) {
			struct hisi_sas_phy *phy = &hisi_hba->phy[phy_no];

			if (irq_value2 & BIT(CHL_INT2_SL_IDAF_TOUT_CONF_OFF)) {
				dev_warn(dev, "phy%d identify timeout\n",
						phy_no);
				hisi_sas_notify_phy_event(phy,
						HISI_PHYE_LINK_RESET);
			}

			hisi_sas_phy_write32(hisi_hba, phy_no,
						 CHL_INT2, irq_value2);
		}

		if ((irq_msk & (1 << phy_no)) && irq_value0) {
			if (irq_value0 & CHL_INT0_SL_RX_BCST_ACK_MSK)
				phy_bcast_v2_hw(phy_no, hisi_hba);

			hisi_sas_phy_write32(hisi_hba, phy_no,
					CHL_INT0, irq_value0
					& (~CHL_INT0_HOTPLUG_TOUT_MSK)
					& (~CHL_INT0_SL_PHY_ENABLE_MSK)
					& (~CHL_INT0_NOT_RDY_MSK));
		}
		irq_msk &= ~(1 << phy_no);
		phy_no++;
	}

	hisi_sas_write32(hisi_hba, ENT_INT_SRC_MSK3, ent_tmp);

	return IRQ_HANDLED;
}

static void
one_bit_ecc_error_process_v2_hw(struct hisi_hba *hisi_hba, u32 irq_value)
{
	struct device *dev = hisi_hba->dev;
	const struct hisi_sas_hw_error *ecc_error;
	u32 val;
	int i;

	for (i = 0; i < ARRAY_SIZE(one_bit_ecc_errors); i++) {
		ecc_error = &one_bit_ecc_errors[i];
		if (irq_value & ecc_error->irq_msk) {
			val = hisi_sas_read32(hisi_hba, ecc_error->reg);
			val &= ecc_error->msk;
			val >>= ecc_error->shift;
			dev_warn(dev, ecc_error->msg, val);
		}
	}
}

static void multi_bit_ecc_error_process_v2_hw(struct hisi_hba *hisi_hba,
		u32 irq_value)
{
	struct device *dev = hisi_hba->dev;
	const struct hisi_sas_hw_error *ecc_error;
	u32 val;
	int i;

	for (i = 0; i < ARRAY_SIZE(multi_bit_ecc_errors); i++) {
		ecc_error = &multi_bit_ecc_errors[i];
		if (irq_value & ecc_error->irq_msk) {
			val = hisi_sas_read32(hisi_hba, ecc_error->reg);
			val &= ecc_error->msk;
			val >>= ecc_error->shift;
			dev_err(dev, ecc_error->msg, irq_value, val);
			queue_work(hisi_hba->wq, &hisi_hba->rst_work);
		}
	}

	return;
}

static irqreturn_t fatal_ecc_int_v2_hw(int irq_no, void *p)
{
	struct hisi_hba *hisi_hba = p;
	u32 irq_value, irq_msk;

	irq_msk = hisi_sas_read32(hisi_hba, SAS_ECC_INTR_MSK);
	hisi_sas_write32(hisi_hba, SAS_ECC_INTR_MSK, irq_msk | 0xffffffff);

	irq_value = hisi_sas_read32(hisi_hba, SAS_ECC_INTR);
	if (irq_value) {
		one_bit_ecc_error_process_v2_hw(hisi_hba, irq_value);
		multi_bit_ecc_error_process_v2_hw(hisi_hba, irq_value);
	}

	hisi_sas_write32(hisi_hba, SAS_ECC_INTR, irq_value);
	hisi_sas_write32(hisi_hba, SAS_ECC_INTR_MSK, irq_msk);

	return IRQ_HANDLED;
}

static const struct hisi_sas_hw_error axi_error[] = {
	{ .msk = BIT(0), .msg = "IOST_AXI_W_ERR" },
	{ .msk = BIT(1), .msg = "IOST_AXI_R_ERR" },
	{ .msk = BIT(2), .msg = "ITCT_AXI_W_ERR" },
	{ .msk = BIT(3), .msg = "ITCT_AXI_R_ERR" },
	{ .msk = BIT(4), .msg = "SATA_AXI_W_ERR" },
	{ .msk = BIT(5), .msg = "SATA_AXI_R_ERR" },
	{ .msk = BIT(6), .msg = "DQE_AXI_R_ERR" },
	{ .msk = BIT(7), .msg = "CQE_AXI_W_ERR" },
	{},
<<<<<<< HEAD
};

static const struct hisi_sas_hw_error fifo_error[] = {
	{ .msk = BIT(8),  .msg = "CQE_WINFO_FIFO" },
	{ .msk = BIT(9),  .msg = "CQE_MSG_FIFIO" },
	{ .msk = BIT(10), .msg = "GETDQE_FIFO" },
	{ .msk = BIT(11), .msg = "CMDP_FIFO" },
	{ .msk = BIT(12), .msg = "AWTCTRL_FIFO" },
	{},
};

=======
};

static const struct hisi_sas_hw_error fifo_error[] = {
	{ .msk = BIT(8),  .msg = "CQE_WINFO_FIFO" },
	{ .msk = BIT(9),  .msg = "CQE_MSG_FIFIO" },
	{ .msk = BIT(10), .msg = "GETDQE_FIFO" },
	{ .msk = BIT(11), .msg = "CMDP_FIFO" },
	{ .msk = BIT(12), .msg = "AWTCTRL_FIFO" },
	{},
};

>>>>>>> 661e50bc
static const struct hisi_sas_hw_error fatal_axi_errors[] = {
	{
		.irq_msk = BIT(ENT_INT_SRC3_WP_DEPTH_OFF),
		.msg = "write pointer and depth",
	},
	{
		.irq_msk = BIT(ENT_INT_SRC3_IPTT_SLOT_NOMATCH_OFF),
		.msg = "iptt no match slot",
	},
	{
		.irq_msk = BIT(ENT_INT_SRC3_RP_DEPTH_OFF),
		.msg = "read pointer and depth",
	},
	{
		.irq_msk = BIT(ENT_INT_SRC3_AXI_OFF),
		.reg = HGC_AXI_FIFO_ERR_INFO,
		.sub = axi_error,
	},
	{
		.irq_msk = BIT(ENT_INT_SRC3_FIFO_OFF),
		.reg = HGC_AXI_FIFO_ERR_INFO,
		.sub = fifo_error,
	},
	{
		.irq_msk = BIT(ENT_INT_SRC3_LM_OFF),
		.msg = "LM add/fetch list",
	},
	{
		.irq_msk = BIT(ENT_INT_SRC3_ABT_OFF),
		.msg = "SAS_HGC_ABT fetch LM list",
	},
};

static irqreturn_t fatal_axi_int_v2_hw(int irq_no, void *p)
{
	struct hisi_hba *hisi_hba = p;
	u32 irq_value, irq_msk, err_value;
	struct device *dev = hisi_hba->dev;
	const struct hisi_sas_hw_error *axi_error;
	int i;

	irq_msk = hisi_sas_read32(hisi_hba, ENT_INT_SRC_MSK3);
	hisi_sas_write32(hisi_hba, ENT_INT_SRC_MSK3, irq_msk | 0xfffffffe);

	irq_value = hisi_sas_read32(hisi_hba, ENT_INT_SRC3);

	for (i = 0; i < ARRAY_SIZE(fatal_axi_errors); i++) {
		axi_error = &fatal_axi_errors[i];
		if (!(irq_value & axi_error->irq_msk))
			continue;

		hisi_sas_write32(hisi_hba, ENT_INT_SRC3,
				 1 << axi_error->shift);
		if (axi_error->sub) {
			const struct hisi_sas_hw_error *sub = axi_error->sub;

			err_value = hisi_sas_read32(hisi_hba, axi_error->reg);
			for (; sub->msk || sub->msg; sub++) {
				if (!(err_value & sub->msk))
					continue;
<<<<<<< HEAD
				dev_warn(dev, "%s (0x%x) found!\n",
=======
				dev_err(dev, "%s (0x%x) found!\n",
>>>>>>> 661e50bc
					 sub->msg, irq_value);
				queue_work(hisi_hba->wq, &hisi_hba->rst_work);
			}
		} else {
<<<<<<< HEAD
			dev_warn(dev, "%s (0x%x) found!\n",
=======
			dev_err(dev, "%s (0x%x) found!\n",
>>>>>>> 661e50bc
				 axi_error->msg, irq_value);
			queue_work(hisi_hba->wq, &hisi_hba->rst_work);
		}
	}

	if (irq_value & BIT(ENT_INT_SRC3_ITC_INT_OFF)) {
		u32 reg_val = hisi_sas_read32(hisi_hba, ITCT_CLR);
		u32 dev_id = reg_val & ITCT_DEV_MSK;
		struct hisi_sas_device *sas_dev = &hisi_hba->devices[dev_id];

		hisi_sas_write32(hisi_hba, ITCT_CLR, 0);
		dev_dbg(dev, "clear ITCT ok\n");
		complete(sas_dev->completion);
	}

	hisi_sas_write32(hisi_hba, ENT_INT_SRC3, irq_value);
	hisi_sas_write32(hisi_hba, ENT_INT_SRC_MSK3, irq_msk);

	return IRQ_HANDLED;
}

static void cq_tasklet_v2_hw(unsigned long val)
{
	struct hisi_sas_cq *cq = (struct hisi_sas_cq *)val;
	struct hisi_hba *hisi_hba = cq->hisi_hba;
	struct hisi_sas_slot *slot;
	struct hisi_sas_itct *itct;
	struct hisi_sas_complete_v2_hdr *complete_queue;
	u32 rd_point = cq->rd_point, wr_point, dev_id;
	int queue = cq->id;
	struct hisi_sas_dq *dq = &hisi_hba->dq[queue];

	if (unlikely(hisi_hba->reject_stp_links_msk))
		phys_try_accept_stp_links_v2_hw(hisi_hba);

	complete_queue = hisi_hba->complete_hdr[queue];

	spin_lock(&dq->lock);
	wr_point = hisi_sas_read32(hisi_hba, COMPL_Q_0_WR_PTR +
				   (0x14 * queue));

	while (rd_point != wr_point) {
		struct hisi_sas_complete_v2_hdr *complete_hdr;
		int iptt;

		complete_hdr = &complete_queue[rd_point];

		/* Check for NCQ completion */
		if (complete_hdr->act) {
			u32 act_tmp = complete_hdr->act;
			int ncq_tag_count = ffs(act_tmp);

			dev_id = (complete_hdr->dw1 & CMPLT_HDR_DEV_ID_MSK) >>
				 CMPLT_HDR_DEV_ID_OFF;
			itct = &hisi_hba->itct[dev_id];

			/* The NCQ tags are held in the itct header */
			while (ncq_tag_count) {
				__le64 *ncq_tag = &itct->qw4_15[0];

				ncq_tag_count -= 1;
				iptt = (ncq_tag[ncq_tag_count / 5]
					>> (ncq_tag_count % 5) * 12) & 0xfff;

				slot = &hisi_hba->slot_info[iptt];
				slot->cmplt_queue_slot = rd_point;
				slot->cmplt_queue = queue;
				slot_complete_v2_hw(hisi_hba, slot);

				act_tmp &= ~(1 << ncq_tag_count);
				ncq_tag_count = ffs(act_tmp);
			}
		} else {
			iptt = (complete_hdr->dw1) & CMPLT_HDR_IPTT_MSK;
			slot = &hisi_hba->slot_info[iptt];
			slot->cmplt_queue_slot = rd_point;
			slot->cmplt_queue = queue;
			slot_complete_v2_hw(hisi_hba, slot);
		}

		if (++rd_point >= HISI_SAS_QUEUE_SLOTS)
			rd_point = 0;
	}

	/* update rd_point */
	cq->rd_point = rd_point;
	hisi_sas_write32(hisi_hba, COMPL_Q_0_RD_PTR + (0x14 * queue), rd_point);
	spin_unlock(&dq->lock);
}

static irqreturn_t cq_interrupt_v2_hw(int irq_no, void *p)
{
	struct hisi_sas_cq *cq = p;
	struct hisi_hba *hisi_hba = cq->hisi_hba;
	int queue = cq->id;

	hisi_sas_write32(hisi_hba, OQ_INT_SRC, 1 << queue);

	tasklet_schedule(&cq->tasklet);

	return IRQ_HANDLED;
}

static irqreturn_t sata_int_v2_hw(int irq_no, void *p)
{
	struct hisi_sas_phy *phy = p;
	struct hisi_hba *hisi_hba = phy->hisi_hba;
	struct asd_sas_phy *sas_phy = &phy->sas_phy;
	struct device *dev = hisi_hba->dev;
	struct	hisi_sas_initial_fis *initial_fis;
	struct dev_to_host_fis *fis;
	u32 ent_tmp, ent_msk, ent_int, port_id, link_rate, hard_phy_linkrate;
	irqreturn_t res = IRQ_HANDLED;
	u8 attached_sas_addr[SAS_ADDR_SIZE] = {0};
	int phy_no, offset;

	phy_no = sas_phy->id;
	initial_fis = &hisi_hba->initial_fis[phy_no];
	fis = &initial_fis->fis;

	offset = 4 * (phy_no / 4);
	ent_msk = hisi_sas_read32(hisi_hba, ENT_INT_SRC_MSK1 + offset);
	hisi_sas_write32(hisi_hba, ENT_INT_SRC_MSK1 + offset,
			 ent_msk | 1 << ((phy_no % 4) * 8));

	ent_int = hisi_sas_read32(hisi_hba, ENT_INT_SRC1 + offset);
	ent_tmp = ent_int & (1 << (ENT_INT_SRC1_D2H_FIS_CH1_OFF *
			     (phy_no % 4)));
	ent_int >>= ENT_INT_SRC1_D2H_FIS_CH1_OFF * (phy_no % 4);
	if ((ent_int & ENT_INT_SRC1_D2H_FIS_CH0_MSK) == 0) {
		dev_warn(dev, "sata int: phy%d did not receive FIS\n", phy_no);
		res = IRQ_NONE;
		goto end;
	}

	/* check ERR bit of Status Register */
	if (fis->status & ATA_ERR) {
		dev_warn(dev, "sata int: phy%d FIS status: 0x%x\n", phy_no,
				fis->status);
		disable_phy_v2_hw(hisi_hba, phy_no);
		enable_phy_v2_hw(hisi_hba, phy_no);
		res = IRQ_NONE;
		goto end;
	}

	if (unlikely(phy_no == 8)) {
		u32 port_state = hisi_sas_read32(hisi_hba, PORT_STATE);

		port_id = (port_state & PORT_STATE_PHY8_PORT_NUM_MSK) >>
			  PORT_STATE_PHY8_PORT_NUM_OFF;
		link_rate = (port_state & PORT_STATE_PHY8_CONN_RATE_MSK) >>
			    PORT_STATE_PHY8_CONN_RATE_OFF;
	} else {
		port_id = hisi_sas_read32(hisi_hba, PHY_PORT_NUM_MA);
		port_id = (port_id >> (4 * phy_no)) & 0xf;
		link_rate = hisi_sas_read32(hisi_hba, PHY_CONN_RATE);
		link_rate = (link_rate >> (phy_no * 4)) & 0xf;
	}

	if (port_id == 0xf) {
		dev_err(dev, "sata int: phy%d invalid portid\n", phy_no);
		res = IRQ_NONE;
		goto end;
	}

	sas_phy->linkrate = link_rate;
	hard_phy_linkrate = hisi_sas_phy_read32(hisi_hba, phy_no,
						HARD_PHY_LINKRATE);
	phy->maximum_linkrate = hard_phy_linkrate & 0xf;
	phy->minimum_linkrate = (hard_phy_linkrate >> 4) & 0xf;

	sas_phy->oob_mode = SATA_OOB_MODE;
	/* Make up some unique SAS address */
	attached_sas_addr[0] = 0x50;
	attached_sas_addr[7] = phy_no;
	memcpy(sas_phy->attached_sas_addr, attached_sas_addr, SAS_ADDR_SIZE);
	memcpy(sas_phy->frame_rcvd, fis, sizeof(struct dev_to_host_fis));
	dev_info(dev, "sata int phyup: phy%d link_rate=%d\n", phy_no, link_rate);
	phy->phy_type &= ~(PORT_TYPE_SAS | PORT_TYPE_SATA);
	phy->port_id = port_id;
	phy->phy_type |= PORT_TYPE_SATA;
	phy->phy_attached = 1;
	phy->identify.device_type = SAS_SATA_DEV;
	phy->frame_rcvd_size = sizeof(struct dev_to_host_fis);
	phy->identify.target_port_protocols = SAS_PROTOCOL_SATA;
	hisi_sas_notify_phy_event(phy, HISI_PHYE_PHY_UP);

end:
	hisi_sas_write32(hisi_hba, ENT_INT_SRC1 + offset, ent_tmp);
	hisi_sas_write32(hisi_hba, ENT_INT_SRC_MSK1 + offset, ent_msk);

	return res;
}

static irq_handler_t phy_interrupts[HISI_SAS_PHY_INT_NR] = {
	int_phy_updown_v2_hw,
	int_chnl_int_v2_hw,
};

static irq_handler_t fatal_interrupts[HISI_SAS_FATAL_INT_NR] = {
	fatal_ecc_int_v2_hw,
	fatal_axi_int_v2_hw
};

/**
 * There is a limitation in the hip06 chipset that we need
 * to map in all mbigen interrupts, even if they are not used.
 */
static int interrupt_init_v2_hw(struct hisi_hba *hisi_hba)
{
	struct platform_device *pdev = hisi_hba->platform_dev;
	struct device *dev = &pdev->dev;
	int irq, rc, irq_map[128];
	int i, phy_no, fatal_no, queue_no, k;

	for (i = 0; i < 128; i++)
		irq_map[i] = platform_get_irq(pdev, i);

	for (i = 0; i < HISI_SAS_PHY_INT_NR; i++) {
		irq = irq_map[i + 1]; /* Phy up/down is irq1 */
		rc = devm_request_irq(dev, irq, phy_interrupts[i], 0,
				      DRV_NAME " phy", hisi_hba);
		if (rc) {
			dev_err(dev, "irq init: could not request "
				"phy interrupt %d, rc=%d\n",
				irq, rc);
			rc = -ENOENT;
			goto free_phy_int_irqs;
		}
	}

	for (phy_no = 0; phy_no < hisi_hba->n_phy; phy_no++) {
		struct hisi_sas_phy *phy = &hisi_hba->phy[phy_no];

		irq = irq_map[phy_no + 72];
		rc = devm_request_irq(dev, irq, sata_int_v2_hw, 0,
				      DRV_NAME " sata", phy);
		if (rc) {
			dev_err(dev, "irq init: could not request "
				"sata interrupt %d, rc=%d\n",
				irq, rc);
			rc = -ENOENT;
			goto free_sata_int_irqs;
		}
	}

	for (fatal_no = 0; fatal_no < HISI_SAS_FATAL_INT_NR; fatal_no++) {
		irq = irq_map[fatal_no + 81];
		rc = devm_request_irq(dev, irq, fatal_interrupts[fatal_no], 0,
				      DRV_NAME " fatal", hisi_hba);
		if (rc) {
			dev_err(dev,
				"irq init: could not request fatal interrupt %d, rc=%d\n",
				irq, rc);
			rc = -ENOENT;
			goto free_fatal_int_irqs;
		}
	}

	for (queue_no = 0; queue_no < hisi_hba->queue_count; queue_no++) {
		struct hisi_sas_cq *cq = &hisi_hba->cq[queue_no];
		struct tasklet_struct *t = &cq->tasklet;

		irq = irq_map[queue_no + 96];
		rc = devm_request_irq(dev, irq, cq_interrupt_v2_hw, 0,
				      DRV_NAME " cq", cq);
		if (rc) {
			dev_err(dev,
				"irq init: could not request cq interrupt %d, rc=%d\n",
				irq, rc);
			rc = -ENOENT;
			goto free_cq_int_irqs;
		}
		tasklet_init(t, cq_tasklet_v2_hw, (unsigned long)cq);
	}

	return 0;

free_cq_int_irqs:
	for (k = 0; k < queue_no; k++) {
		struct hisi_sas_cq *cq = &hisi_hba->cq[k];

		free_irq(irq_map[k + 96], cq);
		tasklet_kill(&cq->tasklet);
	}
free_fatal_int_irqs:
	for (k = 0; k < fatal_no; k++)
		free_irq(irq_map[k + 81], hisi_hba);
free_sata_int_irqs:
	for (k = 0; k < phy_no; k++) {
		struct hisi_sas_phy *phy = &hisi_hba->phy[k];

		free_irq(irq_map[k + 72], phy);
	}
free_phy_int_irqs:
	for (k = 0; k < i; k++)
		free_irq(irq_map[k + 1], hisi_hba);
	return rc;
}

static int hisi_sas_v2_init(struct hisi_hba *hisi_hba)
{
	int rc;

	memset(hisi_hba->sata_dev_bitmap, 0, sizeof(hisi_hba->sata_dev_bitmap));

	rc = hw_init_v2_hw(hisi_hba);
	if (rc)
		return rc;

	rc = interrupt_init_v2_hw(hisi_hba);
	if (rc)
		return rc;

	return 0;
}

static void interrupt_disable_v2_hw(struct hisi_hba *hisi_hba)
{
	struct platform_device *pdev = hisi_hba->platform_dev;
	int i;

	for (i = 0; i < hisi_hba->queue_count; i++)
		hisi_sas_write32(hisi_hba, OQ0_INT_SRC_MSK + 0x4 * i, 0x1);

	hisi_sas_write32(hisi_hba, ENT_INT_SRC_MSK1, 0xffffffff);
	hisi_sas_write32(hisi_hba, ENT_INT_SRC_MSK2, 0xffffffff);
	hisi_sas_write32(hisi_hba, ENT_INT_SRC_MSK3, 0xffffffff);
	hisi_sas_write32(hisi_hba, SAS_ECC_INTR_MSK, 0xffffffff);

	for (i = 0; i < hisi_hba->n_phy; i++) {
		hisi_sas_phy_write32(hisi_hba, i, CHL_INT1_MSK, 0xffffffff);
		hisi_sas_phy_write32(hisi_hba, i, CHL_INT2_MSK, 0xffffffff);
	}

	for (i = 0; i < 128; i++)
		synchronize_irq(platform_get_irq(pdev, i));
}


static u32 get_phys_state_v2_hw(struct hisi_hba *hisi_hba)
{
	return hisi_sas_read32(hisi_hba, PHY_STATE);
}

static int soft_reset_v2_hw(struct hisi_hba *hisi_hba)
{
	struct device *dev = hisi_hba->dev;
	int rc, cnt;

	interrupt_disable_v2_hw(hisi_hba);
	hisi_sas_write32(hisi_hba, DLVRY_QUEUE_ENABLE, 0x0);
	hisi_sas_kill_tasklets(hisi_hba);

	hisi_sas_stop_phys(hisi_hba);

	mdelay(10);

	hisi_sas_write32(hisi_hba, AXI_MASTER_CFG_BASE + AM_CTRL_GLOBAL, 0x1);

	/* wait until bus idle */
	cnt = 0;
	while (1) {
		u32 status = hisi_sas_read32_relaxed(hisi_hba,
				AXI_MASTER_CFG_BASE + AM_CURR_TRANS_RETURN);

		if (status == 0x3)
			break;

		udelay(10);
		if (cnt++ > 10) {
			dev_err(dev, "wait axi bus state to idle timeout!\n");
			return -1;
		}
	}

	hisi_sas_init_mem(hisi_hba);

	rc = hw_init_v2_hw(hisi_hba);
	if (rc)
		return rc;

	phys_reject_stp_links_v2_hw(hisi_hba);

	return 0;
}

static int write_gpio_v2_hw(struct hisi_hba *hisi_hba, u8 reg_type,
			u8 reg_index, u8 reg_count, u8 *write_data)
{
	struct device *dev = hisi_hba->dev;
	int phy_no, count;

	if (!hisi_hba->sgpio_regs)
		return -EOPNOTSUPP;

	switch (reg_type) {
	case SAS_GPIO_REG_TX:
		count = reg_count * 4;
		count = min(count, hisi_hba->n_phy);

		for (phy_no = 0; phy_no < count; phy_no++) {
			/*
			 * GPIO_TX[n] register has the highest numbered drive
			 * of the four in the first byte and the lowest
			 * numbered drive in the fourth byte.
			 * See SFF-8485 Rev. 0.7 Table 24.
			 */
			void __iomem  *reg_addr = hisi_hba->sgpio_regs +
					reg_index * 4 + phy_no;
			int data_idx = phy_no + 3 - (phy_no % 4) * 2;

			writeb(write_data[data_idx], reg_addr);
		}

		break;
	default:
		dev_err(dev, "write gpio: unsupported or bad reg type %d\n",
				reg_type);
		return -EINVAL;
	}

	return 0;
}

static const struct hisi_sas_hw hisi_sas_v2_hw = {
	.hw_init = hisi_sas_v2_init,
	.setup_itct = setup_itct_v2_hw,
	.slot_index_alloc = slot_index_alloc_quirk_v2_hw,
	.alloc_dev = alloc_dev_quirk_v2_hw,
	.sl_notify = sl_notify_v2_hw,
	.get_wideport_bitmap = get_wideport_bitmap_v2_hw,
	.clear_itct = clear_itct_v2_hw,
	.free_device = free_device_v2_hw,
	.prep_smp = prep_smp_v2_hw,
	.prep_ssp = prep_ssp_v2_hw,
	.prep_stp = prep_ata_v2_hw,
	.prep_abort = prep_abort_v2_hw,
	.get_free_slot = get_free_slot_v2_hw,
	.start_delivery = start_delivery_v2_hw,
	.slot_complete = slot_complete_v2_hw,
	.phys_init = phys_init_v2_hw,
	.phy_start = start_phy_v2_hw,
	.phy_disable = disable_phy_v2_hw,
	.phy_hard_reset = phy_hard_reset_v2_hw,
	.get_events = phy_get_events_v2_hw,
	.phy_set_linkrate = phy_set_linkrate_v2_hw,
	.phy_get_max_linkrate = phy_get_max_linkrate_v2_hw,
	.max_command_entries = HISI_SAS_COMMAND_ENTRIES_V2_HW,
	.complete_hdr_size = sizeof(struct hisi_sas_complete_v2_hdr),
	.soft_reset = soft_reset_v2_hw,
	.get_phys_state = get_phys_state_v2_hw,
	.write_gpio = write_gpio_v2_hw,
};

static int hisi_sas_v2_probe(struct platform_device *pdev)
{
	/*
	 * Check if we should defer the probe before we probe the
	 * upper layer, as it's hard to defer later on.
	 */
	int ret = platform_get_irq(pdev, 0);

	if (ret < 0) {
		if (ret != -EPROBE_DEFER)
			dev_err(&pdev->dev, "cannot obtain irq\n");
		return ret;
	}

	return hisi_sas_probe(pdev, &hisi_sas_v2_hw);
}

static int hisi_sas_v2_remove(struct platform_device *pdev)
{
	struct sas_ha_struct *sha = platform_get_drvdata(pdev);
	struct hisi_hba *hisi_hba = sha->lldd_ha;

	if (timer_pending(&hisi_hba->timer))
		del_timer(&hisi_hba->timer);

	hisi_sas_kill_tasklets(hisi_hba);

	return hisi_sas_remove(pdev);
}

static const struct of_device_id sas_v2_of_match[] = {
	{ .compatible = "hisilicon,hip06-sas-v2",},
	{ .compatible = "hisilicon,hip07-sas-v2",},
	{},
};
MODULE_DEVICE_TABLE(of, sas_v2_of_match);

static const struct acpi_device_id sas_v2_acpi_match[] = {
	{ "HISI0162", 0 },
	{ }
};

MODULE_DEVICE_TABLE(acpi, sas_v2_acpi_match);

static struct platform_driver hisi_sas_v2_driver = {
	.probe = hisi_sas_v2_probe,
	.remove = hisi_sas_v2_remove,
	.driver = {
		.name = DRV_NAME,
		.of_match_table = sas_v2_of_match,
		.acpi_match_table = ACPI_PTR(sas_v2_acpi_match),
	},
};

module_platform_driver(hisi_sas_v2_driver);

MODULE_LICENSE("GPL");
MODULE_AUTHOR("John Garry <john.garry@huawei.com>");
MODULE_DESCRIPTION("HISILICON SAS controller v2 hw driver");
MODULE_ALIAS("platform:" DRV_NAME);<|MERGE_RESOLUTION|>--- conflicted
+++ resolved
@@ -3010,7 +3010,6 @@
 	{ .msk = BIT(6), .msg = "DQE_AXI_R_ERR" },
 	{ .msk = BIT(7), .msg = "CQE_AXI_W_ERR" },
 	{},
-<<<<<<< HEAD
 };
 
 static const struct hisi_sas_hw_error fifo_error[] = {
@@ -3022,19 +3021,6 @@
 	{},
 };
 
-=======
-};
-
-static const struct hisi_sas_hw_error fifo_error[] = {
-	{ .msk = BIT(8),  .msg = "CQE_WINFO_FIFO" },
-	{ .msk = BIT(9),  .msg = "CQE_MSG_FIFIO" },
-	{ .msk = BIT(10), .msg = "GETDQE_FIFO" },
-	{ .msk = BIT(11), .msg = "CMDP_FIFO" },
-	{ .msk = BIT(12), .msg = "AWTCTRL_FIFO" },
-	{},
-};
-
->>>>>>> 661e50bc
 static const struct hisi_sas_hw_error fatal_axi_errors[] = {
 	{
 		.irq_msk = BIT(ENT_INT_SRC3_WP_DEPTH_OFF),
@@ -3095,20 +3081,12 @@
 			for (; sub->msk || sub->msg; sub++) {
 				if (!(err_value & sub->msk))
 					continue;
-<<<<<<< HEAD
-				dev_warn(dev, "%s (0x%x) found!\n",
-=======
 				dev_err(dev, "%s (0x%x) found!\n",
->>>>>>> 661e50bc
 					 sub->msg, irq_value);
 				queue_work(hisi_hba->wq, &hisi_hba->rst_work);
 			}
 		} else {
-<<<<<<< HEAD
-			dev_warn(dev, "%s (0x%x) found!\n",
-=======
 			dev_err(dev, "%s (0x%x) found!\n",
->>>>>>> 661e50bc
 				 axi_error->msg, irq_value);
 			queue_work(hisi_hba->wq, &hisi_hba->rst_work);
 		}
