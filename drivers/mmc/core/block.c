--- conflicted
+++ resolved
@@ -1010,29 +1010,11 @@
 	 * in that case.
 	 */
 	main_md->part_curr = err ? MMC_BLK_PART_INVALID : main_md->part_type;
-	if (err)
+	if (err) {
+		trace_android_vh_mmc_blk_reset(host, err);
 		return err;
+	}
 	/* Ensure we switch back to the correct partition */
-<<<<<<< HEAD
-	if (err) {
-		struct mmc_blk_data *main_md =
-			dev_get_drvdata(&host->card->dev);
-		int part_err;
-
-		main_md->part_curr = main_md->part_type;
-		part_err = mmc_blk_part_switch(host->card, md->part_type);
-		if (part_err) {
-			/*
-			 * We have failed to get back into the correct
-			 * partition, so we need to abort the whole request.
-			 */
-			return -ENODEV;
-		}
-
-		trace_android_vh_mmc_blk_reset(host, err);
-	}
-	return err;
-=======
 	if (mmc_blk_part_switch(host->card, md->part_type))
 		/*
 		 * We have failed to get back into the correct
@@ -1040,7 +1022,6 @@
 		 */
 		return -ENODEV;
 	return 0;
->>>>>>> 793d8378
 }
 
 static inline void mmc_blk_reset_success(struct mmc_blk_data *md, int type)
