// SPDX-License-Identifier: (GPL-2.0 OR MIT)
/* Google virtual Ethernet (gve) driver
 *
 * Copyright (C) 2015-2021 Google, Inc.
 */

#include <linux/bpf.h>
#include <linux/cpumask.h>
#include <linux/etherdevice.h>
#include <linux/filter.h>
#include <linux/interrupt.h>
#include <linux/irq.h>
#include <linux/module.h>
#include <linux/pci.h>
#include <linux/sched.h>
#include <linux/timer.h>
#include <linux/workqueue.h>
#include <linux/utsname.h>
#include <linux/version.h>
#include <net/netdev_queues.h>
#include <net/sch_generic.h>
#include <net/xdp_sock_drv.h>
#include "gve.h"
#include "gve_dqo.h"
#include "gve_adminq.h"
#include "gve_register.h"
#include "gve_utils.h"

#define GVE_DEFAULT_RX_COPYBREAK	(256)

#define DEFAULT_MSG_LEVEL	(NETIF_MSG_DRV | NETIF_MSG_LINK)
#define GVE_VERSION		"1.0.0"
#define GVE_VERSION_PREFIX	"GVE-"

// Minimum amount of time between queue kicks in msec (10 seconds)
#define MIN_TX_TIMEOUT_GAP (1000 * 10)

char gve_driver_name[] = "gve";
const char gve_version_str[] = GVE_VERSION;
static const char gve_version_prefix[] = GVE_VERSION_PREFIX;

static int gve_verify_driver_compatibility(struct gve_priv *priv)
{
	int err;
	struct gve_driver_info *driver_info;
	dma_addr_t driver_info_bus;

	driver_info = dma_alloc_coherent(&priv->pdev->dev,
					 sizeof(struct gve_driver_info),
					 &driver_info_bus, GFP_KERNEL);
	if (!driver_info)
		return -ENOMEM;

	*driver_info = (struct gve_driver_info) {
		.os_type = 1, /* Linux */
		.os_version_major = cpu_to_be32(LINUX_VERSION_MAJOR),
		.os_version_minor = cpu_to_be32(LINUX_VERSION_SUBLEVEL),
		.os_version_sub = cpu_to_be32(LINUX_VERSION_PATCHLEVEL),
		.driver_capability_flags = {
			cpu_to_be64(GVE_DRIVER_CAPABILITY_FLAGS1),
			cpu_to_be64(GVE_DRIVER_CAPABILITY_FLAGS2),
			cpu_to_be64(GVE_DRIVER_CAPABILITY_FLAGS3),
			cpu_to_be64(GVE_DRIVER_CAPABILITY_FLAGS4),
		},
	};
	strscpy(driver_info->os_version_str1, utsname()->release,
		sizeof(driver_info->os_version_str1));
	strscpy(driver_info->os_version_str2, utsname()->version,
		sizeof(driver_info->os_version_str2));

	err = gve_adminq_verify_driver_compatibility(priv,
						     sizeof(struct gve_driver_info),
						     driver_info_bus);

	/* It's ok if the device doesn't support this */
	if (err == -EOPNOTSUPP)
		err = 0;

	dma_free_coherent(&priv->pdev->dev,
			  sizeof(struct gve_driver_info),
			  driver_info, driver_info_bus);
	return err;
}

static netdev_features_t gve_features_check(struct sk_buff *skb,
					    struct net_device *dev,
					    netdev_features_t features)
{
	struct gve_priv *priv = netdev_priv(dev);

	if (!gve_is_gqi(priv))
		return gve_features_check_dqo(skb, dev, features);

	return features;
}

static netdev_tx_t gve_start_xmit(struct sk_buff *skb, struct net_device *dev)
{
	struct gve_priv *priv = netdev_priv(dev);

	if (gve_is_gqi(priv))
		return gve_tx(skb, dev);
	else
		return gve_tx_dqo(skb, dev);
}

static void gve_get_stats(struct net_device *dev, struct rtnl_link_stats64 *s)
{
	struct gve_priv *priv = netdev_priv(dev);
	unsigned int start;
	u64 packets, bytes;
	int num_tx_queues;
	int ring;

	num_tx_queues = gve_num_tx_queues(priv);
	if (priv->rx) {
		for (ring = 0; ring < priv->rx_cfg.num_queues; ring++) {
			do {
				start =
				  u64_stats_fetch_begin(&priv->rx[ring].statss);
				packets = priv->rx[ring].rpackets;
				bytes = priv->rx[ring].rbytes;
			} while (u64_stats_fetch_retry(&priv->rx[ring].statss,
						       start));
			s->rx_packets += packets;
			s->rx_bytes += bytes;
		}
	}
	if (priv->tx) {
		for (ring = 0; ring < num_tx_queues; ring++) {
			do {
				start =
				  u64_stats_fetch_begin(&priv->tx[ring].statss);
				packets = priv->tx[ring].pkt_done;
				bytes = priv->tx[ring].bytes_done;
			} while (u64_stats_fetch_retry(&priv->tx[ring].statss,
						       start));
			s->tx_packets += packets;
			s->tx_bytes += bytes;
		}
	}
}

static int gve_alloc_counter_array(struct gve_priv *priv)
{
	priv->counter_array =
		dma_alloc_coherent(&priv->pdev->dev,
				   priv->num_event_counters *
				   sizeof(*priv->counter_array),
				   &priv->counter_array_bus, GFP_KERNEL);
	if (!priv->counter_array)
		return -ENOMEM;

	return 0;
}

static void gve_free_counter_array(struct gve_priv *priv)
{
	if (!priv->counter_array)
		return;

	dma_free_coherent(&priv->pdev->dev,
			  priv->num_event_counters *
			  sizeof(*priv->counter_array),
			  priv->counter_array, priv->counter_array_bus);
	priv->counter_array = NULL;
}

/* NIC requests to report stats */
static void gve_stats_report_task(struct work_struct *work)
{
	struct gve_priv *priv = container_of(work, struct gve_priv,
					     stats_report_task);
	if (gve_get_do_report_stats(priv)) {
		gve_handle_report_stats(priv);
		gve_clear_do_report_stats(priv);
	}
}

static void gve_stats_report_schedule(struct gve_priv *priv)
{
	if (!gve_get_probe_in_progress(priv) &&
	    !gve_get_reset_in_progress(priv)) {
		gve_set_do_report_stats(priv);
		queue_work(priv->gve_wq, &priv->stats_report_task);
	}
}

static void gve_stats_report_timer(struct timer_list *t)
{
	struct gve_priv *priv = from_timer(priv, t, stats_report_timer);

	mod_timer(&priv->stats_report_timer,
		  round_jiffies(jiffies +
		  msecs_to_jiffies(priv->stats_report_timer_period)));
	gve_stats_report_schedule(priv);
}

static int gve_alloc_stats_report(struct gve_priv *priv)
{
	int tx_stats_num, rx_stats_num;

	tx_stats_num = (GVE_TX_STATS_REPORT_NUM + NIC_TX_STATS_REPORT_NUM) *
		       gve_num_tx_queues(priv);
	rx_stats_num = (GVE_RX_STATS_REPORT_NUM + NIC_RX_STATS_REPORT_NUM) *
		       priv->rx_cfg.num_queues;
	priv->stats_report_len = struct_size(priv->stats_report, stats,
					     size_add(tx_stats_num, rx_stats_num));
	priv->stats_report =
		dma_alloc_coherent(&priv->pdev->dev, priv->stats_report_len,
				   &priv->stats_report_bus, GFP_KERNEL);
	if (!priv->stats_report)
		return -ENOMEM;
	/* Set up timer for the report-stats task */
	timer_setup(&priv->stats_report_timer, gve_stats_report_timer, 0);
	priv->stats_report_timer_period = GVE_STATS_REPORT_TIMER_PERIOD;
	return 0;
}

static void gve_free_stats_report(struct gve_priv *priv)
{
	if (!priv->stats_report)
		return;

	del_timer_sync(&priv->stats_report_timer);
	dma_free_coherent(&priv->pdev->dev, priv->stats_report_len,
			  priv->stats_report, priv->stats_report_bus);
	priv->stats_report = NULL;
}

static irqreturn_t gve_mgmnt_intr(int irq, void *arg)
{
	struct gve_priv *priv = arg;

	queue_work(priv->gve_wq, &priv->service_task);
	return IRQ_HANDLED;
}

static irqreturn_t gve_intr(int irq, void *arg)
{
	struct gve_notify_block *block = arg;
	struct gve_priv *priv = block->priv;

	iowrite32be(GVE_IRQ_MASK, gve_irq_doorbell(priv, block));
	napi_schedule_irqoff(&block->napi);
	return IRQ_HANDLED;
}

static irqreturn_t gve_intr_dqo(int irq, void *arg)
{
	struct gve_notify_block *block = arg;

	/* Interrupts are automatically masked */
	napi_schedule_irqoff(&block->napi);
	return IRQ_HANDLED;
}

static int gve_is_napi_on_home_cpu(struct gve_priv *priv, u32 irq)
{
	int cpu_curr = smp_processor_id();
	const struct cpumask *aff_mask;

	aff_mask = irq_get_effective_affinity_mask(irq);
	if (unlikely(!aff_mask))
		return 1;

	return cpumask_test_cpu(cpu_curr, aff_mask);
}

int gve_napi_poll(struct napi_struct *napi, int budget)
{
	struct gve_notify_block *block;
	__be32 __iomem *irq_doorbell;
	bool reschedule = false;
	struct gve_priv *priv;
	int work_done = 0;

	block = container_of(napi, struct gve_notify_block, napi);
	priv = block->priv;

	if (block->tx) {
		if (block->tx->q_num < priv->tx_cfg.num_queues)
			reschedule |= gve_tx_poll(block, budget);
		else if (budget)
			reschedule |= gve_xdp_poll(block, budget);
	}

	if (!budget)
		return 0;

	if (block->rx) {
		work_done = gve_rx_poll(block, budget);
		reschedule |= work_done == budget;
	}

	if (reschedule)
		return budget;

       /* Complete processing - don't unmask irq if busy polling is enabled */
	if (likely(napi_complete_done(napi, work_done))) {
		irq_doorbell = gve_irq_doorbell(priv, block);
		iowrite32be(GVE_IRQ_ACK | GVE_IRQ_EVENT, irq_doorbell);

		/* Ensure IRQ ACK is visible before we check pending work.
		 * If queue had issued updates, it would be truly visible.
		 */
		mb();

		if (block->tx)
			reschedule |= gve_tx_clean_pending(priv, block->tx);
		if (block->rx)
			reschedule |= gve_rx_work_pending(block->rx);

		if (reschedule && napi_schedule(napi))
			iowrite32be(GVE_IRQ_MASK, irq_doorbell);
	}
	return work_done;
}

int gve_napi_poll_dqo(struct napi_struct *napi, int budget)
{
	struct gve_notify_block *block =
		container_of(napi, struct gve_notify_block, napi);
	struct gve_priv *priv = block->priv;
	bool reschedule = false;
	int work_done = 0;

	if (block->tx)
		reschedule |= gve_tx_poll_dqo(block, /*do_clean=*/true);

	if (!budget)
		return 0;

	if (block->rx) {
		work_done = gve_rx_poll_dqo(block, budget);
		reschedule |= work_done == budget;
	}

	if (reschedule) {
		/* Reschedule by returning budget only if already on the correct
		 * cpu.
		 */
		if (likely(gve_is_napi_on_home_cpu(priv, block->irq)))
			return budget;

		/* If not on the cpu with which this queue's irq has affinity
		 * with, we avoid rescheduling napi and arm the irq instead so
		 * that napi gets rescheduled back eventually onto the right
		 * cpu.
		 */
		if (work_done == budget)
			work_done--;
	}

	if (likely(napi_complete_done(napi, work_done))) {
		/* Enable interrupts again.
		 *
		 * We don't need to repoll afterwards because HW supports the
		 * PCI MSI-X PBA feature.
		 *
		 * Another interrupt would be triggered if a new event came in
		 * since the last one.
		 */
		gve_write_irq_doorbell_dqo(priv, block,
					   GVE_ITR_NO_UPDATE_DQO | GVE_ITR_ENABLE_BIT_DQO);
	}

	return work_done;
}

static int gve_alloc_notify_blocks(struct gve_priv *priv)
{
	int num_vecs_requested = priv->num_ntfy_blks + 1;
	unsigned int active_cpus;
	int vecs_enabled;
	int i, j;
	int err;

	priv->msix_vectors = kvcalloc(num_vecs_requested,
				      sizeof(*priv->msix_vectors), GFP_KERNEL);
	if (!priv->msix_vectors)
		return -ENOMEM;
	for (i = 0; i < num_vecs_requested; i++)
		priv->msix_vectors[i].entry = i;
	vecs_enabled = pci_enable_msix_range(priv->pdev, priv->msix_vectors,
					     GVE_MIN_MSIX, num_vecs_requested);
	if (vecs_enabled < 0) {
		dev_err(&priv->pdev->dev, "Could not enable min msix %d/%d\n",
			GVE_MIN_MSIX, vecs_enabled);
		err = vecs_enabled;
		goto abort_with_msix_vectors;
	}
	if (vecs_enabled != num_vecs_requested) {
		int new_num_ntfy_blks = (vecs_enabled - 1) & ~0x1;
		int vecs_per_type = new_num_ntfy_blks / 2;
		int vecs_left = new_num_ntfy_blks % 2;

		priv->num_ntfy_blks = new_num_ntfy_blks;
		priv->mgmt_msix_idx = priv->num_ntfy_blks;
		priv->tx_cfg.max_queues = min_t(int, priv->tx_cfg.max_queues,
						vecs_per_type);
		priv->rx_cfg.max_queues = min_t(int, priv->rx_cfg.max_queues,
						vecs_per_type + vecs_left);
		dev_err(&priv->pdev->dev,
			"Could not enable desired msix, only enabled %d, adjusting tx max queues to %d, and rx max queues to %d\n",
			vecs_enabled, priv->tx_cfg.max_queues,
			priv->rx_cfg.max_queues);
		if (priv->tx_cfg.num_queues > priv->tx_cfg.max_queues)
			priv->tx_cfg.num_queues = priv->tx_cfg.max_queues;
		if (priv->rx_cfg.num_queues > priv->rx_cfg.max_queues)
			priv->rx_cfg.num_queues = priv->rx_cfg.max_queues;
	}
	/* Half the notification blocks go to TX and half to RX */
	active_cpus = min_t(int, priv->num_ntfy_blks / 2, num_online_cpus());

	/* Setup Management Vector  - the last vector */
	snprintf(priv->mgmt_msix_name, sizeof(priv->mgmt_msix_name), "gve-mgmnt@pci:%s",
		 pci_name(priv->pdev));
	err = request_irq(priv->msix_vectors[priv->mgmt_msix_idx].vector,
			  gve_mgmnt_intr, 0, priv->mgmt_msix_name, priv);
	if (err) {
		dev_err(&priv->pdev->dev, "Did not receive management vector.\n");
		goto abort_with_msix_enabled;
	}
	priv->irq_db_indices =
		dma_alloc_coherent(&priv->pdev->dev,
				   priv->num_ntfy_blks *
				   sizeof(*priv->irq_db_indices),
				   &priv->irq_db_indices_bus, GFP_KERNEL);
	if (!priv->irq_db_indices) {
		err = -ENOMEM;
		goto abort_with_mgmt_vector;
	}

	priv->ntfy_blocks = kvzalloc(priv->num_ntfy_blks *
				     sizeof(*priv->ntfy_blocks), GFP_KERNEL);
	if (!priv->ntfy_blocks) {
		err = -ENOMEM;
		goto abort_with_irq_db_indices;
	}

	/* Setup the other blocks - the first n-1 vectors */
	for (i = 0; i < priv->num_ntfy_blks; i++) {
		struct gve_notify_block *block = &priv->ntfy_blocks[i];
		int msix_idx = i;

		snprintf(block->name, sizeof(block->name), "gve-ntfy-blk%d@pci:%s",
			 i, pci_name(priv->pdev));
		block->priv = priv;
		err = request_irq(priv->msix_vectors[msix_idx].vector,
				  gve_is_gqi(priv) ? gve_intr : gve_intr_dqo,
				  0, block->name, block);
		if (err) {
			dev_err(&priv->pdev->dev,
				"Failed to receive msix vector %d\n", i);
			goto abort_with_some_ntfy_blocks;
		}
		block->irq = priv->msix_vectors[msix_idx].vector;
		irq_set_affinity_hint(priv->msix_vectors[msix_idx].vector,
				      get_cpu_mask(i % active_cpus));
		block->irq_db_index = &priv->irq_db_indices[i].index;
	}
	return 0;
abort_with_some_ntfy_blocks:
	for (j = 0; j < i; j++) {
		struct gve_notify_block *block = &priv->ntfy_blocks[j];
		int msix_idx = j;

		irq_set_affinity_hint(priv->msix_vectors[msix_idx].vector,
				      NULL);
		free_irq(priv->msix_vectors[msix_idx].vector, block);
		block->irq = 0;
	}
	kvfree(priv->ntfy_blocks);
	priv->ntfy_blocks = NULL;
abort_with_irq_db_indices:
	dma_free_coherent(&priv->pdev->dev, priv->num_ntfy_blks *
			  sizeof(*priv->irq_db_indices),
			  priv->irq_db_indices, priv->irq_db_indices_bus);
	priv->irq_db_indices = NULL;
abort_with_mgmt_vector:
	free_irq(priv->msix_vectors[priv->mgmt_msix_idx].vector, priv);
abort_with_msix_enabled:
	pci_disable_msix(priv->pdev);
abort_with_msix_vectors:
	kvfree(priv->msix_vectors);
	priv->msix_vectors = NULL;
	return err;
}

static void gve_free_notify_blocks(struct gve_priv *priv)
{
	int i;

	if (!priv->msix_vectors)
		return;

	/* Free the irqs */
	for (i = 0; i < priv->num_ntfy_blks; i++) {
		struct gve_notify_block *block = &priv->ntfy_blocks[i];
		int msix_idx = i;

		irq_set_affinity_hint(priv->msix_vectors[msix_idx].vector,
				      NULL);
		free_irq(priv->msix_vectors[msix_idx].vector, block);
		block->irq = 0;
	}
	free_irq(priv->msix_vectors[priv->mgmt_msix_idx].vector, priv);
	kvfree(priv->ntfy_blocks);
	priv->ntfy_blocks = NULL;
	dma_free_coherent(&priv->pdev->dev, priv->num_ntfy_blks *
			  sizeof(*priv->irq_db_indices),
			  priv->irq_db_indices, priv->irq_db_indices_bus);
	priv->irq_db_indices = NULL;
	pci_disable_msix(priv->pdev);
	kvfree(priv->msix_vectors);
	priv->msix_vectors = NULL;
}

static int gve_setup_device_resources(struct gve_priv *priv)
{
	int err;

	err = gve_alloc_counter_array(priv);
	if (err)
		return err;
	err = gve_alloc_notify_blocks(priv);
	if (err)
		goto abort_with_counter;
	err = gve_alloc_stats_report(priv);
	if (err)
		goto abort_with_ntfy_blocks;
	err = gve_adminq_configure_device_resources(priv,
						    priv->counter_array_bus,
						    priv->num_event_counters,
						    priv->irq_db_indices_bus,
						    priv->num_ntfy_blks);
	if (unlikely(err)) {
		dev_err(&priv->pdev->dev,
			"could not setup device_resources: err=%d\n", err);
		err = -ENXIO;
		goto abort_with_stats_report;
	}

	if (!gve_is_gqi(priv)) {
		priv->ptype_lut_dqo = kvzalloc(sizeof(*priv->ptype_lut_dqo),
					       GFP_KERNEL);
		if (!priv->ptype_lut_dqo) {
			err = -ENOMEM;
			goto abort_with_stats_report;
		}
		err = gve_adminq_get_ptype_map_dqo(priv, priv->ptype_lut_dqo);
		if (err) {
			dev_err(&priv->pdev->dev,
				"Failed to get ptype map: err=%d\n", err);
			goto abort_with_ptype_lut;
		}
	}

	err = gve_adminq_report_stats(priv, priv->stats_report_len,
				      priv->stats_report_bus,
				      GVE_STATS_REPORT_TIMER_PERIOD);
	if (err)
		dev_err(&priv->pdev->dev,
			"Failed to report stats: err=%d\n", err);
	gve_set_device_resources_ok(priv);
	return 0;

abort_with_ptype_lut:
	kvfree(priv->ptype_lut_dqo);
	priv->ptype_lut_dqo = NULL;
abort_with_stats_report:
	gve_free_stats_report(priv);
abort_with_ntfy_blocks:
	gve_free_notify_blocks(priv);
abort_with_counter:
	gve_free_counter_array(priv);

	return err;
}

static void gve_trigger_reset(struct gve_priv *priv);

static void gve_teardown_device_resources(struct gve_priv *priv)
{
	int err;

	/* Tell device its resources are being freed */
	if (gve_get_device_resources_ok(priv)) {
		/* detach the stats report */
		err = gve_adminq_report_stats(priv, 0, 0x0, GVE_STATS_REPORT_TIMER_PERIOD);
		if (err) {
			dev_err(&priv->pdev->dev,
				"Failed to detach stats report: err=%d\n", err);
			gve_trigger_reset(priv);
		}
		err = gve_adminq_deconfigure_device_resources(priv);
		if (err) {
			dev_err(&priv->pdev->dev,
				"Could not deconfigure device resources: err=%d\n",
				err);
			gve_trigger_reset(priv);
		}
	}

	kvfree(priv->ptype_lut_dqo);
	priv->ptype_lut_dqo = NULL;

	gve_free_counter_array(priv);
	gve_free_notify_blocks(priv);
	gve_free_stats_report(priv);
	gve_clear_device_resources_ok(priv);
}

static int gve_unregister_qpl(struct gve_priv *priv,
			      struct gve_queue_page_list *qpl)
{
	int err;

	if (!qpl)
		return 0;

	err = gve_adminq_unregister_page_list(priv, qpl->id);
	if (err) {
		netif_err(priv, drv, priv->dev,
			  "Failed to unregister queue page list %d\n",
			  qpl->id);
		return err;
	}

	priv->num_registered_pages -= qpl->num_entries;
	return 0;
}

static int gve_register_qpl(struct gve_priv *priv,
			    struct gve_queue_page_list *qpl)
{
	int pages;
	int err;

	if (!qpl)
		return 0;

	pages = qpl->num_entries;

	if (pages + priv->num_registered_pages > priv->max_registered_pages) {
		netif_err(priv, drv, priv->dev,
			  "Reached max number of registered pages %llu > %llu\n",
			  pages + priv->num_registered_pages,
			  priv->max_registered_pages);
		return -EINVAL;
	}

	err = gve_adminq_register_page_list(priv, qpl);
	if (err) {
		netif_err(priv, drv, priv->dev,
			  "failed to register queue page list %d\n",
			  qpl->id);
		return err;
	}

	priv->num_registered_pages += pages;
	return 0;
}

static struct gve_queue_page_list *gve_tx_get_qpl(struct gve_priv *priv, int idx)
{
	struct gve_tx_ring *tx = &priv->tx[idx];

	if (gve_is_gqi(priv))
		return tx->tx_fifo.qpl;
	else
		return tx->dqo.qpl;
}

static struct gve_queue_page_list *gve_rx_get_qpl(struct gve_priv *priv, int idx)
{
	struct gve_rx_ring *rx = &priv->rx[idx];

	if (gve_is_gqi(priv))
		return rx->data.qpl;
	else
		return rx->dqo.qpl;
}

static int gve_register_xdp_qpls(struct gve_priv *priv)
{
	int start_id;
	int err;
	int i;

	start_id = gve_xdp_tx_start_queue_id(priv);
	for (i = start_id; i < start_id + gve_num_xdp_qpls(priv); i++) {
		err = gve_register_qpl(priv, gve_tx_get_qpl(priv, i));
		/* This failure will trigger a reset - no need to clean up */
		if (err)
			return err;
	}
	return 0;
}

static int gve_register_qpls(struct gve_priv *priv)
{
	int num_tx_qpls, num_rx_qpls;
	int err;
	int i;

	num_tx_qpls = gve_num_tx_qpls(&priv->tx_cfg, gve_num_xdp_qpls(priv),
				      gve_is_qpl(priv));
	num_rx_qpls = gve_num_rx_qpls(&priv->rx_cfg, gve_is_qpl(priv));

	for (i = 0; i < num_tx_qpls; i++) {
		err = gve_register_qpl(priv, gve_tx_get_qpl(priv, i));
		if (err)
			return err;
	}

	for (i = 0; i < num_rx_qpls; i++) {
		err = gve_register_qpl(priv, gve_rx_get_qpl(priv, i));
		if (err)
			return err;
	}

	return 0;
}

static int gve_unregister_xdp_qpls(struct gve_priv *priv)
{
	int start_id;
	int err;
	int i;

	start_id = gve_xdp_tx_start_queue_id(priv);
	for (i = start_id; i < start_id + gve_num_xdp_qpls(priv); i++) {
		err = gve_unregister_qpl(priv, gve_tx_get_qpl(priv, i));
		/* This failure will trigger a reset - no need to clean */
		if (err)
			return err;
	}
	return 0;
}

static int gve_unregister_qpls(struct gve_priv *priv)
{
	int num_tx_qpls, num_rx_qpls;
	int err;
	int i;

	num_tx_qpls = gve_num_tx_qpls(&priv->tx_cfg, gve_num_xdp_qpls(priv),
				      gve_is_qpl(priv));
	num_rx_qpls = gve_num_rx_qpls(&priv->rx_cfg, gve_is_qpl(priv));

	for (i = 0; i < num_tx_qpls; i++) {
		err = gve_unregister_qpl(priv, gve_tx_get_qpl(priv, i));
		/* This failure will trigger a reset - no need to clean */
		if (err)
			return err;
	}

	for (i = 0; i < num_rx_qpls; i++) {
		err = gve_unregister_qpl(priv, gve_rx_get_qpl(priv, i));
		/* This failure will trigger a reset - no need to clean */
		if (err)
			return err;
	}
	return 0;
}

static int gve_create_xdp_rings(struct gve_priv *priv)
{
	int err;

	err = gve_adminq_create_tx_queues(priv,
					  gve_xdp_tx_start_queue_id(priv),
					  priv->num_xdp_queues);
	if (err) {
		netif_err(priv, drv, priv->dev, "failed to create %d XDP tx queues\n",
			  priv->num_xdp_queues);
		/* This failure will trigger a reset - no need to clean
		 * up
		 */
		return err;
	}
	netif_dbg(priv, drv, priv->dev, "created %d XDP tx queues\n",
		  priv->num_xdp_queues);

	return 0;
}

static int gve_create_rings(struct gve_priv *priv)
{
	int num_tx_queues = gve_num_tx_queues(priv);
	int err;
	int i;

	err = gve_adminq_create_tx_queues(priv, 0, num_tx_queues);
	if (err) {
		netif_err(priv, drv, priv->dev, "failed to create %d tx queues\n",
			  num_tx_queues);
		/* This failure will trigger a reset - no need to clean
		 * up
		 */
		return err;
	}
	netif_dbg(priv, drv, priv->dev, "created %d tx queues\n",
		  num_tx_queues);

	err = gve_adminq_create_rx_queues(priv, priv->rx_cfg.num_queues);
	if (err) {
		netif_err(priv, drv, priv->dev, "failed to create %d rx queues\n",
			  priv->rx_cfg.num_queues);
		/* This failure will trigger a reset - no need to clean
		 * up
		 */
		return err;
	}
	netif_dbg(priv, drv, priv->dev, "created %d rx queues\n",
		  priv->rx_cfg.num_queues);

	if (gve_is_gqi(priv)) {
		/* Rx data ring has been prefilled with packet buffers at queue
		 * allocation time.
		 *
		 * Write the doorbell to provide descriptor slots and packet
		 * buffers to the NIC.
		 */
		for (i = 0; i < priv->rx_cfg.num_queues; i++)
			gve_rx_write_doorbell(priv, &priv->rx[i]);
	} else {
		for (i = 0; i < priv->rx_cfg.num_queues; i++) {
			/* Post buffers and ring doorbell. */
			gve_rx_post_buffers_dqo(&priv->rx[i]);
		}
	}

	return 0;
}

static void init_xdp_sync_stats(struct gve_priv *priv)
{
	int start_id = gve_xdp_tx_start_queue_id(priv);
	int i;

	/* Init stats */
	for (i = start_id; i < start_id + priv->num_xdp_queues; i++) {
		int ntfy_idx = gve_tx_idx_to_ntfy(priv, i);

		u64_stats_init(&priv->tx[i].statss);
		priv->tx[i].ntfy_id = ntfy_idx;
	}
}

static void gve_init_sync_stats(struct gve_priv *priv)
{
	int i;

	for (i = 0; i < priv->tx_cfg.num_queues; i++)
		u64_stats_init(&priv->tx[i].statss);

	/* Init stats for XDP TX queues */
	init_xdp_sync_stats(priv);

	for (i = 0; i < priv->rx_cfg.num_queues; i++)
		u64_stats_init(&priv->rx[i].statss);
}

static void gve_tx_get_curr_alloc_cfg(struct gve_priv *priv,
				      struct gve_tx_alloc_rings_cfg *cfg)
{
	cfg->qcfg = &priv->tx_cfg;
	cfg->raw_addressing = !gve_is_qpl(priv);
<<<<<<< HEAD
	cfg->qpls = priv->qpls;
=======
>>>>>>> 1613e604
	cfg->ring_size = priv->tx_desc_cnt;
	cfg->start_idx = 0;
	cfg->num_rings = gve_num_tx_queues(priv);
	cfg->tx = priv->tx;
}

static void gve_tx_stop_rings(struct gve_priv *priv, int start_id, int num_rings)
{
	int i;

	if (!priv->tx)
		return;

	for (i = start_id; i < start_id + num_rings; i++) {
		if (gve_is_gqi(priv))
			gve_tx_stop_ring_gqi(priv, i);
		else
			gve_tx_stop_ring_dqo(priv, i);
	}
}

static void gve_tx_start_rings(struct gve_priv *priv, int start_id,
			       int num_rings)
{
	int i;

	for (i = start_id; i < start_id + num_rings; i++) {
		if (gve_is_gqi(priv))
			gve_tx_start_ring_gqi(priv, i);
		else
			gve_tx_start_ring_dqo(priv, i);
	}
}

static int gve_alloc_xdp_rings(struct gve_priv *priv)
{
	struct gve_tx_alloc_rings_cfg cfg = {0};
	int err = 0;

	if (!priv->num_xdp_queues)
		return 0;

	gve_tx_get_curr_alloc_cfg(priv, &cfg);
	cfg.start_idx = gve_xdp_tx_start_queue_id(priv);
	cfg.num_rings = priv->num_xdp_queues;

	err = gve_tx_alloc_rings_gqi(priv, &cfg);
	if (err)
		return err;

	gve_tx_start_rings(priv, cfg.start_idx, cfg.num_rings);
	init_xdp_sync_stats(priv);

	return 0;
}

static int gve_queues_mem_alloc(struct gve_priv *priv,
				struct gve_tx_alloc_rings_cfg *tx_alloc_cfg,
				struct gve_rx_alloc_rings_cfg *rx_alloc_cfg)
{
	int err;

	if (gve_is_gqi(priv))
		err = gve_tx_alloc_rings_gqi(priv, tx_alloc_cfg);
	else
		err = gve_tx_alloc_rings_dqo(priv, tx_alloc_cfg);
	if (err)
		return err;

	if (gve_is_gqi(priv))
		err = gve_rx_alloc_rings_gqi(priv, rx_alloc_cfg);
	else
		err = gve_rx_alloc_rings_dqo(priv, rx_alloc_cfg);
	if (err)
		goto free_tx;

	return 0;

free_tx:
	if (gve_is_gqi(priv))
		gve_tx_free_rings_gqi(priv, tx_alloc_cfg);
	else
		gve_tx_free_rings_dqo(priv, tx_alloc_cfg);
	return err;
}

static int gve_destroy_xdp_rings(struct gve_priv *priv)
{
	int start_id;
	int err;

	start_id = gve_xdp_tx_start_queue_id(priv);
	err = gve_adminq_destroy_tx_queues(priv,
					   start_id,
					   priv->num_xdp_queues);
	if (err) {
		netif_err(priv, drv, priv->dev,
			  "failed to destroy XDP queues\n");
		/* This failure will trigger a reset - no need to clean up */
		return err;
	}
	netif_dbg(priv, drv, priv->dev, "destroyed XDP queues\n");

	return 0;
}

static int gve_destroy_rings(struct gve_priv *priv)
{
	int num_tx_queues = gve_num_tx_queues(priv);
	int err;

	err = gve_adminq_destroy_tx_queues(priv, 0, num_tx_queues);
	if (err) {
		netif_err(priv, drv, priv->dev,
			  "failed to destroy tx queues\n");
		/* This failure will trigger a reset - no need to clean up */
		return err;
	}
	netif_dbg(priv, drv, priv->dev, "destroyed tx queues\n");
	err = gve_adminq_destroy_rx_queues(priv, priv->rx_cfg.num_queues);
	if (err) {
		netif_err(priv, drv, priv->dev,
			  "failed to destroy rx queues\n");
		/* This failure will trigger a reset - no need to clean up */
		return err;
	}
	netif_dbg(priv, drv, priv->dev, "destroyed rx queues\n");
	return 0;
}

static void gve_free_xdp_rings(struct gve_priv *priv)
{
	struct gve_tx_alloc_rings_cfg cfg = {0};

	gve_tx_get_curr_alloc_cfg(priv, &cfg);
	cfg.start_idx = gve_xdp_tx_start_queue_id(priv);
	cfg.num_rings = priv->num_xdp_queues;

	if (priv->tx) {
		gve_tx_stop_rings(priv, cfg.start_idx, cfg.num_rings);
		gve_tx_free_rings_gqi(priv, &cfg);
	}
}

static void gve_queues_mem_free(struct gve_priv *priv,
				struct gve_tx_alloc_rings_cfg *tx_cfg,
				struct gve_rx_alloc_rings_cfg *rx_cfg)
{
	if (gve_is_gqi(priv)) {
		gve_tx_free_rings_gqi(priv, tx_cfg);
		gve_rx_free_rings_gqi(priv, rx_cfg);
	} else {
		gve_tx_free_rings_dqo(priv, tx_cfg);
		gve_rx_free_rings_dqo(priv, rx_cfg);
	}
}

int gve_alloc_page(struct gve_priv *priv, struct device *dev,
		   struct page **page, dma_addr_t *dma,
		   enum dma_data_direction dir, gfp_t gfp_flags)
{
	*page = alloc_page(gfp_flags);
	if (!*page) {
		priv->page_alloc_fail++;
		return -ENOMEM;
	}
	*dma = dma_map_page(dev, *page, 0, PAGE_SIZE, dir);
	if (dma_mapping_error(dev, *dma)) {
		priv->dma_mapping_error++;
		put_page(*page);
		return -ENOMEM;
	}
	return 0;
}

struct gve_queue_page_list *gve_alloc_queue_page_list(struct gve_priv *priv,
						      u32 id, int pages)
{
	struct gve_queue_page_list *qpl;
	int err;
	int i;

	qpl = kvzalloc(sizeof(*qpl), GFP_KERNEL);
	if (!qpl)
		return NULL;

	qpl->id = id;
	qpl->num_entries = 0;
	qpl->pages = kvcalloc(pages, sizeof(*qpl->pages), GFP_KERNEL);
	if (!qpl->pages)
		goto abort;

	qpl->page_buses = kvcalloc(pages, sizeof(*qpl->page_buses), GFP_KERNEL);
	if (!qpl->page_buses)
		goto abort;

	for (i = 0; i < pages; i++) {
		err = gve_alloc_page(priv, &priv->pdev->dev, &qpl->pages[i],
				     &qpl->page_buses[i],
				     gve_qpl_dma_dir(priv, id), GFP_KERNEL);
		if (err)
			goto abort;
		qpl->num_entries++;
	}

	return qpl;

abort:
	gve_free_queue_page_list(priv, qpl, id);
	return NULL;
}

void gve_free_page(struct device *dev, struct page *page, dma_addr_t dma,
		   enum dma_data_direction dir)
{
	if (!dma_mapping_error(dev, dma))
		dma_unmap_page(dev, dma, PAGE_SIZE, dir);
	if (page)
		put_page(page);
}

void gve_free_queue_page_list(struct gve_priv *priv,
			      struct gve_queue_page_list *qpl,
			      u32 id)
{
	int i;

	if (!qpl)
		return;
	if (!qpl->pages)
		goto free_qpl;
	if (!qpl->page_buses)
		goto free_pages;

	for (i = 0; i < qpl->num_entries; i++)
		gve_free_page(&priv->pdev->dev, qpl->pages[i],
			      qpl->page_buses[i], gve_qpl_dma_dir(priv, id));

	kvfree(qpl->page_buses);
	qpl->page_buses = NULL;
free_pages:
	kvfree(qpl->pages);
	qpl->pages = NULL;
<<<<<<< HEAD
}

static void gve_free_n_qpls(struct gve_priv *priv,
			    struct gve_queue_page_list *qpls,
			    int start_id,
			    int num_qpls)
{
	int i;

	for (i = start_id; i < start_id + num_qpls; i++)
		gve_free_queue_page_list(priv, &qpls[i], i);
}

static int gve_alloc_n_qpls(struct gve_priv *priv,
			    struct gve_queue_page_list *qpls,
			    int page_count,
			    int start_id,
			    int num_qpls)
{
	int err;
	int i;

	for (i = start_id; i < start_id + num_qpls; i++) {
		err = gve_alloc_queue_page_list(priv, &qpls[i], i, page_count);
		if (err)
			goto free_qpls;
	}

	return 0;

free_qpls:
	/* Must include the failing QPL too for gve_alloc_queue_page_list fails
	 * without cleaning up.
	 */
	gve_free_n_qpls(priv, qpls, start_id, i - start_id + 1);
	return err;
}

static int gve_alloc_qpls(struct gve_priv *priv, struct gve_qpls_alloc_cfg *cfg,
			  struct gve_rx_alloc_rings_cfg *rx_alloc_cfg)
{
	int max_queues = cfg->tx_cfg->max_queues + cfg->rx_cfg->max_queues;
	int rx_start_id, tx_num_qpls, rx_num_qpls;
	struct gve_queue_page_list *qpls;
	u32 page_count;
	int err;

	if (cfg->raw_addressing)
		return 0;

	qpls = kvcalloc(max_queues, sizeof(*qpls), GFP_KERNEL);
	if (!qpls)
		return -ENOMEM;

	/* Allocate TX QPLs */
	page_count = priv->tx_pages_per_qpl;
	tx_num_qpls = gve_num_tx_qpls(cfg->tx_cfg, cfg->num_xdp_queues,
				      gve_is_qpl(priv));
	err = gve_alloc_n_qpls(priv, qpls, page_count, 0, tx_num_qpls);
	if (err)
		goto free_qpl_array;

	/* Allocate RX QPLs */
	rx_start_id = gve_rx_start_qpl_id(cfg->tx_cfg);
	/* For GQI_QPL number of pages allocated have 1:1 relationship with
	 * number of descriptors. For DQO, number of pages required are
	 * more than descriptors (because of out of order completions).
	 * Set it to twice the number of descriptors.
	 */
	if (cfg->is_gqi)
		page_count = rx_alloc_cfg->ring_size;
	else
		page_count = gve_get_rx_pages_per_qpl_dqo(rx_alloc_cfg->ring_size);
	rx_num_qpls = gve_num_rx_qpls(cfg->rx_cfg, gve_is_qpl(priv));
	err = gve_alloc_n_qpls(priv, qpls, page_count, rx_start_id, rx_num_qpls);
	if (err)
		goto free_tx_qpls;

	cfg->qpls = qpls;
	return 0;

free_tx_qpls:
	gve_free_n_qpls(priv, qpls, 0, tx_num_qpls);
free_qpl_array:
	kvfree(qpls);
	return err;
}

static void gve_free_qpls(struct gve_priv *priv,
			  struct gve_qpls_alloc_cfg *cfg)
{
	int max_queues = cfg->tx_cfg->max_queues + cfg->rx_cfg->max_queues;
	struct gve_queue_page_list *qpls = cfg->qpls;
	int i;

	if (!qpls)
		return;

	for (i = 0; i < max_queues; i++)
		gve_free_queue_page_list(priv, &qpls[i], i);

	kvfree(qpls);
	cfg->qpls = NULL;
=======
free_qpl:
	kvfree(qpl);
>>>>>>> 1613e604
}

/* Use this to schedule a reset when the device is capable of continuing
 * to handle other requests in its current state. If it is not, do a reset
 * in thread instead.
 */
void gve_schedule_reset(struct gve_priv *priv)
{
	gve_set_do_reset(priv);
	queue_work(priv->gve_wq, &priv->service_task);
}

static void gve_reset_and_teardown(struct gve_priv *priv, bool was_up);
static int gve_reset_recovery(struct gve_priv *priv, bool was_up);
static void gve_turndown(struct gve_priv *priv);
static void gve_turnup(struct gve_priv *priv);

static int gve_reg_xdp_info(struct gve_priv *priv, struct net_device *dev)
{
	struct napi_struct *napi;
	struct gve_rx_ring *rx;
	int err = 0;
	int i, j;
	u32 tx_qid;

	if (!priv->num_xdp_queues)
		return 0;

	for (i = 0; i < priv->rx_cfg.num_queues; i++) {
		rx = &priv->rx[i];
		napi = &priv->ntfy_blocks[rx->ntfy_id].napi;

		err = xdp_rxq_info_reg(&rx->xdp_rxq, dev, i,
				       napi->napi_id);
		if (err)
			goto err;
		err = xdp_rxq_info_reg_mem_model(&rx->xdp_rxq,
						 MEM_TYPE_PAGE_SHARED, NULL);
		if (err)
			goto err;
		rx->xsk_pool = xsk_get_pool_from_qid(dev, i);
		if (rx->xsk_pool) {
			err = xdp_rxq_info_reg(&rx->xsk_rxq, dev, i,
					       napi->napi_id);
			if (err)
				goto err;
			err = xdp_rxq_info_reg_mem_model(&rx->xsk_rxq,
							 MEM_TYPE_XSK_BUFF_POOL, NULL);
			if (err)
				goto err;
			xsk_pool_set_rxq_info(rx->xsk_pool,
					      &rx->xsk_rxq);
		}
	}

	for (i = 0; i < priv->num_xdp_queues; i++) {
		tx_qid = gve_xdp_tx_queue_id(priv, i);
		priv->tx[tx_qid].xsk_pool = xsk_get_pool_from_qid(dev, i);
	}
	return 0;

err:
	for (j = i; j >= 0; j--) {
		rx = &priv->rx[j];
		if (xdp_rxq_info_is_reg(&rx->xdp_rxq))
			xdp_rxq_info_unreg(&rx->xdp_rxq);
		if (xdp_rxq_info_is_reg(&rx->xsk_rxq))
			xdp_rxq_info_unreg(&rx->xsk_rxq);
	}
	return err;
}

static void gve_unreg_xdp_info(struct gve_priv *priv)
{
	int i, tx_qid;

	if (!priv->num_xdp_queues)
		return;

	for (i = 0; i < priv->rx_cfg.num_queues; i++) {
		struct gve_rx_ring *rx = &priv->rx[i];

		xdp_rxq_info_unreg(&rx->xdp_rxq);
		if (rx->xsk_pool) {
			xdp_rxq_info_unreg(&rx->xsk_rxq);
			rx->xsk_pool = NULL;
		}
	}

	for (i = 0; i < priv->num_xdp_queues; i++) {
		tx_qid = gve_xdp_tx_queue_id(priv, i);
		priv->tx[tx_qid].xsk_pool = NULL;
	}
}

static void gve_drain_page_cache(struct gve_priv *priv)
{
	int i;

	for (i = 0; i < priv->rx_cfg.num_queues; i++)
		page_frag_cache_drain(&priv->rx[i].page_cache);
}

<<<<<<< HEAD
static void gve_qpls_get_curr_alloc_cfg(struct gve_priv *priv,
					struct gve_qpls_alloc_cfg *cfg)
{
	  cfg->raw_addressing = !gve_is_qpl(priv);
	  cfg->is_gqi = gve_is_gqi(priv);
	  cfg->num_xdp_queues = priv->num_xdp_queues;
	  cfg->tx_cfg = &priv->tx_cfg;
	  cfg->rx_cfg = &priv->rx_cfg;
	  cfg->qpls = priv->qpls;
}

=======
>>>>>>> 1613e604
static void gve_rx_get_curr_alloc_cfg(struct gve_priv *priv,
				      struct gve_rx_alloc_rings_cfg *cfg)
{
	cfg->qcfg = &priv->rx_cfg;
	cfg->qcfg_tx = &priv->tx_cfg;
	cfg->raw_addressing = !gve_is_qpl(priv);
	cfg->enable_header_split = priv->header_split_enabled;
<<<<<<< HEAD
	cfg->qpls = priv->qpls;
=======
>>>>>>> 1613e604
	cfg->ring_size = priv->rx_desc_cnt;
	cfg->packet_buffer_size = gve_is_gqi(priv) ?
				  GVE_DEFAULT_RX_BUFFER_SIZE :
				  priv->data_buffer_size_dqo;
	cfg->rx = priv->rx;
}

void gve_get_curr_alloc_cfgs(struct gve_priv *priv,
<<<<<<< HEAD
			     struct gve_qpls_alloc_cfg *qpls_alloc_cfg,
=======
>>>>>>> 1613e604
			     struct gve_tx_alloc_rings_cfg *tx_alloc_cfg,
			     struct gve_rx_alloc_rings_cfg *rx_alloc_cfg)
{
	gve_tx_get_curr_alloc_cfg(priv, tx_alloc_cfg);
	gve_rx_get_curr_alloc_cfg(priv, rx_alloc_cfg);
}

static void gve_rx_start_ring(struct gve_priv *priv, int i)
{
	if (gve_is_gqi(priv))
		gve_rx_start_ring_gqi(priv, i);
	else
		gve_rx_start_ring_dqo(priv, i);
}

static void gve_rx_start_rings(struct gve_priv *priv, int num_rings)
{
	int i;

	for (i = 0; i < num_rings; i++)
		gve_rx_start_ring(priv, i);
}

static void gve_rx_stop_ring(struct gve_priv *priv, int i)
{
	if (gve_is_gqi(priv))
		gve_rx_stop_ring_gqi(priv, i);
	else
		gve_rx_stop_ring_dqo(priv, i);
}

static void gve_rx_stop_rings(struct gve_priv *priv, int num_rings)
{
<<<<<<< HEAD
	int err;

	err = gve_alloc_qpls(priv, qpls_alloc_cfg, rx_alloc_cfg);
	if (err) {
		netif_err(priv, drv, priv->dev, "Failed to alloc QPLs\n");
		return err;
	}
	tx_alloc_cfg->qpls = qpls_alloc_cfg->qpls;
	rx_alloc_cfg->qpls = qpls_alloc_cfg->qpls;
	err = gve_alloc_rings(priv, tx_alloc_cfg, rx_alloc_cfg);
	if (err) {
		netif_err(priv, drv, priv->dev, "Failed to alloc rings\n");
		goto free_qpls;
	}
=======
	int i;
>>>>>>> 1613e604

	if (!priv->rx)
		return;

	for (i = 0; i < num_rings; i++)
		gve_rx_stop_ring(priv, i);
}

static void gve_queues_mem_remove(struct gve_priv *priv)
{
	struct gve_tx_alloc_rings_cfg tx_alloc_cfg = {0};
	struct gve_rx_alloc_rings_cfg rx_alloc_cfg = {0};

	gve_get_curr_alloc_cfgs(priv, &tx_alloc_cfg, &rx_alloc_cfg);
	gve_queues_mem_free(priv, &tx_alloc_cfg, &rx_alloc_cfg);
	priv->tx = NULL;
	priv->rx = NULL;
}

/* The passed-in queue memory is stored into priv and the queues are made live.
 * No memory is allocated. Passed-in memory is freed on errors.
 */
static int gve_queues_start(struct gve_priv *priv,
			    struct gve_tx_alloc_rings_cfg *tx_alloc_cfg,
			    struct gve_rx_alloc_rings_cfg *rx_alloc_cfg)
{
	struct net_device *dev = priv->dev;
	int err;

	/* Record new resources into priv */
	priv->tx = tx_alloc_cfg->tx;
	priv->rx = rx_alloc_cfg->rx;

	/* Record new configs into priv */
	priv->tx_cfg = *tx_alloc_cfg->qcfg;
	priv->rx_cfg = *rx_alloc_cfg->qcfg;
	priv->tx_desc_cnt = tx_alloc_cfg->ring_size;
	priv->rx_desc_cnt = rx_alloc_cfg->ring_size;

	if (priv->xdp_prog)
		priv->num_xdp_queues = priv->rx_cfg.num_queues;
	else
		priv->num_xdp_queues = 0;

	gve_tx_start_rings(priv, 0, tx_alloc_cfg->num_rings);
	gve_rx_start_rings(priv, rx_alloc_cfg->qcfg->num_queues);
	gve_init_sync_stats(priv);

	err = netif_set_real_num_tx_queues(dev, priv->tx_cfg.num_queues);
	if (err)
		goto stop_and_free_rings;
	err = netif_set_real_num_rx_queues(dev, priv->rx_cfg.num_queues);
	if (err)
		goto stop_and_free_rings;

	err = gve_reg_xdp_info(priv, dev);
	if (err)
		goto stop_and_free_rings;

	err = gve_register_qpls(priv);
	if (err)
		goto reset;

	priv->header_split_enabled = rx_alloc_cfg->enable_header_split;
	priv->data_buffer_size_dqo = rx_alloc_cfg->packet_buffer_size;

	err = gve_create_rings(priv);
	if (err)
		goto reset;

	gve_set_device_rings_ok(priv);

	if (gve_get_report_stats(priv))
		mod_timer(&priv->stats_report_timer,
			  round_jiffies(jiffies +
				msecs_to_jiffies(priv->stats_report_timer_period)));

	gve_turnup(priv);
	queue_work(priv->gve_wq, &priv->service_task);
	priv->interface_up_cnt++;
	return 0;

reset:
	if (gve_get_reset_in_progress(priv))
		goto stop_and_free_rings;
	gve_reset_and_teardown(priv, true);
	/* if this fails there is nothing we can do so just ignore the return */
	gve_reset_recovery(priv, false);
	/* return the original error */
	return err;
stop_and_free_rings:
	gve_tx_stop_rings(priv, 0, gve_num_tx_queues(priv));
	gve_rx_stop_rings(priv, priv->rx_cfg.num_queues);
	gve_queues_mem_remove(priv);
	return err;
}

static int gve_open(struct net_device *dev)
{
	struct gve_tx_alloc_rings_cfg tx_alloc_cfg = {0};
	struct gve_rx_alloc_rings_cfg rx_alloc_cfg = {0};
	struct gve_priv *priv = netdev_priv(dev);
	int err;

	gve_get_curr_alloc_cfgs(priv, &tx_alloc_cfg, &rx_alloc_cfg);

	err = gve_queues_mem_alloc(priv, &tx_alloc_cfg, &rx_alloc_cfg);
	if (err)
		return err;

	/* No need to free on error: ownership of resources is lost after
	 * calling gve_queues_start.
	 */
	err = gve_queues_start(priv, &tx_alloc_cfg, &rx_alloc_cfg);
	if (err)
		return err;

	return 0;
}

static int gve_queues_stop(struct gve_priv *priv)
{
	int err;

	netif_carrier_off(priv->dev);
	if (gve_get_device_rings_ok(priv)) {
		gve_turndown(priv);
		gve_drain_page_cache(priv);
		err = gve_destroy_rings(priv);
		if (err)
			goto err;
		err = gve_unregister_qpls(priv);
		if (err)
			goto err;
		gve_clear_device_rings_ok(priv);
	}
	del_timer_sync(&priv->stats_report_timer);

	gve_unreg_xdp_info(priv);

	gve_tx_stop_rings(priv, 0, gve_num_tx_queues(priv));
	gve_rx_stop_rings(priv, priv->rx_cfg.num_queues);

	priv->interface_down_cnt++;
	return 0;

err:
	/* This must have been called from a reset due to the rtnl lock
	 * so just return at this point.
	 */
	if (gve_get_reset_in_progress(priv))
		return err;
	/* Otherwise reset before returning */
	gve_reset_and_teardown(priv, true);
	return gve_reset_recovery(priv, false);
}

static int gve_close(struct net_device *dev)
{
	struct gve_priv *priv = netdev_priv(dev);
	int err;

	err = gve_queues_stop(priv);
	if (err)
		return err;

	gve_queues_mem_remove(priv);
	return 0;
}

static int gve_remove_xdp_queues(struct gve_priv *priv)
{
	int err;

	err = gve_destroy_xdp_rings(priv);
	if (err)
		return err;

	err = gve_unregister_xdp_qpls(priv);
	if (err)
		return err;

	gve_unreg_xdp_info(priv);
	gve_free_xdp_rings(priv);

	priv->num_xdp_queues = 0;
	return 0;
}

static int gve_add_xdp_queues(struct gve_priv *priv)
{
	int err;

	priv->num_xdp_queues = priv->rx_cfg.num_queues;

	err = gve_alloc_xdp_rings(priv);
	if (err)
		goto err;

	err = gve_reg_xdp_info(priv, priv->dev);
	if (err)
		goto free_xdp_rings;

	err = gve_register_xdp_qpls(priv);
	if (err)
		goto free_xdp_rings;

	err = gve_create_xdp_rings(priv);
	if (err)
		goto free_xdp_rings;

	return 0;

free_xdp_rings:
	gve_free_xdp_rings(priv);
err:
	priv->num_xdp_queues = 0;
	return err;
}

static void gve_handle_link_status(struct gve_priv *priv, bool link_status)
{
	if (!gve_get_napi_enabled(priv))
		return;

	if (link_status == netif_carrier_ok(priv->dev))
		return;

	if (link_status) {
		netdev_info(priv->dev, "Device link is up.\n");
		netif_carrier_on(priv->dev);
	} else {
		netdev_info(priv->dev, "Device link is down.\n");
		netif_carrier_off(priv->dev);
	}
}

static int gve_set_xdp(struct gve_priv *priv, struct bpf_prog *prog,
		       struct netlink_ext_ack *extack)
{
	struct bpf_prog *old_prog;
	int err = 0;
	u32 status;

	old_prog = READ_ONCE(priv->xdp_prog);
	if (!netif_carrier_ok(priv->dev)) {
		WRITE_ONCE(priv->xdp_prog, prog);
		if (old_prog)
			bpf_prog_put(old_prog);
		return 0;
	}

	gve_turndown(priv);
	if (!old_prog && prog) {
		// Allocate XDP TX queues if an XDP program is
		// being installed
		err = gve_add_xdp_queues(priv);
		if (err)
			goto out;
	} else if (old_prog && !prog) {
		// Remove XDP TX queues if an XDP program is
		// being uninstalled
		err = gve_remove_xdp_queues(priv);
		if (err)
			goto out;
	}
	WRITE_ONCE(priv->xdp_prog, prog);
	if (old_prog)
		bpf_prog_put(old_prog);

out:
	gve_turnup(priv);
	status = ioread32be(&priv->reg_bar0->device_status);
	gve_handle_link_status(priv, GVE_DEVICE_STATUS_LINK_STATUS_MASK & status);
	return err;
}

static int gve_xsk_pool_enable(struct net_device *dev,
			       struct xsk_buff_pool *pool,
			       u16 qid)
{
	struct gve_priv *priv = netdev_priv(dev);
	struct napi_struct *napi;
	struct gve_rx_ring *rx;
	int tx_qid;
	int err;

	if (qid >= priv->rx_cfg.num_queues) {
		dev_err(&priv->pdev->dev, "xsk pool invalid qid %d", qid);
		return -EINVAL;
	}
	if (xsk_pool_get_rx_frame_size(pool) <
	     priv->dev->max_mtu + sizeof(struct ethhdr)) {
		dev_err(&priv->pdev->dev, "xsk pool frame_len too small");
		return -EINVAL;
	}

	err = xsk_pool_dma_map(pool, &priv->pdev->dev,
			       DMA_ATTR_SKIP_CPU_SYNC | DMA_ATTR_WEAK_ORDERING);
	if (err)
		return err;

	/* If XDP prog is not installed, return */
	if (!priv->xdp_prog)
		return 0;

	rx = &priv->rx[qid];
	napi = &priv->ntfy_blocks[rx->ntfy_id].napi;
	err = xdp_rxq_info_reg(&rx->xsk_rxq, dev, qid, napi->napi_id);
	if (err)
		goto err;

	err = xdp_rxq_info_reg_mem_model(&rx->xsk_rxq,
					 MEM_TYPE_XSK_BUFF_POOL, NULL);
	if (err)
		goto err;

	xsk_pool_set_rxq_info(pool, &rx->xsk_rxq);
	rx->xsk_pool = pool;

	tx_qid = gve_xdp_tx_queue_id(priv, qid);
	priv->tx[tx_qid].xsk_pool = pool;

	return 0;
err:
	if (xdp_rxq_info_is_reg(&rx->xsk_rxq))
		xdp_rxq_info_unreg(&rx->xsk_rxq);

	xsk_pool_dma_unmap(pool,
			   DMA_ATTR_SKIP_CPU_SYNC | DMA_ATTR_WEAK_ORDERING);
	return err;
}

static int gve_xsk_pool_disable(struct net_device *dev,
				u16 qid)
{
	struct gve_priv *priv = netdev_priv(dev);
	struct napi_struct *napi_rx;
	struct napi_struct *napi_tx;
	struct xsk_buff_pool *pool;
	int tx_qid;

	pool = xsk_get_pool_from_qid(dev, qid);
	if (!pool)
		return -EINVAL;
	if (qid >= priv->rx_cfg.num_queues)
		return -EINVAL;

	/* If XDP prog is not installed, unmap DMA and return */
	if (!priv->xdp_prog)
		goto done;

	tx_qid = gve_xdp_tx_queue_id(priv, qid);
	if (!netif_running(dev)) {
		priv->rx[qid].xsk_pool = NULL;
		xdp_rxq_info_unreg(&priv->rx[qid].xsk_rxq);
		priv->tx[tx_qid].xsk_pool = NULL;
		goto done;
	}

	napi_rx = &priv->ntfy_blocks[priv->rx[qid].ntfy_id].napi;
	napi_disable(napi_rx); /* make sure current rx poll is done */

	napi_tx = &priv->ntfy_blocks[priv->tx[tx_qid].ntfy_id].napi;
	napi_disable(napi_tx); /* make sure current tx poll is done */

	priv->rx[qid].xsk_pool = NULL;
	xdp_rxq_info_unreg(&priv->rx[qid].xsk_rxq);
	priv->tx[tx_qid].xsk_pool = NULL;
	smp_mb(); /* Make sure it is visible to the workers on datapath */

	napi_enable(napi_rx);
	if (gve_rx_work_pending(&priv->rx[qid]))
		napi_schedule(napi_rx);

	napi_enable(napi_tx);
	if (gve_tx_clean_pending(priv, &priv->tx[tx_qid]))
		napi_schedule(napi_tx);

done:
	xsk_pool_dma_unmap(pool,
			   DMA_ATTR_SKIP_CPU_SYNC | DMA_ATTR_WEAK_ORDERING);
	return 0;
}

static int gve_xsk_wakeup(struct net_device *dev, u32 queue_id, u32 flags)
{
	struct gve_priv *priv = netdev_priv(dev);
	int tx_queue_id = gve_xdp_tx_queue_id(priv, queue_id);

	if (queue_id >= priv->rx_cfg.num_queues || !priv->xdp_prog)
		return -EINVAL;

	if (flags & XDP_WAKEUP_TX) {
		struct gve_tx_ring *tx = &priv->tx[tx_queue_id];
		struct napi_struct *napi =
			&priv->ntfy_blocks[tx->ntfy_id].napi;

		if (!napi_if_scheduled_mark_missed(napi)) {
			/* Call local_bh_enable to trigger SoftIRQ processing */
			local_bh_disable();
			napi_schedule(napi);
			local_bh_enable();
		}

		tx->xdp_xsk_wakeup++;
	}

	return 0;
}

static int verify_xdp_configuration(struct net_device *dev)
{
	struct gve_priv *priv = netdev_priv(dev);

	if (dev->features & NETIF_F_LRO) {
		netdev_warn(dev, "XDP is not supported when LRO is on.\n");
		return -EOPNOTSUPP;
	}

	if (priv->queue_format != GVE_GQI_QPL_FORMAT) {
		netdev_warn(dev, "XDP is not supported in mode %d.\n",
			    priv->queue_format);
		return -EOPNOTSUPP;
	}

	if (dev->mtu > GVE_DEFAULT_RX_BUFFER_SIZE - sizeof(struct ethhdr) - GVE_RX_PAD) {
		netdev_warn(dev, "XDP is not supported for mtu %d.\n",
			    dev->mtu);
		return -EOPNOTSUPP;
	}

	if (priv->rx_cfg.num_queues != priv->tx_cfg.num_queues ||
	    (2 * priv->tx_cfg.num_queues > priv->tx_cfg.max_queues)) {
		netdev_warn(dev, "XDP load failed: The number of configured RX queues %d should be equal to the number of configured TX queues %d and the number of configured RX/TX queues should be less than or equal to half the maximum number of RX/TX queues %d",
			    priv->rx_cfg.num_queues,
			    priv->tx_cfg.num_queues,
			    priv->tx_cfg.max_queues);
		return -EINVAL;
	}
	return 0;
}

static int gve_xdp(struct net_device *dev, struct netdev_bpf *xdp)
{
	struct gve_priv *priv = netdev_priv(dev);
	int err;

	err = verify_xdp_configuration(dev);
	if (err)
		return err;
	switch (xdp->command) {
	case XDP_SETUP_PROG:
		return gve_set_xdp(priv, xdp->prog, xdp->extack);
	case XDP_SETUP_XSK_POOL:
		if (xdp->xsk.pool)
			return gve_xsk_pool_enable(dev, xdp->xsk.pool, xdp->xsk.queue_id);
		else
			return gve_xsk_pool_disable(dev, xdp->xsk.queue_id);
	default:
		return -EINVAL;
	}
}

int gve_adjust_config(struct gve_priv *priv,
<<<<<<< HEAD
		      struct gve_qpls_alloc_cfg *qpls_alloc_cfg,
=======
>>>>>>> 1613e604
		      struct gve_tx_alloc_rings_cfg *tx_alloc_cfg,
		      struct gve_rx_alloc_rings_cfg *rx_alloc_cfg)
{
	int err;

	/* Allocate resources for the new confiugration */
	err = gve_queues_mem_alloc(priv, tx_alloc_cfg, rx_alloc_cfg);
	if (err) {
		netif_err(priv, drv, priv->dev,
			  "Adjust config failed to alloc new queues");
		return err;
	}

	/* Teardown the device and free existing resources */
	err = gve_close(priv->dev);
	if (err) {
		netif_err(priv, drv, priv->dev,
			  "Adjust config failed to close old queues");
		gve_queues_mem_free(priv, tx_alloc_cfg, rx_alloc_cfg);
		return err;
	}

	/* Bring the device back up again with the new resources. */
	err = gve_queues_start(priv, tx_alloc_cfg, rx_alloc_cfg);
	if (err) {
		netif_err(priv, drv, priv->dev,
			  "Adjust config failed to start new queues, !!! DISABLING ALL QUEUES !!!\n");
		/* No need to free on error: ownership of resources is lost after
		 * calling gve_queues_start.
		 */
		gve_turndown(priv);
		return err;
	}

	return 0;
}

int gve_adjust_queues(struct gve_priv *priv,
		      struct gve_queue_config new_rx_config,
		      struct gve_queue_config new_tx_config)
{
	struct gve_tx_alloc_rings_cfg tx_alloc_cfg = {0};
	struct gve_rx_alloc_rings_cfg rx_alloc_cfg = {0};
<<<<<<< HEAD
	struct gve_qpls_alloc_cfg qpls_alloc_cfg = {0};
	int err;

	gve_get_curr_alloc_cfgs(priv, &qpls_alloc_cfg,
				&tx_alloc_cfg, &rx_alloc_cfg);
=======
	int err;

	gve_get_curr_alloc_cfgs(priv, &tx_alloc_cfg, &rx_alloc_cfg);
>>>>>>> 1613e604

	/* Relay the new config from ethtool */
	tx_alloc_cfg.qcfg = &new_tx_config;
	rx_alloc_cfg.qcfg_tx = &new_tx_config;
	rx_alloc_cfg.qcfg = &new_rx_config;
	tx_alloc_cfg.num_rings = new_tx_config.num_queues;

	if (netif_carrier_ok(priv->dev)) {
		err = gve_adjust_config(priv, &tx_alloc_cfg, &rx_alloc_cfg);
		return err;
	}
	/* Set the config for the next up. */
	priv->tx_cfg = new_tx_config;
	priv->rx_cfg = new_rx_config;

	return 0;
}

static void gve_turndown(struct gve_priv *priv)
{
	int idx;

	if (netif_carrier_ok(priv->dev))
		netif_carrier_off(priv->dev);

	if (!gve_get_napi_enabled(priv))
		return;

	/* Disable napi to prevent more work from coming in */
	for (idx = 0; idx < gve_num_tx_queues(priv); idx++) {
		int ntfy_idx = gve_tx_idx_to_ntfy(priv, idx);
		struct gve_notify_block *block = &priv->ntfy_blocks[ntfy_idx];

		if (!gve_tx_was_added_to_block(priv, idx))
			continue;
		napi_disable(&block->napi);
	}
	for (idx = 0; idx < priv->rx_cfg.num_queues; idx++) {
		int ntfy_idx = gve_rx_idx_to_ntfy(priv, idx);
		struct gve_notify_block *block = &priv->ntfy_blocks[ntfy_idx];

		if (!gve_rx_was_added_to_block(priv, idx))
			continue;
		napi_disable(&block->napi);
	}

	/* Stop tx queues */
	netif_tx_disable(priv->dev);

	gve_clear_napi_enabled(priv);
	gve_clear_report_stats(priv);
}

static void gve_turnup(struct gve_priv *priv)
{
	int idx;

	/* Start the tx queues */
	netif_tx_start_all_queues(priv->dev);

	/* Enable napi and unmask interrupts for all queues */
	for (idx = 0; idx < gve_num_tx_queues(priv); idx++) {
		int ntfy_idx = gve_tx_idx_to_ntfy(priv, idx);
		struct gve_notify_block *block = &priv->ntfy_blocks[ntfy_idx];

		if (!gve_tx_was_added_to_block(priv, idx))
			continue;

		napi_enable(&block->napi);
		if (gve_is_gqi(priv)) {
			iowrite32be(0, gve_irq_doorbell(priv, block));
		} else {
			gve_set_itr_coalesce_usecs_dqo(priv, block,
						       priv->tx_coalesce_usecs);
		}

		/* Any descs written by the NIC before this barrier will be
		 * handled by the one-off napi schedule below. Whereas any
		 * descs after the barrier will generate interrupts.
		 */
		mb();
		napi_schedule(&block->napi);
	}
	for (idx = 0; idx < priv->rx_cfg.num_queues; idx++) {
		int ntfy_idx = gve_rx_idx_to_ntfy(priv, idx);
		struct gve_notify_block *block = &priv->ntfy_blocks[ntfy_idx];

		if (!gve_rx_was_added_to_block(priv, idx))
			continue;

		napi_enable(&block->napi);
		if (gve_is_gqi(priv)) {
			iowrite32be(0, gve_irq_doorbell(priv, block));
		} else {
			gve_set_itr_coalesce_usecs_dqo(priv, block,
						       priv->rx_coalesce_usecs);
		}

		/* Any descs written by the NIC before this barrier will be
		 * handled by the one-off napi schedule below. Whereas any
		 * descs after the barrier will generate interrupts.
		 */
		mb();
		napi_schedule(&block->napi);
	}

	gve_set_napi_enabled(priv);
}

static void gve_turnup_and_check_status(struct gve_priv *priv)
{
	u32 status;

	gve_turnup(priv);
	status = ioread32be(&priv->reg_bar0->device_status);
	gve_handle_link_status(priv, GVE_DEVICE_STATUS_LINK_STATUS_MASK & status);
}

static void gve_tx_timeout(struct net_device *dev, unsigned int txqueue)
{
	struct gve_notify_block *block;
	struct gve_tx_ring *tx = NULL;
	struct gve_priv *priv;
	u32 last_nic_done;
	u32 current_time;
	u32 ntfy_idx;

	netdev_info(dev, "Timeout on tx queue, %d", txqueue);
	priv = netdev_priv(dev);
	if (txqueue > priv->tx_cfg.num_queues)
		goto reset;

	ntfy_idx = gve_tx_idx_to_ntfy(priv, txqueue);
	if (ntfy_idx >= priv->num_ntfy_blks)
		goto reset;

	block = &priv->ntfy_blocks[ntfy_idx];
	tx = block->tx;

	current_time = jiffies_to_msecs(jiffies);
	if (tx->last_kick_msec + MIN_TX_TIMEOUT_GAP > current_time)
		goto reset;

	/* Check to see if there are missed completions, which will allow us to
	 * kick the queue.
	 */
	last_nic_done = gve_tx_load_event_counter(priv, tx);
	if (last_nic_done - tx->done) {
		netdev_info(dev, "Kicking queue %d", txqueue);
		iowrite32be(GVE_IRQ_MASK, gve_irq_doorbell(priv, block));
		napi_schedule(&block->napi);
		tx->last_kick_msec = current_time;
		goto out;
	} // Else reset.

reset:
	gve_schedule_reset(priv);

out:
	if (tx)
		tx->queue_timeout++;
	priv->tx_timeo_cnt++;
}

u16 gve_get_pkt_buf_size(const struct gve_priv *priv, bool enable_hsplit)
{
	if (enable_hsplit && priv->max_rx_buffer_size >= GVE_MAX_RX_BUFFER_SIZE)
		return GVE_MAX_RX_BUFFER_SIZE;
	else
		return GVE_DEFAULT_RX_BUFFER_SIZE;
}

/* header-split is not supported on non-DQO_RDA yet even if device advertises it */
bool gve_header_split_supported(const struct gve_priv *priv)
{
	return priv->header_buf_size && priv->queue_format == GVE_DQO_RDA_FORMAT;
}

int gve_set_hsplit_config(struct gve_priv *priv, u8 tcp_data_split)
{
	struct gve_tx_alloc_rings_cfg tx_alloc_cfg = {0};
	struct gve_rx_alloc_rings_cfg rx_alloc_cfg = {0};
	bool enable_hdr_split;
	int err = 0;

	if (tcp_data_split == ETHTOOL_TCP_DATA_SPLIT_UNKNOWN)
		return 0;

	if (!gve_header_split_supported(priv)) {
		dev_err(&priv->pdev->dev, "Header-split not supported\n");
		return -EOPNOTSUPP;
	}

	if (tcp_data_split == ETHTOOL_TCP_DATA_SPLIT_ENABLED)
		enable_hdr_split = true;
	else
		enable_hdr_split = false;

	if (enable_hdr_split == priv->header_split_enabled)
		return 0;

	gve_get_curr_alloc_cfgs(priv, &tx_alloc_cfg, &rx_alloc_cfg);

	rx_alloc_cfg.enable_header_split = enable_hdr_split;
	rx_alloc_cfg.packet_buffer_size = gve_get_pkt_buf_size(priv, enable_hdr_split);

	if (netif_running(priv->dev))
		err = gve_adjust_config(priv, &tx_alloc_cfg, &rx_alloc_cfg);
	return err;
}

static int gve_set_features(struct net_device *netdev,
			    netdev_features_t features)
{
	const netdev_features_t orig_features = netdev->features;
	struct gve_tx_alloc_rings_cfg tx_alloc_cfg = {0};
	struct gve_rx_alloc_rings_cfg rx_alloc_cfg = {0};
	struct gve_priv *priv = netdev_priv(netdev);
	int err;

<<<<<<< HEAD
	gve_get_curr_alloc_cfgs(priv, &qpls_alloc_cfg,
				&tx_alloc_cfg, &rx_alloc_cfg);
=======
	gve_get_curr_alloc_cfgs(priv, &tx_alloc_cfg, &rx_alloc_cfg);
>>>>>>> 1613e604

	if ((netdev->features & NETIF_F_LRO) != (features & NETIF_F_LRO)) {
		netdev->features ^= NETIF_F_LRO;
		if (netif_carrier_ok(netdev)) {
			err = gve_adjust_config(priv, &tx_alloc_cfg, &rx_alloc_cfg);
			if (err) {
				/* Revert the change on error. */
				netdev->features = orig_features;
				return err;
			}
		}
	}

	return 0;
}

static const struct net_device_ops gve_netdev_ops = {
	.ndo_start_xmit		=	gve_start_xmit,
	.ndo_features_check	=	gve_features_check,
	.ndo_open		=	gve_open,
	.ndo_stop		=	gve_close,
	.ndo_get_stats64	=	gve_get_stats,
	.ndo_tx_timeout         =       gve_tx_timeout,
	.ndo_set_features	=	gve_set_features,
	.ndo_bpf		=	gve_xdp,
	.ndo_xdp_xmit		=	gve_xdp_xmit,
	.ndo_xsk_wakeup		=	gve_xsk_wakeup,
};

static void gve_handle_status(struct gve_priv *priv, u32 status)
{
	if (GVE_DEVICE_STATUS_RESET_MASK & status) {
		dev_info(&priv->pdev->dev, "Device requested reset.\n");
		gve_set_do_reset(priv);
	}
	if (GVE_DEVICE_STATUS_REPORT_STATS_MASK & status) {
		priv->stats_report_trigger_cnt++;
		gve_set_do_report_stats(priv);
	}
}

static void gve_handle_reset(struct gve_priv *priv)
{
	/* A service task will be scheduled at the end of probe to catch any
	 * resets that need to happen, and we don't want to reset until
	 * probe is done.
	 */
	if (gve_get_probe_in_progress(priv))
		return;

	if (gve_get_do_reset(priv)) {
		rtnl_lock();
		gve_reset(priv, false);
		rtnl_unlock();
	}
}

void gve_handle_report_stats(struct gve_priv *priv)
{
	struct stats *stats = priv->stats_report->stats;
	int idx, stats_idx = 0;
	unsigned int start = 0;
	u64 tx_bytes;

	if (!gve_get_report_stats(priv))
		return;

	be64_add_cpu(&priv->stats_report->written_count, 1);
	/* tx stats */
	if (priv->tx) {
		for (idx = 0; idx < gve_num_tx_queues(priv); idx++) {
			u32 last_completion = 0;
			u32 tx_frames = 0;

			/* DQO doesn't currently support these metrics. */
			if (gve_is_gqi(priv)) {
				last_completion = priv->tx[idx].done;
				tx_frames = priv->tx[idx].req;
			}

			do {
				start = u64_stats_fetch_begin(&priv->tx[idx].statss);
				tx_bytes = priv->tx[idx].bytes_done;
			} while (u64_stats_fetch_retry(&priv->tx[idx].statss, start));
			stats[stats_idx++] = (struct stats) {
				.stat_name = cpu_to_be32(TX_WAKE_CNT),
				.value = cpu_to_be64(priv->tx[idx].wake_queue),
				.queue_id = cpu_to_be32(idx),
			};
			stats[stats_idx++] = (struct stats) {
				.stat_name = cpu_to_be32(TX_STOP_CNT),
				.value = cpu_to_be64(priv->tx[idx].stop_queue),
				.queue_id = cpu_to_be32(idx),
			};
			stats[stats_idx++] = (struct stats) {
				.stat_name = cpu_to_be32(TX_FRAMES_SENT),
				.value = cpu_to_be64(tx_frames),
				.queue_id = cpu_to_be32(idx),
			};
			stats[stats_idx++] = (struct stats) {
				.stat_name = cpu_to_be32(TX_BYTES_SENT),
				.value = cpu_to_be64(tx_bytes),
				.queue_id = cpu_to_be32(idx),
			};
			stats[stats_idx++] = (struct stats) {
				.stat_name = cpu_to_be32(TX_LAST_COMPLETION_PROCESSED),
				.value = cpu_to_be64(last_completion),
				.queue_id = cpu_to_be32(idx),
			};
			stats[stats_idx++] = (struct stats) {
				.stat_name = cpu_to_be32(TX_TIMEOUT_CNT),
				.value = cpu_to_be64(priv->tx[idx].queue_timeout),
				.queue_id = cpu_to_be32(idx),
			};
		}
	}
	/* rx stats */
	if (priv->rx) {
		for (idx = 0; idx < priv->rx_cfg.num_queues; idx++) {
			stats[stats_idx++] = (struct stats) {
				.stat_name = cpu_to_be32(RX_NEXT_EXPECTED_SEQUENCE),
				.value = cpu_to_be64(priv->rx[idx].desc.seqno),
				.queue_id = cpu_to_be32(idx),
			};
			stats[stats_idx++] = (struct stats) {
				.stat_name = cpu_to_be32(RX_BUFFERS_POSTED),
				.value = cpu_to_be64(priv->rx[0].fill_cnt),
				.queue_id = cpu_to_be32(idx),
			};
		}
	}
}

/* Handle NIC status register changes, reset requests and report stats */
static void gve_service_task(struct work_struct *work)
{
	struct gve_priv *priv = container_of(work, struct gve_priv,
					     service_task);
	u32 status = ioread32be(&priv->reg_bar0->device_status);

	gve_handle_status(priv, status);

	gve_handle_reset(priv);
	gve_handle_link_status(priv, GVE_DEVICE_STATUS_LINK_STATUS_MASK & status);
}

static void gve_set_netdev_xdp_features(struct gve_priv *priv)
{
	if (priv->queue_format == GVE_GQI_QPL_FORMAT) {
		priv->dev->xdp_features = NETDEV_XDP_ACT_BASIC;
		priv->dev->xdp_features |= NETDEV_XDP_ACT_REDIRECT;
		priv->dev->xdp_features |= NETDEV_XDP_ACT_NDO_XMIT;
		priv->dev->xdp_features |= NETDEV_XDP_ACT_XSK_ZEROCOPY;
	} else {
		priv->dev->xdp_features = 0;
	}
}

static int gve_init_priv(struct gve_priv *priv, bool skip_describe_device)
{
	int num_ntfy;
	int err;

	/* Set up the adminq */
	err = gve_adminq_alloc(&priv->pdev->dev, priv);
	if (err) {
		dev_err(&priv->pdev->dev,
			"Failed to alloc admin queue: err=%d\n", err);
		return err;
	}

	err = gve_verify_driver_compatibility(priv);
	if (err) {
		dev_err(&priv->pdev->dev,
			"Could not verify driver compatibility: err=%d\n", err);
		goto err;
	}

	priv->num_registered_pages = 0;

	if (skip_describe_device)
		goto setup_device;

	priv->queue_format = GVE_QUEUE_FORMAT_UNSPECIFIED;
	/* Get the initial information we need from the device */
	err = gve_adminq_describe_device(priv);
	if (err) {
		dev_err(&priv->pdev->dev,
			"Could not get device information: err=%d\n", err);
		goto err;
	}
	priv->dev->mtu = priv->dev->max_mtu;
	num_ntfy = pci_msix_vec_count(priv->pdev);
	if (num_ntfy <= 0) {
		dev_err(&priv->pdev->dev,
			"could not count MSI-x vectors: err=%d\n", num_ntfy);
		err = num_ntfy;
		goto err;
	} else if (num_ntfy < GVE_MIN_MSIX) {
		dev_err(&priv->pdev->dev, "gve needs at least %d MSI-x vectors, but only has %d\n",
			GVE_MIN_MSIX, num_ntfy);
		err = -EINVAL;
		goto err;
	}

	/* Big TCP is only supported on DQ*/
	if (!gve_is_gqi(priv))
		netif_set_tso_max_size(priv->dev, GVE_DQO_TX_MAX);

	priv->rx_copybreak = GVE_DEFAULT_RX_COPYBREAK;
	/* gvnic has one Notification Block per MSI-x vector, except for the
	 * management vector
	 */
	priv->num_ntfy_blks = (num_ntfy - 1) & ~0x1;
	priv->mgmt_msix_idx = priv->num_ntfy_blks;

	priv->tx_cfg.max_queues =
		min_t(int, priv->tx_cfg.max_queues, priv->num_ntfy_blks / 2);
	priv->rx_cfg.max_queues =
		min_t(int, priv->rx_cfg.max_queues, priv->num_ntfy_blks / 2);

	priv->tx_cfg.num_queues = priv->tx_cfg.max_queues;
	priv->rx_cfg.num_queues = priv->rx_cfg.max_queues;
	if (priv->default_num_queues > 0) {
		priv->tx_cfg.num_queues = min_t(int, priv->default_num_queues,
						priv->tx_cfg.num_queues);
		priv->rx_cfg.num_queues = min_t(int, priv->default_num_queues,
						priv->rx_cfg.num_queues);
	}

	dev_info(&priv->pdev->dev, "TX queues %d, RX queues %d\n",
		 priv->tx_cfg.num_queues, priv->rx_cfg.num_queues);
	dev_info(&priv->pdev->dev, "Max TX queues %d, Max RX queues %d\n",
		 priv->tx_cfg.max_queues, priv->rx_cfg.max_queues);

	if (!gve_is_gqi(priv)) {
		priv->tx_coalesce_usecs = GVE_TX_IRQ_RATELIMIT_US_DQO;
		priv->rx_coalesce_usecs = GVE_RX_IRQ_RATELIMIT_US_DQO;
	}

setup_device:
	gve_set_netdev_xdp_features(priv);
	err = gve_setup_device_resources(priv);
	if (!err)
		return 0;
err:
	gve_adminq_free(&priv->pdev->dev, priv);
	return err;
}

static void gve_teardown_priv_resources(struct gve_priv *priv)
{
	gve_teardown_device_resources(priv);
	gve_adminq_free(&priv->pdev->dev, priv);
}

static void gve_trigger_reset(struct gve_priv *priv)
{
	/* Reset the device by releasing the AQ */
	gve_adminq_release(priv);
}

static void gve_reset_and_teardown(struct gve_priv *priv, bool was_up)
{
	gve_trigger_reset(priv);
	/* With the reset having already happened, close cannot fail */
	if (was_up)
		gve_close(priv->dev);
	gve_teardown_priv_resources(priv);
}

static int gve_reset_recovery(struct gve_priv *priv, bool was_up)
{
	int err;

	err = gve_init_priv(priv, true);
	if (err)
		goto err;
	if (was_up) {
		err = gve_open(priv->dev);
		if (err)
			goto err;
	}
	return 0;
err:
	dev_err(&priv->pdev->dev, "Reset failed! !!! DISABLING ALL QUEUES !!!\n");
	gve_turndown(priv);
	return err;
}

int gve_reset(struct gve_priv *priv, bool attempt_teardown)
{
	bool was_up = netif_carrier_ok(priv->dev);
	int err;

	dev_info(&priv->pdev->dev, "Performing reset\n");
	gve_clear_do_reset(priv);
	gve_set_reset_in_progress(priv);
	/* If we aren't attempting to teardown normally, just go turndown and
	 * reset right away.
	 */
	if (!attempt_teardown) {
		gve_turndown(priv);
		gve_reset_and_teardown(priv, was_up);
	} else {
		/* Otherwise attempt to close normally */
		if (was_up) {
			err = gve_close(priv->dev);
			/* If that fails reset as we did above */
			if (err)
				gve_reset_and_teardown(priv, was_up);
		}
		/* Clean up any remaining resources */
		gve_teardown_priv_resources(priv);
	}

	/* Set it all back up */
	err = gve_reset_recovery(priv, was_up);
	gve_clear_reset_in_progress(priv);
	priv->reset_cnt++;
	priv->interface_up_cnt = 0;
	priv->interface_down_cnt = 0;
	priv->stats_report_trigger_cnt = 0;
	return err;
}

static void gve_write_version(u8 __iomem *driver_version_register)
{
	const char *c = gve_version_prefix;

	while (*c) {
		writeb(*c, driver_version_register);
		c++;
	}

	c = gve_version_str;
	while (*c) {
		writeb(*c, driver_version_register);
		c++;
	}
	writeb('\n', driver_version_register);
}

static int gve_rx_queue_stop(struct net_device *dev, void *per_q_mem, int idx)
{
	struct gve_priv *priv = netdev_priv(dev);
	struct gve_rx_ring *gve_per_q_mem;
	int err;

	if (!priv->rx)
		return -EAGAIN;

	/* Destroying queue 0 while other queues exist is not supported in DQO */
	if (!gve_is_gqi(priv) && idx == 0)
		return -ERANGE;

	/* Single-queue destruction requires quiescence on all queues */
	gve_turndown(priv);

	/* This failure will trigger a reset - no need to clean up */
	err = gve_adminq_destroy_single_rx_queue(priv, idx);
	if (err)
		return err;

	if (gve_is_qpl(priv)) {
		/* This failure will trigger a reset - no need to clean up */
		err = gve_unregister_qpl(priv, gve_rx_get_qpl(priv, idx));
		if (err)
			return err;
	}

	gve_rx_stop_ring(priv, idx);

	/* Turn the unstopped queues back up */
	gve_turnup_and_check_status(priv);

	gve_per_q_mem = (struct gve_rx_ring *)per_q_mem;
	*gve_per_q_mem = priv->rx[idx];
	memset(&priv->rx[idx], 0, sizeof(priv->rx[idx]));
	return 0;
}

static void gve_rx_queue_mem_free(struct net_device *dev, void *per_q_mem)
{
	struct gve_priv *priv = netdev_priv(dev);
	struct gve_rx_alloc_rings_cfg cfg = {0};
	struct gve_rx_ring *gve_per_q_mem;

	gve_per_q_mem = (struct gve_rx_ring *)per_q_mem;
	gve_rx_get_curr_alloc_cfg(priv, &cfg);

	if (gve_is_gqi(priv))
		gve_rx_free_ring_gqi(priv, gve_per_q_mem, &cfg);
	else
		gve_rx_free_ring_dqo(priv, gve_per_q_mem, &cfg);
}

static int gve_rx_queue_mem_alloc(struct net_device *dev, void *per_q_mem,
				  int idx)
{
	struct gve_priv *priv = netdev_priv(dev);
	struct gve_rx_alloc_rings_cfg cfg = {0};
	struct gve_rx_ring *gve_per_q_mem;
	int err;

	if (!priv->rx)
		return -EAGAIN;

	gve_per_q_mem = (struct gve_rx_ring *)per_q_mem;
	gve_rx_get_curr_alloc_cfg(priv, &cfg);

	if (gve_is_gqi(priv))
		err = gve_rx_alloc_ring_gqi(priv, &cfg, gve_per_q_mem, idx);
	else
		err = gve_rx_alloc_ring_dqo(priv, &cfg, gve_per_q_mem, idx);

	return err;
}

static int gve_rx_queue_start(struct net_device *dev, void *per_q_mem, int idx)
{
	struct gve_priv *priv = netdev_priv(dev);
	struct gve_rx_ring *gve_per_q_mem;
	int err;

	if (!priv->rx)
		return -EAGAIN;

	gve_per_q_mem = (struct gve_rx_ring *)per_q_mem;
	priv->rx[idx] = *gve_per_q_mem;

	/* Single-queue creation requires quiescence on all queues */
	gve_turndown(priv);

	gve_rx_start_ring(priv, idx);

	if (gve_is_qpl(priv)) {
		/* This failure will trigger a reset - no need to clean up */
		err = gve_register_qpl(priv, gve_rx_get_qpl(priv, idx));
		if (err)
			goto abort;
	}

	/* This failure will trigger a reset - no need to clean up */
	err = gve_adminq_create_single_rx_queue(priv, idx);
	if (err)
		goto abort;

	if (gve_is_gqi(priv))
		gve_rx_write_doorbell(priv, &priv->rx[idx]);
	else
		gve_rx_post_buffers_dqo(&priv->rx[idx]);

	/* Turn the unstopped queues back up */
	gve_turnup_and_check_status(priv);
	return 0;

abort:
	gve_rx_stop_ring(priv, idx);

	/* All failures in this func result in a reset, by clearing the struct
	 * at idx, we prevent a double free when that reset runs. The reset,
	 * which needs the rtnl lock, will not run till this func returns and
	 * its caller gives up the lock.
	 */
	memset(&priv->rx[idx], 0, sizeof(priv->rx[idx]));
	return err;
}

static const struct netdev_queue_mgmt_ops gve_queue_mgmt_ops = {
	.ndo_queue_mem_size	=	sizeof(struct gve_rx_ring),
	.ndo_queue_mem_alloc	=	gve_rx_queue_mem_alloc,
	.ndo_queue_mem_free	=	gve_rx_queue_mem_free,
	.ndo_queue_start	=	gve_rx_queue_start,
	.ndo_queue_stop		=	gve_rx_queue_stop,
};

static int gve_probe(struct pci_dev *pdev, const struct pci_device_id *ent)
{
	int max_tx_queues, max_rx_queues;
	struct net_device *dev;
	__be32 __iomem *db_bar;
	struct gve_registers __iomem *reg_bar;
	struct gve_priv *priv;
	int err;

	err = pci_enable_device(pdev);
	if (err)
		return err;

	err = pci_request_regions(pdev, gve_driver_name);
	if (err)
		goto abort_with_enabled;

	pci_set_master(pdev);

	err = dma_set_mask_and_coherent(&pdev->dev, DMA_BIT_MASK(64));
	if (err) {
		dev_err(&pdev->dev, "Failed to set dma mask: err=%d\n", err);
		goto abort_with_pci_region;
	}

	reg_bar = pci_iomap(pdev, GVE_REGISTER_BAR, 0);
	if (!reg_bar) {
		dev_err(&pdev->dev, "Failed to map pci bar!\n");
		err = -ENOMEM;
		goto abort_with_pci_region;
	}

	db_bar = pci_iomap(pdev, GVE_DOORBELL_BAR, 0);
	if (!db_bar) {
		dev_err(&pdev->dev, "Failed to map doorbell bar!\n");
		err = -ENOMEM;
		goto abort_with_reg_bar;
	}

	gve_write_version(&reg_bar->driver_version);
	/* Get max queues to alloc etherdev */
	max_tx_queues = ioread32be(&reg_bar->max_tx_queues);
	max_rx_queues = ioread32be(&reg_bar->max_rx_queues);
	/* Alloc and setup the netdev and priv */
	dev = alloc_etherdev_mqs(sizeof(*priv), max_tx_queues, max_rx_queues);
	if (!dev) {
		dev_err(&pdev->dev, "could not allocate netdev\n");
		err = -ENOMEM;
		goto abort_with_db_bar;
	}
	SET_NETDEV_DEV(dev, &pdev->dev);
	pci_set_drvdata(pdev, dev);
	dev->ethtool_ops = &gve_ethtool_ops;
	dev->netdev_ops = &gve_netdev_ops;
	dev->queue_mgmt_ops = &gve_queue_mgmt_ops;

	/* Set default and supported features.
	 *
	 * Features might be set in other locations as well (such as
	 * `gve_adminq_describe_device`).
	 */
	dev->hw_features = NETIF_F_HIGHDMA;
	dev->hw_features |= NETIF_F_SG;
	dev->hw_features |= NETIF_F_HW_CSUM;
	dev->hw_features |= NETIF_F_TSO;
	dev->hw_features |= NETIF_F_TSO6;
	dev->hw_features |= NETIF_F_TSO_ECN;
	dev->hw_features |= NETIF_F_RXCSUM;
	dev->hw_features |= NETIF_F_RXHASH;
	dev->features = dev->hw_features;
	dev->watchdog_timeo = 5 * HZ;
	dev->min_mtu = ETH_MIN_MTU;
	netif_carrier_off(dev);

	priv = netdev_priv(dev);
	priv->dev = dev;
	priv->pdev = pdev;
	priv->msg_enable = DEFAULT_MSG_LEVEL;
	priv->reg_bar0 = reg_bar;
	priv->db_bar2 = db_bar;
	priv->service_task_flags = 0x0;
	priv->state_flags = 0x0;
	priv->ethtool_flags = 0x0;
	priv->data_buffer_size_dqo = GVE_DEFAULT_RX_BUFFER_SIZE;
	priv->max_rx_buffer_size = GVE_DEFAULT_RX_BUFFER_SIZE;

	gve_set_probe_in_progress(priv);
	priv->gve_wq = alloc_ordered_workqueue("gve", 0);
	if (!priv->gve_wq) {
		dev_err(&pdev->dev, "Could not allocate workqueue");
		err = -ENOMEM;
		goto abort_with_netdev;
	}
	INIT_WORK(&priv->service_task, gve_service_task);
	INIT_WORK(&priv->stats_report_task, gve_stats_report_task);
	priv->tx_cfg.max_queues = max_tx_queues;
	priv->rx_cfg.max_queues = max_rx_queues;

	err = gve_init_priv(priv, false);
	if (err)
		goto abort_with_wq;

	err = register_netdev(dev);
	if (err)
		goto abort_with_gve_init;

	dev_info(&pdev->dev, "GVE version %s\n", gve_version_str);
	dev_info(&pdev->dev, "GVE queue format %d\n", (int)priv->queue_format);
	gve_clear_probe_in_progress(priv);
	queue_work(priv->gve_wq, &priv->service_task);
	return 0;

abort_with_gve_init:
	gve_teardown_priv_resources(priv);

abort_with_wq:
	destroy_workqueue(priv->gve_wq);

abort_with_netdev:
	free_netdev(dev);

abort_with_db_bar:
	pci_iounmap(pdev, db_bar);

abort_with_reg_bar:
	pci_iounmap(pdev, reg_bar);

abort_with_pci_region:
	pci_release_regions(pdev);

abort_with_enabled:
	pci_disable_device(pdev);
	return err;
}

static void gve_remove(struct pci_dev *pdev)
{
	struct net_device *netdev = pci_get_drvdata(pdev);
	struct gve_priv *priv = netdev_priv(netdev);
	__be32 __iomem *db_bar = priv->db_bar2;
	void __iomem *reg_bar = priv->reg_bar0;

	unregister_netdev(netdev);
	gve_teardown_priv_resources(priv);
	destroy_workqueue(priv->gve_wq);
	free_netdev(netdev);
	pci_iounmap(pdev, db_bar);
	pci_iounmap(pdev, reg_bar);
	pci_release_regions(pdev);
	pci_disable_device(pdev);
}

static void gve_shutdown(struct pci_dev *pdev)
{
	struct net_device *netdev = pci_get_drvdata(pdev);
	struct gve_priv *priv = netdev_priv(netdev);
	bool was_up = netif_carrier_ok(priv->dev);

	rtnl_lock();
	if (was_up && gve_close(priv->dev)) {
		/* If the dev was up, attempt to close, if close fails, reset */
		gve_reset_and_teardown(priv, was_up);
	} else {
		/* If the dev wasn't up or close worked, finish tearing down */
		gve_teardown_priv_resources(priv);
	}
	rtnl_unlock();
}

#ifdef CONFIG_PM
static int gve_suspend(struct pci_dev *pdev, pm_message_t state)
{
	struct net_device *netdev = pci_get_drvdata(pdev);
	struct gve_priv *priv = netdev_priv(netdev);
	bool was_up = netif_carrier_ok(priv->dev);

	priv->suspend_cnt++;
	rtnl_lock();
	if (was_up && gve_close(priv->dev)) {
		/* If the dev was up, attempt to close, if close fails, reset */
		gve_reset_and_teardown(priv, was_up);
	} else {
		/* If the dev wasn't up or close worked, finish tearing down */
		gve_teardown_priv_resources(priv);
	}
	priv->up_before_suspend = was_up;
	rtnl_unlock();
	return 0;
}

static int gve_resume(struct pci_dev *pdev)
{
	struct net_device *netdev = pci_get_drvdata(pdev);
	struct gve_priv *priv = netdev_priv(netdev);
	int err;

	priv->resume_cnt++;
	rtnl_lock();
	err = gve_reset_recovery(priv, priv->up_before_suspend);
	rtnl_unlock();
	return err;
}
#endif /* CONFIG_PM */

static const struct pci_device_id gve_id_table[] = {
	{ PCI_DEVICE(PCI_VENDOR_ID_GOOGLE, PCI_DEV_ID_GVNIC) },
	{ }
};

static struct pci_driver gve_driver = {
	.name		= gve_driver_name,
	.id_table	= gve_id_table,
	.probe		= gve_probe,
	.remove		= gve_remove,
	.shutdown	= gve_shutdown,
#ifdef CONFIG_PM
	.suspend        = gve_suspend,
	.resume         = gve_resume,
#endif
};

module_pci_driver(gve_driver);

MODULE_DEVICE_TABLE(pci, gve_id_table);
MODULE_AUTHOR("Google, Inc.");
MODULE_DESCRIPTION("Google Virtual NIC Driver");
MODULE_LICENSE("Dual MIT/GPL");
MODULE_VERSION(GVE_VERSION);<|MERGE_RESOLUTION|>--- conflicted
+++ resolved
@@ -869,10 +869,6 @@
 {
 	cfg->qcfg = &priv->tx_cfg;
 	cfg->raw_addressing = !gve_is_qpl(priv);
-<<<<<<< HEAD
-	cfg->qpls = priv->qpls;
-=======
->>>>>>> 1613e604
 	cfg->ring_size = priv->tx_desc_cnt;
 	cfg->start_idx = 0;
 	cfg->num_rings = gve_num_tx_queues(priv);
@@ -1116,114 +1112,8 @@
 free_pages:
 	kvfree(qpl->pages);
 	qpl->pages = NULL;
-<<<<<<< HEAD
-}
-
-static void gve_free_n_qpls(struct gve_priv *priv,
-			    struct gve_queue_page_list *qpls,
-			    int start_id,
-			    int num_qpls)
-{
-	int i;
-
-	for (i = start_id; i < start_id + num_qpls; i++)
-		gve_free_queue_page_list(priv, &qpls[i], i);
-}
-
-static int gve_alloc_n_qpls(struct gve_priv *priv,
-			    struct gve_queue_page_list *qpls,
-			    int page_count,
-			    int start_id,
-			    int num_qpls)
-{
-	int err;
-	int i;
-
-	for (i = start_id; i < start_id + num_qpls; i++) {
-		err = gve_alloc_queue_page_list(priv, &qpls[i], i, page_count);
-		if (err)
-			goto free_qpls;
-	}
-
-	return 0;
-
-free_qpls:
-	/* Must include the failing QPL too for gve_alloc_queue_page_list fails
-	 * without cleaning up.
-	 */
-	gve_free_n_qpls(priv, qpls, start_id, i - start_id + 1);
-	return err;
-}
-
-static int gve_alloc_qpls(struct gve_priv *priv, struct gve_qpls_alloc_cfg *cfg,
-			  struct gve_rx_alloc_rings_cfg *rx_alloc_cfg)
-{
-	int max_queues = cfg->tx_cfg->max_queues + cfg->rx_cfg->max_queues;
-	int rx_start_id, tx_num_qpls, rx_num_qpls;
-	struct gve_queue_page_list *qpls;
-	u32 page_count;
-	int err;
-
-	if (cfg->raw_addressing)
-		return 0;
-
-	qpls = kvcalloc(max_queues, sizeof(*qpls), GFP_KERNEL);
-	if (!qpls)
-		return -ENOMEM;
-
-	/* Allocate TX QPLs */
-	page_count = priv->tx_pages_per_qpl;
-	tx_num_qpls = gve_num_tx_qpls(cfg->tx_cfg, cfg->num_xdp_queues,
-				      gve_is_qpl(priv));
-	err = gve_alloc_n_qpls(priv, qpls, page_count, 0, tx_num_qpls);
-	if (err)
-		goto free_qpl_array;
-
-	/* Allocate RX QPLs */
-	rx_start_id = gve_rx_start_qpl_id(cfg->tx_cfg);
-	/* For GQI_QPL number of pages allocated have 1:1 relationship with
-	 * number of descriptors. For DQO, number of pages required are
-	 * more than descriptors (because of out of order completions).
-	 * Set it to twice the number of descriptors.
-	 */
-	if (cfg->is_gqi)
-		page_count = rx_alloc_cfg->ring_size;
-	else
-		page_count = gve_get_rx_pages_per_qpl_dqo(rx_alloc_cfg->ring_size);
-	rx_num_qpls = gve_num_rx_qpls(cfg->rx_cfg, gve_is_qpl(priv));
-	err = gve_alloc_n_qpls(priv, qpls, page_count, rx_start_id, rx_num_qpls);
-	if (err)
-		goto free_tx_qpls;
-
-	cfg->qpls = qpls;
-	return 0;
-
-free_tx_qpls:
-	gve_free_n_qpls(priv, qpls, 0, tx_num_qpls);
-free_qpl_array:
-	kvfree(qpls);
-	return err;
-}
-
-static void gve_free_qpls(struct gve_priv *priv,
-			  struct gve_qpls_alloc_cfg *cfg)
-{
-	int max_queues = cfg->tx_cfg->max_queues + cfg->rx_cfg->max_queues;
-	struct gve_queue_page_list *qpls = cfg->qpls;
-	int i;
-
-	if (!qpls)
-		return;
-
-	for (i = 0; i < max_queues; i++)
-		gve_free_queue_page_list(priv, &qpls[i], i);
-
-	kvfree(qpls);
-	cfg->qpls = NULL;
-=======
 free_qpl:
 	kvfree(qpl);
->>>>>>> 1613e604
 }
 
 /* Use this to schedule a reset when the device is capable of continuing
@@ -1327,20 +1217,6 @@
 		page_frag_cache_drain(&priv->rx[i].page_cache);
 }
 
-<<<<<<< HEAD
-static void gve_qpls_get_curr_alloc_cfg(struct gve_priv *priv,
-					struct gve_qpls_alloc_cfg *cfg)
-{
-	  cfg->raw_addressing = !gve_is_qpl(priv);
-	  cfg->is_gqi = gve_is_gqi(priv);
-	  cfg->num_xdp_queues = priv->num_xdp_queues;
-	  cfg->tx_cfg = &priv->tx_cfg;
-	  cfg->rx_cfg = &priv->rx_cfg;
-	  cfg->qpls = priv->qpls;
-}
-
-=======
->>>>>>> 1613e604
 static void gve_rx_get_curr_alloc_cfg(struct gve_priv *priv,
 				      struct gve_rx_alloc_rings_cfg *cfg)
 {
@@ -1348,10 +1224,6 @@
 	cfg->qcfg_tx = &priv->tx_cfg;
 	cfg->raw_addressing = !gve_is_qpl(priv);
 	cfg->enable_header_split = priv->header_split_enabled;
-<<<<<<< HEAD
-	cfg->qpls = priv->qpls;
-=======
->>>>>>> 1613e604
 	cfg->ring_size = priv->rx_desc_cnt;
 	cfg->packet_buffer_size = gve_is_gqi(priv) ?
 				  GVE_DEFAULT_RX_BUFFER_SIZE :
@@ -1360,10 +1232,6 @@
 }
 
 void gve_get_curr_alloc_cfgs(struct gve_priv *priv,
-<<<<<<< HEAD
-			     struct gve_qpls_alloc_cfg *qpls_alloc_cfg,
-=======
->>>>>>> 1613e604
 			     struct gve_tx_alloc_rings_cfg *tx_alloc_cfg,
 			     struct gve_rx_alloc_rings_cfg *rx_alloc_cfg)
 {
@@ -1397,24 +1265,7 @@
 
 static void gve_rx_stop_rings(struct gve_priv *priv, int num_rings)
 {
-<<<<<<< HEAD
-	int err;
-
-	err = gve_alloc_qpls(priv, qpls_alloc_cfg, rx_alloc_cfg);
-	if (err) {
-		netif_err(priv, drv, priv->dev, "Failed to alloc QPLs\n");
-		return err;
-	}
-	tx_alloc_cfg->qpls = qpls_alloc_cfg->qpls;
-	rx_alloc_cfg->qpls = qpls_alloc_cfg->qpls;
-	err = gve_alloc_rings(priv, tx_alloc_cfg, rx_alloc_cfg);
-	if (err) {
-		netif_err(priv, drv, priv->dev, "Failed to alloc rings\n");
-		goto free_qpls;
-	}
-=======
 	int i;
->>>>>>> 1613e604
 
 	if (!priv->rx)
 		return;
@@ -1880,10 +1731,6 @@
 }
 
 int gve_adjust_config(struct gve_priv *priv,
-<<<<<<< HEAD
-		      struct gve_qpls_alloc_cfg *qpls_alloc_cfg,
-=======
->>>>>>> 1613e604
 		      struct gve_tx_alloc_rings_cfg *tx_alloc_cfg,
 		      struct gve_rx_alloc_rings_cfg *rx_alloc_cfg)
 {
@@ -1927,17 +1774,9 @@
 {
 	struct gve_tx_alloc_rings_cfg tx_alloc_cfg = {0};
 	struct gve_rx_alloc_rings_cfg rx_alloc_cfg = {0};
-<<<<<<< HEAD
-	struct gve_qpls_alloc_cfg qpls_alloc_cfg = {0};
-	int err;
-
-	gve_get_curr_alloc_cfgs(priv, &qpls_alloc_cfg,
-				&tx_alloc_cfg, &rx_alloc_cfg);
-=======
 	int err;
 
 	gve_get_curr_alloc_cfgs(priv, &tx_alloc_cfg, &rx_alloc_cfg);
->>>>>>> 1613e604
 
 	/* Relay the new config from ethtool */
 	tx_alloc_cfg.qcfg = &new_tx_config;
@@ -2158,12 +1997,7 @@
 	struct gve_priv *priv = netdev_priv(netdev);
 	int err;
 
-<<<<<<< HEAD
-	gve_get_curr_alloc_cfgs(priv, &qpls_alloc_cfg,
-				&tx_alloc_cfg, &rx_alloc_cfg);
-=======
 	gve_get_curr_alloc_cfgs(priv, &tx_alloc_cfg, &rx_alloc_cfg);
->>>>>>> 1613e604
 
 	if ((netdev->features & NETIF_F_LRO) != (features & NETIF_F_LRO)) {
 		netdev->features ^= NETIF_F_LRO;
