--- conflicted
+++ resolved
@@ -326,15 +326,11 @@
 			gve_free_page_dqo(priv, bs, !rx->dqo.qpl);
 	}
 
-<<<<<<< HEAD
-	rx->dqo.qpl = NULL;
-=======
 	if (rx->dqo.qpl) {
 		qpl_id = gve_get_rx_qpl_id(cfg->qcfg_tx, rx->q_num);
 		gve_free_queue_page_list(priv, rx->dqo.qpl, qpl_id);
 		rx->dqo.qpl = NULL;
 	}
->>>>>>> 1613e604
 
 	if (rx->dqo.bufq.desc_ring) {
 		size = sizeof(rx->dqo.bufq.desc_ring[0]) * buffer_queue_slots;
@@ -429,11 +425,6 @@
 		goto err;
 
 	if (!cfg->raw_addressing) {
-<<<<<<< HEAD
-		u32 qpl_id = gve_get_rx_qpl_id(cfg->qcfg_tx, rx->q_num);
-
-		rx->dqo.qpl = &cfg->qpls[qpl_id];
-=======
 		qpl_id = gve_get_rx_qpl_id(cfg->qcfg_tx, rx->q_num);
 		qpl_page_cnt = gve_get_rx_pages_per_qpl_dqo(cfg->ring_size);
 
@@ -441,7 +432,6 @@
 							qpl_page_cnt);
 		if (!rx->dqo.qpl)
 			goto err;
->>>>>>> 1613e604
 		rx->dqo.next_qpl_page_idx = 0;
 	}
 
