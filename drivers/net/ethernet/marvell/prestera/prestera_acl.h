--- conflicted
+++ resolved
@@ -75,13 +75,10 @@
 	u32 index;
 };
 
-<<<<<<< HEAD
-=======
 struct prestera_acl_action_police {
 	u32 id;
 };
 
->>>>>>> 88084a3d
 struct prestera_acl_action_count {
 	u32 id;
 };
@@ -115,15 +112,12 @@
 			u8 valid:1;
 		} jump;
 		struct {
-<<<<<<< HEAD
-=======
 			u8 valid:1;
 			u64 rate;
 			u64 burst;
 			bool ingress;
 		} police;
 		struct {
->>>>>>> 88084a3d
 			u8 valid:1;
 			u32 client;
 		} count;
