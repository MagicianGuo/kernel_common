/* SPDX-License-Identifier: GPL-2.0+ */
// Copyright (c) 2016-2017 Hisilicon Limited.

#ifndef __HNAE3_H
#define __HNAE3_H

/* Names used in this framework:
 *      ae handle (handle):
 *        a set of queues provided by AE
 *      ring buffer queue (rbq):
 *        the channel between upper layer and the AE, can do tx and rx
 *      ring:
 *        a tx or rx channel within a rbq
 *      ring description (desc):
 *        an element in the ring with packet information
 *      buffer:
 *        a memory region referred by desc with the full packet payload
 *
 * "num" means a static number set as a parameter, "count" mean a dynamic
 *   number set while running
 * "cb" means control block
 */

#include <linux/acpi.h>
#include <linux/dcbnl.h>
#include <linux/delay.h>
#include <linux/device.h>
#include <linux/ethtool.h>
#include <linux/module.h>
#include <linux/netdevice.h>
#include <linux/pci.h>
#include <linux/pkt_sched.h>
#include <linux/types.h>
#include <net/pkt_cls.h>

#define HNAE3_MOD_VERSION "1.0"

#define HNAE3_MIN_VECTOR_NUM	2 /* first one for misc, another for IO */

/* Device version */
#define HNAE3_DEVICE_VERSION_V1   0x00020
#define HNAE3_DEVICE_VERSION_V2   0x00021
#define HNAE3_DEVICE_VERSION_V3   0x00030

#define HNAE3_PCI_REVISION_BIT_SIZE		8

/* Device IDs */
#define HNAE3_DEV_ID_GE				0xA220
#define HNAE3_DEV_ID_25GE			0xA221
#define HNAE3_DEV_ID_25GE_RDMA			0xA222
#define HNAE3_DEV_ID_25GE_RDMA_MACSEC		0xA223
#define HNAE3_DEV_ID_50GE_RDMA			0xA224
#define HNAE3_DEV_ID_50GE_RDMA_MACSEC		0xA225
#define HNAE3_DEV_ID_100G_RDMA_MACSEC		0xA226
#define HNAE3_DEV_ID_200G_RDMA			0xA228
#define HNAE3_DEV_ID_VF				0xA22E
#define HNAE3_DEV_ID_RDMA_DCB_PFC_VF		0xA22F

#define HNAE3_CLASS_NAME_SIZE 16

#define HNAE3_DEV_INITED_B			0x0
#define HNAE3_DEV_SUPPORT_ROCE_B		0x1
#define HNAE3_DEV_SUPPORT_DCB_B			0x2
#define HNAE3_KNIC_CLIENT_INITED_B		0x3
#define HNAE3_UNIC_CLIENT_INITED_B		0x4
#define HNAE3_ROCE_CLIENT_INITED_B		0x5

#define HNAE3_DEV_SUPPORT_ROCE_DCB_BITS (BIT(HNAE3_DEV_SUPPORT_DCB_B) | \
		BIT(HNAE3_DEV_SUPPORT_ROCE_B))

#define hnae3_dev_roce_supported(hdev) \
	hnae3_get_bit((hdev)->ae_dev->flag, HNAE3_DEV_SUPPORT_ROCE_B)

#define hnae3_dev_dcb_supported(hdev) \
	hnae3_get_bit((hdev)->ae_dev->flag, HNAE3_DEV_SUPPORT_DCB_B)

enum HNAE3_DEV_CAP_BITS {
	HNAE3_DEV_SUPPORT_FD_B,
	HNAE3_DEV_SUPPORT_GRO_B,
	HNAE3_DEV_SUPPORT_FEC_B,
	HNAE3_DEV_SUPPORT_UDP_GSO_B,
	HNAE3_DEV_SUPPORT_QB_B,
	HNAE3_DEV_SUPPORT_FD_FORWARD_TC_B,
	HNAE3_DEV_SUPPORT_PTP_B,
	HNAE3_DEV_SUPPORT_INT_QL_B,
	HNAE3_DEV_SUPPORT_HW_TX_CSUM_B,
	HNAE3_DEV_SUPPORT_TX_PUSH_B,
	HNAE3_DEV_SUPPORT_PHY_IMP_B,
	HNAE3_DEV_SUPPORT_TQP_TXRX_INDEP_B,
	HNAE3_DEV_SUPPORT_HW_PAD_B,
	HNAE3_DEV_SUPPORT_STASH_B,
	HNAE3_DEV_SUPPORT_UDP_TUNNEL_CSUM_B,
	HNAE3_DEV_SUPPORT_PAUSE_B,
	HNAE3_DEV_SUPPORT_RAS_IMP_B,
	HNAE3_DEV_SUPPORT_RXD_ADV_LAYOUT_B,
	HNAE3_DEV_SUPPORT_PORT_VLAN_BYPASS_B,
	HNAE3_DEV_SUPPORT_VLAN_FLTR_MDF_B,
	HNAE3_DEV_SUPPORT_MC_MAC_MNG_B,
};

#define hnae3_dev_fd_supported(hdev) \
	test_bit(HNAE3_DEV_SUPPORT_FD_B, (hdev)->ae_dev->caps)

#define hnae3_dev_gro_supported(hdev) \
	test_bit(HNAE3_DEV_SUPPORT_GRO_B, (hdev)->ae_dev->caps)

#define hnae3_dev_fec_supported(hdev) \
	test_bit(HNAE3_DEV_SUPPORT_FEC_B, (hdev)->ae_dev->caps)

#define hnae3_dev_udp_gso_supported(hdev) \
	test_bit(HNAE3_DEV_SUPPORT_UDP_GSO_B, (hdev)->ae_dev->caps)

#define hnae3_dev_qb_supported(hdev) \
	test_bit(HNAE3_DEV_SUPPORT_QB_B, (hdev)->ae_dev->caps)

#define hnae3_dev_fd_forward_tc_supported(hdev) \
	test_bit(HNAE3_DEV_SUPPORT_FD_FORWARD_TC_B, (hdev)->ae_dev->caps)

#define hnae3_dev_ptp_supported(hdev) \
	test_bit(HNAE3_DEV_SUPPORT_PTP_B, (hdev)->ae_dev->caps)

#define hnae3_dev_int_ql_supported(hdev) \
	test_bit(HNAE3_DEV_SUPPORT_INT_QL_B, (hdev)->ae_dev->caps)

#define hnae3_dev_hw_csum_supported(hdev) \
	test_bit(HNAE3_DEV_SUPPORT_HW_TX_CSUM_B, (hdev)->ae_dev->caps)

#define hnae3_dev_tx_push_supported(hdev) \
	test_bit(HNAE3_DEV_SUPPORT_TX_PUSH_B, (hdev)->ae_dev->caps)

#define hnae3_dev_phy_imp_supported(hdev) \
	test_bit(HNAE3_DEV_SUPPORT_PHY_IMP_B, (hdev)->ae_dev->caps)

#define hnae3_dev_ras_imp_supported(hdev) \
	test_bit(HNAE3_DEV_SUPPORT_RAS_IMP_B, (hdev)->ae_dev->caps)

#define hnae3_dev_tqp_txrx_indep_supported(hdev) \
	test_bit(HNAE3_DEV_SUPPORT_TQP_TXRX_INDEP_B, (hdev)->ae_dev->caps)

#define hnae3_dev_hw_pad_supported(hdev) \
	test_bit(HNAE3_DEV_SUPPORT_HW_PAD_B, (hdev)->ae_dev->caps)

#define hnae3_dev_stash_supported(hdev) \
	test_bit(HNAE3_DEV_SUPPORT_STASH_B, (hdev)->ae_dev->caps)

#define hnae3_dev_pause_supported(hdev) \
	test_bit(HNAE3_DEV_SUPPORT_PAUSE_B, (hdev)->ae_dev->caps)

#define hnae3_ae_dev_tqp_txrx_indep_supported(ae_dev) \
	test_bit(HNAE3_DEV_SUPPORT_TQP_TXRX_INDEP_B, (ae_dev)->caps)

#define hnae3_ae_dev_rxd_adv_layout_supported(ae_dev) \
	test_bit(HNAE3_DEV_SUPPORT_RXD_ADV_LAYOUT_B, (ae_dev)->caps)

#define hnae3_ae_dev_mc_mac_mng_supported(ae_dev) \
	test_bit(HNAE3_DEV_SUPPORT_MC_MAC_MNG_B, (ae_dev)->caps)

enum HNAE3_PF_CAP_BITS {
	HNAE3_PF_SUPPORT_VLAN_FLTR_MDF_B = 0,
};
#define ring_ptr_move_fw(ring, p) \
	((ring)->p = ((ring)->p + 1) % (ring)->desc_num)
#define ring_ptr_move_bw(ring, p) \
	((ring)->p = ((ring)->p - 1 + (ring)->desc_num) % (ring)->desc_num)

struct hnae3_handle;

struct hnae3_queue {
	void __iomem *io_base;
	struct hnae3_ae_algo *ae_algo;
	struct hnae3_handle *handle;
	int tqp_index;		/* index in a handle */
	u32 buf_size;		/* size for hnae_desc->addr, preset by AE */
	u16 tx_desc_num;	/* total number of tx desc */
	u16 rx_desc_num;	/* total number of rx desc */
};

struct hns3_mac_stats {
	u64 tx_pause_cnt;
	u64 rx_pause_cnt;
};

/* hnae3 loop mode */
enum hnae3_loop {
	HNAE3_LOOP_APP,
	HNAE3_LOOP_SERIAL_SERDES,
	HNAE3_LOOP_PARALLEL_SERDES,
	HNAE3_LOOP_PHY,
	HNAE3_LOOP_NONE,
};

enum hnae3_client_type {
	HNAE3_CLIENT_KNIC,
	HNAE3_CLIENT_ROCE,
};

/* mac media type */
enum hnae3_media_type {
	HNAE3_MEDIA_TYPE_UNKNOWN,
	HNAE3_MEDIA_TYPE_FIBER,
	HNAE3_MEDIA_TYPE_COPPER,
	HNAE3_MEDIA_TYPE_BACKPLANE,
	HNAE3_MEDIA_TYPE_NONE,
};

/* must be consistent with definition in firmware */
enum hnae3_module_type {
	HNAE3_MODULE_TYPE_UNKNOWN	= 0x00,
	HNAE3_MODULE_TYPE_FIBRE_LR	= 0x01,
	HNAE3_MODULE_TYPE_FIBRE_SR	= 0x02,
	HNAE3_MODULE_TYPE_AOC		= 0x03,
	HNAE3_MODULE_TYPE_CR		= 0x04,
	HNAE3_MODULE_TYPE_KR		= 0x05,
	HNAE3_MODULE_TYPE_TP		= 0x06,
};

enum hnae3_fec_mode {
	HNAE3_FEC_AUTO = 0,
	HNAE3_FEC_BASER,
	HNAE3_FEC_RS,
	HNAE3_FEC_USER_DEF,
};

enum hnae3_reset_notify_type {
	HNAE3_UP_CLIENT,
	HNAE3_DOWN_CLIENT,
	HNAE3_INIT_CLIENT,
	HNAE3_UNINIT_CLIENT,
};

enum hnae3_hw_error_type {
	HNAE3_PPU_POISON_ERROR,
	HNAE3_CMDQ_ECC_ERROR,
	HNAE3_IMP_RD_POISON_ERROR,
	HNAE3_ROCEE_AXI_RESP_ERROR,
};

enum hnae3_reset_type {
	HNAE3_VF_RESET,
	HNAE3_VF_FUNC_RESET,
	HNAE3_VF_PF_FUNC_RESET,
	HNAE3_VF_FULL_RESET,
	HNAE3_FLR_RESET,
	HNAE3_FUNC_RESET,
	HNAE3_GLOBAL_RESET,
	HNAE3_IMP_RESET,
	HNAE3_NONE_RESET,
	HNAE3_MAX_RESET,
};

enum hnae3_port_base_vlan_state {
	HNAE3_PORT_BASE_VLAN_DISABLE,
	HNAE3_PORT_BASE_VLAN_ENABLE,
	HNAE3_PORT_BASE_VLAN_MODIFY,
	HNAE3_PORT_BASE_VLAN_NOCHANGE,
};

enum hnae3_dbg_cmd {
	HNAE3_DBG_CMD_TM_NODES,
	HNAE3_DBG_CMD_TM_PRI,
	HNAE3_DBG_CMD_TM_QSET,
	HNAE3_DBG_CMD_TM_MAP,
	HNAE3_DBG_CMD_TM_PG,
	HNAE3_DBG_CMD_TM_PORT,
	HNAE3_DBG_CMD_TC_SCH_INFO,
	HNAE3_DBG_CMD_QOS_PAUSE_CFG,
	HNAE3_DBG_CMD_QOS_PRI_MAP,
	HNAE3_DBG_CMD_QOS_BUF_CFG,
	HNAE3_DBG_CMD_DEV_INFO,
	HNAE3_DBG_CMD_TX_BD,
	HNAE3_DBG_CMD_RX_BD,
	HNAE3_DBG_CMD_MAC_UC,
	HNAE3_DBG_CMD_MAC_MC,
	HNAE3_DBG_CMD_MNG_TBL,
	HNAE3_DBG_CMD_LOOPBACK,
	HNAE3_DBG_CMD_PTP_INFO,
	HNAE3_DBG_CMD_INTERRUPT_INFO,
	HNAE3_DBG_CMD_RESET_INFO,
	HNAE3_DBG_CMD_IMP_INFO,
	HNAE3_DBG_CMD_NCL_CONFIG,
	HNAE3_DBG_CMD_REG_BIOS_COMMON,
	HNAE3_DBG_CMD_REG_SSU,
	HNAE3_DBG_CMD_REG_IGU_EGU,
	HNAE3_DBG_CMD_REG_RPU,
	HNAE3_DBG_CMD_REG_NCSI,
	HNAE3_DBG_CMD_REG_RTC,
	HNAE3_DBG_CMD_REG_PPP,
	HNAE3_DBG_CMD_REG_RCB,
	HNAE3_DBG_CMD_REG_TQP,
	HNAE3_DBG_CMD_REG_MAC,
	HNAE3_DBG_CMD_REG_DCB,
	HNAE3_DBG_CMD_VLAN_CONFIG,
	HNAE3_DBG_CMD_QUEUE_MAP,
	HNAE3_DBG_CMD_RX_QUEUE_INFO,
	HNAE3_DBG_CMD_TX_QUEUE_INFO,
	HNAE3_DBG_CMD_FD_TCAM,
	HNAE3_DBG_CMD_FD_COUNTER,
	HNAE3_DBG_CMD_MAC_TNL_STATUS,
	HNAE3_DBG_CMD_SERV_INFO,
	HNAE3_DBG_CMD_UMV_INFO,
	HNAE3_DBG_CMD_PAGE_POOL_INFO,
<<<<<<< HEAD
=======
	HNAE3_DBG_CMD_COAL_INFO,
>>>>>>> 7df621a3
	HNAE3_DBG_CMD_UNKNOWN,
};

struct hnae3_vector_info {
	u8 __iomem *io_addr;
	int vector;
};

#define HNAE3_RING_TYPE_B 0
#define HNAE3_RING_TYPE_TX 0
#define HNAE3_RING_TYPE_RX 1
#define HNAE3_RING_GL_IDX_S 0
#define HNAE3_RING_GL_IDX_M GENMASK(1, 0)
#define HNAE3_RING_GL_RX 0
#define HNAE3_RING_GL_TX 1

#define HNAE3_FW_VERSION_BYTE3_SHIFT	24
#define HNAE3_FW_VERSION_BYTE3_MASK	GENMASK(31, 24)
#define HNAE3_FW_VERSION_BYTE2_SHIFT	16
#define HNAE3_FW_VERSION_BYTE2_MASK	GENMASK(23, 16)
#define HNAE3_FW_VERSION_BYTE1_SHIFT	8
#define HNAE3_FW_VERSION_BYTE1_MASK	GENMASK(15, 8)
#define HNAE3_FW_VERSION_BYTE0_SHIFT	0
#define HNAE3_FW_VERSION_BYTE0_MASK	GENMASK(7, 0)

struct hnae3_ring_chain_node {
	struct hnae3_ring_chain_node *next;
	u32 tqp_index;
	u32 flag;
	u32 int_gl_idx;
};

#define HNAE3_IS_TX_RING(node) \
	(((node)->flag & 1 << HNAE3_RING_TYPE_B) == HNAE3_RING_TYPE_TX)

/* device specification info from firmware */
struct hnae3_dev_specs {
	u32 mac_entry_num; /* number of mac-vlan table entry */
	u32 mng_entry_num; /* number of manager table entry */
	u32 max_tm_rate;
	u16 rss_ind_tbl_size;
	u16 rss_key_size;
	u16 int_ql_max; /* max value of interrupt coalesce based on INT_QL */
	u16 max_int_gl; /* max value of interrupt coalesce based on INT_GL */
	u8 max_non_tso_bd_num; /* max BD number of one non-TSO packet */
	u16 max_frm_size;
	u16 max_qset_num;
	u16 umv_size;
	u16 mc_mac_size;
<<<<<<< HEAD
=======
	u32 mac_stats_num;
>>>>>>> 7df621a3
};

struct hnae3_client_ops {
	int (*init_instance)(struct hnae3_handle *handle);
	void (*uninit_instance)(struct hnae3_handle *handle, bool reset);
	void (*link_status_change)(struct hnae3_handle *handle, bool state);
	int (*reset_notify)(struct hnae3_handle *handle,
			    enum hnae3_reset_notify_type type);
	void (*process_hw_error)(struct hnae3_handle *handle,
				 enum hnae3_hw_error_type);
};

#define HNAE3_CLIENT_NAME_LENGTH 16
struct hnae3_client {
	char name[HNAE3_CLIENT_NAME_LENGTH];
	unsigned long state;
	enum hnae3_client_type type;
	const struct hnae3_client_ops *ops;
	struct list_head node;
};

#define HNAE3_DEV_CAPS_MAX_NUM	96
struct hnae3_ae_dev {
	struct pci_dev *pdev;
	const struct hnae3_ae_ops *ops;
	struct list_head node;
	u32 flag;
	unsigned long hw_err_reset_req;
	struct hnae3_dev_specs dev_specs;
	u32 dev_version;
	unsigned long caps[BITS_TO_LONGS(HNAE3_DEV_CAPS_MAX_NUM)];
	void *priv;
};

/* This struct defines the operation on the handle.
 *
 * init_ae_dev(): (mandatory)
 *   Get PF configure from pci_dev and initialize PF hardware
 * uninit_ae_dev()
 *   Disable PF device and release PF resource
 * register_client
 *   Register client to ae_dev
 * unregister_client()
 *   Unregister client from ae_dev
 * start()
 *   Enable the hardware
 * stop()
 *   Disable the hardware
 * start_client()
 *   Inform the hclge that client has been started
 * stop_client()
 *   Inform the hclge that client has been stopped
 * get_status()
 *   Get the carrier state of the back channel of the handle, 1 for ok, 0 for
 *   non-ok
 * get_ksettings_an_result()
 *   Get negotiation status,speed and duplex
 * get_media_type()
 *   Get media type of MAC
 * check_port_speed()
 *   Check target speed whether is supported
 * adjust_link()
 *   Adjust link status
 * set_loopback()
 *   Set loopback
 * set_promisc_mode
 *   Set promisc mode
 * request_update_promisc_mode
 *   request to hclge(vf) to update promisc mode
 * set_mtu()
 *   set mtu
 * get_pauseparam()
 *   get tx and rx of pause frame use
 * set_pauseparam()
 *   set tx and rx of pause frame use
 * set_autoneg()
 *   set auto autonegotiation of pause frame use
 * get_autoneg()
 *   get auto autonegotiation of pause frame use
 * restart_autoneg()
 *   restart autonegotiation
 * halt_autoneg()
 *   halt/resume autonegotiation when autonegotiation on
 * get_coalesce_usecs()
 *   get usecs to delay a TX interrupt after a packet is sent
 * get_rx_max_coalesced_frames()
 *   get Maximum number of packets to be sent before a TX interrupt.
 * set_coalesce_usecs()
 *   set usecs to delay a TX interrupt after a packet is sent
 * set_coalesce_frames()
 *   set Maximum number of packets to be sent before a TX interrupt.
 * get_mac_addr()
 *   get mac address
 * set_mac_addr()
 *   set mac address
 * add_uc_addr
 *   Add unicast addr to mac table
 * rm_uc_addr
 *   Remove unicast addr from mac table
 * set_mc_addr()
 *   Set multicast address
 * add_mc_addr
 *   Add multicast address to mac table
 * rm_mc_addr
 *   Remove multicast address from mac table
 * update_stats()
 *   Update Old network device statistics
 * get_mac_stats()
 *   get mac pause statistics including tx_cnt and rx_cnt
 * get_ethtool_stats()
 *   Get ethtool network device statistics
 * get_strings()
 *   Get a set of strings that describe the requested objects
 * get_sset_count()
 *   Get number of strings that @get_strings will write
 * update_led_status()
 *   Update the led status
 * set_led_id()
 *   Set led id
 * get_regs()
 *   Get regs dump
 * get_regs_len()
 *   Get the len of the regs dump
 * get_rss_key_size()
 *   Get rss key size
 * get_rss()
 *   Get rss table
 * set_rss()
 *   Set rss table
 * get_tc_size()
 *   Get tc size of handle
 * get_vector()
 *   Get vector number and vector information
 * put_vector()
 *   Put the vector in hdev
 * map_ring_to_vector()
 *   Map rings to vector
 * unmap_ring_from_vector()
 *   Unmap rings from vector
 * reset_queue()
 *   Reset queue
 * get_fw_version()
 *   Get firmware version
 * get_mdix_mode()
 *   Get media typr of phy
 * enable_vlan_filter()
 *   Enable vlan filter
 * set_vlan_filter()
 *   Set vlan filter config of Ports
 * set_vf_vlan_filter()
 *   Set vlan filter config of vf
 * enable_hw_strip_rxvtag()
 *   Enable/disable hardware strip vlan tag of packets received
 * set_gro_en
 *   Enable/disable HW GRO
 * add_arfs_entry
 *   Check the 5-tuples of flow, and create flow director rule
 * get_vf_config
 *   Get the VF configuration setting by the host
 * set_vf_link_state
 *   Set VF link status
 * set_vf_spoofchk
 *   Enable/disable spoof check for specified vf
 * set_vf_trust
 *   Enable/disable trust for specified vf, if the vf being trusted, then
 *   it can enable promisc mode
 * set_vf_rate
 *   Set the max tx rate of specified vf.
 * set_vf_mac
 *   Configure the default MAC for specified VF
 * get_module_eeprom
 *   Get the optical module eeprom info.
 * add_cls_flower
 *   Add clsflower rule
 * del_cls_flower
 *   Delete clsflower rule
 * cls_flower_active
 *   Check if any cls flower rule exist
 * dbg_read_cmd
 *   Execute debugfs read command.
 * set_tx_hwts_info
 *   Save information for 1588 tx packet
 * get_rx_hwts
 *   Get 1588 rx hwstamp
 * get_ts_info
 *   Get phc info
 */
struct hnae3_ae_ops {
	int (*init_ae_dev)(struct hnae3_ae_dev *ae_dev);
	void (*uninit_ae_dev)(struct hnae3_ae_dev *ae_dev);
	void (*reset_prepare)(struct hnae3_ae_dev *ae_dev,
			      enum hnae3_reset_type rst_type);
	void (*reset_done)(struct hnae3_ae_dev *ae_dev);
	int (*init_client_instance)(struct hnae3_client *client,
				    struct hnae3_ae_dev *ae_dev);
	void (*uninit_client_instance)(struct hnae3_client *client,
				       struct hnae3_ae_dev *ae_dev);
	int (*start)(struct hnae3_handle *handle);
	void (*stop)(struct hnae3_handle *handle);
	int (*client_start)(struct hnae3_handle *handle);
	void (*client_stop)(struct hnae3_handle *handle);
	int (*get_status)(struct hnae3_handle *handle);
	void (*get_ksettings_an_result)(struct hnae3_handle *handle,
					u8 *auto_neg, u32 *speed, u8 *duplex);

	int (*cfg_mac_speed_dup_h)(struct hnae3_handle *handle, int speed,
				   u8 duplex);

	void (*get_media_type)(struct hnae3_handle *handle, u8 *media_type,
			       u8 *module_type);
	int (*check_port_speed)(struct hnae3_handle *handle, u32 speed);
	void (*get_fec)(struct hnae3_handle *handle, u8 *fec_ability,
			u8 *fec_mode);
	int (*set_fec)(struct hnae3_handle *handle, u32 fec_mode);
	void (*adjust_link)(struct hnae3_handle *handle, int speed, int duplex);
	int (*set_loopback)(struct hnae3_handle *handle,
			    enum hnae3_loop loop_mode, bool en);

	int (*set_promisc_mode)(struct hnae3_handle *handle, bool en_uc_pmc,
				bool en_mc_pmc);
	void (*request_update_promisc_mode)(struct hnae3_handle *handle);
	int (*set_mtu)(struct hnae3_handle *handle, int new_mtu);

	void (*get_pauseparam)(struct hnae3_handle *handle,
			       u32 *auto_neg, u32 *rx_en, u32 *tx_en);
	int (*set_pauseparam)(struct hnae3_handle *handle,
			      u32 auto_neg, u32 rx_en, u32 tx_en);

	int (*set_autoneg)(struct hnae3_handle *handle, bool enable);
	int (*get_autoneg)(struct hnae3_handle *handle);
	int (*restart_autoneg)(struct hnae3_handle *handle);
	int (*halt_autoneg)(struct hnae3_handle *handle, bool halt);

	void (*get_coalesce_usecs)(struct hnae3_handle *handle,
				   u32 *tx_usecs, u32 *rx_usecs);
	void (*get_rx_max_coalesced_frames)(struct hnae3_handle *handle,
					    u32 *tx_frames, u32 *rx_frames);
	int (*set_coalesce_usecs)(struct hnae3_handle *handle, u32 timeout);
	int (*set_coalesce_frames)(struct hnae3_handle *handle,
				   u32 coalesce_frames);
	void (*get_coalesce_range)(struct hnae3_handle *handle,
				   u32 *tx_frames_low, u32 *rx_frames_low,
				   u32 *tx_frames_high, u32 *rx_frames_high,
				   u32 *tx_usecs_low, u32 *rx_usecs_low,
				   u32 *tx_usecs_high, u32 *rx_usecs_high);

	void (*get_mac_addr)(struct hnae3_handle *handle, u8 *p);
	int (*set_mac_addr)(struct hnae3_handle *handle, const void *p,
			    bool is_first);
	int (*do_ioctl)(struct hnae3_handle *handle,
			struct ifreq *ifr, int cmd);
	int (*add_uc_addr)(struct hnae3_handle *handle,
			   const unsigned char *addr);
	int (*rm_uc_addr)(struct hnae3_handle *handle,
			  const unsigned char *addr);
	int (*set_mc_addr)(struct hnae3_handle *handle, void *addr);
	int (*add_mc_addr)(struct hnae3_handle *handle,
			   const unsigned char *addr);
	int (*rm_mc_addr)(struct hnae3_handle *handle,
			  const unsigned char *addr);
	void (*set_tso_stats)(struct hnae3_handle *handle, int enable);
	void (*update_stats)(struct hnae3_handle *handle,
			     struct net_device_stats *net_stats);
	void (*get_stats)(struct hnae3_handle *handle, u64 *data);
	void (*get_mac_stats)(struct hnae3_handle *handle,
			      struct hns3_mac_stats *mac_stats);
	void (*get_strings)(struct hnae3_handle *handle,
			    u32 stringset, u8 *data);
	int (*get_sset_count)(struct hnae3_handle *handle, int stringset);

	void (*get_regs)(struct hnae3_handle *handle, u32 *version,
			 void *data);
	int (*get_regs_len)(struct hnae3_handle *handle);

	u32 (*get_rss_key_size)(struct hnae3_handle *handle);
	int (*get_rss)(struct hnae3_handle *handle, u32 *indir, u8 *key,
		       u8 *hfunc);
	int (*set_rss)(struct hnae3_handle *handle, const u32 *indir,
		       const u8 *key, const u8 hfunc);
	int (*set_rss_tuple)(struct hnae3_handle *handle,
			     struct ethtool_rxnfc *cmd);
	int (*get_rss_tuple)(struct hnae3_handle *handle,
			     struct ethtool_rxnfc *cmd);

	int (*get_tc_size)(struct hnae3_handle *handle);

	int (*get_vector)(struct hnae3_handle *handle, u16 vector_num,
			  struct hnae3_vector_info *vector_info);
	int (*put_vector)(struct hnae3_handle *handle, int vector_num);
	int (*map_ring_to_vector)(struct hnae3_handle *handle,
				  int vector_num,
				  struct hnae3_ring_chain_node *vr_chain);
	int (*unmap_ring_from_vector)(struct hnae3_handle *handle,
				      int vector_num,
				      struct hnae3_ring_chain_node *vr_chain);

	int (*reset_queue)(struct hnae3_handle *handle);
	u32 (*get_fw_version)(struct hnae3_handle *handle);
	void (*get_mdix_mode)(struct hnae3_handle *handle,
			      u8 *tp_mdix_ctrl, u8 *tp_mdix);

	int (*enable_vlan_filter)(struct hnae3_handle *handle, bool enable);
	int (*set_vlan_filter)(struct hnae3_handle *handle, __be16 proto,
			       u16 vlan_id, bool is_kill);
	int (*set_vf_vlan_filter)(struct hnae3_handle *handle, int vfid,
				  u16 vlan, u8 qos, __be16 proto);
	int (*enable_hw_strip_rxvtag)(struct hnae3_handle *handle, bool enable);
	void (*reset_event)(struct pci_dev *pdev, struct hnae3_handle *handle);
	enum hnae3_reset_type (*get_reset_level)(struct hnae3_ae_dev *ae_dev,
						 unsigned long *addr);
	void (*set_default_reset_request)(struct hnae3_ae_dev *ae_dev,
					  enum hnae3_reset_type rst_type);
	void (*get_channels)(struct hnae3_handle *handle,
			     struct ethtool_channels *ch);
	void (*get_tqps_and_rss_info)(struct hnae3_handle *h,
				      u16 *alloc_tqps, u16 *max_rss_size);
	int (*set_channels)(struct hnae3_handle *handle, u32 new_tqps_num,
			    bool rxfh_configured);
	void (*get_flowctrl_adv)(struct hnae3_handle *handle,
				 u32 *flowctrl_adv);
	int (*set_led_id)(struct hnae3_handle *handle,
			  enum ethtool_phys_id_state status);
	void (*get_link_mode)(struct hnae3_handle *handle,
			      unsigned long *supported,
			      unsigned long *advertising);
	int (*add_fd_entry)(struct hnae3_handle *handle,
			    struct ethtool_rxnfc *cmd);
	int (*del_fd_entry)(struct hnae3_handle *handle,
			    struct ethtool_rxnfc *cmd);
	int (*get_fd_rule_cnt)(struct hnae3_handle *handle,
			       struct ethtool_rxnfc *cmd);
	int (*get_fd_rule_info)(struct hnae3_handle *handle,
				struct ethtool_rxnfc *cmd);
	int (*get_fd_all_rules)(struct hnae3_handle *handle,
				struct ethtool_rxnfc *cmd, u32 *rule_locs);
	void (*enable_fd)(struct hnae3_handle *handle, bool enable);
	int (*add_arfs_entry)(struct hnae3_handle *handle, u16 queue_id,
			      u16 flow_id, struct flow_keys *fkeys);
	int (*dbg_read_cmd)(struct hnae3_handle *handle, enum hnae3_dbg_cmd cmd,
			    char *buf, int len);
	pci_ers_result_t (*handle_hw_ras_error)(struct hnae3_ae_dev *ae_dev);
	bool (*get_hw_reset_stat)(struct hnae3_handle *handle);
	bool (*ae_dev_resetting)(struct hnae3_handle *handle);
	unsigned long (*ae_dev_reset_cnt)(struct hnae3_handle *handle);
	int (*set_gro_en)(struct hnae3_handle *handle, bool enable);
	u16 (*get_global_queue_id)(struct hnae3_handle *handle, u16 queue_id);
	void (*set_timer_task)(struct hnae3_handle *handle, bool enable);
	int (*mac_connect_phy)(struct hnae3_handle *handle);
	void (*mac_disconnect_phy)(struct hnae3_handle *handle);
	int (*get_vf_config)(struct hnae3_handle *handle, int vf,
			     struct ifla_vf_info *ivf);
	int (*set_vf_link_state)(struct hnae3_handle *handle, int vf,
				 int link_state);
	int (*set_vf_spoofchk)(struct hnae3_handle *handle, int vf,
			       bool enable);
	int (*set_vf_trust)(struct hnae3_handle *handle, int vf, bool enable);
	int (*set_vf_rate)(struct hnae3_handle *handle, int vf,
			   int min_tx_rate, int max_tx_rate, bool force);
	int (*set_vf_mac)(struct hnae3_handle *handle, int vf, u8 *p);
	int (*get_module_eeprom)(struct hnae3_handle *handle, u32 offset,
				 u32 len, u8 *data);
	bool (*get_cmdq_stat)(struct hnae3_handle *handle);
	int (*add_cls_flower)(struct hnae3_handle *handle,
			      struct flow_cls_offload *cls_flower, int tc);
	int (*del_cls_flower)(struct hnae3_handle *handle,
			      struct flow_cls_offload *cls_flower);
	bool (*cls_flower_active)(struct hnae3_handle *handle);
	int (*get_phy_link_ksettings)(struct hnae3_handle *handle,
				      struct ethtool_link_ksettings *cmd);
	int (*set_phy_link_ksettings)(struct hnae3_handle *handle,
				      const struct ethtool_link_ksettings *cmd);
	bool (*set_tx_hwts_info)(struct hnae3_handle *handle,
				 struct sk_buff *skb);
	void (*get_rx_hwts)(struct hnae3_handle *handle, struct sk_buff *skb,
			    u32 nsec, u32 sec);
	int (*get_ts_info)(struct hnae3_handle *handle,
			   struct ethtool_ts_info *info);
	int (*get_link_diagnosis_info)(struct hnae3_handle *handle,
				       u32 *status_code);
};

struct hnae3_dcb_ops {
	/* IEEE 802.1Qaz std */
	int (*ieee_getets)(struct hnae3_handle *, struct ieee_ets *);
	int (*ieee_setets)(struct hnae3_handle *, struct ieee_ets *);
	int (*ieee_getpfc)(struct hnae3_handle *, struct ieee_pfc *);
	int (*ieee_setpfc)(struct hnae3_handle *, struct ieee_pfc *);

	/* DCBX configuration */
	u8   (*getdcbx)(struct hnae3_handle *);
	u8   (*setdcbx)(struct hnae3_handle *, u8);

	int (*setup_tc)(struct hnae3_handle *handle,
			struct tc_mqprio_qopt_offload *mqprio_qopt);
};

struct hnae3_ae_algo {
	const struct hnae3_ae_ops *ops;
	struct list_head node;
	const struct pci_device_id *pdev_id_table;
};

#define HNAE3_INT_NAME_LEN        32
#define HNAE3_ITR_COUNTDOWN_START 100

#define HNAE3_MAX_TC		8
#define HNAE3_MAX_USER_PRIO	8
struct hnae3_tc_info {
	u8 prio_tc[HNAE3_MAX_USER_PRIO]; /* TC indexed by prio */
	u16 tqp_count[HNAE3_MAX_TC];
	u16 tqp_offset[HNAE3_MAX_TC];
	u8 num_tc; /* Total number of enabled TCs */
	bool mqprio_active;
};

struct hnae3_knic_private_info {
	struct net_device *netdev; /* Set by KNIC client when init instance */
	u16 rss_size;		   /* Allocated RSS queues */
	u16 req_rss_size;
	u16 rx_buf_len;
	u16 num_tx_desc;
	u16 num_rx_desc;
	u32 tx_spare_buf_size;

	struct hnae3_tc_info tc_info;

	u16 num_tqps;		  /* total number of TQPs in this handle */
	struct hnae3_queue **tqp;  /* array base of all TQPs in this instance */
	const struct hnae3_dcb_ops *dcb_ops;

	u16 int_rl_setting;
	enum pkt_hash_types rss_type;
	void __iomem *io_base;
};

struct hnae3_roce_private_info {
	struct net_device *netdev;
	void __iomem *roce_io_base;
	void __iomem *roce_mem_base;
	int base_vector;
	int num_vectors;

	/* The below attributes defined for RoCE client, hnae3 gives
	 * initial values to them, and RoCE client can modify and use
	 * them.
	 */
	unsigned long reset_state;
	unsigned long instance_state;
	unsigned long state;
};

#define HNAE3_SUPPORT_APP_LOOPBACK    BIT(0)
#define HNAE3_SUPPORT_PHY_LOOPBACK    BIT(1)
#define HNAE3_SUPPORT_SERDES_SERIAL_LOOPBACK	BIT(2)
#define HNAE3_SUPPORT_VF	      BIT(3)
#define HNAE3_SUPPORT_SERDES_PARALLEL_LOOPBACK	BIT(4)

#define HNAE3_USER_UPE		BIT(0)	/* unicast promisc enabled by user */
#define HNAE3_USER_MPE		BIT(1)	/* mulitcast promisc enabled by user */
#define HNAE3_BPE		BIT(2)	/* broadcast promisc enable */
#define HNAE3_OVERFLOW_UPE	BIT(3)	/* unicast mac vlan overflow */
#define HNAE3_OVERFLOW_MPE	BIT(4)	/* multicast mac vlan overflow */
#define HNAE3_UPE		(HNAE3_USER_UPE | HNAE3_OVERFLOW_UPE)
#define HNAE3_MPE		(HNAE3_USER_MPE | HNAE3_OVERFLOW_MPE)

enum hnae3_pflag {
	HNAE3_PFLAG_LIMIT_PROMISC,
	HNAE3_PFLAG_MAX
};

struct hnae3_handle {
	struct hnae3_client *client;
	struct pci_dev *pdev;
	void *priv;
	struct hnae3_ae_algo *ae_algo;  /* the class who provides this handle */
	u64 flags; /* Indicate the capabilities for this handle */

	union {
		struct net_device *netdev; /* first member */
		struct hnae3_knic_private_info kinfo;
		struct hnae3_roce_private_info rinfo;
	};

	u32 numa_node_mask;	/* for multi-chip support */

	enum hnae3_port_base_vlan_state port_base_vlan_state;

	u8 netdev_flags;
	struct dentry *hnae3_dbgfs;

	/* Network interface message level enabled bits */
	u32 msg_enable;

	unsigned long supported_pflags;
	unsigned long priv_flags;
};

#define hnae3_set_field(origin, mask, shift, val) \
	do { \
		(origin) &= (~(mask)); \
		(origin) |= ((val) << (shift)) & (mask); \
	} while (0)
#define hnae3_get_field(origin, mask, shift) (((origin) & (mask)) >> (shift))

#define hnae3_set_bit(origin, shift, val) \
	hnae3_set_field(origin, 0x1 << (shift), shift, val)
#define hnae3_get_bit(origin, shift) \
	hnae3_get_field(origin, 0x1 << (shift), shift)

int hnae3_register_ae_dev(struct hnae3_ae_dev *ae_dev);
void hnae3_unregister_ae_dev(struct hnae3_ae_dev *ae_dev);

void hnae3_unregister_ae_algo_prepare(struct hnae3_ae_algo *ae_algo);
void hnae3_unregister_ae_algo(struct hnae3_ae_algo *ae_algo);
void hnae3_register_ae_algo(struct hnae3_ae_algo *ae_algo);

void hnae3_unregister_client(struct hnae3_client *client);
int hnae3_register_client(struct hnae3_client *client);

void hnae3_set_client_init_flag(struct hnae3_client *client,
				struct hnae3_ae_dev *ae_dev,
				unsigned int inited);
#endif<|MERGE_RESOLUTION|>--- conflicted
+++ resolved
@@ -299,10 +299,7 @@
 	HNAE3_DBG_CMD_SERV_INFO,
 	HNAE3_DBG_CMD_UMV_INFO,
 	HNAE3_DBG_CMD_PAGE_POOL_INFO,
-<<<<<<< HEAD
-=======
 	HNAE3_DBG_CMD_COAL_INFO,
->>>>>>> 7df621a3
 	HNAE3_DBG_CMD_UNKNOWN,
 };
 
@@ -352,10 +349,7 @@
 	u16 max_qset_num;
 	u16 umv_size;
 	u16 mc_mac_size;
-<<<<<<< HEAD
-=======
 	u32 mac_stats_num;
->>>>>>> 7df621a3
 };
 
 struct hnae3_client_ops {
