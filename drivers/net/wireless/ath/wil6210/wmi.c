/*
 * Copyright (c) 2012-2017 Qualcomm Atheros, Inc.
 * Copyright (c) 2018-2019, The Linux Foundation. All rights reserved.
 *
 * Permission to use, copy, modify, and/or distribute this software for any
 * purpose with or without fee is hereby granted, provided that the above
 * copyright notice and this permission notice appear in all copies.
 *
 * THE SOFTWARE IS PROVIDED "AS IS" AND THE AUTHOR DISCLAIMS ALL WARRANTIES
 * WITH REGARD TO THIS SOFTWARE INCLUDING ALL IMPLIED WARRANTIES OF
 * MERCHANTABILITY AND FITNESS. IN NO EVENT SHALL THE AUTHOR BE LIABLE FOR
 * ANY SPECIAL, DIRECT, INDIRECT, OR CONSEQUENTIAL DAMAGES OR ANY DAMAGES
 * WHATSOEVER RESULTING FROM LOSS OF USE, DATA OR PROFITS, WHETHER IN AN
 * ACTION OF CONTRACT, NEGLIGENCE OR OTHER TORTIOUS ACTION, ARISING OUT OF
 * OR IN CONNECTION WITH THE USE OR PERFORMANCE OF THIS SOFTWARE.
 */

#include <linux/moduleparam.h>
#include <linux/etherdevice.h>
#include <linux/if_arp.h>

#include "wil6210.h"
#include "txrx.h"
#include "wmi.h"
#include "trace.h"

/* set the default max assoc sta to max supported by driver */
uint max_assoc_sta = WIL6210_MAX_CID;
module_param(max_assoc_sta, uint, 0444);
MODULE_PARM_DESC(max_assoc_sta, " Max number of stations associated to the AP");

int agg_wsize; /* = 0; */
module_param(agg_wsize, int, 0644);
MODULE_PARM_DESC(agg_wsize, " Window size for Tx Block Ack after connect;"
		 " 0 - use default; < 0 - don't auto-establish");

u8 led_id = WIL_LED_INVALID_ID;
module_param(led_id, byte, 0444);
MODULE_PARM_DESC(led_id,
		 " 60G device led enablement. Set the led ID (0-2) to enable");

#define WIL_WAIT_FOR_SUSPEND_RESUME_COMP 200
#define WIL_WMI_CALL_GENERAL_TO_MS 100
#define WIL_WMI_PCP_STOP_TO_MS 5000

/**
 * WMI event receiving - theory of operations
 *
 * When firmware about to report WMI event, it fills memory area
 * in the mailbox and raises misc. IRQ. Thread interrupt handler invoked for
 * the misc IRQ, function @wmi_recv_cmd called by thread IRQ handler.
 *
 * @wmi_recv_cmd reads event, allocates memory chunk  and attaches it to the
 * event list @wil->pending_wmi_ev. Then, work queue @wil->wmi_wq wakes up
 * and handles events within the @wmi_event_worker. Every event get detached
 * from list, processed and deleted.
 *
 * Purpose for this mechanism is to release IRQ thread; otherwise,
 * if WMI event handling involves another WMI command flow, this 2-nd flow
 * won't be completed because of blocked IRQ thread.
 */

/**
 * Addressing - theory of operations
 *
 * There are several buses present on the WIL6210 card.
 * Same memory areas are visible at different address on
 * the different busses. There are 3 main bus masters:
 *  - MAC CPU (ucode)
 *  - User CPU (firmware)
 *  - AHB (host)
 *
 * On the PCI bus, there is one BAR (BAR0) of 2Mb size, exposing
 * AHB addresses starting from 0x880000
 *
 * Internally, firmware uses addresses that allow faster access but
 * are invisible from the host. To read from these addresses, alternative
 * AHB address must be used.
 */

/**
 * @sparrow_fw_mapping provides memory remapping table for sparrow
 *
 * array size should be in sync with the declaration in the wil6210.h
 *
 * Sparrow memory mapping:
 * Linker address         PCI/Host address
 *                        0x880000 .. 0xa80000  2Mb BAR0
 * 0x800000 .. 0x808000   0x900000 .. 0x908000  32k DCCM
 * 0x840000 .. 0x860000   0x908000 .. 0x928000  128k PERIPH
 */
const struct fw_map sparrow_fw_mapping[] = {
	/* FW code RAM 256k */
	{0x000000, 0x040000, 0x8c0000, "fw_code", true, true},
	/* FW data RAM 32k */
	{0x800000, 0x808000, 0x900000, "fw_data", true, true},
	/* periph data 128k */
	{0x840000, 0x860000, 0x908000, "fw_peri", true, true},
	/* various RGF 40k */
	{0x880000, 0x88a000, 0x880000, "rgf", true, true},
	/* AGC table   4k */
	{0x88a000, 0x88b000, 0x88a000, "AGC_tbl", true, true},
	/* Pcie_ext_rgf 4k */
	{0x88b000, 0x88c000, 0x88b000, "rgf_ext", true, true},
	/* mac_ext_rgf 512b */
	{0x88c000, 0x88c200, 0x88c000, "mac_rgf_ext", true, true},
	/* upper area 548k */
	{0x8c0000, 0x949000, 0x8c0000, "upper", true, true},
	/* UCODE areas - accessible by debugfs blobs but not by
	 * wmi_addr_remap. UCODE areas MUST be added AFTER FW areas!
	 */
	/* ucode code RAM 128k */
	{0x000000, 0x020000, 0x920000, "uc_code", false, false},
	/* ucode data RAM 16k */
	{0x800000, 0x804000, 0x940000, "uc_data", false, false},
};

/**
 * @sparrow_d0_mac_rgf_ext - mac_rgf_ext section for Sparrow D0
 * it is a bit larger to support extra features
 */
const struct fw_map sparrow_d0_mac_rgf_ext = {
	0x88c000, 0x88c500, 0x88c000, "mac_rgf_ext", true, true
};

/**
 * @talyn_fw_mapping provides memory remapping table for Talyn
 *
 * array size should be in sync with the declaration in the wil6210.h
 *
 * Talyn memory mapping:
 * Linker address         PCI/Host address
 *                        0x880000 .. 0xc80000  4Mb BAR0
 * 0x800000 .. 0x820000   0xa00000 .. 0xa20000  128k DCCM
 * 0x840000 .. 0x858000   0xa20000 .. 0xa38000  96k PERIPH
 */
const struct fw_map talyn_fw_mapping[] = {
	/* FW code RAM 1M */
	{0x000000, 0x100000, 0x900000, "fw_code", true, true},
	/* FW data RAM 128k */
	{0x800000, 0x820000, 0xa00000, "fw_data", true, true},
	/* periph. data RAM 96k */
	{0x840000, 0x858000, 0xa20000, "fw_peri", true, true},
	/* various RGF 40k */
	{0x880000, 0x88a000, 0x880000, "rgf", true, true},
	/* AGC table 4k */
	{0x88a000, 0x88b000, 0x88a000, "AGC_tbl", true, true},
	/* Pcie_ext_rgf 4k */
	{0x88b000, 0x88c000, 0x88b000, "rgf_ext", true, true},
	/* mac_ext_rgf 1344b */
	{0x88c000, 0x88c540, 0x88c000, "mac_rgf_ext", true, true},
	/* ext USER RGF 4k */
	{0x88d000, 0x88e000, 0x88d000, "ext_user_rgf", true, true},
	/* OTP 4k */
	{0x8a0000, 0x8a1000, 0x8a0000, "otp", true, false},
	/* DMA EXT RGF 64k */
	{0x8b0000, 0x8c0000, 0x8b0000, "dma_ext_rgf", true, true},
	/* upper area 1536k */
	{0x900000, 0xa80000, 0x900000, "upper", true, true},
	/* UCODE areas - accessible by debugfs blobs but not by
	 * wmi_addr_remap. UCODE areas MUST be added AFTER FW areas!
	 */
	/* ucode code RAM 256k */
	{0x000000, 0x040000, 0xa38000, "uc_code", false, false},
	/* ucode data RAM 32k */
	{0x800000, 0x808000, 0xa78000, "uc_data", false, false},
};

/**
 * @talyn_mb_fw_mapping provides memory remapping table for Talyn-MB
 *
 * array size should be in sync with the declaration in the wil6210.h
 *
 * Talyn MB memory mapping:
 * Linker address         PCI/Host address
 *                        0x880000 .. 0xc80000  4Mb BAR0
 * 0x800000 .. 0x820000   0xa00000 .. 0xa20000  128k DCCM
 * 0x840000 .. 0x858000   0xa20000 .. 0xa38000  96k PERIPH
 */
const struct fw_map talyn_mb_fw_mapping[] = {
	/* FW code RAM 768k */
	{0x000000, 0x0c0000, 0x900000, "fw_code", true, true},
	/* FW data RAM 128k */
	{0x800000, 0x820000, 0xa00000, "fw_data", true, true},
	/* periph. data RAM 96k */
	{0x840000, 0x858000, 0xa20000, "fw_peri", true, true},
	/* various RGF 40k */
	{0x880000, 0x88a000, 0x880000, "rgf", true, true},
	/* AGC table 4k */
	{0x88a000, 0x88b000, 0x88a000, "AGC_tbl", true, true},
	/* Pcie_ext_rgf 4k */
	{0x88b000, 0x88c000, 0x88b000, "rgf_ext", true, true},
	/* mac_ext_rgf 2256b */
	{0x88c000, 0x88c8d0, 0x88c000, "mac_rgf_ext", true, true},
	/* ext USER RGF 4k */
	{0x88d000, 0x88e000, 0x88d000, "ext_user_rgf", true, true},
	/* SEC PKA 16k */
	{0x890000, 0x894000, 0x890000, "sec_pka", true, true},
	/* SEC KDF RGF 3096b */
	{0x898000, 0x898c18, 0x898000, "sec_kdf_rgf", true, true},
	/* SEC MAIN 2124b */
	{0x89a000, 0x89a84c, 0x89a000, "sec_main", true, true},
	/* OTP 4k */
	{0x8a0000, 0x8a1000, 0x8a0000, "otp", true, false},
	/* DMA EXT RGF 64k */
	{0x8b0000, 0x8c0000, 0x8b0000, "dma_ext_rgf", true, true},
	/* DUM USER RGF 528b */
	{0x8c0000, 0x8c0210, 0x8c0000, "dum_user_rgf", true, true},
	/* DMA OFU 296b */
	{0x8c2000, 0x8c2128, 0x8c2000, "dma_ofu", true, true},
	/* ucode debug 4k */
	{0x8c3000, 0x8c4000, 0x8c3000, "ucode_debug", true, true},
	/* upper area 1536k */
	{0x900000, 0xa80000, 0x900000, "upper", true, true},
	/* UCODE areas - accessible by debugfs blobs but not by
	 * wmi_addr_remap. UCODE areas MUST be added AFTER FW areas!
	 */
	/* ucode code RAM 256k */
	{0x000000, 0x040000, 0xa38000, "uc_code", false, false},
	/* ucode data RAM 32k */
	{0x800000, 0x808000, 0xa78000, "uc_data", false, false},
};

struct fw_map fw_mapping[MAX_FW_MAPPING_TABLE_SIZE];

struct blink_on_off_time led_blink_time[] = {
	{WIL_LED_BLINK_ON_SLOW_MS, WIL_LED_BLINK_OFF_SLOW_MS},
	{WIL_LED_BLINK_ON_MED_MS, WIL_LED_BLINK_OFF_MED_MS},
	{WIL_LED_BLINK_ON_FAST_MS, WIL_LED_BLINK_OFF_FAST_MS},
};

struct auth_no_hdr {
	__le16 auth_alg;
	__le16 auth_transaction;
	__le16 status_code;
	/* possibly followed by Challenge text */
	u8 variable[0];
} __packed;

u8 led_polarity = LED_POLARITY_LOW_ACTIVE;

/**
 * return AHB address for given firmware internal (linker) address
 * @x - internal address
 * If address have no valid AHB mapping, return 0
 */
static u32 wmi_addr_remap(u32 x)
{
	uint i;

	for (i = 0; i < ARRAY_SIZE(fw_mapping); i++) {
		if (fw_mapping[i].fw &&
		    ((x >= fw_mapping[i].from) && (x < fw_mapping[i].to)))
			return x + fw_mapping[i].host - fw_mapping[i].from;
	}

	return 0;
}

/**
 * find fw_mapping entry by section name
 * @section - section name
 *
 * Return pointer to section or NULL if not found
 */
struct fw_map *wil_find_fw_mapping(const char *section)
{
	int i;

	for (i = 0; i < ARRAY_SIZE(fw_mapping); i++)
		if (fw_mapping[i].name &&
		    !strcmp(section, fw_mapping[i].name))
			return &fw_mapping[i];

	return NULL;
}

/**
 * Check address validity for WMI buffer; remap if needed
 * @ptr - internal (linker) fw/ucode address
 * @size - if non zero, validate the block does not
 *  exceed the device memory (bar)
 *
 * Valid buffer should be DWORD aligned
 *
 * return address for accessing buffer from the host;
 * if buffer is not valid, return NULL.
 */
void __iomem *wmi_buffer_block(struct wil6210_priv *wil, __le32 ptr_, u32 size)
{
	u32 off;
	u32 ptr = le32_to_cpu(ptr_);

	if (ptr % 4)
		return NULL;

	ptr = wmi_addr_remap(ptr);
	if (ptr < WIL6210_FW_HOST_OFF)
		return NULL;

	off = HOSTADDR(ptr);
	if (off > wil->bar_size - 4)
		return NULL;
	if (size && ((off + size > wil->bar_size) || (off + size < off)))
		return NULL;

	return wil->csr + off;
}

void __iomem *wmi_buffer(struct wil6210_priv *wil, __le32 ptr_)
{
	return wmi_buffer_block(wil, ptr_, 0);
}

/**
 * Check address validity
 */
void __iomem *wmi_addr(struct wil6210_priv *wil, u32 ptr)
{
	u32 off;

	if (ptr % 4)
		return NULL;

	if (ptr < WIL6210_FW_HOST_OFF)
		return NULL;

	off = HOSTADDR(ptr);
	if (off > wil->bar_size - 4)
		return NULL;

	return wil->csr + off;
}

int wmi_read_hdr(struct wil6210_priv *wil, __le32 ptr,
		 struct wil6210_mbox_hdr *hdr)
{
	void __iomem *src = wmi_buffer(wil, ptr);

	if (!src)
		return -EINVAL;

	wil_memcpy_fromio_32(hdr, src, sizeof(*hdr));

	return 0;
}

static const char *cmdid2name(u16 cmdid)
{
	switch (cmdid) {
	case WMI_NOTIFY_REQ_CMDID:
		return "WMI_NOTIFY_REQ_CMD";
	case WMI_START_SCAN_CMDID:
		return "WMI_START_SCAN_CMD";
	case WMI_CONNECT_CMDID:
		return "WMI_CONNECT_CMD";
	case WMI_DISCONNECT_CMDID:
		return "WMI_DISCONNECT_CMD";
	case WMI_SW_TX_REQ_CMDID:
		return "WMI_SW_TX_REQ_CMD";
	case WMI_GET_RF_SECTOR_PARAMS_CMDID:
		return "WMI_GET_RF_SECTOR_PARAMS_CMD";
	case WMI_SET_RF_SECTOR_PARAMS_CMDID:
		return "WMI_SET_RF_SECTOR_PARAMS_CMD";
	case WMI_GET_SELECTED_RF_SECTOR_INDEX_CMDID:
		return "WMI_GET_SELECTED_RF_SECTOR_INDEX_CMD";
	case WMI_SET_SELECTED_RF_SECTOR_INDEX_CMDID:
		return "WMI_SET_SELECTED_RF_SECTOR_INDEX_CMD";
	case WMI_BRP_SET_ANT_LIMIT_CMDID:
		return "WMI_BRP_SET_ANT_LIMIT_CMD";
	case WMI_TOF_SESSION_START_CMDID:
		return "WMI_TOF_SESSION_START_CMD";
	case WMI_AOA_MEAS_CMDID:
		return "WMI_AOA_MEAS_CMD";
	case WMI_PMC_CMDID:
		return "WMI_PMC_CMD";
	case WMI_TOF_GET_TX_RX_OFFSET_CMDID:
		return "WMI_TOF_GET_TX_RX_OFFSET_CMD";
	case WMI_TOF_SET_TX_RX_OFFSET_CMDID:
		return "WMI_TOF_SET_TX_RX_OFFSET_CMD";
	case WMI_VRING_CFG_CMDID:
		return "WMI_VRING_CFG_CMD";
	case WMI_BCAST_VRING_CFG_CMDID:
		return "WMI_BCAST_VRING_CFG_CMD";
	case WMI_TRAFFIC_SUSPEND_CMDID:
		return "WMI_TRAFFIC_SUSPEND_CMD";
	case WMI_TRAFFIC_RESUME_CMDID:
		return "WMI_TRAFFIC_RESUME_CMD";
	case WMI_ECHO_CMDID:
		return "WMI_ECHO_CMD";
	case WMI_SET_MAC_ADDRESS_CMDID:
		return "WMI_SET_MAC_ADDRESS_CMD";
	case WMI_LED_CFG_CMDID:
		return "WMI_LED_CFG_CMD";
	case WMI_PCP_START_CMDID:
		return "WMI_PCP_START_CMD";
	case WMI_PCP_STOP_CMDID:
		return "WMI_PCP_STOP_CMD";
	case WMI_SET_SSID_CMDID:
		return "WMI_SET_SSID_CMD";
	case WMI_GET_SSID_CMDID:
		return "WMI_GET_SSID_CMD";
	case WMI_SET_PCP_CHANNEL_CMDID:
		return "WMI_SET_PCP_CHANNEL_CMD";
	case WMI_GET_PCP_CHANNEL_CMDID:
		return "WMI_GET_PCP_CHANNEL_CMD";
	case WMI_P2P_CFG_CMDID:
		return "WMI_P2P_CFG_CMD";
	case WMI_PORT_ALLOCATE_CMDID:
		return "WMI_PORT_ALLOCATE_CMD";
	case WMI_PORT_DELETE_CMDID:
		return "WMI_PORT_DELETE_CMD";
	case WMI_START_LISTEN_CMDID:
		return "WMI_START_LISTEN_CMD";
	case WMI_START_SEARCH_CMDID:
		return "WMI_START_SEARCH_CMD";
	case WMI_DISCOVERY_STOP_CMDID:
		return "WMI_DISCOVERY_STOP_CMD";
	case WMI_DELETE_CIPHER_KEY_CMDID:
		return "WMI_DELETE_CIPHER_KEY_CMD";
	case WMI_ADD_CIPHER_KEY_CMDID:
		return "WMI_ADD_CIPHER_KEY_CMD";
	case WMI_SET_APPIE_CMDID:
		return "WMI_SET_APPIE_CMD";
	case WMI_CFG_RX_CHAIN_CMDID:
		return "WMI_CFG_RX_CHAIN_CMD";
	case WMI_TEMP_SENSE_CMDID:
		return "WMI_TEMP_SENSE_CMD";
	case WMI_DEL_STA_CMDID:
		return "WMI_DEL_STA_CMD";
	case WMI_DISCONNECT_STA_CMDID:
		return "WMI_DISCONNECT_STA_CMD";
	case WMI_RING_BA_EN_CMDID:
		return "WMI_RING_BA_EN_CMD";
	case WMI_RING_BA_DIS_CMDID:
		return "WMI_RING_BA_DIS_CMD";
	case WMI_RCP_DELBA_CMDID:
		return "WMI_RCP_DELBA_CMD";
	case WMI_RCP_ADDBA_RESP_CMDID:
		return "WMI_RCP_ADDBA_RESP_CMD";
	case WMI_RCP_ADDBA_RESP_EDMA_CMDID:
		return "WMI_RCP_ADDBA_RESP_EDMA_CMD";
	case WMI_PS_DEV_PROFILE_CFG_CMDID:
		return "WMI_PS_DEV_PROFILE_CFG_CMD";
	case WMI_SET_MGMT_RETRY_LIMIT_CMDID:
		return "WMI_SET_MGMT_RETRY_LIMIT_CMD";
	case WMI_GET_MGMT_RETRY_LIMIT_CMDID:
		return "WMI_GET_MGMT_RETRY_LIMIT_CMD";
	case WMI_ABORT_SCAN_CMDID:
		return "WMI_ABORT_SCAN_CMD";
	case WMI_NEW_STA_CMDID:
		return "WMI_NEW_STA_CMD";
	case WMI_SET_THERMAL_THROTTLING_CFG_CMDID:
		return "WMI_SET_THERMAL_THROTTLING_CFG_CMD";
	case WMI_GET_THERMAL_THROTTLING_CFG_CMDID:
		return "WMI_GET_THERMAL_THROTTLING_CFG_CMD";
	case WMI_LINK_MAINTAIN_CFG_WRITE_CMDID:
		return "WMI_LINK_MAINTAIN_CFG_WRITE_CMD";
	case WMI_LO_POWER_CALIB_FROM_OTP_CMDID:
		return "WMI_LO_POWER_CALIB_FROM_OTP_CMD";
	case WMI_START_SCHED_SCAN_CMDID:
		return "WMI_START_SCHED_SCAN_CMD";
	case WMI_STOP_SCHED_SCAN_CMDID:
		return "WMI_STOP_SCHED_SCAN_CMD";
	case WMI_TX_STATUS_RING_ADD_CMDID:
		return "WMI_TX_STATUS_RING_ADD_CMD";
	case WMI_RX_STATUS_RING_ADD_CMDID:
		return "WMI_RX_STATUS_RING_ADD_CMD";
	case WMI_TX_DESC_RING_ADD_CMDID:
		return "WMI_TX_DESC_RING_ADD_CMD";
	case WMI_RX_DESC_RING_ADD_CMDID:
		return "WMI_RX_DESC_RING_ADD_CMD";
	case WMI_BCAST_DESC_RING_ADD_CMDID:
		return "WMI_BCAST_DESC_RING_ADD_CMD";
	case WMI_CFG_DEF_RX_OFFLOAD_CMDID:
		return "WMI_CFG_DEF_RX_OFFLOAD_CMD";
	case WMI_LINK_STATS_CMDID:
		return "WMI_LINK_STATS_CMD";
	case WMI_SW_TX_REQ_EXT_CMDID:
		return "WMI_SW_TX_REQ_EXT_CMDID";
	case WMI_FT_AUTH_CMDID:
		return "WMI_FT_AUTH_CMD";
	case WMI_FT_REASSOC_CMDID:
		return "WMI_FT_REASSOC_CMD";
	case WMI_UPDATE_FT_IES_CMDID:
		return "WMI_UPDATE_FT_IES_CMD";
	default:
		return "Untracked CMD";
	}
}

static const char *eventid2name(u16 eventid)
{
	switch (eventid) {
	case WMI_NOTIFY_REQ_DONE_EVENTID:
		return "WMI_NOTIFY_REQ_DONE_EVENT";
	case WMI_DISCONNECT_EVENTID:
		return "WMI_DISCONNECT_EVENT";
	case WMI_SW_TX_COMPLETE_EVENTID:
		return "WMI_SW_TX_COMPLETE_EVENT";
	case WMI_GET_RF_SECTOR_PARAMS_DONE_EVENTID:
		return "WMI_GET_RF_SECTOR_PARAMS_DONE_EVENT";
	case WMI_SET_RF_SECTOR_PARAMS_DONE_EVENTID:
		return "WMI_SET_RF_SECTOR_PARAMS_DONE_EVENT";
	case WMI_GET_SELECTED_RF_SECTOR_INDEX_DONE_EVENTID:
		return "WMI_GET_SELECTED_RF_SECTOR_INDEX_DONE_EVENT";
	case WMI_SET_SELECTED_RF_SECTOR_INDEX_DONE_EVENTID:
		return "WMI_SET_SELECTED_RF_SECTOR_INDEX_DONE_EVENT";
	case WMI_BRP_SET_ANT_LIMIT_EVENTID:
		return "WMI_BRP_SET_ANT_LIMIT_EVENT";
	case WMI_FW_READY_EVENTID:
		return "WMI_FW_READY_EVENT";
	case WMI_TRAFFIC_RESUME_EVENTID:
		return "WMI_TRAFFIC_RESUME_EVENT";
	case WMI_TOF_GET_TX_RX_OFFSET_EVENTID:
		return "WMI_TOF_GET_TX_RX_OFFSET_EVENT";
	case WMI_TOF_SET_TX_RX_OFFSET_EVENTID:
		return "WMI_TOF_SET_TX_RX_OFFSET_EVENT";
	case WMI_VRING_CFG_DONE_EVENTID:
		return "WMI_VRING_CFG_DONE_EVENT";
	case WMI_READY_EVENTID:
		return "WMI_READY_EVENT";
	case WMI_RX_MGMT_PACKET_EVENTID:
		return "WMI_RX_MGMT_PACKET_EVENT";
	case WMI_TX_MGMT_PACKET_EVENTID:
		return "WMI_TX_MGMT_PACKET_EVENT";
	case WMI_SCAN_COMPLETE_EVENTID:
		return "WMI_SCAN_COMPLETE_EVENT";
	case WMI_ACS_PASSIVE_SCAN_COMPLETE_EVENTID:
		return "WMI_ACS_PASSIVE_SCAN_COMPLETE_EVENT";
	case WMI_CONNECT_EVENTID:
		return "WMI_CONNECT_EVENT";
	case WMI_EAPOL_RX_EVENTID:
		return "WMI_EAPOL_RX_EVENT";
	case WMI_BA_STATUS_EVENTID:
		return "WMI_BA_STATUS_EVENT";
	case WMI_RCP_ADDBA_REQ_EVENTID:
		return "WMI_RCP_ADDBA_REQ_EVENT";
	case WMI_DELBA_EVENTID:
		return "WMI_DELBA_EVENT";
	case WMI_RING_EN_EVENTID:
		return "WMI_RING_EN_EVENT";
	case WMI_DATA_PORT_OPEN_EVENTID:
		return "WMI_DATA_PORT_OPEN_EVENT";
	case WMI_AOA_MEAS_EVENTID:
		return "WMI_AOA_MEAS_EVENT";
	case WMI_TOF_SESSION_END_EVENTID:
		return "WMI_TOF_SESSION_END_EVENT";
	case WMI_TOF_GET_CAPABILITIES_EVENTID:
		return "WMI_TOF_GET_CAPABILITIES_EVENT";
	case WMI_TOF_SET_LCR_EVENTID:
		return "WMI_TOF_SET_LCR_EVENT";
	case WMI_TOF_SET_LCI_EVENTID:
		return "WMI_TOF_SET_LCI_EVENT";
	case WMI_TOF_FTM_PER_DEST_RES_EVENTID:
		return "WMI_TOF_FTM_PER_DEST_RES_EVENT";
	case WMI_TOF_CHANNEL_INFO_EVENTID:
		return "WMI_TOF_CHANNEL_INFO_EVENT";
	case WMI_TRAFFIC_SUSPEND_EVENTID:
		return "WMI_TRAFFIC_SUSPEND_EVENT";
	case WMI_ECHO_RSP_EVENTID:
		return "WMI_ECHO_RSP_EVENT";
	case WMI_LED_CFG_DONE_EVENTID:
		return "WMI_LED_CFG_DONE_EVENT";
	case WMI_PCP_STARTED_EVENTID:
		return "WMI_PCP_STARTED_EVENT";
	case WMI_PCP_STOPPED_EVENTID:
		return "WMI_PCP_STOPPED_EVENT";
	case WMI_GET_SSID_EVENTID:
		return "WMI_GET_SSID_EVENT";
	case WMI_GET_PCP_CHANNEL_EVENTID:
		return "WMI_GET_PCP_CHANNEL_EVENT";
	case WMI_P2P_CFG_DONE_EVENTID:
		return "WMI_P2P_CFG_DONE_EVENT";
	case WMI_PORT_ALLOCATED_EVENTID:
		return "WMI_PORT_ALLOCATED_EVENT";
	case WMI_PORT_DELETED_EVENTID:
		return "WMI_PORT_DELETED_EVENT";
	case WMI_LISTEN_STARTED_EVENTID:
		return "WMI_LISTEN_STARTED_EVENT";
	case WMI_SEARCH_STARTED_EVENTID:
		return "WMI_SEARCH_STARTED_EVENT";
	case WMI_DISCOVERY_STOPPED_EVENTID:
		return "WMI_DISCOVERY_STOPPED_EVENT";
	case WMI_CFG_RX_CHAIN_DONE_EVENTID:
		return "WMI_CFG_RX_CHAIN_DONE_EVENT";
	case WMI_TEMP_SENSE_DONE_EVENTID:
		return "WMI_TEMP_SENSE_DONE_EVENT";
	case WMI_RCP_ADDBA_RESP_SENT_EVENTID:
		return "WMI_RCP_ADDBA_RESP_SENT_EVENT";
	case WMI_PS_DEV_PROFILE_CFG_EVENTID:
		return "WMI_PS_DEV_PROFILE_CFG_EVENT";
	case WMI_SET_MGMT_RETRY_LIMIT_EVENTID:
		return "WMI_SET_MGMT_RETRY_LIMIT_EVENT";
	case WMI_GET_MGMT_RETRY_LIMIT_EVENTID:
		return "WMI_GET_MGMT_RETRY_LIMIT_EVENT";
	case WMI_SET_THERMAL_THROTTLING_CFG_EVENTID:
		return "WMI_SET_THERMAL_THROTTLING_CFG_EVENT";
	case WMI_GET_THERMAL_THROTTLING_CFG_EVENTID:
		return "WMI_GET_THERMAL_THROTTLING_CFG_EVENT";
	case WMI_LINK_MAINTAIN_CFG_WRITE_DONE_EVENTID:
		return "WMI_LINK_MAINTAIN_CFG_WRITE_DONE_EVENT";
	case WMI_LO_POWER_CALIB_FROM_OTP_EVENTID:
		return "WMI_LO_POWER_CALIB_FROM_OTP_EVENT";
	case WMI_START_SCHED_SCAN_EVENTID:
		return "WMI_START_SCHED_SCAN_EVENT";
	case WMI_STOP_SCHED_SCAN_EVENTID:
		return "WMI_STOP_SCHED_SCAN_EVENT";
	case WMI_SCHED_SCAN_RESULT_EVENTID:
		return "WMI_SCHED_SCAN_RESULT_EVENT";
	case WMI_TX_STATUS_RING_CFG_DONE_EVENTID:
		return "WMI_TX_STATUS_RING_CFG_DONE_EVENT";
	case WMI_RX_STATUS_RING_CFG_DONE_EVENTID:
		return "WMI_RX_STATUS_RING_CFG_DONE_EVENT";
	case WMI_TX_DESC_RING_CFG_DONE_EVENTID:
		return "WMI_TX_DESC_RING_CFG_DONE_EVENT";
	case WMI_RX_DESC_RING_CFG_DONE_EVENTID:
		return "WMI_RX_DESC_RING_CFG_DONE_EVENT";
	case WMI_CFG_DEF_RX_OFFLOAD_DONE_EVENTID:
		return "WMI_CFG_DEF_RX_OFFLOAD_DONE_EVENT";
	case WMI_LINK_STATS_CONFIG_DONE_EVENTID:
		return "WMI_LINK_STATS_CONFIG_DONE_EVENT";
	case WMI_LINK_STATS_EVENTID:
		return "WMI_LINK_STATS_EVENT";
	case WMI_COMMAND_NOT_SUPPORTED_EVENTID:
		return "WMI_COMMAND_NOT_SUPPORTED_EVENT";
	case WMI_FT_AUTH_STATUS_EVENTID:
		return "WMI_FT_AUTH_STATUS_EVENT";
	case WMI_FT_REASSOC_STATUS_EVENTID:
		return "WMI_FT_REASSOC_STATUS_EVENT";
	default:
		return "Untracked EVENT";
	}
}

static int __wmi_send(struct wil6210_priv *wil, u16 cmdid, u8 mid,
		      void *buf, u16 len)
{
	struct {
		struct wil6210_mbox_hdr hdr;
		struct wmi_cmd_hdr wmi;
	} __packed cmd = {
		.hdr = {
			.type = WIL_MBOX_HDR_TYPE_WMI,
			.flags = 0,
			.len = cpu_to_le16(sizeof(cmd.wmi) + len),
		},
		.wmi = {
			.mid = mid,
			.command_id = cpu_to_le16(cmdid),
		},
	};
	struct wil6210_mbox_ring *r = &wil->mbox_ctl.tx;
	struct wil6210_mbox_ring_desc d_head;
	u32 next_head;
	void __iomem *dst;
	void __iomem *head = wmi_addr(wil, r->head);
	uint retry;
	int rc = 0;

	if (len > r->entry_size - sizeof(cmd)) {
		wil_err(wil, "WMI size too large: %d bytes, max is %d\n",
			(int)(sizeof(cmd) + len), r->entry_size);
		return -ERANGE;
	}

	might_sleep();

	if (!test_bit(wil_status_fwready, wil->status)) {
		wil_err(wil, "WMI: cannot send command while FW not ready\n");
		return -EAGAIN;
	}

	/* Allow sending only suspend / resume commands during susepnd flow */
	if ((test_bit(wil_status_suspending, wil->status) ||
	     test_bit(wil_status_suspended, wil->status) ||
	     test_bit(wil_status_resuming, wil->status)) &&
	     ((cmdid != WMI_TRAFFIC_SUSPEND_CMDID) &&
	      (cmdid != WMI_TRAFFIC_RESUME_CMDID))) {
		wil_err(wil, "WMI: reject send_command during suspend\n");
		return -EINVAL;
	}

	if (!head) {
		wil_err(wil, "WMI head is garbage: 0x%08x\n", r->head);
		return -EINVAL;
	}

	wil_halp_vote(wil);

	/* read Tx head till it is not busy */
	for (retry = 5; retry > 0; retry--) {
		wil_memcpy_fromio_32(&d_head, head, sizeof(d_head));
		if (d_head.sync == 0)
			break;
		msleep(20);
	}
	if (d_head.sync != 0) {
		wil_err(wil, "WMI head busy\n");
		rc = -EBUSY;
		goto out;
	}
	/* next head */
	next_head = r->base + ((r->head - r->base + sizeof(d_head)) % r->size);
	wil_dbg_wmi(wil, "Head 0x%08x -> 0x%08x\n", r->head, next_head);
	/* wait till FW finish with previous command */
	for (retry = 5; retry > 0; retry--) {
		if (!test_bit(wil_status_fwready, wil->status)) {
			wil_err(wil, "WMI: cannot send command while FW not ready\n");
			rc = -EAGAIN;
			goto out;
		}
		r->tail = wil_r(wil, RGF_MBOX +
				offsetof(struct wil6210_mbox_ctl, tx.tail));
		if (next_head != r->tail)
			break;
		msleep(20);
	}
	if (next_head == r->tail) {
		wil_err(wil, "WMI ring full\n");
		rc = -EBUSY;
		goto out;
	}
	dst = wmi_buffer(wil, d_head.addr);
	if (!dst) {
		wil_err(wil, "invalid WMI buffer: 0x%08x\n",
			le32_to_cpu(d_head.addr));
		rc = -EAGAIN;
		goto out;
	}
	cmd.hdr.seq = cpu_to_le16(++wil->wmi_seq);
	/* set command */
	wil_dbg_wmi(wil, "sending %s (0x%04x) [%d] mid %d\n",
		    cmdid2name(cmdid), cmdid, len, mid);
	wil_hex_dump_wmi("Cmd ", DUMP_PREFIX_OFFSET, 16, 1, &cmd,
			 sizeof(cmd), true);
	wil_hex_dump_wmi("cmd ", DUMP_PREFIX_OFFSET, 16, 1, buf,
			 len, true);
	wil_memcpy_toio_32(dst, &cmd, sizeof(cmd));
	wil_memcpy_toio_32(dst + sizeof(cmd), buf, len);
	/* mark entry as full */
	wil_w(wil, r->head + offsetof(struct wil6210_mbox_ring_desc, sync), 1);
	/* advance next ptr */
	wil_w(wil, RGF_MBOX + offsetof(struct wil6210_mbox_ctl, tx.head),
	      r->head = next_head);

	trace_wil6210_wmi_cmd(&cmd.wmi, buf, len);

	/* interrupt to FW */
	wil_w(wil, RGF_USER_USER_ICR + offsetof(struct RGF_ICR, ICS),
	      SW_INT_MBOX);

out:
	wil_halp_unvote(wil);
	return rc;
}

int wmi_send(struct wil6210_priv *wil, u16 cmdid, u8 mid, void *buf, u16 len)
{
	int rc;

	mutex_lock(&wil->wmi_mutex);
	rc = __wmi_send(wil, cmdid, mid, buf, len);
	mutex_unlock(&wil->wmi_mutex);

	return rc;
}

/*=== Event handlers ===*/
static void wmi_evt_ready(struct wil6210_vif *vif, int id, void *d, int len)
{
	struct wil6210_priv *wil = vif_to_wil(vif);
	struct wiphy *wiphy = wil_to_wiphy(wil);
	struct wmi_ready_event *evt = d;
	u8 fw_max_assoc_sta;

	wil_info(wil, "FW ver. %s(SW %d); MAC %pM; %d MID's\n",
		 wil->fw_version, le32_to_cpu(evt->sw_version),
		 evt->mac, evt->numof_additional_mids);
	if (evt->numof_additional_mids + 1 < wil->max_vifs) {
		wil_err(wil, "FW does not support enough MIDs (need %d)",
			wil->max_vifs - 1);
		return; /* FW load will fail after timeout */
	}
	/* ignore MAC address, we already have it from the boot loader */
	strlcpy(wiphy->fw_version, wil->fw_version, sizeof(wiphy->fw_version));

	if (len > offsetof(struct wmi_ready_event, rfc_read_calib_result)) {
		wil_dbg_wmi(wil, "rfc calibration result %d\n",
			    evt->rfc_read_calib_result);
		wil->fw_calib_result = evt->rfc_read_calib_result;
	}

	fw_max_assoc_sta = WIL6210_RX_DESC_MAX_CID;
	if (len > offsetof(struct wmi_ready_event, max_assoc_sta) &&
	    evt->max_assoc_sta > 0) {
		fw_max_assoc_sta = evt->max_assoc_sta;
		wil_dbg_wmi(wil, "fw reported max assoc sta %d\n",
			    fw_max_assoc_sta);

		if (fw_max_assoc_sta > WIL6210_MAX_CID) {
			wil_dbg_wmi(wil,
				    "fw max assoc sta %d exceeds max driver supported %d\n",
				    fw_max_assoc_sta, WIL6210_MAX_CID);
			fw_max_assoc_sta = WIL6210_MAX_CID;
		}
	}

	max_assoc_sta = min_t(uint, max_assoc_sta, fw_max_assoc_sta);
	wil_dbg_wmi(wil, "setting max assoc sta to %d\n", max_assoc_sta);

	wil_set_recovery_state(wil, fw_recovery_idle);
	set_bit(wil_status_fwready, wil->status);
	/* let the reset sequence continue */
	complete(&wil->wmi_ready);
}

static void wmi_evt_rx_mgmt(struct wil6210_vif *vif, int id, void *d, int len)
{
	struct wil6210_priv *wil = vif_to_wil(vif);
	struct wmi_rx_mgmt_packet_event *data = d;
	struct wiphy *wiphy = wil_to_wiphy(wil);
	struct ieee80211_mgmt *rx_mgmt_frame =
			(struct ieee80211_mgmt *)data->payload;
	int flen = len - offsetof(struct wmi_rx_mgmt_packet_event, payload);
	int ch_no;
	u32 freq;
	struct ieee80211_channel *channel;
	s32 signal;
	__le16 fc;
	u32 d_len;
	u16 d_status;

	if (flen < 0) {
		wil_err(wil, "MGMT Rx: short event, len %d\n", len);
		return;
	}

	d_len = le32_to_cpu(data->info.len);
	if (d_len != flen) {
		wil_err(wil,
			"MGMT Rx: length mismatch, d_len %d should be %d\n",
			d_len, flen);
		return;
	}

	ch_no = data->info.channel + 1;
	freq = ieee80211_channel_to_frequency(ch_no, NL80211_BAND_60GHZ);
	channel = ieee80211_get_channel(wiphy, freq);
	if (test_bit(WMI_FW_CAPABILITY_RSSI_REPORTING, wil->fw_capabilities))
		signal = 100 * data->info.rssi;
	else
		signal = data->info.sqi;
	d_status = le16_to_cpu(data->info.status);
	fc = rx_mgmt_frame->frame_control;

	wil_dbg_wmi(wil, "MGMT Rx: channel %d MCS %d RSSI %d SQI %d%%\n",
		    data->info.channel, data->info.mcs, data->info.rssi,
		    data->info.sqi);
	wil_dbg_wmi(wil, "status 0x%04x len %d fc 0x%04x\n", d_status, d_len,
		    le16_to_cpu(fc));
	wil_dbg_wmi(wil, "qid %d mid %d cid %d\n",
		    data->info.qid, data->info.mid, data->info.cid);
	wil_hex_dump_wmi("MGMT Rx ", DUMP_PREFIX_OFFSET, 16, 1, rx_mgmt_frame,
			 d_len, true);

	if (!channel) {
		wil_err(wil, "Frame on unsupported channel\n");
		return;
	}

	if (ieee80211_is_beacon(fc) || ieee80211_is_probe_resp(fc)) {
		struct cfg80211_bss *bss;
		u64 tsf = le64_to_cpu(rx_mgmt_frame->u.beacon.timestamp);
		u16 cap = le16_to_cpu(rx_mgmt_frame->u.beacon.capab_info);
		u16 bi = le16_to_cpu(rx_mgmt_frame->u.beacon.beacon_int);
		const u8 *ie_buf = rx_mgmt_frame->u.beacon.variable;
		size_t ie_len = d_len - offsetof(struct ieee80211_mgmt,
						 u.beacon.variable);
		wil_dbg_wmi(wil, "Capability info : 0x%04x\n", cap);
		wil_dbg_wmi(wil, "TSF : 0x%016llx\n", tsf);
		wil_dbg_wmi(wil, "Beacon interval : %d\n", bi);
		wil_hex_dump_wmi("IE ", DUMP_PREFIX_OFFSET, 16, 1, ie_buf,
				 ie_len, true);

		wil_dbg_wmi(wil, "Capability info : 0x%04x\n", cap);

		bss = cfg80211_inform_bss_frame(wiphy, channel, rx_mgmt_frame,
						d_len, signal, GFP_KERNEL);
		if (bss) {
			wil_dbg_wmi(wil, "Added BSS %pM\n",
				    rx_mgmt_frame->bssid);
			cfg80211_put_bss(wiphy, bss);
		} else {
			wil_err(wil, "cfg80211_inform_bss_frame() failed\n");
		}
	} else {
		mutex_lock(&wil->vif_mutex);
		cfg80211_rx_mgmt(vif_to_radio_wdev(wil, vif), freq, signal,
				 (void *)rx_mgmt_frame, d_len, 0);
		mutex_unlock(&wil->vif_mutex);
	}
}

static void wmi_evt_tx_mgmt(struct wil6210_vif *vif, int id, void *d, int len)
{
	struct wmi_tx_mgmt_packet_event *data = d;
	struct ieee80211_mgmt *mgmt_frame =
			(struct ieee80211_mgmt *)data->payload;
	int flen = len - offsetof(struct wmi_tx_mgmt_packet_event, payload);

	wil_hex_dump_wmi("MGMT Tx ", DUMP_PREFIX_OFFSET, 16, 1, mgmt_frame,
			 flen, true);
}

static void wmi_evt_scan_complete(struct wil6210_vif *vif, int id,
				  void *d, int len)
{
	struct wil6210_priv *wil = vif_to_wil(vif);

	mutex_lock(&wil->vif_mutex);
	if (vif->scan_request) {
		struct wmi_scan_complete_event *data = d;
		int status = le32_to_cpu(data->status);
		struct cfg80211_scan_info info = {
			.aborted = ((status != WMI_SCAN_SUCCESS) &&
				(status != WMI_SCAN_ABORT_REJECTED)),
		};

		wil_dbg_wmi(wil, "SCAN_COMPLETE(0x%08x)\n", status);
		wil_dbg_misc(wil, "Complete scan_request 0x%p aborted %d\n",
			     vif->scan_request, info.aborted);
		del_timer_sync(&vif->scan_timer);
		cfg80211_scan_done(vif->scan_request, &info);
		if (vif->mid == 0)
			wil->radio_wdev = wil->main_ndev->ieee80211_ptr;
		vif->scan_request = NULL;
		wake_up_interruptible(&wil->wq);
		if (vif->p2p.pending_listen_wdev) {
			wil_dbg_misc(wil, "Scheduling delayed listen\n");
			schedule_work(&vif->p2p.delayed_listen_work);
		}
	} else {
		wil_err(wil, "SCAN_COMPLETE while not scanning\n");
	}
	mutex_unlock(&wil->vif_mutex);
}

static void wmi_evt_connect(struct wil6210_vif *vif, int id, void *d, int len)
{
	struct wil6210_priv *wil = vif_to_wil(vif);
	struct net_device *ndev = vif_to_ndev(vif);
	struct wireless_dev *wdev = vif_to_wdev(vif);
	struct wmi_connect_event *evt = d;
	int ch; /* channel number */
	struct station_info *sinfo;
	u8 *assoc_req_ie, *assoc_resp_ie;
	size_t assoc_req_ielen, assoc_resp_ielen;
	/* capinfo(u16) + listen_interval(u16) + IEs */
	const size_t assoc_req_ie_offset = sizeof(u16) * 2;
	/* capinfo(u16) + status_code(u16) + associd(u16) + IEs */
	const size_t assoc_resp_ie_offset = sizeof(u16) * 3;
	int rc;

	if (len < sizeof(*evt)) {
		wil_err(wil, "Connect event too short : %d bytes\n", len);
		return;
	}
	if (len != sizeof(*evt) + evt->beacon_ie_len + evt->assoc_req_len +
		   evt->assoc_resp_len) {
		wil_err(wil,
			"Connect event corrupted : %d != %d + %d + %d + %d\n",
			len, (int)sizeof(*evt), evt->beacon_ie_len,
			evt->assoc_req_len, evt->assoc_resp_len);
		return;
	}
	if (evt->cid >= max_assoc_sta) {
		wil_err(wil, "Connect CID invalid : %d\n", evt->cid);
		return;
	}

	ch = evt->channel + 1;
	wil_info(wil, "Connect %pM channel [%d] cid %d aid %d\n",
		 evt->bssid, ch, evt->cid, evt->aid);
	wil_hex_dump_wmi("connect AI : ", DUMP_PREFIX_OFFSET, 16, 1,
			 evt->assoc_info, len - sizeof(*evt), true);

	/* figure out IE's */
	assoc_req_ie = &evt->assoc_info[evt->beacon_ie_len +
					assoc_req_ie_offset];
	assoc_req_ielen = evt->assoc_req_len - assoc_req_ie_offset;
	if (evt->assoc_req_len <= assoc_req_ie_offset) {
		assoc_req_ie = NULL;
		assoc_req_ielen = 0;
	}

	assoc_resp_ie = &evt->assoc_info[evt->beacon_ie_len +
					 evt->assoc_req_len +
					 assoc_resp_ie_offset];
	assoc_resp_ielen = evt->assoc_resp_len - assoc_resp_ie_offset;
	if (evt->assoc_resp_len <= assoc_resp_ie_offset) {
		assoc_resp_ie = NULL;
		assoc_resp_ielen = 0;
	}

	if (test_bit(wil_status_resetting, wil->status) ||
	    !test_bit(wil_status_fwready, wil->status)) {
		wil_err(wil, "status_resetting, cancel connect event, CID %d\n",
			evt->cid);
		/* no need for cleanup, wil_reset will do that */
		return;
	}

	mutex_lock(&wil->mutex);

	if ((wdev->iftype == NL80211_IFTYPE_STATION) ||
	    (wdev->iftype == NL80211_IFTYPE_P2P_CLIENT)) {
		if (!test_bit(wil_vif_fwconnecting, vif->status)) {
			wil_err(wil, "Not in connecting state\n");
			mutex_unlock(&wil->mutex);
			return;
		}
		del_timer_sync(&vif->connect_timer);
	} else if ((wdev->iftype == NL80211_IFTYPE_AP) ||
		   (wdev->iftype == NL80211_IFTYPE_P2P_GO)) {
		if (wil->sta[evt->cid].status != wil_sta_unused) {
			wil_err(wil, "AP: Invalid status %d for CID %d\n",
				wil->sta[evt->cid].status, evt->cid);
			mutex_unlock(&wil->mutex);
			return;
		}
	}

	ether_addr_copy(wil->sta[evt->cid].addr, evt->bssid);
	wil->sta[evt->cid].mid = vif->mid;
	wil->sta[evt->cid].status = wil_sta_conn_pending;

	rc = wil_ring_init_tx(vif, evt->cid);
	if (rc) {
		wil_err(wil, "config tx vring failed for CID %d, rc (%d)\n",
			evt->cid, rc);
		wmi_disconnect_sta(vif, wil->sta[evt->cid].addr,
				   WLAN_REASON_UNSPECIFIED, false);
	} else {
		wil_info(wil, "successful connection to CID %d\n", evt->cid);
	}

	if ((wdev->iftype == NL80211_IFTYPE_STATION) ||
	    (wdev->iftype == NL80211_IFTYPE_P2P_CLIENT)) {
		if (rc) {
			netif_carrier_off(ndev);
			wil6210_bus_request(wil, WIL_DEFAULT_BUS_REQUEST_KBPS);
			wil_err(wil, "cfg80211_connect_result with failure\n");
			cfg80211_connect_result(ndev, evt->bssid, NULL, 0,
						NULL, 0,
						WLAN_STATUS_UNSPECIFIED_FAILURE,
						GFP_KERNEL);
			goto out;
		} else {
			struct wiphy *wiphy = wil_to_wiphy(wil);

			cfg80211_ref_bss(wiphy, vif->bss);
			cfg80211_connect_bss(ndev, evt->bssid, vif->bss,
					     assoc_req_ie, assoc_req_ielen,
					     assoc_resp_ie, assoc_resp_ielen,
					     WLAN_STATUS_SUCCESS, GFP_KERNEL,
					     NL80211_TIMEOUT_UNSPECIFIED);
		}
		vif->bss = NULL;
	} else if ((wdev->iftype == NL80211_IFTYPE_AP) ||
		   (wdev->iftype == NL80211_IFTYPE_P2P_GO)) {

		if (rc) {
			if (disable_ap_sme)
				/* notify new_sta has failed */
				cfg80211_del_sta(ndev, evt->bssid, GFP_KERNEL);
			goto out;
		}

		sinfo = kzalloc(sizeof(*sinfo), GFP_KERNEL);
		if (!sinfo) {
			rc = -ENOMEM;
			goto out;
		}

		sinfo->generation = wil->sinfo_gen++;

		if (assoc_req_ie) {
			sinfo->assoc_req_ies = assoc_req_ie;
			sinfo->assoc_req_ies_len = assoc_req_ielen;
		}

		cfg80211_new_sta(ndev, evt->bssid, sinfo, GFP_KERNEL);

		kfree(sinfo);
	} else {
		wil_err(wil, "unhandled iftype %d for CID %d\n", wdev->iftype,
			evt->cid);
		goto out;
	}

	wil->sta[evt->cid].status = wil_sta_connected;
	wil->sta[evt->cid].aid = evt->aid;
	if (!test_and_set_bit(wil_vif_fwconnected, vif->status))
		atomic_inc(&wil->connected_vifs);
	wil_update_net_queues_bh(wil, vif, NULL, false);

out:
	if (rc) {
		wil->sta[evt->cid].status = wil_sta_unused;
		wil->sta[evt->cid].mid = U8_MAX;
	}
	clear_bit(wil_vif_fwconnecting, vif->status);
	mutex_unlock(&wil->mutex);
}

static void wmi_evt_disconnect(struct wil6210_vif *vif, int id,
			       void *d, int len)
{
	struct wil6210_priv *wil = vif_to_wil(vif);
	struct wmi_disconnect_event *evt = d;
	u16 reason_code = le16_to_cpu(evt->protocol_reason_status);

	wil_info(wil, "Disconnect %pM reason [proto %d wmi %d]\n",
		 evt->bssid, reason_code, evt->disconnect_reason);

	wil->sinfo_gen++;

	if (test_bit(wil_status_resetting, wil->status) ||
	    !test_bit(wil_status_fwready, wil->status)) {
		wil_err(wil, "status_resetting, cancel disconnect event\n");
		/* no need for cleanup, wil_reset will do that */
		return;
	}

	mutex_lock(&wil->mutex);
	wil6210_disconnect_complete(vif, evt->bssid, reason_code);
	if (disable_ap_sme) {
		struct wireless_dev *wdev = vif_to_wdev(vif);
		struct net_device *ndev = vif_to_ndev(vif);

		/* disconnect event in disable_ap_sme mode means link loss */
		switch (wdev->iftype) {
		/* AP-like interface */
		case NL80211_IFTYPE_AP:
		case NL80211_IFTYPE_P2P_GO:
			/* notify hostapd about link loss */
			cfg80211_cqm_pktloss_notify(ndev, evt->bssid, 0,
						    GFP_KERNEL);
			break;
		default:
			break;
		}
	}
	mutex_unlock(&wil->mutex);
}

/*
 * Firmware reports EAPOL frame using WME event.
 * Reconstruct Ethernet frame and deliver it via normal Rx
 */
static void wmi_evt_eapol_rx(struct wil6210_vif *vif, int id, void *d, int len)
{
	struct wil6210_priv *wil = vif_to_wil(vif);
	struct net_device *ndev = vif_to_ndev(vif);
	struct wmi_eapol_rx_event *evt = d;
	u16 eapol_len = le16_to_cpu(evt->eapol_len);
	int sz = eapol_len + ETH_HLEN;
	struct sk_buff *skb;
	struct ethhdr *eth;
	int cid;
	struct wil_net_stats *stats = NULL;

	wil_dbg_wmi(wil, "EAPOL len %d from %pM MID %d\n", eapol_len,
		    evt->src_mac, vif->mid);

	cid = wil_find_cid(wil, vif->mid, evt->src_mac);
	if (cid >= 0)
		stats = &wil->sta[cid].stats;

	if (eapol_len > 196) { /* TODO: revisit size limit */
		wil_err(wil, "EAPOL too large\n");
		return;
	}

	skb = alloc_skb(sz, GFP_KERNEL);
	if (!skb) {
		wil_err(wil, "Failed to allocate skb\n");
		return;
	}

	eth = skb_put(skb, ETH_HLEN);
	ether_addr_copy(eth->h_dest, ndev->dev_addr);
	ether_addr_copy(eth->h_source, evt->src_mac);
	eth->h_proto = cpu_to_be16(ETH_P_PAE);
	skb_put_data(skb, evt->eapol, eapol_len);
	skb->protocol = eth_type_trans(skb, ndev);
	if (likely(netif_rx_ni(skb) == NET_RX_SUCCESS)) {
		ndev->stats.rx_packets++;
		ndev->stats.rx_bytes += sz;
		if (stats) {
			stats->rx_packets++;
			stats->rx_bytes += sz;
		}
	} else {
		ndev->stats.rx_dropped++;
		if (stats)
			stats->rx_dropped++;
	}
}

static void wmi_evt_ring_en(struct wil6210_vif *vif, int id, void *d, int len)
{
	struct wil6210_priv *wil = vif_to_wil(vif);
	struct wmi_ring_en_event *evt = d;
	u8 vri = evt->ring_index;
	struct wireless_dev *wdev = vif_to_wdev(vif);
	struct wil_sta_info *sta;
	u8 cid;
	struct key_params params;

	wil_dbg_wmi(wil, "Enable vring %d MID %d\n", vri, vif->mid);

	if (vri >= ARRAY_SIZE(wil->ring_tx)) {
		wil_err(wil, "Enable for invalid vring %d\n", vri);
		return;
	}

	if (wdev->iftype != NL80211_IFTYPE_AP || !disable_ap_sme ||
	    test_bit(wil_vif_ft_roam, vif->status))
		/* in AP mode with disable_ap_sme that is not FT,
		 * this is done by wil_cfg80211_change_station()
		 */
		wil->ring_tx_data[vri].dot1x_open = true;
	if (vri == vif->bcast_ring) /* no BA for bcast */
		return;

	cid = wil->ring2cid_tid[vri][0];
	if (!wil_cid_valid(cid)) {
		wil_err(wil, "invalid cid %d for vring %d\n", cid, vri);
		return;
	}

	/* In FT mode we get key but not store it as it is received
	 * before WMI_CONNECT_EVENT received from FW.
	 * wil_set_crypto_rx is called here to reset the security PN
	 */
	sta = &wil->sta[cid];
	if (test_bit(wil_vif_ft_roam, vif->status)) {
		memset(&params, 0, sizeof(params));
		wil_set_crypto_rx(0, WMI_KEY_USE_PAIRWISE, sta, &params);
		if (wdev->iftype != NL80211_IFTYPE_AP)
			clear_bit(wil_vif_ft_roam, vif->status);
	}

	if (agg_wsize >= 0)
		wil_addba_tx_request(wil, vri, agg_wsize);
}

static void wmi_evt_ba_status(struct wil6210_vif *vif, int id,
			      void *d, int len)
{
	struct wil6210_priv *wil = vif_to_wil(vif);
	struct wmi_ba_status_event *evt = d;
	struct wil_ring_tx_data *txdata;

	wil_dbg_wmi(wil, "BACK[%d] %s {%d} timeout %d AMSDU%s\n",
		    evt->ringid,
		    evt->status == WMI_BA_AGREED ? "OK" : "N/A",
		    evt->agg_wsize, __le16_to_cpu(evt->ba_timeout),
		    evt->amsdu ? "+" : "-");

	if (evt->ringid >= WIL6210_MAX_TX_RINGS) {
		wil_err(wil, "invalid ring id %d\n", evt->ringid);
		return;
	}

	if (evt->status != WMI_BA_AGREED) {
		evt->ba_timeout = 0;
		evt->agg_wsize = 0;
		evt->amsdu = 0;
	}

	txdata = &wil->ring_tx_data[evt->ringid];

	txdata->agg_timeout = le16_to_cpu(evt->ba_timeout);
	txdata->agg_wsize = evt->agg_wsize;
	txdata->agg_amsdu = evt->amsdu;
	txdata->addba_in_progress = false;
}

static void wmi_evt_addba_rx_req(struct wil6210_vif *vif, int id,
				 void *d, int len)
{
	struct wil6210_priv *wil = vif_to_wil(vif);
	u8 cid, tid;
	struct wmi_rcp_addba_req_event *evt = d;

	if (evt->cidxtid != CIDXTID_EXTENDED_CID_TID) {
		parse_cidxtid(evt->cidxtid, &cid, &tid);
	} else {
		cid = evt->cid;
		tid = evt->tid;
	}
	wil_addba_rx_request(wil, vif->mid, cid, tid, evt->dialog_token,
			     evt->ba_param_set, evt->ba_timeout,
			     evt->ba_seq_ctrl);
}

static void wmi_evt_delba(struct wil6210_vif *vif, int id, void *d, int len)
__acquires(&sta->tid_rx_lock) __releases(&sta->tid_rx_lock)
{
	struct wil6210_priv *wil = vif_to_wil(vif);
	struct wmi_delba_event *evt = d;
	u8 cid, tid;
	u16 reason = __le16_to_cpu(evt->reason);
	struct wil_sta_info *sta;
	struct wil_tid_ampdu_rx *r;

	might_sleep();

	if (evt->cidxtid != CIDXTID_EXTENDED_CID_TID) {
		parse_cidxtid(evt->cidxtid, &cid, &tid);
	} else {
		cid = evt->cid;
		tid = evt->tid;
	}
	wil_dbg_wmi(wil, "DELBA MID %d CID %d TID %d from %s reason %d\n",
		    vif->mid, cid, tid,
		    evt->from_initiator ? "originator" : "recipient",
		    reason);
	if (!evt->from_initiator) {
		int i;
		/* find Tx vring it belongs to */
		for (i = 0; i < ARRAY_SIZE(wil->ring2cid_tid); i++) {
			if (wil->ring2cid_tid[i][0] == cid &&
			    wil->ring2cid_tid[i][1] == tid) {
				struct wil_ring_tx_data *txdata =
					&wil->ring_tx_data[i];

				wil_dbg_wmi(wil, "DELBA Tx vring %d\n", i);
				txdata->agg_timeout = 0;
				txdata->agg_wsize = 0;
				txdata->addba_in_progress = false;

				break; /* max. 1 matching ring */
			}
		}
		if (i >= ARRAY_SIZE(wil->ring2cid_tid))
			wil_err(wil, "DELBA: unable to find Tx vring\n");
		return;
	}

	sta = &wil->sta[cid];

	spin_lock_bh(&sta->tid_rx_lock);

	r = sta->tid_rx[tid];
	sta->tid_rx[tid] = NULL;
	wil_tid_ampdu_rx_free(wil, r);

	spin_unlock_bh(&sta->tid_rx_lock);
}

static void
wmi_evt_sched_scan_result(struct wil6210_vif *vif, int id, void *d, int len)
{
	struct wil6210_priv *wil = vif_to_wil(vif);
	struct wmi_sched_scan_result_event *data = d;
	struct wiphy *wiphy = wil_to_wiphy(wil);
	struct ieee80211_mgmt *rx_mgmt_frame =
		(struct ieee80211_mgmt *)data->payload;
	int flen = len - offsetof(struct wmi_sched_scan_result_event, payload);
	int ch_no;
	u32 freq;
	struct ieee80211_channel *channel;
	s32 signal;
	__le16 fc;
	u32 d_len;
	struct cfg80211_bss *bss;

	if (flen < 0) {
		wil_err(wil, "sched scan result event too short, len %d\n",
			len);
		return;
	}

	d_len = le32_to_cpu(data->info.len);
	if (d_len != flen) {
		wil_err(wil,
			"sched scan result length mismatch, d_len %d should be %d\n",
			d_len, flen);
		return;
	}

	fc = rx_mgmt_frame->frame_control;
	if (!ieee80211_is_probe_resp(fc)) {
		wil_err(wil, "sched scan result invalid frame, fc 0x%04x\n",
			fc);
		return;
	}

	ch_no = data->info.channel + 1;
	freq = ieee80211_channel_to_frequency(ch_no, NL80211_BAND_60GHZ);
	channel = ieee80211_get_channel(wiphy, freq);
	if (test_bit(WMI_FW_CAPABILITY_RSSI_REPORTING, wil->fw_capabilities))
		signal = 100 * data->info.rssi;
	else
		signal = data->info.sqi;

	wil_dbg_wmi(wil, "sched scan result: channel %d MCS %d RSSI %d\n",
		    data->info.channel, data->info.mcs, data->info.rssi);
	wil_dbg_wmi(wil, "len %d qid %d mid %d cid %d\n",
		    d_len, data->info.qid, data->info.mid, data->info.cid);
	wil_hex_dump_wmi("PROBE ", DUMP_PREFIX_OFFSET, 16, 1, rx_mgmt_frame,
			 d_len, true);

	if (!channel) {
		wil_err(wil, "Frame on unsupported channel\n");
		return;
	}

	bss = cfg80211_inform_bss_frame(wiphy, channel, rx_mgmt_frame,
					d_len, signal, GFP_KERNEL);
	if (bss) {
		wil_dbg_wmi(wil, "Added BSS %pM\n", rx_mgmt_frame->bssid);
		cfg80211_put_bss(wiphy, bss);
	} else {
		wil_err(wil, "cfg80211_inform_bss_frame() failed\n");
	}

	cfg80211_sched_scan_results(wiphy, 0);
}

static void wil_link_stats_store_basic(struct wil6210_vif *vif,
				       struct wmi_link_stats_basic *basic)
{
	struct wil6210_priv *wil = vif_to_wil(vif);
	u8 cid = basic->cid;
	struct wil_sta_info *sta;

	if (cid < 0 || cid >= max_assoc_sta) {
		wil_err(wil, "invalid cid %d\n", cid);
		return;
	}

	sta = &wil->sta[cid];
	sta->fw_stats_basic = *basic;
}

static void wil_link_stats_store_global(struct wil6210_vif *vif,
					struct wmi_link_stats_global *global)
{
	struct wil6210_priv *wil = vif_to_wil(vif);

	wil->fw_stats_global.stats = *global;
}

static void wmi_link_stats_parse(struct wil6210_vif *vif, u64 tsf,
				 bool has_next, void *payload,
				 size_t payload_size)
{
	struct wil6210_priv *wil = vif_to_wil(vif);
	size_t hdr_size = sizeof(struct wmi_link_stats_record);
	size_t stats_size, record_size, expected_size;
	struct wmi_link_stats_record *hdr;

	if (payload_size < hdr_size) {
		wil_err(wil, "link stats wrong event size %zu\n", payload_size);
		return;
	}

	while (payload_size >= hdr_size) {
		hdr = payload;
		stats_size = le16_to_cpu(hdr->record_size);
		record_size = hdr_size + stats_size;

		if (payload_size < record_size) {
			wil_err(wil, "link stats payload ended unexpectedly, size %zu < %zu\n",
				payload_size, record_size);
			return;
		}

		switch (hdr->record_type_id) {
		case WMI_LINK_STATS_TYPE_BASIC:
			expected_size = sizeof(struct wmi_link_stats_basic);
			if (stats_size < expected_size) {
				wil_err(wil, "link stats invalid basic record size %zu < %zu\n",
					stats_size, expected_size);
				return;
			}
			if (vif->fw_stats_ready) {
				/* clean old statistics */
				vif->fw_stats_tsf = 0;
				vif->fw_stats_ready = 0;
			}

			wil_link_stats_store_basic(vif, payload + hdr_size);

			if (!has_next) {
				vif->fw_stats_tsf = tsf;
				vif->fw_stats_ready = 1;
			}

			break;
		case WMI_LINK_STATS_TYPE_GLOBAL:
			expected_size = sizeof(struct wmi_link_stats_global);
			if (stats_size < sizeof(struct wmi_link_stats_global)) {
				wil_err(wil, "link stats invalid global record size %zu < %zu\n",
					stats_size, expected_size);
				return;
			}

			if (wil->fw_stats_global.ready) {
				/* clean old statistics */
				wil->fw_stats_global.tsf = 0;
				wil->fw_stats_global.ready = 0;
			}

			wil_link_stats_store_global(vif, payload + hdr_size);

			if (!has_next) {
				wil->fw_stats_global.tsf = tsf;
				wil->fw_stats_global.ready = 1;
			}

			break;
		default:
			break;
		}

		/* skip to next record */
		payload += record_size;
		payload_size -= record_size;
	}
}

static void
wmi_evt_link_stats(struct wil6210_vif *vif, int id, void *d, int len)
{
	struct wil6210_priv *wil = vif_to_wil(vif);
	struct wmi_link_stats_event *evt = d;
	size_t payload_size;

	if (len < offsetof(struct wmi_link_stats_event, payload)) {
		wil_err(wil, "stats event way too short %d\n", len);
		return;
	}
	payload_size = le16_to_cpu(evt->payload_size);
	if (len < sizeof(struct wmi_link_stats_event) + payload_size) {
		wil_err(wil, "stats event too short %d\n", len);
		return;
	}

	wmi_link_stats_parse(vif, le64_to_cpu(evt->tsf), evt->has_next,
			     evt->payload, payload_size);
}

/**
 * find cid and ringid for the station vif
 *
 * return error, if other interfaces are used or ring was not found
 */
static int wil_find_cid_ringid_sta(struct wil6210_priv *wil,
				   struct wil6210_vif *vif,
				   int *cid,
				   int *ringid)
{
	struct wil_ring *ring;
	struct wil_ring_tx_data *txdata;
	int min_ring_id = wil_get_min_tx_ring_id(wil);
	int i;
	u8 lcid;

	if (!(vif->wdev.iftype == NL80211_IFTYPE_STATION ||
	      vif->wdev.iftype == NL80211_IFTYPE_P2P_CLIENT)) {
		wil_err(wil, "invalid interface type %d\n", vif->wdev.iftype);
		return -EINVAL;
	}

	/* In the STA mode, it is expected to have only one ring
	 * for the AP we are connected to.
	 * find it and return the cid associated with it.
	 */
	for (i = min_ring_id; i < WIL6210_MAX_TX_RINGS; i++) {
		ring = &wil->ring_tx[i];
		txdata = &wil->ring_tx_data[i];
		if (!ring->va || !txdata->enabled || txdata->mid != vif->mid)
			continue;

		lcid = wil->ring2cid_tid[i][0];
		if (lcid >= max_assoc_sta) /* skip BCAST */
			continue;

		wil_dbg_wmi(wil, "find sta -> ringid %d cid %d\n", i, lcid);
		*cid = lcid;
		*ringid = i;
		return 0;
	}

	wil_dbg_wmi(wil, "find sta cid while no rings active?\n");

	return -ENOENT;
}

static void
wmi_evt_auth_status(struct wil6210_vif *vif, int id, void *d, int len)
{
	struct wil6210_priv *wil = vif_to_wil(vif);
	struct net_device *ndev = vif_to_ndev(vif);
	struct wmi_ft_auth_status_event *data = d;
	int ie_len = len - offsetof(struct wmi_ft_auth_status_event, ie_info);
	int rc, cid = 0, ringid = 0;
	struct cfg80211_ft_event_params ft;
	u16 d_len;
	/* auth_alg(u16) + auth_transaction(u16) + status_code(u16) */
	const size_t auth_ie_offset = sizeof(u16) * 3;
	struct auth_no_hdr *auth = (struct auth_no_hdr *)data->ie_info;

	/* check the status */
	if (ie_len >= 0 && data->status != WMI_FW_STATUS_SUCCESS) {
		wil_err(wil, "FT: auth failed. status %d\n", data->status);
		goto fail;
	}

	if (ie_len < auth_ie_offset) {
		wil_err(wil, "FT: auth event too short, len %d\n", len);
		goto fail;
	}

	d_len = le16_to_cpu(data->ie_len);
	if (d_len != ie_len) {
		wil_err(wil,
			"FT: auth ie length mismatch, d_len %d should be %d\n",
			d_len, ie_len);
		goto fail;
	}

	if (!test_bit(wil_vif_ft_roam, wil->status)) {
		wil_err(wil, "FT: Not in roaming state\n");
		goto fail;
	}

	if (le16_to_cpu(auth->auth_transaction) != 2) {
		wil_err(wil, "FT: auth error. auth_transaction %d\n",
			le16_to_cpu(auth->auth_transaction));
		goto fail;
	}

	if (le16_to_cpu(auth->auth_alg) != WLAN_AUTH_FT) {
		wil_err(wil, "FT: auth error. auth_alg %d\n",
			le16_to_cpu(auth->auth_alg));
		goto fail;
	}

	wil_dbg_wmi(wil, "FT: Auth to %pM successfully\n", data->mac_addr);
	wil_hex_dump_wmi("FT Auth ies : ", DUMP_PREFIX_OFFSET, 16, 1,
			 data->ie_info, d_len, true);

	/* find cid and ringid */
	rc = wil_find_cid_ringid_sta(wil, vif, &cid, &ringid);
	if (rc) {
		wil_err(wil, "No valid cid found\n");
		goto fail;
	}

	if (vif->privacy) {
		/* For secure assoc, remove old keys */
		rc = wmi_del_cipher_key(vif, 0, wil->sta[cid].addr,
					WMI_KEY_USE_PAIRWISE);
		if (rc) {
			wil_err(wil, "WMI_DELETE_CIPHER_KEY_CMD(PTK) failed\n");
			goto fail;
		}
		rc = wmi_del_cipher_key(vif, 0, wil->sta[cid].addr,
					WMI_KEY_USE_RX_GROUP);
		if (rc) {
			wil_err(wil, "WMI_DELETE_CIPHER_KEY_CMD(GTK) failed\n");
			goto fail;
		}
	}

	memset(&ft, 0, sizeof(ft));
	ft.ies = data->ie_info + auth_ie_offset;
	ft.ies_len = d_len - auth_ie_offset;
	ft.target_ap = data->mac_addr;
	cfg80211_ft_event(ndev, &ft);

	return;

fail:
	wil6210_disconnect(vif, NULL, WLAN_REASON_PREV_AUTH_NOT_VALID);
}

static void
wmi_evt_reassoc_status(struct wil6210_vif *vif, int id, void *d, int len)
{
	struct wil6210_priv *wil = vif_to_wil(vif);
	struct net_device *ndev = vif_to_ndev(vif);
	struct wiphy *wiphy = wil_to_wiphy(wil);
	struct wmi_ft_reassoc_status_event *data = d;
	int ies_len = len - offsetof(struct wmi_ft_reassoc_status_event,
				     ie_info);
	int rc = -ENOENT, cid = 0, ringid = 0;
	int ch; /* channel number (primary) */
	size_t assoc_req_ie_len = 0, assoc_resp_ie_len = 0;
	u8 *assoc_req_ie = NULL, *assoc_resp_ie = NULL;
	/* capinfo(u16) + listen_interval(u16) + current_ap mac addr + IEs */
	const size_t assoc_req_ie_offset = sizeof(u16) * 2 + ETH_ALEN;
	/* capinfo(u16) + status_code(u16) + associd(u16) + IEs */
	const size_t assoc_resp_ie_offset = sizeof(u16) * 3;
	u16 d_len;
	int freq;
	struct cfg80211_roam_info info;

	if (ies_len < 0) {
		wil_err(wil, "ft reassoc event too short, len %d\n", len);
		goto fail;
	}

	wil_dbg_wmi(wil, "Reasoc Status event: status=%d, aid=%d",
		    data->status, data->aid);
	wil_dbg_wmi(wil, "    mac_addr=%pM, beacon_ie_len=%d",
		    data->mac_addr, data->beacon_ie_len);
	wil_dbg_wmi(wil, "    reassoc_req_ie_len=%d, reassoc_resp_ie_len=%d",
		    le16_to_cpu(data->reassoc_req_ie_len),
		    le16_to_cpu(data->reassoc_resp_ie_len));

	d_len = le16_to_cpu(data->beacon_ie_len) +
		le16_to_cpu(data->reassoc_req_ie_len) +
		le16_to_cpu(data->reassoc_resp_ie_len);
	if (d_len != ies_len) {
		wil_err(wil,
			"ft reassoc ie length mismatch, d_len %d should be %d\n",
			d_len, ies_len);
		goto fail;
	}

	/* check the status */
	if (data->status != WMI_FW_STATUS_SUCCESS) {
		wil_err(wil, "ft reassoc failed. status %d\n", data->status);
		goto fail;
	}

	/* find cid and ringid */
	rc = wil_find_cid_ringid_sta(wil, vif, &cid, &ringid);
	if (rc) {
		wil_err(wil, "No valid cid found\n");
		goto fail;
	}

	ch = data->channel + 1;
	wil_info(wil, "FT: Roam %pM channel [%d] cid %d aid %d\n",
		 data->mac_addr, ch, cid, data->aid);

	wil_hex_dump_wmi("reassoc AI : ", DUMP_PREFIX_OFFSET, 16, 1,
			 data->ie_info, len - sizeof(*data), true);

	/* figure out IE's */
	if (le16_to_cpu(data->reassoc_req_ie_len) > assoc_req_ie_offset) {
		assoc_req_ie = &data->ie_info[assoc_req_ie_offset];
		assoc_req_ie_len = le16_to_cpu(data->reassoc_req_ie_len) -
			assoc_req_ie_offset;
	}
	if (le16_to_cpu(data->reassoc_resp_ie_len) <= assoc_resp_ie_offset) {
		wil_err(wil, "FT: reassoc resp ie len is too short, len %d\n",
			le16_to_cpu(data->reassoc_resp_ie_len));
		goto fail;
	}

	assoc_resp_ie = &data->ie_info[le16_to_cpu(data->reassoc_req_ie_len) +
		assoc_resp_ie_offset];
	assoc_resp_ie_len = le16_to_cpu(data->reassoc_resp_ie_len) -
		assoc_resp_ie_offset;

	if (test_bit(wil_status_resetting, wil->status) ||
	    !test_bit(wil_status_fwready, wil->status)) {
		wil_err(wil, "FT: status_resetting, cancel reassoc event\n");
		/* no need for cleanup, wil_reset will do that */
		return;
	}

	mutex_lock(&wil->mutex);

	/* ring modify to set the ring for the roamed AP settings */
	wil_dbg_wmi(wil,
		    "ft modify tx config for connection CID %d ring %d\n",
		    cid, ringid);

	rc = wil->txrx_ops.tx_ring_modify(vif, ringid, cid, 0);
	if (rc) {
		wil_err(wil, "modify TX for CID %d MID %d ring %d failed (%d)\n",
			cid, vif->mid, ringid, rc);
		mutex_unlock(&wil->mutex);
		goto fail;
	}

	/* Update the driver STA members with the new bss */
	wil->sta[cid].aid = data->aid;
	wil->sta[cid].stats.ft_roams++;
	ether_addr_copy(wil->sta[cid].addr, vif->bss->bssid);
	mutex_unlock(&wil->mutex);
	del_timer_sync(&vif->connect_timer);

	cfg80211_ref_bss(wiphy, vif->bss);
	freq = ieee80211_channel_to_frequency(ch, NL80211_BAND_60GHZ);

	memset(&info, 0, sizeof(info));
	info.channel = ieee80211_get_channel(wiphy, freq);
	info.bss = vif->bss;
	info.req_ie = assoc_req_ie;
	info.req_ie_len = assoc_req_ie_len;
	info.resp_ie = assoc_resp_ie;
	info.resp_ie_len = assoc_resp_ie_len;
	cfg80211_roamed(ndev, &info, GFP_KERNEL);
	vif->bss = NULL;

	return;

fail:
	wil6210_disconnect(vif, NULL, WLAN_REASON_PREV_AUTH_NOT_VALID);
}

/**
 * Some events are ignored for purpose; and need not be interpreted as
 * "unhandled events"
 */
static void wmi_evt_ignore(struct wil6210_vif *vif, int id, void *d, int len)
{
	struct wil6210_priv *wil = vif_to_wil(vif);

	wil_dbg_wmi(wil, "Ignore event 0x%04x len %d\n", id, len);
}

static const struct {
	int eventid;
	void (*handler)(struct wil6210_vif *vif,
			int eventid, void *data, int data_len);
} wmi_evt_handlers[] = {
	{WMI_READY_EVENTID,		wmi_evt_ready},
	{WMI_FW_READY_EVENTID,			wmi_evt_ignore},
	{WMI_RX_MGMT_PACKET_EVENTID,	wmi_evt_rx_mgmt},
	{WMI_TX_MGMT_PACKET_EVENTID,		wmi_evt_tx_mgmt},
	{WMI_SCAN_COMPLETE_EVENTID,	wmi_evt_scan_complete},
	{WMI_CONNECT_EVENTID,		wmi_evt_connect},
	{WMI_DISCONNECT_EVENTID,	wmi_evt_disconnect},
	{WMI_EAPOL_RX_EVENTID,		wmi_evt_eapol_rx},
	{WMI_BA_STATUS_EVENTID,		wmi_evt_ba_status},
	{WMI_RCP_ADDBA_REQ_EVENTID,	wmi_evt_addba_rx_req},
	{WMI_DELBA_EVENTID,		wmi_evt_delba},
	{WMI_RING_EN_EVENTID,		wmi_evt_ring_en},
	{WMI_DATA_PORT_OPEN_EVENTID,		wmi_evt_ignore},
	{WMI_SCHED_SCAN_RESULT_EVENTID,		wmi_evt_sched_scan_result},
	{WMI_LINK_STATS_EVENTID,		wmi_evt_link_stats},
	{WMI_FT_AUTH_STATUS_EVENTID,		wmi_evt_auth_status},
	{WMI_FT_REASSOC_STATUS_EVENTID,		wmi_evt_reassoc_status},
};

/*
 * Run in IRQ context
 * Extract WMI command from mailbox. Queue it to the @wil->pending_wmi_ev
 * that will be eventually handled by the @wmi_event_worker in the thread
 * context of thread "wil6210_wmi"
 */
void wmi_recv_cmd(struct wil6210_priv *wil)
{
	struct wil6210_mbox_ring_desc d_tail;
	struct wil6210_mbox_hdr hdr;
	struct wil6210_mbox_ring *r = &wil->mbox_ctl.rx;
	struct pending_wmi_event *evt;
	u8 *cmd;
	void __iomem *src;
	ulong flags;
	unsigned n;
	unsigned int num_immed_reply = 0;

	if (!test_bit(wil_status_mbox_ready, wil->status)) {
		wil_err(wil, "Reset in progress. Cannot handle WMI event\n");
		return;
	}

	if (test_bit(wil_status_suspended, wil->status)) {
		wil_err(wil, "suspended. cannot handle WMI event\n");
		return;
	}

	for (n = 0;; n++) {
		u16 len;
		bool q;
		bool immed_reply = false;

		r->head = wil_r(wil, RGF_MBOX +
				offsetof(struct wil6210_mbox_ctl, rx.head));
		if (r->tail == r->head)
			break;

		wil_dbg_wmi(wil, "Mbox head %08x tail %08x\n",
			    r->head, r->tail);
		/* read cmd descriptor from tail */
		wil_memcpy_fromio_32(&d_tail, wil->csr + HOSTADDR(r->tail),
				     sizeof(struct wil6210_mbox_ring_desc));
		if (d_tail.sync == 0) {
			wil_err(wil, "Mbox evt not owned by FW?\n");
			break;
		}

		/* read cmd header from descriptor */
		if (0 != wmi_read_hdr(wil, d_tail.addr, &hdr)) {
			wil_err(wil, "Mbox evt at 0x%08x?\n",
				le32_to_cpu(d_tail.addr));
			break;
		}
		len = le16_to_cpu(hdr.len);
		wil_dbg_wmi(wil, "Mbox evt %04x %04x %04x %02x\n",
			    le16_to_cpu(hdr.seq), len, le16_to_cpu(hdr.type),
			    hdr.flags);

		/* read cmd buffer from descriptor */
		src = wmi_buffer(wil, d_tail.addr) +
		      sizeof(struct wil6210_mbox_hdr);
		evt = kmalloc(ALIGN(offsetof(struct pending_wmi_event,
					     event.wmi) + len, 4),
			      GFP_KERNEL);
		if (!evt)
			break;

		evt->event.hdr = hdr;
		cmd = (void *)&evt->event.wmi;
		wil_memcpy_fromio_32(cmd, src, len);
		/* mark entry as empty */
		wil_w(wil, r->tail +
		      offsetof(struct wil6210_mbox_ring_desc, sync), 0);
		/* indicate */
		if ((hdr.type == WIL_MBOX_HDR_TYPE_WMI) &&
		    (len >= sizeof(struct wmi_cmd_hdr))) {
			struct wmi_cmd_hdr *wmi = &evt->event.wmi;
			u16 id = le16_to_cpu(wmi->command_id);
			u8 mid = wmi->mid;
			u32 tstamp = le32_to_cpu(wmi->fw_timestamp);
			if (test_bit(wil_status_resuming, wil->status)) {
				if (id == WMI_TRAFFIC_RESUME_EVENTID)
					clear_bit(wil_status_resuming,
						  wil->status);
				else
					wil_err(wil,
						"WMI evt %d while resuming\n",
						id);
			}
			spin_lock_irqsave(&wil->wmi_ev_lock, flags);
			if (wil->reply_id && wil->reply_id == id &&
			    wil->reply_mid == mid) {
				if (wil->reply_buf) {
					memcpy(wil->reply_buf, wmi,
					       min(len, wil->reply_size));
					immed_reply = true;
				}
				if (id == WMI_TRAFFIC_SUSPEND_EVENTID) {
					wil_dbg_wmi(wil,
						    "set suspend_resp_rcvd\n");
					wil->suspend_resp_rcvd = true;
				}
			}
			spin_unlock_irqrestore(&wil->wmi_ev_lock, flags);

			wil_dbg_wmi(wil, "recv %s (0x%04x) MID %d @%d msec\n",
				    eventid2name(id), id, wmi->mid, tstamp);
			trace_wil6210_wmi_event(wmi, &wmi[1],
						len - sizeof(*wmi));
		}
		wil_hex_dump_wmi("evt ", DUMP_PREFIX_OFFSET, 16, 1,
				 &evt->event.hdr, sizeof(hdr) + len, true);

		/* advance tail */
		r->tail = r->base + ((r->tail - r->base +
			  sizeof(struct wil6210_mbox_ring_desc)) % r->size);
		wil_w(wil, RGF_MBOX +
		      offsetof(struct wil6210_mbox_ctl, rx.tail), r->tail);

		if (immed_reply) {
			wil_dbg_wmi(wil, "recv_cmd: Complete WMI 0x%04x\n",
				    wil->reply_id);
			kfree(evt);
			num_immed_reply++;
			complete(&wil->wmi_call);
		} else {
			/* add to the pending list */
			spin_lock_irqsave(&wil->wmi_ev_lock, flags);
			list_add_tail(&evt->list, &wil->pending_wmi_ev);
			spin_unlock_irqrestore(&wil->wmi_ev_lock, flags);
			q = queue_work(wil->wmi_wq, &wil->wmi_event_worker);
			wil_dbg_wmi(wil, "queue_work -> %d\n", q);
		}
	}
	/* normally, 1 event per IRQ should be processed */
	wil_dbg_wmi(wil, "recv_cmd: -> %d events queued, %d completed\n",
		    n - num_immed_reply, num_immed_reply);
}

int wmi_call(struct wil6210_priv *wil, u16 cmdid, u8 mid, void *buf, u16 len,
	     u16 reply_id, void *reply, u16 reply_size, int to_msec)
{
	int rc;
	unsigned long remain;
	ulong flags;

	mutex_lock(&wil->wmi_mutex);

	spin_lock_irqsave(&wil->wmi_ev_lock, flags);
	wil->reply_id = reply_id;
	wil->reply_mid = mid;
	wil->reply_buf = reply;
	wil->reply_size = reply_size;
	reinit_completion(&wil->wmi_call);
	spin_unlock_irqrestore(&wil->wmi_ev_lock, flags);

	rc = __wmi_send(wil, cmdid, mid, buf, len);
	if (rc)
		goto out;

	remain = wait_for_completion_timeout(&wil->wmi_call,
					     msecs_to_jiffies(to_msec));
	if (0 == remain) {
		wil_err(wil, "wmi_call(0x%04x->0x%04x) timeout %d msec\n",
			cmdid, reply_id, to_msec);
		rc = -ETIME;
	} else {
		wil_dbg_wmi(wil,
			    "wmi_call(0x%04x->0x%04x) completed in %d msec\n",
			    cmdid, reply_id,
			    to_msec - jiffies_to_msecs(remain));
	}

out:
	spin_lock_irqsave(&wil->wmi_ev_lock, flags);
	wil->reply_id = 0;
	wil->reply_mid = U8_MAX;
	wil->reply_buf = NULL;
	wil->reply_size = 0;
	spin_unlock_irqrestore(&wil->wmi_ev_lock, flags);

	mutex_unlock(&wil->wmi_mutex);

	return rc;
}

int wmi_echo(struct wil6210_priv *wil)
{
	struct wil6210_vif *vif = ndev_to_vif(wil->main_ndev);
	struct wmi_echo_cmd cmd = {
		.value = cpu_to_le32(0x12345678),
	};

	return wmi_call(wil, WMI_ECHO_CMDID, vif->mid, &cmd, sizeof(cmd),
			WMI_ECHO_RSP_EVENTID, NULL, 0, 50);
}

int wmi_set_mac_address(struct wil6210_priv *wil, void *addr)
{
	struct wil6210_vif *vif = ndev_to_vif(wil->main_ndev);
	struct wmi_set_mac_address_cmd cmd;

	ether_addr_copy(cmd.mac, addr);

	wil_dbg_wmi(wil, "Set MAC %pM\n", addr);

	return wmi_send(wil, WMI_SET_MAC_ADDRESS_CMDID, vif->mid,
			&cmd, sizeof(cmd));
}

int wmi_led_cfg(struct wil6210_priv *wil, bool enable)
{
	struct wil6210_vif *vif = ndev_to_vif(wil->main_ndev);
	int rc = 0;
	struct wmi_led_cfg_cmd cmd = {
		.led_mode = enable,
		.id = led_id,
		.slow_blink_cfg.blink_on =
			cpu_to_le32(led_blink_time[WIL_LED_TIME_SLOW].on_ms),
		.slow_blink_cfg.blink_off =
			cpu_to_le32(led_blink_time[WIL_LED_TIME_SLOW].off_ms),
		.medium_blink_cfg.blink_on =
			cpu_to_le32(led_blink_time[WIL_LED_TIME_MED].on_ms),
		.medium_blink_cfg.blink_off =
			cpu_to_le32(led_blink_time[WIL_LED_TIME_MED].off_ms),
		.fast_blink_cfg.blink_on =
			cpu_to_le32(led_blink_time[WIL_LED_TIME_FAST].on_ms),
		.fast_blink_cfg.blink_off =
			cpu_to_le32(led_blink_time[WIL_LED_TIME_FAST].off_ms),
		.led_polarity = led_polarity,
	};
	struct {
		struct wmi_cmd_hdr wmi;
		struct wmi_led_cfg_done_event evt;
	} __packed reply = {
		.evt = {.status = cpu_to_le32(WMI_FW_STATUS_FAILURE)},
	};

	if (led_id == WIL_LED_INVALID_ID)
		goto out;

	if (led_id > WIL_LED_MAX_ID) {
		wil_err(wil, "Invalid led id %d\n", led_id);
		rc = -EINVAL;
		goto out;
	}

	wil_dbg_wmi(wil,
		    "%s led %d\n",
		    enable ? "enabling" : "disabling", led_id);

	rc = wmi_call(wil, WMI_LED_CFG_CMDID, vif->mid, &cmd, sizeof(cmd),
		      WMI_LED_CFG_DONE_EVENTID, &reply, sizeof(reply),
		      100);
	if (rc)
		goto out;

	if (reply.evt.status) {
		wil_err(wil, "led %d cfg failed with status %d\n",
			led_id, le32_to_cpu(reply.evt.status));
		rc = -EINVAL;
	}

out:
	return rc;
}

int wmi_pcp_start(struct wil6210_vif *vif,
		  int bi, u8 wmi_nettype, u8 chan, u8 hidden_ssid, u8 is_go)
{
	struct wil6210_priv *wil = vif_to_wil(vif);
	int rc;

	struct wmi_pcp_start_cmd cmd = {
		.bcon_interval = cpu_to_le16(bi),
		.network_type = wmi_nettype,
		.disable_sec_offload = 1,
		.channel = chan - 1,
		.pcp_max_assoc_sta = max_assoc_sta,
		.hidden_ssid = hidden_ssid,
		.is_go = is_go,
		.ap_sme_offload_mode = disable_ap_sme ?
				       WMI_AP_SME_OFFLOAD_PARTIAL :
				       WMI_AP_SME_OFFLOAD_FULL,
		.abft_len = wil->abft_len,
	};
	struct {
		struct wmi_cmd_hdr wmi;
		struct wmi_pcp_started_event evt;
	} __packed reply = {
		.evt = {.status = WMI_FW_STATUS_FAILURE},
	};

	if (!vif->privacy)
		cmd.disable_sec = 1;

	if ((cmd.pcp_max_assoc_sta > WIL6210_MAX_CID) ||
	    (cmd.pcp_max_assoc_sta <= 0)) {
		wil_err(wil, "unexpected max_assoc_sta %d\n",
			cmd.pcp_max_assoc_sta);
		return -EOPNOTSUPP;
	}

	if (disable_ap_sme &&
	    !test_bit(WMI_FW_CAPABILITY_AP_SME_OFFLOAD_PARTIAL,
		      wil->fw_capabilities)) {
		wil_err(wil, "disable_ap_sme not supported by FW\n");
		return -EOPNOTSUPP;
	}

	/*
	 * Processing time may be huge, in case of secure AP it takes about
	 * 3500ms for FW to start AP
	 */
	rc = wmi_call(wil, WMI_PCP_START_CMDID, vif->mid, &cmd, sizeof(cmd),
		      WMI_PCP_STARTED_EVENTID, &reply, sizeof(reply), 5000);
	if (rc)
		return rc;

	if (reply.evt.status != WMI_FW_STATUS_SUCCESS)
		rc = -EINVAL;

	if (wmi_nettype != WMI_NETTYPE_P2P)
		/* Don't fail due to error in the led configuration */
		wmi_led_cfg(wil, true);

	return rc;
}

int wmi_pcp_stop(struct wil6210_vif *vif)
{
	struct wil6210_priv *wil = vif_to_wil(vif);
	int rc;

	rc = wmi_led_cfg(wil, false);
	if (rc)
		return rc;

	return wmi_call(wil, WMI_PCP_STOP_CMDID, vif->mid, NULL, 0,
			WMI_PCP_STOPPED_EVENTID, NULL, 0,
			WIL_WMI_PCP_STOP_TO_MS);
}

int wmi_set_ssid(struct wil6210_vif *vif, u8 ssid_len, const void *ssid)
{
	struct wil6210_priv *wil = vif_to_wil(vif);
	struct wmi_set_ssid_cmd cmd = {
		.ssid_len = cpu_to_le32(ssid_len),
	};

	if (ssid_len > sizeof(cmd.ssid))
		return -EINVAL;

	memcpy(cmd.ssid, ssid, ssid_len);

	return wmi_send(wil, WMI_SET_SSID_CMDID, vif->mid, &cmd, sizeof(cmd));
}

int wmi_get_ssid(struct wil6210_vif *vif, u8 *ssid_len, void *ssid)
{
	struct wil6210_priv *wil = vif_to_wil(vif);
	int rc;
	struct {
		struct wmi_cmd_hdr wmi;
		struct wmi_set_ssid_cmd cmd;
	} __packed reply;
	int len; /* reply.cmd.ssid_len in CPU order */

	memset(&reply, 0, sizeof(reply));

	rc = wmi_call(wil, WMI_GET_SSID_CMDID, vif->mid, NULL, 0,
		      WMI_GET_SSID_EVENTID, &reply, sizeof(reply), 20);
	if (rc)
		return rc;

	len = le32_to_cpu(reply.cmd.ssid_len);
	if (len > sizeof(reply.cmd.ssid))
		return -EINVAL;

	*ssid_len = len;
	memcpy(ssid, reply.cmd.ssid, len);

	return 0;
}

int wmi_set_channel(struct wil6210_priv *wil, int channel)
{
	struct wil6210_vif *vif = ndev_to_vif(wil->main_ndev);
	struct wmi_set_pcp_channel_cmd cmd = {
		.channel = channel - 1,
	};

	return wmi_send(wil, WMI_SET_PCP_CHANNEL_CMDID, vif->mid,
			&cmd, sizeof(cmd));
}

int wmi_get_channel(struct wil6210_priv *wil, int *channel)
{
	struct wil6210_vif *vif = ndev_to_vif(wil->main_ndev);
	int rc;
	struct {
		struct wmi_cmd_hdr wmi;
		struct wmi_set_pcp_channel_cmd cmd;
	} __packed reply;

	memset(&reply, 0, sizeof(reply));

	rc = wmi_call(wil, WMI_GET_PCP_CHANNEL_CMDID, vif->mid, NULL, 0,
		      WMI_GET_PCP_CHANNEL_EVENTID, &reply, sizeof(reply), 20);
	if (rc)
		return rc;

	if (reply.cmd.channel > 3)
		return -EINVAL;

	*channel = reply.cmd.channel + 1;

	return 0;
}

int wmi_p2p_cfg(struct wil6210_vif *vif, int channel, int bi)
{
	struct wil6210_priv *wil = vif_to_wil(vif);
	int rc;
	struct wmi_p2p_cfg_cmd cmd = {
		.discovery_mode = WMI_DISCOVERY_MODE_PEER2PEER,
		.bcon_interval = cpu_to_le16(bi),
		.channel = channel - 1,
	};
	struct {
		struct wmi_cmd_hdr wmi;
		struct wmi_p2p_cfg_done_event evt;
	} __packed reply = {
		.evt = {.status = WMI_FW_STATUS_FAILURE},
	};

	wil_dbg_wmi(wil, "sending WMI_P2P_CFG_CMDID\n");

	rc = wmi_call(wil, WMI_P2P_CFG_CMDID, vif->mid, &cmd, sizeof(cmd),
		      WMI_P2P_CFG_DONE_EVENTID, &reply, sizeof(reply), 300);
	if (!rc && reply.evt.status != WMI_FW_STATUS_SUCCESS) {
		wil_err(wil, "P2P_CFG failed. status %d\n", reply.evt.status);
		rc = -EINVAL;
	}

	return rc;
}

int wmi_start_listen(struct wil6210_vif *vif)
{
	struct wil6210_priv *wil = vif_to_wil(vif);
	int rc;
	struct {
		struct wmi_cmd_hdr wmi;
		struct wmi_listen_started_event evt;
	} __packed reply = {
		.evt = {.status = WMI_FW_STATUS_FAILURE},
	};

	wil_dbg_wmi(wil, "sending WMI_START_LISTEN_CMDID\n");

	rc = wmi_call(wil, WMI_START_LISTEN_CMDID, vif->mid, NULL, 0,
		      WMI_LISTEN_STARTED_EVENTID, &reply, sizeof(reply), 300);
	if (!rc && reply.evt.status != WMI_FW_STATUS_SUCCESS) {
		wil_err(wil, "device failed to start listen. status %d\n",
			reply.evt.status);
		rc = -EINVAL;
	}

	return rc;
}

int wmi_start_search(struct wil6210_vif *vif)
{
	struct wil6210_priv *wil = vif_to_wil(vif);
	int rc;
	struct {
		struct wmi_cmd_hdr wmi;
		struct wmi_search_started_event evt;
	} __packed reply = {
		.evt = {.status = WMI_FW_STATUS_FAILURE},
	};

	wil_dbg_wmi(wil, "sending WMI_START_SEARCH_CMDID\n");

	rc = wmi_call(wil, WMI_START_SEARCH_CMDID, vif->mid, NULL, 0,
		      WMI_SEARCH_STARTED_EVENTID, &reply, sizeof(reply), 300);
	if (!rc && reply.evt.status != WMI_FW_STATUS_SUCCESS) {
		wil_err(wil, "device failed to start search. status %d\n",
			reply.evt.status);
		rc = -EINVAL;
	}

	return rc;
}

int wmi_stop_discovery(struct wil6210_vif *vif)
{
	struct wil6210_priv *wil = vif_to_wil(vif);
	int rc;

	wil_dbg_wmi(wil, "sending WMI_DISCOVERY_STOP_CMDID\n");

	rc = wmi_call(wil, WMI_DISCOVERY_STOP_CMDID, vif->mid, NULL, 0,
		      WMI_DISCOVERY_STOPPED_EVENTID, NULL, 0, 100);

	if (rc)
		wil_err(wil, "Failed to stop discovery\n");

	return rc;
}

int wmi_del_cipher_key(struct wil6210_vif *vif, u8 key_index,
		       const void *mac_addr, int key_usage)
{
	struct wil6210_priv *wil = vif_to_wil(vif);
	struct wmi_delete_cipher_key_cmd cmd = {
		.key_index = key_index,
	};

	if (mac_addr)
		memcpy(cmd.mac, mac_addr, WMI_MAC_LEN);

	return wmi_send(wil, WMI_DELETE_CIPHER_KEY_CMDID, vif->mid,
			&cmd, sizeof(cmd));
}

int wmi_add_cipher_key(struct wil6210_vif *vif, u8 key_index,
		       const void *mac_addr, int key_len, const void *key,
		       int key_usage)
{
	struct wil6210_priv *wil = vif_to_wil(vif);
	struct wmi_add_cipher_key_cmd cmd = {
		.key_index = key_index,
		.key_usage = key_usage,
		.key_len = key_len,
	};

	if (!key || (key_len > sizeof(cmd.key)))
		return -EINVAL;

	memcpy(cmd.key, key, key_len);
	if (mac_addr)
		memcpy(cmd.mac, mac_addr, WMI_MAC_LEN);

	return wmi_send(wil, WMI_ADD_CIPHER_KEY_CMDID, vif->mid,
			&cmd, sizeof(cmd));
}

int wmi_set_ie(struct wil6210_vif *vif, u8 type, u16 ie_len, const void *ie)
{
	struct wil6210_priv *wil = vif_to_wil(vif);
	static const char *const names[] = {
		[WMI_FRAME_BEACON]	= "BEACON",
		[WMI_FRAME_PROBE_REQ]	= "PROBE_REQ",
		[WMI_FRAME_PROBE_RESP]	= "WMI_FRAME_PROBE_RESP",
		[WMI_FRAME_ASSOC_REQ]	= "WMI_FRAME_ASSOC_REQ",
		[WMI_FRAME_ASSOC_RESP]	= "WMI_FRAME_ASSOC_RESP",
	};
	int rc;
	u16 len = sizeof(struct wmi_set_appie_cmd) + ie_len;
	struct wmi_set_appie_cmd *cmd;

	if (len < ie_len) {
		rc = -EINVAL;
		goto out;
	}

	cmd = kzalloc(len, GFP_KERNEL);
	if (!cmd) {
		rc = -ENOMEM;
		goto out;
	}
	if (!ie)
		ie_len = 0;

	cmd->mgmt_frm_type = type;
	/* BUG: FW API define ieLen as u8. Will fix FW */
	cmd->ie_len = cpu_to_le16(ie_len);
	memcpy(cmd->ie_info, ie, ie_len);
	rc = wmi_send(wil, WMI_SET_APPIE_CMDID, vif->mid, cmd, len);
	kfree(cmd);
out:
	if (rc) {
		const char *name = type < ARRAY_SIZE(names) ?
				   names[type] : "??";
		wil_err(wil, "set_ie(%d %s) failed : %d\n", type, name, rc);
	}

	return rc;
}

int wmi_update_ft_ies(struct wil6210_vif *vif, u16 ie_len, const void *ie)
{
	struct wil6210_priv *wil = vif_to_wil(vif);
	u16 len;
	struct wmi_update_ft_ies_cmd *cmd;
	int rc;

	if (!ie)
		ie_len = 0;

	len = sizeof(struct wmi_update_ft_ies_cmd) + ie_len;
	if (len < ie_len) {
		wil_err(wil, "wraparound. ie len %d\n", ie_len);
		return -EINVAL;
	}

	cmd = kzalloc(len, GFP_KERNEL);
	if (!cmd) {
		rc = -ENOMEM;
		goto out;
	}

	cmd->ie_len = cpu_to_le16(ie_len);
	memcpy(cmd->ie_info, ie, ie_len);
	rc = wmi_send(wil, WMI_UPDATE_FT_IES_CMDID, vif->mid, cmd, len);
	kfree(cmd);

out:
	if (rc)
		wil_err(wil, "update ft ies failed : %d\n", rc);

	return rc;
}

/**
 * wmi_rxon - turn radio on/off
 * @on:		turn on if true, off otherwise
 *
 * Only switch radio. Channel should be set separately.
 * No timeout for rxon - radio turned on forever unless some other call
 * turns it off
 */
int wmi_rxon(struct wil6210_priv *wil, bool on)
{
	struct wil6210_vif *vif = ndev_to_vif(wil->main_ndev);
	int rc;
	struct {
		struct wmi_cmd_hdr wmi;
		struct wmi_listen_started_event evt;
	} __packed reply = {
		.evt = {.status = WMI_FW_STATUS_FAILURE},
	};

	wil_info(wil, "(%s)\n", on ? "on" : "off");

	if (on) {
		rc = wmi_call(wil, WMI_START_LISTEN_CMDID, vif->mid, NULL, 0,
			      WMI_LISTEN_STARTED_EVENTID,
			      &reply, sizeof(reply), 100);
		if ((rc == 0) && (reply.evt.status != WMI_FW_STATUS_SUCCESS))
			rc = -EINVAL;
	} else {
		rc = wmi_call(wil, WMI_DISCOVERY_STOP_CMDID, vif->mid, NULL, 0,
			      WMI_DISCOVERY_STOPPED_EVENTID, NULL, 0, 20);
	}

	return rc;
}

int wmi_rx_chain_add(struct wil6210_priv *wil, struct wil_ring *vring)
{
	struct net_device *ndev = wil->main_ndev;
	struct wireless_dev *wdev = ndev->ieee80211_ptr;
	struct wil6210_vif *vif = ndev_to_vif(ndev);
	struct wmi_cfg_rx_chain_cmd cmd = {
		.action = WMI_RX_CHAIN_ADD,
		.rx_sw_ring = {
			.max_mpdu_size = cpu_to_le16(
				wil_mtu2macbuf(wil->rx_buf_len)),
			.ring_mem_base = cpu_to_le64(vring->pa),
			.ring_size = cpu_to_le16(vring->size),
		},
		.mid = 0, /* TODO - what is it? */
		.decap_trans_type = WMI_DECAP_TYPE_802_3,
		.reorder_type = WMI_RX_SW_REORDER,
		.host_thrsh = cpu_to_le16(rx_ring_overflow_thrsh),
	};
	struct {
		struct wmi_cmd_hdr wmi;
		struct wmi_cfg_rx_chain_done_event evt;
	} __packed evt;
	int rc;

	memset(&evt, 0, sizeof(evt));

	if (wdev->iftype == NL80211_IFTYPE_MONITOR) {
		struct ieee80211_channel *ch = wil->monitor_chandef.chan;

		cmd.sniffer_cfg.mode = cpu_to_le32(WMI_SNIFFER_ON);
		if (ch)
			cmd.sniffer_cfg.channel = ch->hw_value - 1;
		cmd.sniffer_cfg.phy_info_mode =
			cpu_to_le32(WMI_SNIFFER_PHY_INFO_DISABLED);
		cmd.sniffer_cfg.phy_support =
			cpu_to_le32((wil->monitor_flags & MONITOR_FLAG_CONTROL)
				    ? WMI_SNIFFER_CP : WMI_SNIFFER_BOTH_PHYS);
	} else {
		/* Initialize offload (in non-sniffer mode).
		 * Linux IP stack always calculates IP checksum
		 * HW always calculate TCP/UDP checksum
		 */
		cmd.l3_l4_ctrl |= (1 << L3_L4_CTRL_TCPIP_CHECKSUM_EN_POS);
	}

	if (rx_align_2)
		cmd.l2_802_3_offload_ctrl |=
				L2_802_3_OFFLOAD_CTRL_SNAP_KEEP_MSK;

	/* typical time for secure PCP is 840ms */
	rc = wmi_call(wil, WMI_CFG_RX_CHAIN_CMDID, vif->mid, &cmd, sizeof(cmd),
		      WMI_CFG_RX_CHAIN_DONE_EVENTID, &evt, sizeof(evt), 2000);
	if (rc)
		return rc;

	if (le32_to_cpu(evt.evt.status) != WMI_CFG_RX_CHAIN_SUCCESS)
		rc = -EINVAL;

	vring->hwtail = le32_to_cpu(evt.evt.rx_ring_tail_ptr);

	wil_dbg_misc(wil, "Rx init: status %d tail 0x%08x\n",
		     le32_to_cpu(evt.evt.status), vring->hwtail);

	return rc;
}

int wmi_get_temperature(struct wil6210_priv *wil, u32 *t_bb, u32 *t_rf)
{
	struct wil6210_vif *vif = ndev_to_vif(wil->main_ndev);
	int rc;
	struct wmi_temp_sense_cmd cmd = {
		.measure_baseband_en = cpu_to_le32(!!t_bb),
		.measure_rf_en = cpu_to_le32(!!t_rf),
		.measure_mode = cpu_to_le32(TEMPERATURE_MEASURE_NOW),
	};
	struct {
		struct wmi_cmd_hdr wmi;
		struct wmi_temp_sense_done_event evt;
	} __packed reply;

	memset(&reply, 0, sizeof(reply));

	rc = wmi_call(wil, WMI_TEMP_SENSE_CMDID, vif->mid, &cmd, sizeof(cmd),
		      WMI_TEMP_SENSE_DONE_EVENTID, &reply, sizeof(reply), 100);
	if (rc)
		return rc;

	if (t_bb)
		*t_bb = le32_to_cpu(reply.evt.baseband_t1000);
	if (t_rf)
		*t_rf = le32_to_cpu(reply.evt.rf_t1000);

	return 0;
}

int wmi_disconnect_sta(struct wil6210_vif *vif, const u8 *mac, u16 reason,
		       bool del_sta)
{
	struct wil6210_priv *wil = vif_to_wil(vif);
	int rc;
	struct wmi_disconnect_sta_cmd disc_sta_cmd = {
		.disconnect_reason = cpu_to_le16(reason),
	};
	struct wmi_del_sta_cmd del_sta_cmd = {
		.disconnect_reason = cpu_to_le16(reason),
	};
	struct {
		struct wmi_cmd_hdr wmi;
		struct wmi_disconnect_event evt;
	} __packed reply;

	wil_dbg_wmi(wil, "disconnect_sta: (%pM, reason %d)\n", mac, reason);

	memset(&reply, 0, sizeof(reply));
	vif->locally_generated_disc = true;
	if (del_sta) {
		ether_addr_copy(del_sta_cmd.dst_mac, mac);
		rc = wmi_call(wil, WMI_DEL_STA_CMDID, vif->mid, &del_sta_cmd,
			      sizeof(del_sta_cmd), WMI_DISCONNECT_EVENTID,
			      &reply, sizeof(reply), 1000);
	} else {
		ether_addr_copy(disc_sta_cmd.dst_mac, mac);
		rc = wmi_call(wil, WMI_DISCONNECT_STA_CMDID, vif->mid,
			      &disc_sta_cmd, sizeof(disc_sta_cmd),
			      WMI_DISCONNECT_EVENTID,
			      &reply, sizeof(reply), 1000);
	}
	/* failure to disconnect in reasonable time treated as FW error */
	if (rc) {
		wil_fw_error_recovery(wil);
		return rc;
	}
	wil->sinfo_gen++;

	return 0;
}

int wmi_addba(struct wil6210_priv *wil, u8 mid,
	      u8 ringid, u8 size, u16 timeout)
{
	u8 amsdu = wil->use_enhanced_dma_hw && wil->use_rx_hw_reordering &&
		test_bit(WMI_FW_CAPABILITY_AMSDU, wil->fw_capabilities) &&
		wil->amsdu_en;
	struct wmi_ring_ba_en_cmd cmd = {
		.ring_id = ringid,
		.agg_max_wsize = size,
		.ba_timeout = cpu_to_le16(timeout),
		.amsdu = amsdu,
	};

	wil_dbg_wmi(wil, "addba: (ring %d size %d timeout %d amsdu %d)\n",
		    ringid, size, timeout, amsdu);

	return wmi_send(wil, WMI_RING_BA_EN_CMDID, mid, &cmd, sizeof(cmd));
}

int wmi_delba_tx(struct wil6210_priv *wil, u8 mid, u8 ringid, u16 reason)
{
	struct wmi_ring_ba_dis_cmd cmd = {
		.ring_id = ringid,
		.reason = cpu_to_le16(reason),
	};

	wil_dbg_wmi(wil, "delba_tx: (ring %d reason %d)\n", ringid, reason);

	return wmi_send(wil, WMI_RING_BA_DIS_CMDID, mid, &cmd, sizeof(cmd));
}

int wmi_delba_rx(struct wil6210_priv *wil, u8 mid, u8 cid, u8 tid, u16 reason)
{
	struct wmi_rcp_delba_cmd cmd = {
		.reason = cpu_to_le16(reason),
	};

	if (cid >= WIL6210_RX_DESC_MAX_CID) {
		cmd.cidxtid = CIDXTID_EXTENDED_CID_TID;
		cmd.cid = cid;
		cmd.tid = tid;
	} else {
		cmd.cidxtid = mk_cidxtid(cid, tid);
	}

	wil_dbg_wmi(wil, "delba_rx: (CID %d TID %d reason %d)\n", cid,
		    tid, reason);

	return wmi_send(wil, WMI_RCP_DELBA_CMDID, mid, &cmd, sizeof(cmd));
}

int wmi_addba_rx_resp(struct wil6210_priv *wil,
		      u8 mid, u8 cid, u8 tid, u8 token,
		      u16 status, bool amsdu, u16 agg_wsize, u16 timeout)
{
	int rc;
	struct wmi_rcp_addba_resp_cmd cmd = {
		.dialog_token = token,
		.status_code = cpu_to_le16(status),
		/* bit 0: A-MSDU supported
		 * bit 1: policy (should be 0 for us)
		 * bits 2..5: TID
		 * bits 6..15: buffer size
		 */
		.ba_param_set = cpu_to_le16((amsdu ? 1 : 0) | (tid << 2) |
					    (agg_wsize << 6)),
		.ba_timeout = cpu_to_le16(timeout),
	};
	struct {
		struct wmi_cmd_hdr wmi;
		struct wmi_rcp_addba_resp_sent_event evt;
	} __packed reply = {
		.evt = {.status = cpu_to_le16(WMI_FW_STATUS_FAILURE)},
	};

	if (cid >= WIL6210_RX_DESC_MAX_CID) {
		cmd.cidxtid = CIDXTID_EXTENDED_CID_TID;
		cmd.cid = cid;
		cmd.tid = tid;
	} else {
		cmd.cidxtid = mk_cidxtid(cid, tid);
	}

	wil_dbg_wmi(wil,
		    "ADDBA response for MID %d CID %d TID %d size %d timeout %d status %d AMSDU%s\n",
		    mid, cid, tid, agg_wsize,
		    timeout, status, amsdu ? "+" : "-");

	rc = wmi_call(wil, WMI_RCP_ADDBA_RESP_CMDID, mid, &cmd, sizeof(cmd),
		      WMI_RCP_ADDBA_RESP_SENT_EVENTID, &reply, sizeof(reply),
		      100);
	if (rc)
		return rc;

	if (reply.evt.status) {
		wil_err(wil, "ADDBA response failed with status %d\n",
			le16_to_cpu(reply.evt.status));
		rc = -EINVAL;
	}

	return rc;
}

int wmi_addba_rx_resp_edma(struct wil6210_priv *wil, u8 mid, u8 cid, u8 tid,
			   u8 token, u16 status, bool amsdu, u16 agg_wsize,
			   u16 timeout)
{
	int rc;
	struct wmi_rcp_addba_resp_edma_cmd cmd = {
		.cid = cid,
		.tid = tid,
		.dialog_token = token,
		.status_code = cpu_to_le16(status),
		/* bit 0: A-MSDU supported
		 * bit 1: policy (should be 0 for us)
		 * bits 2..5: TID
		 * bits 6..15: buffer size
		 */
		.ba_param_set = cpu_to_le16((amsdu ? 1 : 0) | (tid << 2) |
					    (agg_wsize << 6)),
		.ba_timeout = cpu_to_le16(timeout),
		/* route all the connections to status ring 0 */
		.status_ring_id = WIL_DEFAULT_RX_STATUS_RING_ID,
	};
	struct {
		struct wmi_cmd_hdr wmi;
		struct wmi_rcp_addba_resp_sent_event evt;
	} __packed reply = {
		.evt = {.status = cpu_to_le16(WMI_FW_STATUS_FAILURE)},
	};

	wil_dbg_wmi(wil,
		    "ADDBA response for CID %d TID %d size %d timeout %d status %d AMSDU%s, sring_id %d\n",
		    cid, tid, agg_wsize, timeout, status, amsdu ? "+" : "-",
		    WIL_DEFAULT_RX_STATUS_RING_ID);

	rc = wmi_call(wil, WMI_RCP_ADDBA_RESP_EDMA_CMDID, mid, &cmd,
		      sizeof(cmd), WMI_RCP_ADDBA_RESP_SENT_EVENTID, &reply,
		      sizeof(reply), WIL_WMI_CALL_GENERAL_TO_MS);
	if (rc)
		return rc;

	if (reply.evt.status) {
		wil_err(wil, "ADDBA response failed with status %d\n",
			le16_to_cpu(reply.evt.status));
		rc = -EINVAL;
	}

	return rc;
}

int wmi_ps_dev_profile_cfg(struct wil6210_priv *wil,
			   enum wmi_ps_profile_type ps_profile)
{
	struct wil6210_vif *vif = ndev_to_vif(wil->main_ndev);
	int rc;
	struct wmi_ps_dev_profile_cfg_cmd cmd = {
		.ps_profile = ps_profile,
	};
	struct {
		struct wmi_cmd_hdr wmi;
		struct wmi_ps_dev_profile_cfg_event evt;
	} __packed reply = {
		.evt = {.status = cpu_to_le32(WMI_PS_CFG_CMD_STATUS_ERROR)},
	};
	u32 status;

	wil_dbg_wmi(wil, "Setting ps dev profile %d\n", ps_profile);

	rc = wmi_call(wil, WMI_PS_DEV_PROFILE_CFG_CMDID, vif->mid,
		      &cmd, sizeof(cmd),
		      WMI_PS_DEV_PROFILE_CFG_EVENTID, &reply, sizeof(reply),
		      100);
	if (rc)
		return rc;

	status = le32_to_cpu(reply.evt.status);

	if (status != WMI_PS_CFG_CMD_STATUS_SUCCESS) {
		wil_err(wil, "ps dev profile cfg failed with status %d\n",
			status);
		rc = -EINVAL;
	}

	return rc;
}

int wmi_set_mgmt_retry(struct wil6210_priv *wil, u8 retry_short)
{
	struct wil6210_vif *vif = ndev_to_vif(wil->main_ndev);
	int rc;
	struct wmi_set_mgmt_retry_limit_cmd cmd = {
		.mgmt_retry_limit = retry_short,
	};
	struct {
		struct wmi_cmd_hdr wmi;
		struct wmi_set_mgmt_retry_limit_event evt;
	} __packed reply = {
		.evt = {.status = WMI_FW_STATUS_FAILURE},
	};

	wil_dbg_wmi(wil, "Setting mgmt retry short %d\n", retry_short);

	if (!test_bit(WMI_FW_CAPABILITY_MGMT_RETRY_LIMIT, wil->fw_capabilities))
		return -ENOTSUPP;

	rc = wmi_call(wil, WMI_SET_MGMT_RETRY_LIMIT_CMDID, vif->mid,
		      &cmd, sizeof(cmd),
		      WMI_SET_MGMT_RETRY_LIMIT_EVENTID, &reply, sizeof(reply),
		      100);
	if (rc)
		return rc;

	if (reply.evt.status != WMI_FW_STATUS_SUCCESS) {
		wil_err(wil, "set mgmt retry limit failed with status %d\n",
			reply.evt.status);
		rc = -EINVAL;
	}

	return rc;
}

int wmi_get_mgmt_retry(struct wil6210_priv *wil, u8 *retry_short)
{
	struct wil6210_vif *vif = ndev_to_vif(wil->main_ndev);
	int rc;
	struct {
		struct wmi_cmd_hdr wmi;
		struct wmi_get_mgmt_retry_limit_event evt;
	} __packed reply;

	wil_dbg_wmi(wil, "getting mgmt retry short\n");

	if (!test_bit(WMI_FW_CAPABILITY_MGMT_RETRY_LIMIT, wil->fw_capabilities))
		return -ENOTSUPP;

	memset(&reply, 0, sizeof(reply));
	rc = wmi_call(wil, WMI_GET_MGMT_RETRY_LIMIT_CMDID, vif->mid, NULL, 0,
		      WMI_GET_MGMT_RETRY_LIMIT_EVENTID, &reply, sizeof(reply),
		      100);
	if (rc)
		return rc;

	if (retry_short)
		*retry_short = reply.evt.mgmt_retry_limit;

	return 0;
}

int wmi_abort_scan(struct wil6210_vif *vif)
{
	struct wil6210_priv *wil = vif_to_wil(vif);
	int rc;

	wil_dbg_wmi(wil, "sending WMI_ABORT_SCAN_CMDID\n");

	rc = wmi_send(wil, WMI_ABORT_SCAN_CMDID, vif->mid, NULL, 0);
	if (rc)
		wil_err(wil, "Failed to abort scan (%d)\n", rc);

	return rc;
}

int wmi_new_sta(struct wil6210_vif *vif, const u8 *mac, u8 aid)
{
	struct wil6210_priv *wil = vif_to_wil(vif);
	int rc;
	struct wmi_new_sta_cmd cmd = {
		.aid = aid,
	};

	wil_dbg_wmi(wil, "new sta %pM, aid %d\n", mac, aid);

	ether_addr_copy(cmd.dst_mac, mac);

	rc = wmi_send(wil, WMI_NEW_STA_CMDID, vif->mid, &cmd, sizeof(cmd));
	if (rc)
		wil_err(wil, "Failed to send new sta (%d)\n", rc);

	return rc;
}

void wmi_event_flush(struct wil6210_priv *wil)
{
	ulong flags;
	struct pending_wmi_event *evt, *t;

	wil_dbg_wmi(wil, "event_flush\n");

	spin_lock_irqsave(&wil->wmi_ev_lock, flags);

	list_for_each_entry_safe(evt, t, &wil->pending_wmi_ev, list) {
		list_del(&evt->list);
		kfree(evt);
	}

	spin_unlock_irqrestore(&wil->wmi_ev_lock, flags);
}

static const char *suspend_status2name(u8 status)
{
	switch (status) {
	case WMI_TRAFFIC_SUSPEND_REJECTED_LINK_NOT_IDLE:
		return "LINK_NOT_IDLE";
	case WMI_TRAFFIC_SUSPEND_REJECTED_DISCONNECT:
		return "DISCONNECT";
	case WMI_TRAFFIC_SUSPEND_REJECTED_OTHER:
		return "OTHER";
	default:
		return "Untracked status";
	}
}

int wmi_suspend(struct wil6210_priv *wil)
{
	struct wil6210_vif *vif = ndev_to_vif(wil->main_ndev);
	int rc;
	struct wmi_traffic_suspend_cmd cmd = {
		.wakeup_trigger = wil->wakeup_trigger,
	};
	struct {
		struct wmi_cmd_hdr wmi;
		struct wmi_traffic_suspend_event evt;
	} __packed reply = {
		.evt = {.status = WMI_TRAFFIC_SUSPEND_REJECTED_LINK_NOT_IDLE},
	};

	u32 suspend_to = WIL_WAIT_FOR_SUSPEND_RESUME_COMP;

	wil->suspend_resp_rcvd = false;
	wil->suspend_resp_comp = false;

	rc = wmi_call(wil, WMI_TRAFFIC_SUSPEND_CMDID, vif->mid,
		      &cmd, sizeof(cmd),
		      WMI_TRAFFIC_SUSPEND_EVENTID, &reply, sizeof(reply),
		      suspend_to);
	if (rc) {
		wil_err(wil, "wmi_call for suspend req failed, rc=%d\n", rc);
		if (rc == -ETIME)
			/* wmi_call TO */
			wil->suspend_stats.rejected_by_device++;
		else
			wil->suspend_stats.rejected_by_host++;
		goto out;
	}

	wil_dbg_wmi(wil, "waiting for suspend_response_completed\n");

	rc = wait_event_interruptible_timeout(wil->wq,
					      wil->suspend_resp_comp,
					      msecs_to_jiffies(suspend_to));
	if (rc == 0) {
		wil_err(wil, "TO waiting for suspend_response_completed\n");
		if (wil->suspend_resp_rcvd)
			/* Device responded but we TO due to another reason */
			wil->suspend_stats.rejected_by_host++;
		else
			wil->suspend_stats.rejected_by_device++;
		rc = -EBUSY;
		goto out;
	}

	wil_dbg_wmi(wil, "suspend_response_completed rcvd\n");
	if (reply.evt.status != WMI_TRAFFIC_SUSPEND_APPROVED) {
		wil_dbg_pm(wil, "device rejected the suspend, %s\n",
			   suspend_status2name(reply.evt.status));
		wil->suspend_stats.rejected_by_device++;
	}
	rc = reply.evt.status;

out:
	wil->suspend_resp_rcvd = false;
	wil->suspend_resp_comp = false;

	return rc;
}

static void resume_triggers2string(u32 triggers, char *string, int str_size)
{
	string[0] = '\0';

	if (!triggers) {
		strlcat(string, " UNKNOWN", str_size);
		return;
	}

	if (triggers & WMI_RESUME_TRIGGER_HOST)
		strlcat(string, " HOST", str_size);

	if (triggers & WMI_RESUME_TRIGGER_UCAST_RX)
		strlcat(string, " UCAST_RX", str_size);

	if (triggers & WMI_RESUME_TRIGGER_BCAST_RX)
		strlcat(string, " BCAST_RX", str_size);

	if (triggers & WMI_RESUME_TRIGGER_WMI_EVT)
		strlcat(string, " WMI_EVT", str_size);

	if (triggers & WMI_RESUME_TRIGGER_DISCONNECT)
		strlcat(string, " DISCONNECT", str_size);
}

int wmi_resume(struct wil6210_priv *wil)
{
	struct wil6210_vif *vif = ndev_to_vif(wil->main_ndev);
	int rc;
	char string[100];
	struct {
		struct wmi_cmd_hdr wmi;
		struct wmi_traffic_resume_event evt;
	} __packed reply = {
		.evt = {.status = WMI_TRAFFIC_RESUME_FAILED,
			.resume_triggers =
				cpu_to_le32(WMI_RESUME_TRIGGER_UNKNOWN)},
	};

	rc = wmi_call(wil, WMI_TRAFFIC_RESUME_CMDID, vif->mid, NULL, 0,
		      WMI_TRAFFIC_RESUME_EVENTID, &reply, sizeof(reply),
		      WIL_WAIT_FOR_SUSPEND_RESUME_COMP);
	if (rc)
		return rc;
	resume_triggers2string(le32_to_cpu(reply.evt.resume_triggers), string,
			       sizeof(string));
	wil_dbg_pm(wil, "device resume %s, resume triggers:%s (0x%x)\n",
		   reply.evt.status ? "failed" : "passed", string,
		   le32_to_cpu(reply.evt.resume_triggers));

	return reply.evt.status;
}

int wmi_port_allocate(struct wil6210_priv *wil, u8 mid,
		      const u8 *mac, enum nl80211_iftype iftype)
{
	int rc;
	struct wmi_port_allocate_cmd cmd = {
		.mid = mid,
	};
	struct {
		struct wmi_cmd_hdr wmi;
		struct wmi_port_allocated_event evt;
	} __packed reply = {
		.evt = {.status = WMI_FW_STATUS_FAILURE},
	};

	wil_dbg_misc(wil, "port allocate, mid %d iftype %d, mac %pM\n",
		     mid, iftype, mac);

	ether_addr_copy(cmd.mac, mac);
	switch (iftype) {
	case NL80211_IFTYPE_STATION:
		cmd.port_role = WMI_PORT_STA;
		break;
	case NL80211_IFTYPE_AP:
		cmd.port_role = WMI_PORT_AP;
		break;
	case NL80211_IFTYPE_P2P_CLIENT:
		cmd.port_role = WMI_PORT_P2P_CLIENT;
		break;
	case NL80211_IFTYPE_P2P_GO:
		cmd.port_role = WMI_PORT_P2P_GO;
		break;
	/* what about monitor??? */
	default:
		wil_err(wil, "unsupported iftype: %d\n", iftype);
		return -EINVAL;
	}

	rc = wmi_call(wil, WMI_PORT_ALLOCATE_CMDID, mid,
		      &cmd, sizeof(cmd),
		      WMI_PORT_ALLOCATED_EVENTID, &reply,
		      sizeof(reply), 300);
	if (rc) {
		wil_err(wil, "failed to allocate port, status %d\n", rc);
		return rc;
	}
	if (reply.evt.status != WMI_FW_STATUS_SUCCESS) {
		wil_err(wil, "WMI_PORT_ALLOCATE returned status %d\n",
			reply.evt.status);
		return -EINVAL;
	}

	return 0;
}

int wmi_port_delete(struct wil6210_priv *wil, u8 mid)
{
	int rc;
	struct wmi_port_delete_cmd cmd = {
		.mid = mid,
	};
	struct {
		struct wmi_cmd_hdr wmi;
		struct wmi_port_deleted_event evt;
	} __packed reply = {
		.evt = {.status = WMI_FW_STATUS_FAILURE},
	};

	wil_dbg_misc(wil, "port delete, mid %d\n", mid);

	rc = wmi_call(wil, WMI_PORT_DELETE_CMDID, mid,
		      &cmd, sizeof(cmd),
		      WMI_PORT_DELETED_EVENTID, &reply,
		      sizeof(reply), 2000);
	if (rc) {
		wil_err(wil, "failed to delete port, status %d\n", rc);
		return rc;
	}
	if (reply.evt.status != WMI_FW_STATUS_SUCCESS) {
		wil_err(wil, "WMI_PORT_DELETE returned status %d\n",
			reply.evt.status);
		return -EINVAL;
	}

	return 0;
}

static bool wmi_evt_call_handler(struct wil6210_vif *vif, int id,
				 void *d, int len)
{
	uint i;

	for (i = 0; i < ARRAY_SIZE(wmi_evt_handlers); i++) {
		if (wmi_evt_handlers[i].eventid == id) {
			wmi_evt_handlers[i].handler(vif, id, d, len);
			return true;
		}
	}

	return false;
}

static void wmi_event_handle(struct wil6210_priv *wil,
			     struct wil6210_mbox_hdr *hdr)
{
	u16 len = le16_to_cpu(hdr->len);
	struct wil6210_vif *vif;

	if ((hdr->type == WIL_MBOX_HDR_TYPE_WMI) &&
	    (len >= sizeof(struct wmi_cmd_hdr))) {
		struct wmi_cmd_hdr *wmi = (void *)(&hdr[1]);
		void *evt_data = (void *)(&wmi[1]);
		u16 id = le16_to_cpu(wmi->command_id);
		u8 mid = wmi->mid;

		wil_dbg_wmi(wil, "Handle %s (0x%04x) (reply_id 0x%04x,%d)\n",
			    eventid2name(id), id, wil->reply_id,
			    wil->reply_mid);

		if (mid == MID_BROADCAST)
			mid = 0;
<<<<<<< HEAD
		if (mid >= ARRAY_SIZE(wil->vifs) || mid >= wil->max_vifs) {
=======
		if (mid >= GET_MAX_VIFS(wil)) {
>>>>>>> 0ecfebd2
			wil_dbg_wmi(wil, "invalid mid %d, event skipped\n",
				    mid);
			return;
		}
		vif = wil->vifs[mid];
		if (!vif) {
			wil_dbg_wmi(wil, "event for empty VIF(%d), skipped\n",
				    mid);
			return;
		}

		/* check if someone waits for this event */
		if (wil->reply_id && wil->reply_id == id &&
		    wil->reply_mid == mid) {
			WARN_ON(wil->reply_buf);

			wmi_evt_call_handler(vif, id, evt_data,
					     len - sizeof(*wmi));
			wil_dbg_wmi(wil, "event_handle: Complete WMI 0x%04x\n",
				    id);
			complete(&wil->wmi_call);
			return;
		}
		/* unsolicited event */
		/* search for handler */
		if (!wmi_evt_call_handler(vif, id, evt_data,
					  len - sizeof(*wmi))) {
			wil_info(wil, "Unhandled event 0x%04x\n", id);
		}
	} else {
		wil_err(wil, "Unknown event type\n");
		print_hex_dump(KERN_ERR, "evt?? ", DUMP_PREFIX_OFFSET, 16, 1,
			       hdr, sizeof(*hdr) + len, true);
	}
}

/*
 * Retrieve next WMI event from the pending list
 */
static struct list_head *next_wmi_ev(struct wil6210_priv *wil)
{
	ulong flags;
	struct list_head *ret = NULL;

	spin_lock_irqsave(&wil->wmi_ev_lock, flags);

	if (!list_empty(&wil->pending_wmi_ev)) {
		ret = wil->pending_wmi_ev.next;
		list_del(ret);
	}

	spin_unlock_irqrestore(&wil->wmi_ev_lock, flags);

	return ret;
}

/*
 * Handler for the WMI events
 */
void wmi_event_worker(struct work_struct *work)
{
	struct wil6210_priv *wil = container_of(work, struct wil6210_priv,
						 wmi_event_worker);
	struct pending_wmi_event *evt;
	struct list_head *lh;

	wil_dbg_wmi(wil, "event_worker: Start\n");
	while ((lh = next_wmi_ev(wil)) != NULL) {
		evt = list_entry(lh, struct pending_wmi_event, list);
		wmi_event_handle(wil, &evt->event.hdr);
		kfree(evt);
	}
	wil_dbg_wmi(wil, "event_worker: Finished\n");
}

bool wil_is_wmi_idle(struct wil6210_priv *wil)
{
	ulong flags;
	struct wil6210_mbox_ring *r = &wil->mbox_ctl.rx;
	bool rc = false;

	spin_lock_irqsave(&wil->wmi_ev_lock, flags);

	/* Check if there are pending WMI events in the events queue */
	if (!list_empty(&wil->pending_wmi_ev)) {
		wil_dbg_pm(wil, "Pending WMI events in queue\n");
		goto out;
	}

	/* Check if there is a pending WMI call */
	if (wil->reply_id) {
		wil_dbg_pm(wil, "Pending WMI call\n");
		goto out;
	}

	/* Check if there are pending RX events in mbox */
	r->head = wil_r(wil, RGF_MBOX +
			offsetof(struct wil6210_mbox_ctl, rx.head));
	if (r->tail != r->head)
		wil_dbg_pm(wil, "Pending WMI mbox events\n");
	else
		rc = true;

out:
	spin_unlock_irqrestore(&wil->wmi_ev_lock, flags);
	return rc;
}

static void
wmi_sched_scan_set_ssids(struct wil6210_priv *wil,
			 struct wmi_start_sched_scan_cmd *cmd,
			 struct cfg80211_ssid *ssids, int n_ssids,
			 struct cfg80211_match_set *match_sets,
			 int n_match_sets)
{
	int i;

	if (n_match_sets > WMI_MAX_PNO_SSID_NUM) {
		wil_dbg_wmi(wil, "too many match sets (%d), use first %d\n",
			    n_match_sets, WMI_MAX_PNO_SSID_NUM);
		n_match_sets = WMI_MAX_PNO_SSID_NUM;
	}
	cmd->num_of_ssids = n_match_sets;

	for (i = 0; i < n_match_sets; i++) {
		struct wmi_sched_scan_ssid_match *wmi_match =
			&cmd->ssid_for_match[i];
		struct cfg80211_match_set *cfg_match = &match_sets[i];
		int j;

		wmi_match->ssid_len = cfg_match->ssid.ssid_len;
		memcpy(wmi_match->ssid, cfg_match->ssid.ssid,
		       min_t(u8, wmi_match->ssid_len, WMI_MAX_SSID_LEN));
		wmi_match->rssi_threshold = S8_MIN;
		if (cfg_match->rssi_thold >= S8_MIN &&
		    cfg_match->rssi_thold <= S8_MAX)
			wmi_match->rssi_threshold = cfg_match->rssi_thold;

		for (j = 0; j < n_ssids; j++)
			if (wmi_match->ssid_len == ssids[j].ssid_len &&
			    memcmp(wmi_match->ssid, ssids[j].ssid,
				   wmi_match->ssid_len) == 0)
				wmi_match->add_ssid_to_probe = true;
	}
}

static void
wmi_sched_scan_set_channels(struct wil6210_priv *wil,
			    struct wmi_start_sched_scan_cmd *cmd,
			    u32 n_channels,
			    struct ieee80211_channel **channels)
{
	int i;

	if (n_channels > WMI_MAX_CHANNEL_NUM) {
		wil_dbg_wmi(wil, "too many channels (%d), use first %d\n",
			    n_channels, WMI_MAX_CHANNEL_NUM);
		n_channels = WMI_MAX_CHANNEL_NUM;
	}
	cmd->num_of_channels = n_channels;

	for (i = 0; i < n_channels; i++) {
		struct ieee80211_channel *cfg_chan = channels[i];

		cmd->channel_list[i] = cfg_chan->hw_value - 1;
	}
}

static void
wmi_sched_scan_set_plans(struct wil6210_priv *wil,
			 struct wmi_start_sched_scan_cmd *cmd,
			 struct cfg80211_sched_scan_plan *scan_plans,
			 int n_scan_plans)
{
	int i;

	if (n_scan_plans > WMI_MAX_PLANS_NUM) {
		wil_dbg_wmi(wil, "too many plans (%d), use first %d\n",
			    n_scan_plans, WMI_MAX_PLANS_NUM);
		n_scan_plans = WMI_MAX_PLANS_NUM;
	}

	for (i = 0; i < n_scan_plans; i++) {
		struct cfg80211_sched_scan_plan *cfg_plan = &scan_plans[i];

		cmd->scan_plans[i].interval_sec =
			cpu_to_le16(cfg_plan->interval);
		cmd->scan_plans[i].num_of_iterations =
			cpu_to_le16(cfg_plan->iterations);
	}
}

int wmi_start_sched_scan(struct wil6210_priv *wil,
			 struct cfg80211_sched_scan_request *request)
{
	struct wil6210_vif *vif = ndev_to_vif(wil->main_ndev);
	int rc;
	struct wmi_start_sched_scan_cmd cmd = {
		.min_rssi_threshold = S8_MIN,
		.initial_delay_sec = cpu_to_le16(request->delay),
	};
	struct {
		struct wmi_cmd_hdr wmi;
		struct wmi_start_sched_scan_event evt;
	} __packed reply = {
		.evt = {.result = WMI_PNO_REJECT},
	};

	if (!test_bit(WMI_FW_CAPABILITY_PNO, wil->fw_capabilities))
		return -ENOTSUPP;

	if (request->min_rssi_thold >= S8_MIN &&
	    request->min_rssi_thold <= S8_MAX)
		cmd.min_rssi_threshold = request->min_rssi_thold;

	wmi_sched_scan_set_ssids(wil, &cmd, request->ssids, request->n_ssids,
				 request->match_sets, request->n_match_sets);
	wmi_sched_scan_set_channels(wil, &cmd,
				    request->n_channels, request->channels);
	wmi_sched_scan_set_plans(wil, &cmd,
				 request->scan_plans, request->n_scan_plans);

	rc = wmi_call(wil, WMI_START_SCHED_SCAN_CMDID, vif->mid,
		      &cmd, sizeof(cmd),
		      WMI_START_SCHED_SCAN_EVENTID, &reply, sizeof(reply),
		      WIL_WMI_CALL_GENERAL_TO_MS);
	if (rc)
		return rc;

	if (reply.evt.result != WMI_PNO_SUCCESS) {
		wil_err(wil, "start sched scan failed, result %d\n",
			reply.evt.result);
		return -EINVAL;
	}

	return 0;
}

int wmi_stop_sched_scan(struct wil6210_priv *wil)
{
	struct wil6210_vif *vif = ndev_to_vif(wil->main_ndev);
	int rc;
	struct {
		struct wmi_cmd_hdr wmi;
		struct wmi_stop_sched_scan_event evt;
	} __packed reply = {
		.evt = {.result = WMI_PNO_REJECT},
	};

	if (!test_bit(WMI_FW_CAPABILITY_PNO, wil->fw_capabilities))
		return -ENOTSUPP;

	rc = wmi_call(wil, WMI_STOP_SCHED_SCAN_CMDID, vif->mid, NULL, 0,
		      WMI_STOP_SCHED_SCAN_EVENTID, &reply, sizeof(reply),
		      WIL_WMI_CALL_GENERAL_TO_MS);
	if (rc)
		return rc;

	if (reply.evt.result != WMI_PNO_SUCCESS) {
		wil_err(wil, "stop sched scan failed, result %d\n",
			reply.evt.result);
		return -EINVAL;
	}

	return 0;
}

int wmi_mgmt_tx(struct wil6210_vif *vif, const u8 *buf, size_t len)
{
	size_t total;
	struct wil6210_priv *wil = vif_to_wil(vif);
	struct ieee80211_mgmt *mgmt_frame = (void *)buf;
	struct wmi_sw_tx_req_cmd *cmd;
	struct {
		struct wmi_cmd_hdr wmi;
		struct wmi_sw_tx_complete_event evt;
	} __packed evt = {
		.evt = {.status = WMI_FW_STATUS_FAILURE},
	};
	int rc;

	wil_dbg_misc(wil, "mgmt_tx mid %d\n", vif->mid);
	wil_hex_dump_misc("mgmt tx frame ", DUMP_PREFIX_OFFSET, 16, 1, buf,
			  len, true);

	if (len < sizeof(struct ieee80211_hdr_3addr))
		return -EINVAL;

	total = sizeof(*cmd) + len;
	if (total < len) {
		wil_err(wil, "mgmt_tx invalid len %zu\n", len);
		return -EINVAL;
	}

	cmd = kmalloc(total, GFP_KERNEL);
	if (!cmd)
		return -ENOMEM;

	memcpy(cmd->dst_mac, mgmt_frame->da, WMI_MAC_LEN);
	cmd->len = cpu_to_le16(len);
	memcpy(cmd->payload, buf, len);

	rc = wmi_call(wil, WMI_SW_TX_REQ_CMDID, vif->mid, cmd, total,
		      WMI_SW_TX_COMPLETE_EVENTID, &evt, sizeof(evt), 2000);
	if (!rc && evt.evt.status != WMI_FW_STATUS_SUCCESS) {
		wil_dbg_wmi(wil, "mgmt_tx failed with status %d\n",
			    evt.evt.status);
		rc = -EAGAIN;
	}

	kfree(cmd);

	return rc;
}

int wmi_mgmt_tx_ext(struct wil6210_vif *vif, const u8 *buf, size_t len,
		    u8 channel, u16 duration_ms)
{
	size_t total;
	struct wil6210_priv *wil = vif_to_wil(vif);
	struct ieee80211_mgmt *mgmt_frame = (void *)buf;
	struct wmi_sw_tx_req_ext_cmd *cmd;
	struct {
		struct wmi_cmd_hdr wmi;
		struct wmi_sw_tx_complete_event evt;
	} __packed evt = {
		.evt = {.status = WMI_FW_STATUS_FAILURE},
	};
	int rc;

	wil_dbg_wmi(wil, "mgmt_tx_ext mid %d channel %d duration %d\n",
		    vif->mid, channel, duration_ms);
	wil_hex_dump_wmi("mgmt_tx_ext frame ", DUMP_PREFIX_OFFSET, 16, 1, buf,
			 len, true);

	if (len < sizeof(struct ieee80211_hdr_3addr)) {
		wil_err(wil, "short frame. len %zu\n", len);
		return -EINVAL;
	}

	total = sizeof(*cmd) + len;
	if (total < len) {
		wil_err(wil, "mgmt_tx_ext invalid len %zu\n", len);
		return -EINVAL;
	}

	cmd = kzalloc(total, GFP_KERNEL);
	if (!cmd)
		return -ENOMEM;

	memcpy(cmd->dst_mac, mgmt_frame->da, WMI_MAC_LEN);
	cmd->len = cpu_to_le16(len);
	memcpy(cmd->payload, buf, len);
	cmd->channel = channel - 1;
	cmd->duration_ms = cpu_to_le16(duration_ms);

	rc = wmi_call(wil, WMI_SW_TX_REQ_EXT_CMDID, vif->mid, cmd, total,
		      WMI_SW_TX_COMPLETE_EVENTID, &evt, sizeof(evt), 2000);
	if (!rc && evt.evt.status != WMI_FW_STATUS_SUCCESS) {
		wil_dbg_wmi(wil, "mgmt_tx_ext failed with status %d\n",
			    evt.evt.status);
		rc = -EAGAIN;
	}

	kfree(cmd);

	return rc;
}

int wil_wmi_tx_sring_cfg(struct wil6210_priv *wil, int ring_id)
{
	int rc;
	struct wil6210_vif *vif = ndev_to_vif(wil->main_ndev);
	struct wil_status_ring *sring = &wil->srings[ring_id];
	struct wmi_tx_status_ring_add_cmd cmd = {
		.ring_cfg = {
			.ring_size = cpu_to_le16(sring->size),
		},
		.irq_index = WIL_TX_STATUS_IRQ_IDX
	};
	struct {
		struct wmi_cmd_hdr hdr;
		struct wmi_tx_status_ring_cfg_done_event evt;
	} __packed reply = {
		.evt = {.status = WMI_FW_STATUS_FAILURE},
	};

	cmd.ring_cfg.ring_id = ring_id;

	cmd.ring_cfg.ring_mem_base = cpu_to_le64(sring->pa);
	rc = wmi_call(wil, WMI_TX_STATUS_RING_ADD_CMDID, vif->mid, &cmd,
		      sizeof(cmd), WMI_TX_STATUS_RING_CFG_DONE_EVENTID,
		      &reply, sizeof(reply), WIL_WMI_CALL_GENERAL_TO_MS);
	if (rc) {
		wil_err(wil, "TX_STATUS_RING_ADD_CMD failed, rc %d\n", rc);
		return rc;
	}

	if (reply.evt.status != WMI_FW_STATUS_SUCCESS) {
		wil_err(wil, "TX_STATUS_RING_ADD_CMD failed, status %d\n",
			reply.evt.status);
		return -EINVAL;
	}

	sring->hwtail = le32_to_cpu(reply.evt.ring_tail_ptr);

	return 0;
}

int wil_wmi_cfg_def_rx_offload(struct wil6210_priv *wil, u16 max_rx_pl_per_desc)
{
	struct net_device *ndev = wil->main_ndev;
	struct wil6210_vif *vif = ndev_to_vif(ndev);
	int rc;
	struct wmi_cfg_def_rx_offload_cmd cmd = {
		.max_msdu_size = cpu_to_le16(wil_mtu2macbuf(WIL_MAX_ETH_MTU)),
		.max_rx_pl_per_desc = cpu_to_le16(max_rx_pl_per_desc),
		.decap_trans_type = WMI_DECAP_TYPE_802_3,
		.l2_802_3_offload_ctrl = 0,
		.l3_l4_ctrl = 1 << L3_L4_CTRL_TCPIP_CHECKSUM_EN_POS,
	};
	struct {
		struct wmi_cmd_hdr hdr;
		struct wmi_cfg_def_rx_offload_done_event evt;
	} __packed reply = {
		.evt = {.status = WMI_FW_STATUS_FAILURE},
	};

	rc = wmi_call(wil, WMI_CFG_DEF_RX_OFFLOAD_CMDID, vif->mid, &cmd,
		      sizeof(cmd), WMI_CFG_DEF_RX_OFFLOAD_DONE_EVENTID, &reply,
		      sizeof(reply), WIL_WMI_CALL_GENERAL_TO_MS);
	if (rc) {
		wil_err(wil, "WMI_CFG_DEF_RX_OFFLOAD_CMD failed, rc %d\n", rc);
		return rc;
	}

	if (reply.evt.status != WMI_FW_STATUS_SUCCESS) {
		wil_err(wil, "WMI_CFG_DEF_RX_OFFLOAD_CMD failed, status %d\n",
			reply.evt.status);
		return -EINVAL;
	}

	return 0;
}

int wil_wmi_rx_sring_add(struct wil6210_priv *wil, u16 ring_id)
{
	struct net_device *ndev = wil->main_ndev;
	struct wil6210_vif *vif = ndev_to_vif(ndev);
	struct wil_status_ring *sring = &wil->srings[ring_id];
	int rc;
	struct wmi_rx_status_ring_add_cmd cmd = {
		.ring_cfg = {
			.ring_size = cpu_to_le16(sring->size),
			.ring_id = ring_id,
		},
		.rx_msg_type = wil->use_compressed_rx_status ?
			WMI_RX_MSG_TYPE_COMPRESSED :
			WMI_RX_MSG_TYPE_EXTENDED,
		.irq_index = WIL_RX_STATUS_IRQ_IDX,
	};
	struct {
		struct wmi_cmd_hdr hdr;
		struct wmi_rx_status_ring_cfg_done_event evt;
	} __packed reply = {
		.evt = {.status = WMI_FW_STATUS_FAILURE},
	};

	cmd.ring_cfg.ring_mem_base = cpu_to_le64(sring->pa);
	rc = wmi_call(wil, WMI_RX_STATUS_RING_ADD_CMDID, vif->mid, &cmd,
		      sizeof(cmd), WMI_RX_STATUS_RING_CFG_DONE_EVENTID, &reply,
		      sizeof(reply), WIL_WMI_CALL_GENERAL_TO_MS);
	if (rc) {
		wil_err(wil, "RX_STATUS_RING_ADD_CMD failed, rc %d\n", rc);
		return rc;
	}

	if (reply.evt.status != WMI_FW_STATUS_SUCCESS) {
		wil_err(wil, "RX_STATUS_RING_ADD_CMD failed, status %d\n",
			reply.evt.status);
		return -EINVAL;
	}

	sring->hwtail = le32_to_cpu(reply.evt.ring_tail_ptr);

	return 0;
}

int wil_wmi_rx_desc_ring_add(struct wil6210_priv *wil, int status_ring_id)
{
	struct net_device *ndev = wil->main_ndev;
	struct wil6210_vif *vif = ndev_to_vif(ndev);
	struct wil_ring *ring = &wil->ring_rx;
	int rc;
	struct wmi_rx_desc_ring_add_cmd cmd = {
		.ring_cfg = {
			.ring_size = cpu_to_le16(ring->size),
			.ring_id = WIL_RX_DESC_RING_ID,
		},
		.status_ring_id = status_ring_id,
		.irq_index = WIL_RX_STATUS_IRQ_IDX,
	};
	struct {
		struct wmi_cmd_hdr hdr;
		struct wmi_rx_desc_ring_cfg_done_event evt;
	} __packed reply = {
		.evt = {.status = WMI_FW_STATUS_FAILURE},
	};

	cmd.ring_cfg.ring_mem_base = cpu_to_le64(ring->pa);
	cmd.sw_tail_host_addr = cpu_to_le64(ring->edma_rx_swtail.pa);
	rc = wmi_call(wil, WMI_RX_DESC_RING_ADD_CMDID, vif->mid, &cmd,
		      sizeof(cmd), WMI_RX_DESC_RING_CFG_DONE_EVENTID, &reply,
		      sizeof(reply), WIL_WMI_CALL_GENERAL_TO_MS);
	if (rc) {
		wil_err(wil, "WMI_RX_DESC_RING_ADD_CMD failed, rc %d\n", rc);
		return rc;
	}

	if (reply.evt.status != WMI_FW_STATUS_SUCCESS) {
		wil_err(wil, "WMI_RX_DESC_RING_ADD_CMD failed, status %d\n",
			reply.evt.status);
		return -EINVAL;
	}

	ring->hwtail = le32_to_cpu(reply.evt.ring_tail_ptr);

	return 0;
}

int wil_wmi_tx_desc_ring_add(struct wil6210_vif *vif, int ring_id, int cid,
			     int tid)
{
	struct wil6210_priv *wil = vif_to_wil(vif);
	int sring_id = wil->tx_sring_idx; /* there is only one TX sring */
	int rc;
	struct wil_ring *ring = &wil->ring_tx[ring_id];
	struct wil_ring_tx_data *txdata = &wil->ring_tx_data[ring_id];
	struct wmi_tx_desc_ring_add_cmd cmd = {
		.ring_cfg = {
			.ring_size = cpu_to_le16(ring->size),
			.ring_id = ring_id,
		},
		.status_ring_id = sring_id,
		.cid = cid,
		.tid = tid,
		.encap_trans_type = WMI_VRING_ENC_TYPE_802_3,
		.max_msdu_size = cpu_to_le16(wil_mtu2macbuf(mtu_max)),
		.schd_params = {
			.priority = cpu_to_le16(0),
			.timeslot_us = cpu_to_le16(0xfff),
		}
	};
	struct {
		struct wmi_cmd_hdr hdr;
		struct wmi_tx_desc_ring_cfg_done_event evt;
	} __packed reply = {
		.evt = {.status = WMI_FW_STATUS_FAILURE},
	};

	cmd.ring_cfg.ring_mem_base = cpu_to_le64(ring->pa);
	rc = wmi_call(wil, WMI_TX_DESC_RING_ADD_CMDID, vif->mid, &cmd,
		      sizeof(cmd), WMI_TX_DESC_RING_CFG_DONE_EVENTID, &reply,
		      sizeof(reply), WIL_WMI_CALL_GENERAL_TO_MS);
	if (rc) {
		wil_err(wil, "WMI_TX_DESC_RING_ADD_CMD failed, rc %d\n", rc);
		return rc;
	}

	if (reply.evt.status != WMI_FW_STATUS_SUCCESS) {
		wil_err(wil, "WMI_TX_DESC_RING_ADD_CMD failed, status %d\n",
			reply.evt.status);
		return -EINVAL;
	}

	spin_lock_bh(&txdata->lock);
	ring->hwtail = le32_to_cpu(reply.evt.ring_tail_ptr);
	txdata->mid = vif->mid;
	txdata->enabled = 1;
	spin_unlock_bh(&txdata->lock);

	return 0;
}

int wil_wmi_bcast_desc_ring_add(struct wil6210_vif *vif, int ring_id)
{
	struct wil6210_priv *wil = vif_to_wil(vif);
	struct wil_ring *ring = &wil->ring_tx[ring_id];
	int rc;
	struct wmi_bcast_desc_ring_add_cmd cmd = {
		.ring_cfg = {
			.ring_size = cpu_to_le16(ring->size),
			.ring_id = ring_id,
		},
		.status_ring_id = wil->tx_sring_idx,
		.encap_trans_type = WMI_VRING_ENC_TYPE_802_3,
	};
	struct {
		struct wmi_cmd_hdr hdr;
		struct wmi_rx_desc_ring_cfg_done_event evt;
	} __packed reply = {
		.evt = {.status = WMI_FW_STATUS_FAILURE},
	};
	struct wil_ring_tx_data *txdata = &wil->ring_tx_data[ring_id];

	cmd.ring_cfg.ring_mem_base = cpu_to_le64(ring->pa);
	rc = wmi_call(wil, WMI_BCAST_DESC_RING_ADD_CMDID, vif->mid, &cmd,
		      sizeof(cmd), WMI_TX_DESC_RING_CFG_DONE_EVENTID, &reply,
		      sizeof(reply), WIL_WMI_CALL_GENERAL_TO_MS);
	if (rc) {
		wil_err(wil, "WMI_BCAST_DESC_RING_ADD_CMD failed, rc %d\n", rc);
		return rc;
	}

	if (reply.evt.status != WMI_FW_STATUS_SUCCESS) {
		wil_err(wil, "Broadcast Tx config failed, status %d\n",
			reply.evt.status);
		return -EINVAL;
	}

	spin_lock_bh(&txdata->lock);
	ring->hwtail = le32_to_cpu(reply.evt.ring_tail_ptr);
	txdata->mid = vif->mid;
	txdata->enabled = 1;
	spin_unlock_bh(&txdata->lock);

	return 0;
}

int wmi_link_stats_cfg(struct wil6210_vif *vif, u32 type, u8 cid, u32 interval)
{
	struct wil6210_priv *wil = vif_to_wil(vif);
	struct wmi_link_stats_cmd cmd = {
		.record_type_mask = cpu_to_le32(type),
		.cid = cid,
		.action = WMI_LINK_STATS_SNAPSHOT,
		.interval_msec = cpu_to_le32(interval),
	};
	struct {
		struct wmi_cmd_hdr wmi;
		struct wmi_link_stats_config_done_event evt;
	} __packed reply = {
		.evt = {.status = WMI_FW_STATUS_FAILURE},
	};
	int rc;

	rc = wmi_call(wil, WMI_LINK_STATS_CMDID, vif->mid, &cmd, sizeof(cmd),
		      WMI_LINK_STATS_CONFIG_DONE_EVENTID, &reply,
		      sizeof(reply), WIL_WMI_CALL_GENERAL_TO_MS);
	if (rc) {
		wil_err(wil, "WMI_LINK_STATS_CMDID failed, rc %d\n", rc);
		return rc;
	}

	if (reply.evt.status != WMI_FW_STATUS_SUCCESS) {
		wil_err(wil, "Link statistics config failed, status %d\n",
			reply.evt.status);
		return -EINVAL;
	}

	return 0;
}<|MERGE_RESOLUTION|>--- conflicted
+++ resolved
@@ -3205,11 +3205,7 @@
 
 		if (mid == MID_BROADCAST)
 			mid = 0;
-<<<<<<< HEAD
-		if (mid >= ARRAY_SIZE(wil->vifs) || mid >= wil->max_vifs) {
-=======
 		if (mid >= GET_MAX_VIFS(wil)) {
->>>>>>> 0ecfebd2
 			wil_dbg_wmi(wil, "invalid mid %d, event skipped\n",
 				    mid);
 			return;
