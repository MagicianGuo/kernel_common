--- conflicted
+++ resolved
@@ -712,40 +712,6 @@
 	if (!action) {
 		ret = iwl_mvm_scan_stop(mvm, IWL_MVM_SCAN_INT_MLO, false);
 	} else if (action == 1) {
-<<<<<<< HEAD
-		struct ieee80211_channel *channels[IEEE80211_MLD_MAX_NUM_LINKS];
-		unsigned long usable_links = ieee80211_vif_usable_links(vif);
-		size_t n_channels = 0;
-		u8 link_id;
-
-		rcu_read_lock();
-
-		for_each_set_bit(link_id, &usable_links,
-				 IEEE80211_MLD_MAX_NUM_LINKS) {
-			struct ieee80211_bss_conf *link_conf =
-				rcu_dereference(vif->link_conf[link_id]);
-
-			if (WARN_ON_ONCE(!link_conf))
-				continue;
-
-			channels[n_channels++] = link_conf->chanreq.oper.chan;
-		}
-
-		rcu_read_unlock();
-
-		if (n_channels)
-			ret = iwl_mvm_int_mlo_scan_start(mvm, vif, channels,
-							 n_channels);
-		else
-			ret = -EINVAL;
-	} else {
-		ret = -EINVAL;
-	}
-
-	mutex_unlock(&mvm->mutex);
-
-	return ret ?: count;
-=======
 		ret = iwl_mvm_int_mlo_scan(mvm, vif);
 	} else {
 		ret = -EINVAL;
@@ -814,7 +780,6 @@
 	mutex_unlock(&mvm->mutex);
 
 	return count;
->>>>>>> 1613e604
 }
 
 #define MVM_DEBUGFS_WRITE_FILE_OPS(name, bufsz) \
@@ -837,10 +802,7 @@
 MVM_DEBUGFS_READ_WRITE_FILE_OPS(quota_min, 32);
 MVM_DEBUGFS_READ_FILE_OPS(os_device_timediff);
 MVM_DEBUGFS_WRITE_FILE_OPS(int_mlo_scan, 32);
-<<<<<<< HEAD
-=======
 MVM_DEBUGFS_READ_WRITE_FILE_OPS(esr_disable_reason, 32);
->>>>>>> 1613e604
 
 void iwl_mvm_vif_add_debugfs(struct ieee80211_hw *hw, struct ieee80211_vif *vif)
 {
@@ -871,10 +833,7 @@
 	debugfs_create_bool("ftm_unprotected", 0200, mvmvif->dbgfs_dir,
 			    &mvmvif->ftm_unprotected);
 	MVM_DEBUGFS_ADD_FILE_VIF(int_mlo_scan, mvmvif->dbgfs_dir, 0200);
-<<<<<<< HEAD
-=======
 	MVM_DEBUGFS_ADD_FILE_VIF(esr_disable_reason, mvmvif->dbgfs_dir, 0600);
->>>>>>> 1613e604
 
 	if (vif->type == NL80211_IFTYPE_STATION && !vif->p2p &&
 	    mvmvif == mvm->bf_allowed_vif)
