/* A network driver using virtio.
 *
 * Copyright 2007 Rusty Russell <rusty@rustcorp.com.au> IBM Corporation
 *
 * This program is free software; you can redistribute it and/or modify
 * it under the terms of the GNU General Public License as published by
 * the Free Software Foundation; either version 2 of the License, or
 * (at your option) any later version.
 *
 * This program is distributed in the hope that it will be useful,
 * but WITHOUT ANY WARRANTY; without even the implied warranty of
 * MERCHANTABILITY or FITNESS FOR A PARTICULAR PURPOSE.  See the
 * GNU General Public License for more details.
 *
 * You should have received a copy of the GNU General Public License
 * along with this program; if not, see <http://www.gnu.org/licenses/>.
 */
//#define DEBUG
#include <linux/netdevice.h>
#include <linux/etherdevice.h>
#include <linux/ethtool.h>
#include <linux/module.h>
#include <linux/virtio.h>
#include <linux/virtio_net.h>
#include <linux/bpf.h>
#include <linux/bpf_trace.h>
#include <linux/scatterlist.h>
#include <linux/if_vlan.h>
#include <linux/slab.h>
#include <linux/cpu.h>
#include <linux/average.h>
#include <net/route.h>

static int napi_weight = NAPI_POLL_WEIGHT;
module_param(napi_weight, int, 0444);

static bool csum = true, gso = true, napi_tx;
module_param(csum, bool, 0444);
module_param(gso, bool, 0444);
module_param(napi_tx, bool, 0644);

/* FIXME: MTU in config. */
#define GOOD_PACKET_LEN (ETH_HLEN + VLAN_HLEN + ETH_DATA_LEN)
#define GOOD_COPY_LEN	128

#define VIRTNET_RX_PAD (NET_IP_ALIGN + NET_SKB_PAD)

/* Amount of XDP headroom to prepend to packets for use by xdp_adjust_head */
#define VIRTIO_XDP_HEADROOM 256

/* RX packet size EWMA. The average packet size is used to determine the packet
 * buffer size when refilling RX rings. As the entire RX ring may be refilled
 * at once, the weight is chosen so that the EWMA will be insensitive to short-
 * term, transient changes in packet size.
 */
DECLARE_EWMA(pkt_len, 0, 64)

#define VIRTNET_DRIVER_VERSION "1.0.0"

static const unsigned long guest_offloads[] = {
	VIRTIO_NET_F_GUEST_TSO4,
	VIRTIO_NET_F_GUEST_TSO6,
	VIRTIO_NET_F_GUEST_ECN,
	VIRTIO_NET_F_GUEST_UFO
};

struct virtnet_stats {
	struct u64_stats_sync tx_syncp;
	struct u64_stats_sync rx_syncp;
	u64 tx_bytes;
	u64 tx_packets;

	u64 rx_bytes;
	u64 rx_packets;
};

/* Internal representation of a send virtqueue */
struct send_queue {
	/* Virtqueue associated with this send _queue */
	struct virtqueue *vq;

	/* TX: fragments + linear part + virtio header */
	struct scatterlist sg[MAX_SKB_FRAGS + 2];

	/* Name of the send queue: output.$index */
	char name[40];

	struct napi_struct napi;
};

/* Internal representation of a receive virtqueue */
struct receive_queue {
	/* Virtqueue associated with this receive_queue */
	struct virtqueue *vq;

	struct napi_struct napi;

	struct bpf_prog __rcu *xdp_prog;

	/* Chain pages by the private ptr. */
	struct page *pages;

	/* Average packet length for mergeable receive buffers. */
	struct ewma_pkt_len mrg_avg_pkt_len;

	/* Page frag for packet buffer allocation. */
	struct page_frag alloc_frag;

	/* RX: fragments + linear part + virtio header */
	struct scatterlist sg[MAX_SKB_FRAGS + 2];

	/* Min single buffer size for mergeable buffers case. */
	unsigned int min_buf_len;

	/* Name of this receive queue: input.$index */
	char name[40];
};

struct virtnet_info {
	struct virtio_device *vdev;
	struct virtqueue *cvq;
	struct net_device *dev;
	struct send_queue *sq;
	struct receive_queue *rq;
	unsigned int status;

	/* Max # of queue pairs supported by the device */
	u16 max_queue_pairs;

	/* # of queue pairs currently used by the driver */
	u16 curr_queue_pairs;

	/* # of XDP queue pairs currently used by the driver */
	u16 xdp_queue_pairs;

	/* I like... big packets and I cannot lie! */
	bool big_packets;

	/* Host will merge rx buffers for big packets (shake it! shake it!) */
	bool mergeable_rx_bufs;

	/* Has control virtqueue */
	bool has_cvq;

	/* Host can handle any s/g split between our header and packet data */
	bool any_header_sg;

	/* Packet virtio header size */
	u8 hdr_len;

	/* Active statistics */
	struct virtnet_stats __percpu *stats;

	/* Work struct for refilling if we run low on memory. */
	struct delayed_work refill;

	/* Work struct for config space updates */
	struct work_struct config_work;

	/* Does the affinity hint is set for virtqueues? */
	bool affinity_hint_set;

	/* CPU hotplug instances for online & dead */
	struct hlist_node node;
	struct hlist_node node_dead;

	/* Control VQ buffers: protected by the rtnl lock */
	struct virtio_net_ctrl_hdr ctrl_hdr;
	virtio_net_ctrl_ack ctrl_status;
	struct virtio_net_ctrl_mq ctrl_mq;
	u8 ctrl_promisc;
	u8 ctrl_allmulti;
	u16 ctrl_vid;
	u64 ctrl_offloads;

	/* Ethtool settings */
	u8 duplex;
	u32 speed;

	unsigned long guest_offloads;
};

struct padded_vnet_hdr {
	struct virtio_net_hdr_mrg_rxbuf hdr;
	/*
	 * hdr is in a separate sg buffer, and data sg buffer shares same page
	 * with this header sg. This padding makes next sg 16 byte aligned
	 * after the header.
	 */
	char padding[4];
};

/* Converting between virtqueue no. and kernel tx/rx queue no.
 * 0:rx0 1:tx0 2:rx1 3:tx1 ... 2N:rxN 2N+1:txN 2N+2:cvq
 */
static int vq2txq(struct virtqueue *vq)
{
	return (vq->index - 1) / 2;
}

static int txq2vq(int txq)
{
	return txq * 2 + 1;
}

static int vq2rxq(struct virtqueue *vq)
{
	return vq->index / 2;
}

static int rxq2vq(int rxq)
{
	return rxq * 2;
}

static inline struct virtio_net_hdr_mrg_rxbuf *skb_vnet_hdr(struct sk_buff *skb)
{
	return (struct virtio_net_hdr_mrg_rxbuf *)skb->cb;
}

/*
 * private is used to chain pages for big packets, put the whole
 * most recent used list in the beginning for reuse
 */
static void give_pages(struct receive_queue *rq, struct page *page)
{
	struct page *end;

	/* Find end of list, sew whole thing into vi->rq.pages. */
	for (end = page; end->private; end = (struct page *)end->private);
	end->private = (unsigned long)rq->pages;
	rq->pages = page;
}

static struct page *get_a_page(struct receive_queue *rq, gfp_t gfp_mask)
{
	struct page *p = rq->pages;

	if (p) {
		rq->pages = (struct page *)p->private;
		/* clear private here, it is used to chain pages */
		p->private = 0;
	} else
		p = alloc_page(gfp_mask);
	return p;
}

static void virtqueue_napi_schedule(struct napi_struct *napi,
				    struct virtqueue *vq)
{
	if (napi_schedule_prep(napi)) {
		virtqueue_disable_cb(vq);
		__napi_schedule(napi);
	}
}

static void virtqueue_napi_complete(struct napi_struct *napi,
				    struct virtqueue *vq, int processed)
{
	int opaque;

	opaque = virtqueue_enable_cb_prepare(vq);
	if (napi_complete_done(napi, processed) &&
	    unlikely(virtqueue_poll(vq, opaque)))
		virtqueue_napi_schedule(napi, vq);
}

static void skb_xmit_done(struct virtqueue *vq)
{
	struct virtnet_info *vi = vq->vdev->priv;
	struct napi_struct *napi = &vi->sq[vq2txq(vq)].napi;

	/* Suppress further interrupts. */
	virtqueue_disable_cb(vq);

	if (napi->weight)
		virtqueue_napi_schedule(napi, vq);
	else
		/* We were probably waiting for more output buffers. */
		netif_wake_subqueue(vi->dev, vq2txq(vq));
}

#define MRG_CTX_HEADER_SHIFT 22
static void *mergeable_len_to_ctx(unsigned int truesize,
				  unsigned int headroom)
{
	return (void *)(unsigned long)((headroom << MRG_CTX_HEADER_SHIFT) | truesize);
}

static unsigned int mergeable_ctx_to_headroom(void *mrg_ctx)
{
	return (unsigned long)mrg_ctx >> MRG_CTX_HEADER_SHIFT;
}

static unsigned int mergeable_ctx_to_truesize(void *mrg_ctx)
{
	return (unsigned long)mrg_ctx & ((1 << MRG_CTX_HEADER_SHIFT) - 1);
}

/* Called from bottom half context */
static struct sk_buff *page_to_skb(struct virtnet_info *vi,
				   struct receive_queue *rq,
				   struct page *page, unsigned int offset,
				   unsigned int len, unsigned int truesize)
{
	struct sk_buff *skb;
	struct virtio_net_hdr_mrg_rxbuf *hdr;
	unsigned int copy, hdr_len, hdr_padded_len;
	char *p;

	p = page_address(page) + offset;

	/* copy small packet so we can reuse these pages for small data */
	skb = napi_alloc_skb(&rq->napi, GOOD_COPY_LEN);
	if (unlikely(!skb))
		return NULL;

	hdr = skb_vnet_hdr(skb);

	hdr_len = vi->hdr_len;
	if (vi->mergeable_rx_bufs)
		hdr_padded_len = sizeof(*hdr);
	else
		hdr_padded_len = sizeof(struct padded_vnet_hdr);

	memcpy(hdr, p, hdr_len);

	len -= hdr_len;
	offset += hdr_padded_len;
	p += hdr_padded_len;

	copy = len;
	if (copy > skb_tailroom(skb))
		copy = skb_tailroom(skb);
	skb_put_data(skb, p, copy);

	len -= copy;
	offset += copy;

	if (vi->mergeable_rx_bufs) {
		if (len)
			skb_add_rx_frag(skb, 0, page, offset, len, truesize);
		else
			put_page(page);
		return skb;
	}

	/*
	 * Verify that we can indeed put this data into a skb.
	 * This is here to handle cases when the device erroneously
	 * tries to receive more than is possible. This is usually
	 * the case of a broken device.
	 */
	if (unlikely(len > MAX_SKB_FRAGS * PAGE_SIZE)) {
		net_dbg_ratelimited("%s: too much data\n", skb->dev->name);
		dev_kfree_skb(skb);
		return NULL;
	}
	BUG_ON(offset >= PAGE_SIZE);
	while (len) {
		unsigned int frag_size = min((unsigned)PAGE_SIZE - offset, len);
		skb_add_rx_frag(skb, skb_shinfo(skb)->nr_frags, page, offset,
				frag_size, truesize);
		len -= frag_size;
		page = (struct page *)page->private;
		offset = 0;
	}

	if (page)
		give_pages(rq, page);

	return skb;
}

static bool virtnet_xdp_xmit(struct virtnet_info *vi,
			     struct receive_queue *rq,
			     struct xdp_buff *xdp)
{
	struct virtio_net_hdr_mrg_rxbuf *hdr;
	unsigned int len;
	struct send_queue *sq;
	unsigned int qp;
	void *xdp_sent;
	int err;

	qp = vi->curr_queue_pairs - vi->xdp_queue_pairs + smp_processor_id();
	sq = &vi->sq[qp];

	/* Free up any pending old buffers before queueing new ones. */
	while ((xdp_sent = virtqueue_get_buf(sq->vq, &len)) != NULL) {
		struct page *sent_page = virt_to_head_page(xdp_sent);

		put_page(sent_page);
	}

	xdp->data -= vi->hdr_len;
	/* Zero header and leave csum up to XDP layers */
	hdr = xdp->data;
	memset(hdr, 0, vi->hdr_len);

	sg_init_one(sq->sg, xdp->data, xdp->data_end - xdp->data);

	err = virtqueue_add_outbuf(sq->vq, sq->sg, 1, xdp->data, GFP_ATOMIC);
	if (unlikely(err)) {
		struct page *page = virt_to_head_page(xdp->data);

		put_page(page);
		return false;
	}

	virtqueue_kick(sq->vq);
	return true;
}

static unsigned int virtnet_get_headroom(struct virtnet_info *vi)
{
	return vi->xdp_queue_pairs ? VIRTIO_XDP_HEADROOM : 0;
}

/* We copy the packet for XDP in the following cases:
 *
 * 1) Packet is scattered across multiple rx buffers.
 * 2) Headroom space is insufficient.
 *
 * This is inefficient but it's a temporary condition that
 * we hit right after XDP is enabled and until queue is refilled
 * with large buffers with sufficient headroom - so it should affect
 * at most queue size packets.
 * Afterwards, the conditions to enable
 * XDP should preclude the underlying device from sending packets
 * across multiple buffers (num_buf > 1), and we make sure buffers
 * have enough headroom.
 */
static struct page *xdp_linearize_page(struct receive_queue *rq,
				       u16 *num_buf,
				       struct page *p,
				       int offset,
				       int page_off,
				       unsigned int *len)
{
	struct page *page = alloc_page(GFP_ATOMIC);

	if (!page)
		return NULL;

	memcpy(page_address(page) + page_off, page_address(p) + offset, *len);
	page_off += *len;

	while (--*num_buf) {
		unsigned int buflen;
		void *buf;
		int off;

		buf = virtqueue_get_buf(rq->vq, &buflen);
		if (unlikely(!buf))
			goto err_buf;

		p = virt_to_head_page(buf);
		off = buf - page_address(p);

		/* guard against a misconfigured or uncooperative backend that
		 * is sending packet larger than the MTU.
		 */
		if ((page_off + buflen) > PAGE_SIZE) {
			put_page(p);
			goto err_buf;
		}

		memcpy(page_address(page) + page_off,
		       page_address(p) + off, buflen);
		page_off += buflen;
		put_page(p);
	}

	/* Headroom does not contribute to packet length */
	*len = page_off - VIRTIO_XDP_HEADROOM;
	return page;
err_buf:
	__free_pages(page, 0);
	return NULL;
}

static struct sk_buff *receive_small(struct net_device *dev,
				     struct virtnet_info *vi,
				     struct receive_queue *rq,
				     void *buf, void *ctx,
				     unsigned int len)
{
	struct sk_buff *skb;
	struct bpf_prog *xdp_prog;
	unsigned int xdp_headroom = (unsigned long)ctx;
	unsigned int header_offset = VIRTNET_RX_PAD + xdp_headroom;
	unsigned int headroom = vi->hdr_len + header_offset;
	unsigned int buflen = SKB_DATA_ALIGN(GOOD_PACKET_LEN + headroom) +
			      SKB_DATA_ALIGN(sizeof(struct skb_shared_info));
	struct page *page = virt_to_head_page(buf);
	unsigned int delta = 0;
	struct page *xdp_page;
	len -= vi->hdr_len;

	rcu_read_lock();
	xdp_prog = rcu_dereference(rq->xdp_prog);
	if (xdp_prog) {
		struct virtio_net_hdr_mrg_rxbuf *hdr = buf + header_offset;
		struct xdp_buff xdp;
		void *orig_data;
		u32 act;

		if (unlikely(hdr->hdr.gso_type || hdr->hdr.flags))
			goto err_xdp;

		if (unlikely(xdp_headroom < virtnet_get_headroom(vi))) {
			int offset = buf - page_address(page) + header_offset;
			unsigned int tlen = len + vi->hdr_len;
			u16 num_buf = 1;

			xdp_headroom = virtnet_get_headroom(vi);
			header_offset = VIRTNET_RX_PAD + xdp_headroom;
			headroom = vi->hdr_len + header_offset;
			buflen = SKB_DATA_ALIGN(GOOD_PACKET_LEN + headroom) +
				 SKB_DATA_ALIGN(sizeof(struct skb_shared_info));
			xdp_page = xdp_linearize_page(rq, &num_buf, page,
						      offset, header_offset,
						      &tlen);
			if (!xdp_page)
				goto err_xdp;

			buf = page_address(xdp_page);
			put_page(page);
			page = xdp_page;
		}

		xdp.data_hard_start = buf + VIRTNET_RX_PAD + vi->hdr_len;
		xdp.data = xdp.data_hard_start + xdp_headroom;
		xdp.data_end = xdp.data + len;
		orig_data = xdp.data;
		act = bpf_prog_run_xdp(xdp_prog, &xdp);

		switch (act) {
		case XDP_PASS:
			/* Recalculate length in case bpf program changed it */
			delta = orig_data - xdp.data;
			break;
		case XDP_TX:
			if (unlikely(!virtnet_xdp_xmit(vi, rq, &xdp)))
				trace_xdp_exception(vi->dev, xdp_prog, act);
			rcu_read_unlock();
			goto xdp_xmit;
		default:
			bpf_warn_invalid_xdp_action(act);
		case XDP_ABORTED:
			trace_xdp_exception(vi->dev, xdp_prog, act);
		case XDP_DROP:
			goto err_xdp;
		}
	}
	rcu_read_unlock();

	skb = build_skb(buf, buflen);
	if (!skb) {
		put_page(page);
		goto err;
	}
	skb_reserve(skb, headroom - delta);
	skb_put(skb, len + delta);
	if (!delta) {
		buf += header_offset;
		memcpy(skb_vnet_hdr(skb), buf, vi->hdr_len);
	} /* keep zeroed vnet hdr since packet was changed by bpf */

err:
	return skb;

err_xdp:
	rcu_read_unlock();
	dev->stats.rx_dropped++;
	put_page(page);
xdp_xmit:
	return NULL;
}

static struct sk_buff *receive_big(struct net_device *dev,
				   struct virtnet_info *vi,
				   struct receive_queue *rq,
				   void *buf,
				   unsigned int len)
{
	struct page *page = buf;
	struct sk_buff *skb = page_to_skb(vi, rq, page, 0, len, PAGE_SIZE);

	if (unlikely(!skb))
		goto err;

	return skb;

err:
	dev->stats.rx_dropped++;
	give_pages(rq, page);
	return NULL;
}

static struct sk_buff *receive_mergeable(struct net_device *dev,
					 struct virtnet_info *vi,
					 struct receive_queue *rq,
					 void *buf,
					 void *ctx,
					 unsigned int len)
{
	struct virtio_net_hdr_mrg_rxbuf *hdr = buf;
	u16 num_buf = virtio16_to_cpu(vi->vdev, hdr->num_buffers);
	struct page *page = virt_to_head_page(buf);
	int offset = buf - page_address(page);
	struct sk_buff *head_skb, *curr_skb;
	struct bpf_prog *xdp_prog;
	unsigned int truesize;
	unsigned int headroom = mergeable_ctx_to_headroom(ctx);

	head_skb = NULL;

	rcu_read_lock();
	xdp_prog = rcu_dereference(rq->xdp_prog);
	if (xdp_prog) {
		struct page *xdp_page;
		struct xdp_buff xdp;
		void *data;
		u32 act;

		/* This happens when rx buffer size is underestimated */
		if (unlikely(num_buf > 1 ||
			     headroom < virtnet_get_headroom(vi))) {
			/* linearize data for XDP */
			xdp_page = xdp_linearize_page(rq, &num_buf,
						      page, offset,
						      VIRTIO_XDP_HEADROOM,
						      &len);
			if (!xdp_page)
				goto err_xdp;
			offset = VIRTIO_XDP_HEADROOM;
		} else {
			xdp_page = page;
		}

		/* Transient failure which in theory could occur if
		 * in-flight packets from before XDP was enabled reach
		 * the receive path after XDP is loaded. In practice I
		 * was not able to create this condition.
		 */
		if (unlikely(hdr->hdr.gso_type))
			goto err_xdp;

		/* Allow consuming headroom but reserve enough space to push
		 * the descriptor on if we get an XDP_TX return code.
		 */
		data = page_address(xdp_page) + offset;
		xdp.data_hard_start = data - VIRTIO_XDP_HEADROOM + vi->hdr_len;
		xdp.data = data + vi->hdr_len;
		xdp.data_end = xdp.data + (len - vi->hdr_len);
		act = bpf_prog_run_xdp(xdp_prog, &xdp);

		switch (act) {
		case XDP_PASS:
			/* recalculate offset to account for any header
			 * adjustments. Note other cases do not build an
			 * skb and avoid using offset
			 */
			offset = xdp.data -
					page_address(xdp_page) - vi->hdr_len;

			/* We can only create skb based on xdp_page. */
			if (unlikely(xdp_page != page)) {
				rcu_read_unlock();
				put_page(page);
				head_skb = page_to_skb(vi, rq, xdp_page,
						       offset, len, PAGE_SIZE);
				ewma_pkt_len_add(&rq->mrg_avg_pkt_len, len);
				return head_skb;
			}
			break;
		case XDP_TX:
			if (unlikely(!virtnet_xdp_xmit(vi, rq, &xdp)))
				trace_xdp_exception(vi->dev, xdp_prog, act);
			ewma_pkt_len_add(&rq->mrg_avg_pkt_len, len);
			if (unlikely(xdp_page != page))
				goto err_xdp;
			rcu_read_unlock();
			goto xdp_xmit;
		default:
			bpf_warn_invalid_xdp_action(act);
		case XDP_ABORTED:
			trace_xdp_exception(vi->dev, xdp_prog, act);
		case XDP_DROP:
			if (unlikely(xdp_page != page))
				__free_pages(xdp_page, 0);
			ewma_pkt_len_add(&rq->mrg_avg_pkt_len, len);
			goto err_xdp;
		}
	}
	rcu_read_unlock();

	truesize = mergeable_ctx_to_truesize(ctx);
	if (unlikely(len > truesize)) {
		pr_debug("%s: rx error: len %u exceeds truesize %lu\n",
			 dev->name, len, (unsigned long)ctx);
		dev->stats.rx_length_errors++;
		goto err_skb;
	}

	head_skb = page_to_skb(vi, rq, page, offset, len, truesize);
	curr_skb = head_skb;

	if (unlikely(!curr_skb))
		goto err_skb;
	while (--num_buf) {
		int num_skb_frags;

		buf = virtqueue_get_buf_ctx(rq->vq, &len, &ctx);
		if (unlikely(!ctx)) {
			pr_debug("%s: rx error: %d buffers out of %d missing\n",
				 dev->name, num_buf,
				 virtio16_to_cpu(vi->vdev,
						 hdr->num_buffers));
			dev->stats.rx_length_errors++;
			goto err_buf;
		}

		page = virt_to_head_page(buf);

		truesize = mergeable_ctx_to_truesize(ctx);
		if (unlikely(len > truesize)) {
			pr_debug("%s: rx error: len %u exceeds truesize %lu\n",
				 dev->name, len, (unsigned long)ctx);
			dev->stats.rx_length_errors++;
			goto err_skb;
		}

		num_skb_frags = skb_shinfo(curr_skb)->nr_frags;
		if (unlikely(num_skb_frags == MAX_SKB_FRAGS)) {
			struct sk_buff *nskb = alloc_skb(0, GFP_ATOMIC);

			if (unlikely(!nskb))
				goto err_skb;
			if (curr_skb == head_skb)
				skb_shinfo(curr_skb)->frag_list = nskb;
			else
				curr_skb->next = nskb;
			curr_skb = nskb;
			head_skb->truesize += nskb->truesize;
			num_skb_frags = 0;
		}
		if (curr_skb != head_skb) {
			head_skb->data_len += len;
			head_skb->len += len;
			head_skb->truesize += truesize;
		}
		offset = buf - page_address(page);
		if (skb_can_coalesce(curr_skb, num_skb_frags, page, offset)) {
			put_page(page);
			skb_coalesce_rx_frag(curr_skb, num_skb_frags - 1,
					     len, truesize);
		} else {
			skb_add_rx_frag(curr_skb, num_skb_frags, page,
					offset, len, truesize);
		}
	}

	ewma_pkt_len_add(&rq->mrg_avg_pkt_len, head_skb->len);
	return head_skb;

err_xdp:
	rcu_read_unlock();
err_skb:
	put_page(page);
	while (--num_buf) {
		buf = virtqueue_get_buf(rq->vq, &len);
		if (unlikely(!buf)) {
			pr_debug("%s: rx error: %d buffers missing\n",
				 dev->name, num_buf);
			dev->stats.rx_length_errors++;
			break;
		}
		page = virt_to_head_page(buf);
		put_page(page);
	}
err_buf:
	dev->stats.rx_dropped++;
	dev_kfree_skb(head_skb);
xdp_xmit:
	return NULL;
}

static int receive_buf(struct virtnet_info *vi, struct receive_queue *rq,
		       void *buf, unsigned int len, void **ctx)
{
	struct net_device *dev = vi->dev;
	struct sk_buff *skb;
	struct virtio_net_hdr_mrg_rxbuf *hdr;
	int ret;

	if (unlikely(len < vi->hdr_len + ETH_HLEN)) {
		pr_debug("%s: short packet %i\n", dev->name, len);
		dev->stats.rx_length_errors++;
		if (vi->mergeable_rx_bufs) {
			put_page(virt_to_head_page(buf));
		} else if (vi->big_packets) {
			give_pages(rq, buf);
		} else {
			put_page(virt_to_head_page(buf));
		}
		return 0;
	}

	if (vi->mergeable_rx_bufs)
		skb = receive_mergeable(dev, vi, rq, buf, ctx, len);
	else if (vi->big_packets)
		skb = receive_big(dev, vi, rq, buf, len);
	else
		skb = receive_small(dev, vi, rq, buf, ctx, len);

	if (unlikely(!skb))
		return 0;

	hdr = skb_vnet_hdr(skb);

	ret = skb->len;

	if (hdr->hdr.flags & VIRTIO_NET_HDR_F_DATA_VALID)
		skb->ip_summed = CHECKSUM_UNNECESSARY;

	if (virtio_net_hdr_to_skb(skb, &hdr->hdr,
				  virtio_is_little_endian(vi->vdev))) {
		net_warn_ratelimited("%s: bad gso: type: %u, size: %u\n",
				     dev->name, hdr->hdr.gso_type,
				     hdr->hdr.gso_size);
		goto frame_err;
	}

	skb->protocol = eth_type_trans(skb, dev);
	pr_debug("Receiving skb proto 0x%04x len %i type %i\n",
		 ntohs(skb->protocol), skb->len, skb->pkt_type);

	napi_gro_receive(&rq->napi, skb);
	return ret;

frame_err:
	dev->stats.rx_frame_errors++;
	dev_kfree_skb(skb);
	return 0;
}

/* Unlike mergeable buffers, all buffers are allocated to the
 * same size, except for the headroom. For this reason we do
 * not need to use  mergeable_len_to_ctx here - it is enough
 * to store the headroom as the context ignoring the truesize.
 */
static int add_recvbuf_small(struct virtnet_info *vi, struct receive_queue *rq,
			     gfp_t gfp)
{
	struct page_frag *alloc_frag = &rq->alloc_frag;
	char *buf;
	unsigned int xdp_headroom = virtnet_get_headroom(vi);
	void *ctx = (void *)(unsigned long)xdp_headroom;
	int len = vi->hdr_len + VIRTNET_RX_PAD + GOOD_PACKET_LEN + xdp_headroom;
	int err;

	len = SKB_DATA_ALIGN(len) +
	      SKB_DATA_ALIGN(sizeof(struct skb_shared_info));
	if (unlikely(!skb_page_frag_refill(len, alloc_frag, gfp)))
		return -ENOMEM;

	buf = (char *)page_address(alloc_frag->page) + alloc_frag->offset;
	get_page(alloc_frag->page);
	alloc_frag->offset += len;
	sg_init_one(rq->sg, buf + VIRTNET_RX_PAD + xdp_headroom,
		    vi->hdr_len + GOOD_PACKET_LEN);
	err = virtqueue_add_inbuf_ctx(rq->vq, rq->sg, 1, buf, ctx, gfp);
	if (err < 0)
		put_page(virt_to_head_page(buf));
	return err;
}

static int add_recvbuf_big(struct virtnet_info *vi, struct receive_queue *rq,
			   gfp_t gfp)
{
	struct page *first, *list = NULL;
	char *p;
	int i, err, offset;

	sg_init_table(rq->sg, MAX_SKB_FRAGS + 2);

	/* page in rq->sg[MAX_SKB_FRAGS + 1] is list tail */
	for (i = MAX_SKB_FRAGS + 1; i > 1; --i) {
		first = get_a_page(rq, gfp);
		if (!first) {
			if (list)
				give_pages(rq, list);
			return -ENOMEM;
		}
		sg_set_buf(&rq->sg[i], page_address(first), PAGE_SIZE);

		/* chain new page in list head to match sg */
		first->private = (unsigned long)list;
		list = first;
	}

	first = get_a_page(rq, gfp);
	if (!first) {
		give_pages(rq, list);
		return -ENOMEM;
	}
	p = page_address(first);

	/* rq->sg[0], rq->sg[1] share the same page */
	/* a separated rq->sg[0] for header - required in case !any_header_sg */
	sg_set_buf(&rq->sg[0], p, vi->hdr_len);

	/* rq->sg[1] for data packet, from offset */
	offset = sizeof(struct padded_vnet_hdr);
	sg_set_buf(&rq->sg[1], p + offset, PAGE_SIZE - offset);

	/* chain first in list head */
	first->private = (unsigned long)list;
	err = virtqueue_add_inbuf(rq->vq, rq->sg, MAX_SKB_FRAGS + 2,
				  first, gfp);
	if (err < 0)
		give_pages(rq, first);

	return err;
}

static unsigned int get_mergeable_buf_len(struct receive_queue *rq,
					  struct ewma_pkt_len *avg_pkt_len)
{
	const size_t hdr_len = sizeof(struct virtio_net_hdr_mrg_rxbuf);
	unsigned int len;

	len = hdr_len + clamp_t(unsigned int, ewma_pkt_len_read(avg_pkt_len),
				rq->min_buf_len, PAGE_SIZE - hdr_len);
	return ALIGN(len, L1_CACHE_BYTES);
}

static int add_recvbuf_mergeable(struct virtnet_info *vi,
				 struct receive_queue *rq, gfp_t gfp)
{
	struct page_frag *alloc_frag = &rq->alloc_frag;
	unsigned int headroom = virtnet_get_headroom(vi);
	char *buf;
	void *ctx;
	int err;
	unsigned int len, hole;

	len = get_mergeable_buf_len(rq, &rq->mrg_avg_pkt_len);
	if (unlikely(!skb_page_frag_refill(len + headroom, alloc_frag, gfp)))
		return -ENOMEM;

	buf = (char *)page_address(alloc_frag->page) + alloc_frag->offset;
	buf += headroom; /* advance address leaving hole at front of pkt */
	get_page(alloc_frag->page);
	alloc_frag->offset += len + headroom;
	hole = alloc_frag->size - alloc_frag->offset;
	if (hole < len + headroom) {
		/* To avoid internal fragmentation, if there is very likely not
		 * enough space for another buffer, add the remaining space to
		 * the current buffer.
		 */
		len += hole;
		alloc_frag->offset += hole;
	}

	sg_init_one(rq->sg, buf, len);
<<<<<<< HEAD
	ctx = (void *)(unsigned long)len;
=======
	ctx = mergeable_len_to_ctx(len, headroom);
>>>>>>> bb176f67
	err = virtqueue_add_inbuf_ctx(rq->vq, rq->sg, 1, buf, ctx, gfp);
	if (err < 0)
		put_page(virt_to_head_page(buf));

	return err;
}

/*
 * Returns false if we couldn't fill entirely (OOM).
 *
 * Normally run in the receive path, but can also be run from ndo_open
 * before we're receiving packets, or from refill_work which is
 * careful to disable receiving (using napi_disable).
 */
static bool try_fill_recv(struct virtnet_info *vi, struct receive_queue *rq,
			  gfp_t gfp)
{
	int err;
	bool oom;

	gfp |= __GFP_COLD;
	do {
		if (vi->mergeable_rx_bufs)
			err = add_recvbuf_mergeable(vi, rq, gfp);
		else if (vi->big_packets)
			err = add_recvbuf_big(vi, rq, gfp);
		else
			err = add_recvbuf_small(vi, rq, gfp);

		oom = err == -ENOMEM;
		if (err)
			break;
	} while (rq->vq->num_free);
	virtqueue_kick(rq->vq);
	return !oom;
}

static void skb_recv_done(struct virtqueue *rvq)
{
	struct virtnet_info *vi = rvq->vdev->priv;
	struct receive_queue *rq = &vi->rq[vq2rxq(rvq)];

	virtqueue_napi_schedule(&rq->napi, rvq);
}

static void virtnet_napi_enable(struct virtqueue *vq, struct napi_struct *napi)
{
	napi_enable(napi);

	/* If all buffers were filled by other side before we napi_enabled, we
	 * won't get another interrupt, so process any outstanding packets now.
	 * Call local_bh_enable after to trigger softIRQ processing.
	 */
	local_bh_disable();
	virtqueue_napi_schedule(napi, vq);
	local_bh_enable();
}

static void virtnet_napi_tx_enable(struct virtnet_info *vi,
				   struct virtqueue *vq,
				   struct napi_struct *napi)
{
	if (!napi->weight)
		return;

	/* Tx napi touches cachelines on the cpu handling tx interrupts. Only
	 * enable the feature if this is likely affine with the transmit path.
	 */
	if (!vi->affinity_hint_set) {
		napi->weight = 0;
		return;
	}

	return virtnet_napi_enable(vq, napi);
}

static void virtnet_napi_tx_disable(struct napi_struct *napi)
{
	if (napi->weight)
		napi_disable(napi);
}

static void refill_work(struct work_struct *work)
{
	struct virtnet_info *vi =
		container_of(work, struct virtnet_info, refill.work);
	bool still_empty;
	int i;

	for (i = 0; i < vi->curr_queue_pairs; i++) {
		struct receive_queue *rq = &vi->rq[i];

		napi_disable(&rq->napi);
		still_empty = !try_fill_recv(vi, rq, GFP_KERNEL);
		virtnet_napi_enable(rq->vq, &rq->napi);

		/* In theory, this can happen: if we don't get any buffers in
		 * we will *never* try to fill again.
		 */
		if (still_empty)
			schedule_delayed_work(&vi->refill, HZ/2);
	}
}

static int virtnet_receive(struct receive_queue *rq, int budget)
{
	struct virtnet_info *vi = rq->vq->vdev->priv;
	unsigned int len, received = 0, bytes = 0;
	void *buf;
	struct virtnet_stats *stats = this_cpu_ptr(vi->stats);

	if (!vi->big_packets || vi->mergeable_rx_bufs) {
		void *ctx;

		while (received < budget &&
		       (buf = virtqueue_get_buf_ctx(rq->vq, &len, &ctx))) {
			bytes += receive_buf(vi, rq, buf, len, ctx);
			received++;
		}
	} else {
		while (received < budget &&
		       (buf = virtqueue_get_buf(rq->vq, &len)) != NULL) {
			bytes += receive_buf(vi, rq, buf, len, NULL);
			received++;
		}
	}

	if (rq->vq->num_free > virtqueue_get_vring_size(rq->vq) / 2) {
		if (!try_fill_recv(vi, rq, GFP_ATOMIC))
			schedule_delayed_work(&vi->refill, 0);
	}

	u64_stats_update_begin(&stats->rx_syncp);
	stats->rx_bytes += bytes;
	stats->rx_packets += received;
	u64_stats_update_end(&stats->rx_syncp);

	return received;
}

static void free_old_xmit_skbs(struct send_queue *sq)
{
	struct sk_buff *skb;
	unsigned int len;
	struct virtnet_info *vi = sq->vq->vdev->priv;
	struct virtnet_stats *stats = this_cpu_ptr(vi->stats);
	unsigned int packets = 0;
	unsigned int bytes = 0;

	while ((skb = virtqueue_get_buf(sq->vq, &len)) != NULL) {
		pr_debug("Sent skb %p\n", skb);

		bytes += skb->len;
		packets++;

		dev_consume_skb_any(skb);
	}

	/* Avoid overhead when no packets have been processed
	 * happens when called speculatively from start_xmit.
	 */
	if (!packets)
		return;

	u64_stats_update_begin(&stats->tx_syncp);
	stats->tx_bytes += bytes;
	stats->tx_packets += packets;
	u64_stats_update_end(&stats->tx_syncp);
}

static void virtnet_poll_cleantx(struct receive_queue *rq)
{
	struct virtnet_info *vi = rq->vq->vdev->priv;
	unsigned int index = vq2rxq(rq->vq);
	struct send_queue *sq = &vi->sq[index];
	struct netdev_queue *txq = netdev_get_tx_queue(vi->dev, index);

	if (!sq->napi.weight)
		return;

	if (__netif_tx_trylock(txq)) {
		free_old_xmit_skbs(sq);
		__netif_tx_unlock(txq);
	}

	if (sq->vq->num_free >= 2 + MAX_SKB_FRAGS)
		netif_tx_wake_queue(txq);
}

static int virtnet_poll(struct napi_struct *napi, int budget)
{
	struct receive_queue *rq =
		container_of(napi, struct receive_queue, napi);
	unsigned int received;

	virtnet_poll_cleantx(rq);

	received = virtnet_receive(rq, budget);

	/* Out of packets? */
	if (received < budget)
		virtqueue_napi_complete(napi, rq->vq, received);

	return received;
}

static int virtnet_open(struct net_device *dev)
{
	struct virtnet_info *vi = netdev_priv(dev);
	int i;

	for (i = 0; i < vi->max_queue_pairs; i++) {
		if (i < vi->curr_queue_pairs)
			/* Make sure we have some buffers: if oom use wq. */
			if (!try_fill_recv(vi, &vi->rq[i], GFP_KERNEL))
				schedule_delayed_work(&vi->refill, 0);
		virtnet_napi_enable(vi->rq[i].vq, &vi->rq[i].napi);
		virtnet_napi_tx_enable(vi, vi->sq[i].vq, &vi->sq[i].napi);
	}

	return 0;
}

static int virtnet_poll_tx(struct napi_struct *napi, int budget)
{
	struct send_queue *sq = container_of(napi, struct send_queue, napi);
	struct virtnet_info *vi = sq->vq->vdev->priv;
	struct netdev_queue *txq = netdev_get_tx_queue(vi->dev, vq2txq(sq->vq));

	__netif_tx_lock(txq, raw_smp_processor_id());
	free_old_xmit_skbs(sq);
	__netif_tx_unlock(txq);

	virtqueue_napi_complete(napi, sq->vq, 0);

	if (sq->vq->num_free >= 2 + MAX_SKB_FRAGS)
		netif_tx_wake_queue(txq);

	return 0;
}

static int xmit_skb(struct send_queue *sq, struct sk_buff *skb)
{
	struct virtio_net_hdr_mrg_rxbuf *hdr;
	const unsigned char *dest = ((struct ethhdr *)skb->data)->h_dest;
	struct virtnet_info *vi = sq->vq->vdev->priv;
	int num_sg;
	unsigned hdr_len = vi->hdr_len;
	bool can_push;

	pr_debug("%s: xmit %p %pM\n", vi->dev->name, skb, dest);

	can_push = vi->any_header_sg &&
		!((unsigned long)skb->data & (__alignof__(*hdr) - 1)) &&
		!skb_header_cloned(skb) && skb_headroom(skb) >= hdr_len;
	/* Even if we can, don't push here yet as this would skew
	 * csum_start offset below. */
	if (can_push)
		hdr = (struct virtio_net_hdr_mrg_rxbuf *)(skb->data - hdr_len);
	else
		hdr = skb_vnet_hdr(skb);

	if (virtio_net_hdr_from_skb(skb, &hdr->hdr,
				    virtio_is_little_endian(vi->vdev), false))
		BUG();

	if (vi->mergeable_rx_bufs)
		hdr->num_buffers = 0;

	sg_init_table(sq->sg, skb_shinfo(skb)->nr_frags + (can_push ? 1 : 2));
	if (can_push) {
		__skb_push(skb, hdr_len);
		num_sg = skb_to_sgvec(skb, sq->sg, 0, skb->len);
		if (unlikely(num_sg < 0))
			return num_sg;
		/* Pull header back to avoid skew in tx bytes calculations. */
		__skb_pull(skb, hdr_len);
	} else {
		sg_set_buf(sq->sg, hdr, hdr_len);
		num_sg = skb_to_sgvec(skb, sq->sg + 1, 0, skb->len);
		if (unlikely(num_sg < 0))
			return num_sg;
		num_sg++;
	}
	return virtqueue_add_outbuf(sq->vq, sq->sg, num_sg, skb, GFP_ATOMIC);
}

static netdev_tx_t start_xmit(struct sk_buff *skb, struct net_device *dev)
{
	struct virtnet_info *vi = netdev_priv(dev);
	int qnum = skb_get_queue_mapping(skb);
	struct send_queue *sq = &vi->sq[qnum];
	int err;
	struct netdev_queue *txq = netdev_get_tx_queue(dev, qnum);
	bool kick = !skb->xmit_more;
	bool use_napi = sq->napi.weight;

	/* Free up any pending old buffers before queueing new ones. */
	free_old_xmit_skbs(sq);

	if (use_napi && kick)
		virtqueue_enable_cb_delayed(sq->vq);

	/* timestamp packet in software */
	skb_tx_timestamp(skb);

	/* Try to transmit */
	err = xmit_skb(sq, skb);

	/* This should not happen! */
	if (unlikely(err)) {
		dev->stats.tx_fifo_errors++;
		if (net_ratelimit())
			dev_warn(&dev->dev,
				 "Unexpected TXQ (%d) queue failure: %d\n", qnum, err);
		dev->stats.tx_dropped++;
		dev_kfree_skb_any(skb);
		return NETDEV_TX_OK;
	}

	/* Don't wait up for transmitted skbs to be freed. */
	if (!use_napi) {
		skb_orphan(skb);
		nf_reset(skb);
	}

	/* If running out of space, stop queue to avoid getting packets that we
	 * are then unable to transmit.
	 * An alternative would be to force queuing layer to requeue the skb by
	 * returning NETDEV_TX_BUSY. However, NETDEV_TX_BUSY should not be
	 * returned in a normal path of operation: it means that driver is not
	 * maintaining the TX queue stop/start state properly, and causes
	 * the stack to do a non-trivial amount of useless work.
	 * Since most packets only take 1 or 2 ring slots, stopping the queue
	 * early means 16 slots are typically wasted.
	 */
	if (sq->vq->num_free < 2+MAX_SKB_FRAGS) {
		netif_stop_subqueue(dev, qnum);
		if (!use_napi &&
		    unlikely(!virtqueue_enable_cb_delayed(sq->vq))) {
			/* More just got used, free them then recheck. */
			free_old_xmit_skbs(sq);
			if (sq->vq->num_free >= 2+MAX_SKB_FRAGS) {
				netif_start_subqueue(dev, qnum);
				virtqueue_disable_cb(sq->vq);
			}
		}
	}

	if (kick || netif_xmit_stopped(txq))
		virtqueue_kick(sq->vq);

	return NETDEV_TX_OK;
}

/*
 * Send command via the control virtqueue and check status.  Commands
 * supported by the hypervisor, as indicated by feature bits, should
 * never fail unless improperly formatted.
 */
static bool virtnet_send_command(struct virtnet_info *vi, u8 class, u8 cmd,
				 struct scatterlist *out)
{
	struct scatterlist *sgs[4], hdr, stat;
	unsigned out_num = 0, tmp;

	/* Caller should know better */
	BUG_ON(!virtio_has_feature(vi->vdev, VIRTIO_NET_F_CTRL_VQ));

	vi->ctrl_status = ~0;
	vi->ctrl_hdr.class = class;
	vi->ctrl_hdr.cmd = cmd;
	/* Add header */
	sg_init_one(&hdr, &vi->ctrl_hdr, sizeof(vi->ctrl_hdr));
	sgs[out_num++] = &hdr;

	if (out)
		sgs[out_num++] = out;

	/* Add return status. */
	sg_init_one(&stat, &vi->ctrl_status, sizeof(vi->ctrl_status));
	sgs[out_num] = &stat;

	BUG_ON(out_num + 1 > ARRAY_SIZE(sgs));
	virtqueue_add_sgs(vi->cvq, sgs, out_num, 1, vi, GFP_ATOMIC);

	if (unlikely(!virtqueue_kick(vi->cvq)))
		return vi->ctrl_status == VIRTIO_NET_OK;

	/* Spin for a response, the kick causes an ioport write, trapping
	 * into the hypervisor, so the request should be handled immediately.
	 */
	while (!virtqueue_get_buf(vi->cvq, &tmp) &&
	       !virtqueue_is_broken(vi->cvq))
		cpu_relax();

	return vi->ctrl_status == VIRTIO_NET_OK;
}

static int virtnet_set_mac_address(struct net_device *dev, void *p)
{
	struct virtnet_info *vi = netdev_priv(dev);
	struct virtio_device *vdev = vi->vdev;
	int ret;
	struct sockaddr *addr;
	struct scatterlist sg;

	addr = kmemdup(p, sizeof(*addr), GFP_KERNEL);
	if (!addr)
		return -ENOMEM;

	ret = eth_prepare_mac_addr_change(dev, addr);
	if (ret)
		goto out;

	if (virtio_has_feature(vdev, VIRTIO_NET_F_CTRL_MAC_ADDR)) {
		sg_init_one(&sg, addr->sa_data, dev->addr_len);
		if (!virtnet_send_command(vi, VIRTIO_NET_CTRL_MAC,
					  VIRTIO_NET_CTRL_MAC_ADDR_SET, &sg)) {
			dev_warn(&vdev->dev,
				 "Failed to set mac address by vq command.\n");
			ret = -EINVAL;
			goto out;
		}
	} else if (virtio_has_feature(vdev, VIRTIO_NET_F_MAC) &&
		   !virtio_has_feature(vdev, VIRTIO_F_VERSION_1)) {
		unsigned int i;

		/* Naturally, this has an atomicity problem. */
		for (i = 0; i < dev->addr_len; i++)
			virtio_cwrite8(vdev,
				       offsetof(struct virtio_net_config, mac) +
				       i, addr->sa_data[i]);
	}

	eth_commit_mac_addr_change(dev, p);
	ret = 0;

out:
	kfree(addr);
	return ret;
}

static void virtnet_stats(struct net_device *dev,
			  struct rtnl_link_stats64 *tot)
{
	struct virtnet_info *vi = netdev_priv(dev);
	int cpu;
	unsigned int start;

	for_each_possible_cpu(cpu) {
		struct virtnet_stats *stats = per_cpu_ptr(vi->stats, cpu);
		u64 tpackets, tbytes, rpackets, rbytes;

		do {
			start = u64_stats_fetch_begin_irq(&stats->tx_syncp);
			tpackets = stats->tx_packets;
			tbytes   = stats->tx_bytes;
		} while (u64_stats_fetch_retry_irq(&stats->tx_syncp, start));

		do {
			start = u64_stats_fetch_begin_irq(&stats->rx_syncp);
			rpackets = stats->rx_packets;
			rbytes   = stats->rx_bytes;
		} while (u64_stats_fetch_retry_irq(&stats->rx_syncp, start));

		tot->rx_packets += rpackets;
		tot->tx_packets += tpackets;
		tot->rx_bytes   += rbytes;
		tot->tx_bytes   += tbytes;
	}

	tot->tx_dropped = dev->stats.tx_dropped;
	tot->tx_fifo_errors = dev->stats.tx_fifo_errors;
	tot->rx_dropped = dev->stats.rx_dropped;
	tot->rx_length_errors = dev->stats.rx_length_errors;
	tot->rx_frame_errors = dev->stats.rx_frame_errors;
}

#ifdef CONFIG_NET_POLL_CONTROLLER
static void virtnet_netpoll(struct net_device *dev)
{
	struct virtnet_info *vi = netdev_priv(dev);
	int i;

	for (i = 0; i < vi->curr_queue_pairs; i++)
		napi_schedule(&vi->rq[i].napi);
}
#endif

static void virtnet_ack_link_announce(struct virtnet_info *vi)
{
	rtnl_lock();
	if (!virtnet_send_command(vi, VIRTIO_NET_CTRL_ANNOUNCE,
				  VIRTIO_NET_CTRL_ANNOUNCE_ACK, NULL))
		dev_warn(&vi->dev->dev, "Failed to ack link announce.\n");
	rtnl_unlock();
}

static int _virtnet_set_queues(struct virtnet_info *vi, u16 queue_pairs)
{
	struct scatterlist sg;
	struct net_device *dev = vi->dev;

	if (!vi->has_cvq || !virtio_has_feature(vi->vdev, VIRTIO_NET_F_MQ))
		return 0;

	vi->ctrl_mq.virtqueue_pairs = cpu_to_virtio16(vi->vdev, queue_pairs);
	sg_init_one(&sg, &vi->ctrl_mq, sizeof(vi->ctrl_mq));

	if (!virtnet_send_command(vi, VIRTIO_NET_CTRL_MQ,
				  VIRTIO_NET_CTRL_MQ_VQ_PAIRS_SET, &sg)) {
		dev_warn(&dev->dev, "Fail to set num of queue pairs to %d\n",
			 queue_pairs);
		return -EINVAL;
	} else {
		vi->curr_queue_pairs = queue_pairs;
		/* virtnet_open() will refill when device is going to up. */
		if (dev->flags & IFF_UP)
			schedule_delayed_work(&vi->refill, 0);
	}

	return 0;
}

static int virtnet_set_queues(struct virtnet_info *vi, u16 queue_pairs)
{
	int err;

	rtnl_lock();
	err = _virtnet_set_queues(vi, queue_pairs);
	rtnl_unlock();
	return err;
}

static int virtnet_close(struct net_device *dev)
{
	struct virtnet_info *vi = netdev_priv(dev);
	int i;

	/* Make sure refill_work doesn't re-enable napi! */
	cancel_delayed_work_sync(&vi->refill);

	for (i = 0; i < vi->max_queue_pairs; i++) {
		napi_disable(&vi->rq[i].napi);
		virtnet_napi_tx_disable(&vi->sq[i].napi);
	}

	return 0;
}

static void virtnet_set_rx_mode(struct net_device *dev)
{
	struct virtnet_info *vi = netdev_priv(dev);
	struct scatterlist sg[2];
	struct virtio_net_ctrl_mac *mac_data;
	struct netdev_hw_addr *ha;
	int uc_count;
	int mc_count;
	void *buf;
	int i;

	/* We can't dynamically set ndo_set_rx_mode, so return gracefully */
	if (!virtio_has_feature(vi->vdev, VIRTIO_NET_F_CTRL_RX))
		return;

	vi->ctrl_promisc = ((dev->flags & IFF_PROMISC) != 0);
	vi->ctrl_allmulti = ((dev->flags & IFF_ALLMULTI) != 0);

	sg_init_one(sg, &vi->ctrl_promisc, sizeof(vi->ctrl_promisc));

	if (!virtnet_send_command(vi, VIRTIO_NET_CTRL_RX,
				  VIRTIO_NET_CTRL_RX_PROMISC, sg))
		dev_warn(&dev->dev, "Failed to %sable promisc mode.\n",
			 vi->ctrl_promisc ? "en" : "dis");

	sg_init_one(sg, &vi->ctrl_allmulti, sizeof(vi->ctrl_allmulti));

	if (!virtnet_send_command(vi, VIRTIO_NET_CTRL_RX,
				  VIRTIO_NET_CTRL_RX_ALLMULTI, sg))
		dev_warn(&dev->dev, "Failed to %sable allmulti mode.\n",
			 vi->ctrl_allmulti ? "en" : "dis");

	uc_count = netdev_uc_count(dev);
	mc_count = netdev_mc_count(dev);
	/* MAC filter - use one buffer for both lists */
	buf = kzalloc(((uc_count + mc_count) * ETH_ALEN) +
		      (2 * sizeof(mac_data->entries)), GFP_ATOMIC);
	mac_data = buf;
	if (!buf)
		return;

	sg_init_table(sg, 2);

	/* Store the unicast list and count in the front of the buffer */
	mac_data->entries = cpu_to_virtio32(vi->vdev, uc_count);
	i = 0;
	netdev_for_each_uc_addr(ha, dev)
		memcpy(&mac_data->macs[i++][0], ha->addr, ETH_ALEN);

	sg_set_buf(&sg[0], mac_data,
		   sizeof(mac_data->entries) + (uc_count * ETH_ALEN));

	/* multicast list and count fill the end */
	mac_data = (void *)&mac_data->macs[uc_count][0];

	mac_data->entries = cpu_to_virtio32(vi->vdev, mc_count);
	i = 0;
	netdev_for_each_mc_addr(ha, dev)
		memcpy(&mac_data->macs[i++][0], ha->addr, ETH_ALEN);

	sg_set_buf(&sg[1], mac_data,
		   sizeof(mac_data->entries) + (mc_count * ETH_ALEN));

	if (!virtnet_send_command(vi, VIRTIO_NET_CTRL_MAC,
				  VIRTIO_NET_CTRL_MAC_TABLE_SET, sg))
		dev_warn(&dev->dev, "Failed to set MAC filter table.\n");

	kfree(buf);
}

static int virtnet_vlan_rx_add_vid(struct net_device *dev,
				   __be16 proto, u16 vid)
{
	struct virtnet_info *vi = netdev_priv(dev);
	struct scatterlist sg;

	vi->ctrl_vid = vid;
	sg_init_one(&sg, &vi->ctrl_vid, sizeof(vi->ctrl_vid));

	if (!virtnet_send_command(vi, VIRTIO_NET_CTRL_VLAN,
				  VIRTIO_NET_CTRL_VLAN_ADD, &sg))
		dev_warn(&dev->dev, "Failed to add VLAN ID %d.\n", vid);
	return 0;
}

static int virtnet_vlan_rx_kill_vid(struct net_device *dev,
				    __be16 proto, u16 vid)
{
	struct virtnet_info *vi = netdev_priv(dev);
	struct scatterlist sg;

	vi->ctrl_vid = vid;
	sg_init_one(&sg, &vi->ctrl_vid, sizeof(vi->ctrl_vid));

	if (!virtnet_send_command(vi, VIRTIO_NET_CTRL_VLAN,
				  VIRTIO_NET_CTRL_VLAN_DEL, &sg))
		dev_warn(&dev->dev, "Failed to kill VLAN ID %d.\n", vid);
	return 0;
}

static void virtnet_clean_affinity(struct virtnet_info *vi, long hcpu)
{
	int i;

	if (vi->affinity_hint_set) {
		for (i = 0; i < vi->max_queue_pairs; i++) {
			virtqueue_set_affinity(vi->rq[i].vq, -1);
			virtqueue_set_affinity(vi->sq[i].vq, -1);
		}

		vi->affinity_hint_set = false;
	}
}

static void virtnet_set_affinity(struct virtnet_info *vi)
{
	int i;
	int cpu;

	/* In multiqueue mode, when the number of cpu is equal to the number of
	 * queue pairs, we let the queue pairs to be private to one cpu by
	 * setting the affinity hint to eliminate the contention.
	 */
	if (vi->curr_queue_pairs == 1 ||
	    vi->max_queue_pairs != num_online_cpus()) {
		virtnet_clean_affinity(vi, -1);
		return;
	}

	i = 0;
	for_each_online_cpu(cpu) {
		virtqueue_set_affinity(vi->rq[i].vq, cpu);
		virtqueue_set_affinity(vi->sq[i].vq, cpu);
		netif_set_xps_queue(vi->dev, cpumask_of(cpu), i);
		i++;
	}

	vi->affinity_hint_set = true;
}

static int virtnet_cpu_online(unsigned int cpu, struct hlist_node *node)
{
	struct virtnet_info *vi = hlist_entry_safe(node, struct virtnet_info,
						   node);
	virtnet_set_affinity(vi);
	return 0;
}

static int virtnet_cpu_dead(unsigned int cpu, struct hlist_node *node)
{
	struct virtnet_info *vi = hlist_entry_safe(node, struct virtnet_info,
						   node_dead);
	virtnet_set_affinity(vi);
	return 0;
}

static int virtnet_cpu_down_prep(unsigned int cpu, struct hlist_node *node)
{
	struct virtnet_info *vi = hlist_entry_safe(node, struct virtnet_info,
						   node);

	virtnet_clean_affinity(vi, cpu);
	return 0;
}

static enum cpuhp_state virtionet_online;

static int virtnet_cpu_notif_add(struct virtnet_info *vi)
{
	int ret;

	ret = cpuhp_state_add_instance_nocalls(virtionet_online, &vi->node);
	if (ret)
		return ret;
	ret = cpuhp_state_add_instance_nocalls(CPUHP_VIRT_NET_DEAD,
					       &vi->node_dead);
	if (!ret)
		return ret;
	cpuhp_state_remove_instance_nocalls(virtionet_online, &vi->node);
	return ret;
}

static void virtnet_cpu_notif_remove(struct virtnet_info *vi)
{
	cpuhp_state_remove_instance_nocalls(virtionet_online, &vi->node);
	cpuhp_state_remove_instance_nocalls(CPUHP_VIRT_NET_DEAD,
					    &vi->node_dead);
}

static void virtnet_get_ringparam(struct net_device *dev,
				struct ethtool_ringparam *ring)
{
	struct virtnet_info *vi = netdev_priv(dev);

	ring->rx_max_pending = virtqueue_get_vring_size(vi->rq[0].vq);
	ring->tx_max_pending = virtqueue_get_vring_size(vi->sq[0].vq);
	ring->rx_pending = ring->rx_max_pending;
	ring->tx_pending = ring->tx_max_pending;
}


static void virtnet_get_drvinfo(struct net_device *dev,
				struct ethtool_drvinfo *info)
{
	struct virtnet_info *vi = netdev_priv(dev);
	struct virtio_device *vdev = vi->vdev;

	strlcpy(info->driver, KBUILD_MODNAME, sizeof(info->driver));
	strlcpy(info->version, VIRTNET_DRIVER_VERSION, sizeof(info->version));
	strlcpy(info->bus_info, virtio_bus_name(vdev), sizeof(info->bus_info));

}

/* TODO: Eliminate OOO packets during switching */
static int virtnet_set_channels(struct net_device *dev,
				struct ethtool_channels *channels)
{
	struct virtnet_info *vi = netdev_priv(dev);
	u16 queue_pairs = channels->combined_count;
	int err;

	/* We don't support separate rx/tx channels.
	 * We don't allow setting 'other' channels.
	 */
	if (channels->rx_count || channels->tx_count || channels->other_count)
		return -EINVAL;

	if (queue_pairs > vi->max_queue_pairs || queue_pairs == 0)
		return -EINVAL;

	/* For now we don't support modifying channels while XDP is loaded
	 * also when XDP is loaded all RX queues have XDP programs so we only
	 * need to check a single RX queue.
	 */
	if (vi->rq[0].xdp_prog)
		return -EINVAL;

	get_online_cpus();
	err = _virtnet_set_queues(vi, queue_pairs);
	if (!err) {
		netif_set_real_num_tx_queues(dev, queue_pairs);
		netif_set_real_num_rx_queues(dev, queue_pairs);

		virtnet_set_affinity(vi);
	}
	put_online_cpus();

	return err;
}

static void virtnet_get_channels(struct net_device *dev,
				 struct ethtool_channels *channels)
{
	struct virtnet_info *vi = netdev_priv(dev);

	channels->combined_count = vi->curr_queue_pairs;
	channels->max_combined = vi->max_queue_pairs;
	channels->max_other = 0;
	channels->rx_count = 0;
	channels->tx_count = 0;
	channels->other_count = 0;
}

/* Check if the user is trying to change anything besides speed/duplex */
static bool
virtnet_validate_ethtool_cmd(const struct ethtool_link_ksettings *cmd)
{
	struct ethtool_link_ksettings diff1 = *cmd;
	struct ethtool_link_ksettings diff2 = {};

	/* cmd is always set so we need to clear it, validate the port type
	 * and also without autonegotiation we can ignore advertising
	 */
	diff1.base.speed = 0;
	diff2.base.port = PORT_OTHER;
	ethtool_link_ksettings_zero_link_mode(&diff1, advertising);
	diff1.base.duplex = 0;
	diff1.base.cmd = 0;
	diff1.base.link_mode_masks_nwords = 0;

	return !memcmp(&diff1.base, &diff2.base, sizeof(diff1.base)) &&
		bitmap_empty(diff1.link_modes.supported,
			     __ETHTOOL_LINK_MODE_MASK_NBITS) &&
		bitmap_empty(diff1.link_modes.advertising,
			     __ETHTOOL_LINK_MODE_MASK_NBITS) &&
		bitmap_empty(diff1.link_modes.lp_advertising,
			     __ETHTOOL_LINK_MODE_MASK_NBITS);
}

static int virtnet_set_link_ksettings(struct net_device *dev,
				      const struct ethtool_link_ksettings *cmd)
{
	struct virtnet_info *vi = netdev_priv(dev);
	u32 speed;

	speed = cmd->base.speed;
	/* don't allow custom speed and duplex */
	if (!ethtool_validate_speed(speed) ||
	    !ethtool_validate_duplex(cmd->base.duplex) ||
	    !virtnet_validate_ethtool_cmd(cmd))
		return -EINVAL;
	vi->speed = speed;
	vi->duplex = cmd->base.duplex;

	return 0;
}

static int virtnet_get_link_ksettings(struct net_device *dev,
				      struct ethtool_link_ksettings *cmd)
{
	struct virtnet_info *vi = netdev_priv(dev);

	cmd->base.speed = vi->speed;
	cmd->base.duplex = vi->duplex;
	cmd->base.port = PORT_OTHER;

	return 0;
}

static void virtnet_init_settings(struct net_device *dev)
{
	struct virtnet_info *vi = netdev_priv(dev);

	vi->speed = SPEED_UNKNOWN;
	vi->duplex = DUPLEX_UNKNOWN;
}

static const struct ethtool_ops virtnet_ethtool_ops = {
	.get_drvinfo = virtnet_get_drvinfo,
	.get_link = ethtool_op_get_link,
	.get_ringparam = virtnet_get_ringparam,
	.set_channels = virtnet_set_channels,
	.get_channels = virtnet_get_channels,
	.get_ts_info = ethtool_op_get_ts_info,
	.get_link_ksettings = virtnet_get_link_ksettings,
	.set_link_ksettings = virtnet_set_link_ksettings,
};

static void virtnet_freeze_down(struct virtio_device *vdev)
{
	struct virtnet_info *vi = vdev->priv;
	int i;

	/* Make sure no work handler is accessing the device */
	flush_work(&vi->config_work);

	netif_device_detach(vi->dev);
	netif_tx_disable(vi->dev);
	cancel_delayed_work_sync(&vi->refill);

	if (netif_running(vi->dev)) {
		for (i = 0; i < vi->max_queue_pairs; i++) {
			napi_disable(&vi->rq[i].napi);
			virtnet_napi_tx_disable(&vi->sq[i].napi);
		}
	}
}

static int init_vqs(struct virtnet_info *vi);

static int virtnet_restore_up(struct virtio_device *vdev)
{
	struct virtnet_info *vi = vdev->priv;
	int err, i;

	err = init_vqs(vi);
	if (err)
		return err;

	virtio_device_ready(vdev);

	if (netif_running(vi->dev)) {
		for (i = 0; i < vi->curr_queue_pairs; i++)
			if (!try_fill_recv(vi, &vi->rq[i], GFP_KERNEL))
				schedule_delayed_work(&vi->refill, 0);

		for (i = 0; i < vi->max_queue_pairs; i++) {
			virtnet_napi_enable(vi->rq[i].vq, &vi->rq[i].napi);
			virtnet_napi_tx_enable(vi, vi->sq[i].vq,
					       &vi->sq[i].napi);
		}
	}

	netif_device_attach(vi->dev);
	return err;
}

static int virtnet_set_guest_offloads(struct virtnet_info *vi, u64 offloads)
{
	struct scatterlist sg;
	vi->ctrl_offloads = cpu_to_virtio64(vi->vdev, offloads);

	sg_init_one(&sg, &vi->ctrl_offloads, sizeof(vi->ctrl_offloads));

	if (!virtnet_send_command(vi, VIRTIO_NET_CTRL_GUEST_OFFLOADS,
				  VIRTIO_NET_CTRL_GUEST_OFFLOADS_SET, &sg)) {
		dev_warn(&vi->dev->dev, "Fail to set guest offload. \n");
		return -EINVAL;
	}

	return 0;
}

static int virtnet_clear_guest_offloads(struct virtnet_info *vi)
{
	u64 offloads = 0;

	if (!vi->guest_offloads)
		return 0;

	if (virtio_has_feature(vi->vdev, VIRTIO_NET_F_GUEST_CSUM))
		offloads = 1ULL << VIRTIO_NET_F_GUEST_CSUM;

	return virtnet_set_guest_offloads(vi, offloads);
}

static int virtnet_restore_guest_offloads(struct virtnet_info *vi)
{
	u64 offloads = vi->guest_offloads;

	if (!vi->guest_offloads)
		return 0;
	if (virtio_has_feature(vi->vdev, VIRTIO_NET_F_GUEST_CSUM))
		offloads |= 1ULL << VIRTIO_NET_F_GUEST_CSUM;

	return virtnet_set_guest_offloads(vi, offloads);
}

static int virtnet_xdp_set(struct net_device *dev, struct bpf_prog *prog,
			   struct netlink_ext_ack *extack)
{
	unsigned long int max_sz = PAGE_SIZE - sizeof(struct padded_vnet_hdr);
	struct virtnet_info *vi = netdev_priv(dev);
	struct bpf_prog *old_prog;
	u16 xdp_qp = 0, curr_qp;
	int i, err;

	if (!virtio_has_feature(vi->vdev, VIRTIO_NET_F_CTRL_GUEST_OFFLOADS)
	    && (virtio_has_feature(vi->vdev, VIRTIO_NET_F_GUEST_TSO4) ||
	        virtio_has_feature(vi->vdev, VIRTIO_NET_F_GUEST_TSO6) ||
	        virtio_has_feature(vi->vdev, VIRTIO_NET_F_GUEST_ECN) ||
		virtio_has_feature(vi->vdev, VIRTIO_NET_F_GUEST_UFO))) {
		NL_SET_ERR_MSG_MOD(extack, "Can't set XDP while host is implementing LRO, disable LRO first");
		return -EOPNOTSUPP;
	}

	if (vi->mergeable_rx_bufs && !vi->any_header_sg) {
		NL_SET_ERR_MSG_MOD(extack, "XDP expects header/data in single page, any_header_sg required");
		return -EINVAL;
	}

	if (dev->mtu > max_sz) {
		NL_SET_ERR_MSG_MOD(extack, "MTU too large to enable XDP");
		netdev_warn(dev, "XDP requires MTU less than %lu\n", max_sz);
		return -EINVAL;
	}

	curr_qp = vi->curr_queue_pairs - vi->xdp_queue_pairs;
	if (prog)
		xdp_qp = nr_cpu_ids;

	/* XDP requires extra queues for XDP_TX */
	if (curr_qp + xdp_qp > vi->max_queue_pairs) {
		NL_SET_ERR_MSG_MOD(extack, "Too few free TX rings available");
		netdev_warn(dev, "request %i queues but max is %i\n",
			    curr_qp + xdp_qp, vi->max_queue_pairs);
		return -ENOMEM;
	}

	if (prog) {
		prog = bpf_prog_add(prog, vi->max_queue_pairs - 1);
		if (IS_ERR(prog))
			return PTR_ERR(prog);
	}

	/* Make sure NAPI is not using any XDP TX queues for RX. */
	for (i = 0; i < vi->max_queue_pairs; i++)
		napi_disable(&vi->rq[i].napi);

	netif_set_real_num_rx_queues(dev, curr_qp + xdp_qp);
	err = _virtnet_set_queues(vi, curr_qp + xdp_qp);
	if (err)
		goto err;
	vi->xdp_queue_pairs = xdp_qp;

	for (i = 0; i < vi->max_queue_pairs; i++) {
		old_prog = rtnl_dereference(vi->rq[i].xdp_prog);
		rcu_assign_pointer(vi->rq[i].xdp_prog, prog);
		if (i == 0) {
			if (!old_prog)
				virtnet_clear_guest_offloads(vi);
			if (!prog)
				virtnet_restore_guest_offloads(vi);
		}
		if (old_prog)
			bpf_prog_put(old_prog);
		virtnet_napi_enable(vi->rq[i].vq, &vi->rq[i].napi);
	}

	return 0;

err:
	for (i = 0; i < vi->max_queue_pairs; i++)
		virtnet_napi_enable(vi->rq[i].vq, &vi->rq[i].napi);
	if (prog)
		bpf_prog_sub(prog, vi->max_queue_pairs - 1);
	return err;
}

static u32 virtnet_xdp_query(struct net_device *dev)
{
	struct virtnet_info *vi = netdev_priv(dev);
	const struct bpf_prog *xdp_prog;
	int i;

	for (i = 0; i < vi->max_queue_pairs; i++) {
		xdp_prog = rtnl_dereference(vi->rq[i].xdp_prog);
		if (xdp_prog)
			return xdp_prog->aux->id;
	}
	return 0;
}

static int virtnet_xdp(struct net_device *dev, struct netdev_xdp *xdp)
{
	switch (xdp->command) {
	case XDP_SETUP_PROG:
		return virtnet_xdp_set(dev, xdp->prog, xdp->extack);
	case XDP_QUERY_PROG:
		xdp->prog_id = virtnet_xdp_query(dev);
		xdp->prog_attached = !!xdp->prog_id;
		return 0;
	default:
		return -EINVAL;
	}
}

static const struct net_device_ops virtnet_netdev = {
	.ndo_open            = virtnet_open,
	.ndo_stop   	     = virtnet_close,
	.ndo_start_xmit      = start_xmit,
	.ndo_validate_addr   = eth_validate_addr,
	.ndo_set_mac_address = virtnet_set_mac_address,
	.ndo_set_rx_mode     = virtnet_set_rx_mode,
	.ndo_get_stats64     = virtnet_stats,
	.ndo_vlan_rx_add_vid = virtnet_vlan_rx_add_vid,
	.ndo_vlan_rx_kill_vid = virtnet_vlan_rx_kill_vid,
#ifdef CONFIG_NET_POLL_CONTROLLER
	.ndo_poll_controller = virtnet_netpoll,
#endif
	.ndo_xdp		= virtnet_xdp,
	.ndo_features_check	= passthru_features_check,
};

static void virtnet_config_changed_work(struct work_struct *work)
{
	struct virtnet_info *vi =
		container_of(work, struct virtnet_info, config_work);
	u16 v;

	if (virtio_cread_feature(vi->vdev, VIRTIO_NET_F_STATUS,
				 struct virtio_net_config, status, &v) < 0)
		return;

	if (v & VIRTIO_NET_S_ANNOUNCE) {
		netdev_notify_peers(vi->dev);
		virtnet_ack_link_announce(vi);
	}

	/* Ignore unknown (future) status bits */
	v &= VIRTIO_NET_S_LINK_UP;

	if (vi->status == v)
		return;

	vi->status = v;

	if (vi->status & VIRTIO_NET_S_LINK_UP) {
		netif_carrier_on(vi->dev);
		netif_tx_wake_all_queues(vi->dev);
	} else {
		netif_carrier_off(vi->dev);
		netif_tx_stop_all_queues(vi->dev);
	}
}

static void virtnet_config_changed(struct virtio_device *vdev)
{
	struct virtnet_info *vi = vdev->priv;

	schedule_work(&vi->config_work);
}

static void virtnet_free_queues(struct virtnet_info *vi)
{
	int i;

	for (i = 0; i < vi->max_queue_pairs; i++) {
		napi_hash_del(&vi->rq[i].napi);
		netif_napi_del(&vi->rq[i].napi);
		netif_napi_del(&vi->sq[i].napi);
	}

	/* We called napi_hash_del() before netif_napi_del(),
	 * we need to respect an RCU grace period before freeing vi->rq
	 */
	synchronize_net();

	kfree(vi->rq);
	kfree(vi->sq);
}

static void _free_receive_bufs(struct virtnet_info *vi)
{
	struct bpf_prog *old_prog;
	int i;

	for (i = 0; i < vi->max_queue_pairs; i++) {
		while (vi->rq[i].pages)
			__free_pages(get_a_page(&vi->rq[i], GFP_KERNEL), 0);

		old_prog = rtnl_dereference(vi->rq[i].xdp_prog);
		RCU_INIT_POINTER(vi->rq[i].xdp_prog, NULL);
		if (old_prog)
			bpf_prog_put(old_prog);
	}
}

static void free_receive_bufs(struct virtnet_info *vi)
{
	rtnl_lock();
	_free_receive_bufs(vi);
	rtnl_unlock();
}

static void free_receive_page_frags(struct virtnet_info *vi)
{
	int i;
	for (i = 0; i < vi->max_queue_pairs; i++)
		if (vi->rq[i].alloc_frag.page)
			put_page(vi->rq[i].alloc_frag.page);
}

static bool is_xdp_raw_buffer_queue(struct virtnet_info *vi, int q)
{
	if (q < (vi->curr_queue_pairs - vi->xdp_queue_pairs))
		return false;
	else if (q < vi->curr_queue_pairs)
		return true;
	else
		return false;
}

static void free_unused_bufs(struct virtnet_info *vi)
{
	void *buf;
	int i;

	for (i = 0; i < vi->max_queue_pairs; i++) {
		struct virtqueue *vq = vi->sq[i].vq;
		while ((buf = virtqueue_detach_unused_buf(vq)) != NULL) {
			if (!is_xdp_raw_buffer_queue(vi, i))
				dev_kfree_skb(buf);
			else
				put_page(virt_to_head_page(buf));
		}
	}

	for (i = 0; i < vi->max_queue_pairs; i++) {
		struct virtqueue *vq = vi->rq[i].vq;

		while ((buf = virtqueue_detach_unused_buf(vq)) != NULL) {
			if (vi->mergeable_rx_bufs) {
				put_page(virt_to_head_page(buf));
			} else if (vi->big_packets) {
				give_pages(&vi->rq[i], buf);
			} else {
				put_page(virt_to_head_page(buf));
			}
		}
	}
}

static void virtnet_del_vqs(struct virtnet_info *vi)
{
	struct virtio_device *vdev = vi->vdev;

	virtnet_clean_affinity(vi, -1);

	vdev->config->del_vqs(vdev);

	virtnet_free_queues(vi);
}

/* How large should a single buffer be so a queue full of these can fit at
 * least one full packet?
 * Logic below assumes the mergeable buffer header is used.
 */
static unsigned int mergeable_min_buf_len(struct virtnet_info *vi, struct virtqueue *vq)
{
	const unsigned int hdr_len = sizeof(struct virtio_net_hdr_mrg_rxbuf);
	unsigned int rq_size = virtqueue_get_vring_size(vq);
	unsigned int packet_len = vi->big_packets ? IP_MAX_MTU : vi->dev->max_mtu;
	unsigned int buf_len = hdr_len + ETH_HLEN + VLAN_HLEN + packet_len;
	unsigned int min_buf_len = DIV_ROUND_UP(buf_len, rq_size);

	return max(max(min_buf_len, hdr_len) - hdr_len,
		   (unsigned int)GOOD_PACKET_LEN);
}

static int virtnet_find_vqs(struct virtnet_info *vi)
{
	vq_callback_t **callbacks;
	struct virtqueue **vqs;
	int ret = -ENOMEM;
	int i, total_vqs;
	const char **names;
	bool *ctx;

	/* We expect 1 RX virtqueue followed by 1 TX virtqueue, followed by
	 * possible N-1 RX/TX queue pairs used in multiqueue mode, followed by
	 * possible control vq.
	 */
	total_vqs = vi->max_queue_pairs * 2 +
		    virtio_has_feature(vi->vdev, VIRTIO_NET_F_CTRL_VQ);

	/* Allocate space for find_vqs parameters */
	vqs = kzalloc(total_vqs * sizeof(*vqs), GFP_KERNEL);
	if (!vqs)
		goto err_vq;
	callbacks = kmalloc(total_vqs * sizeof(*callbacks), GFP_KERNEL);
	if (!callbacks)
		goto err_callback;
	names = kmalloc(total_vqs * sizeof(*names), GFP_KERNEL);
	if (!names)
		goto err_names;
	if (!vi->big_packets || vi->mergeable_rx_bufs) {
		ctx = kzalloc(total_vqs * sizeof(*ctx), GFP_KERNEL);
		if (!ctx)
			goto err_ctx;
	} else {
		ctx = NULL;
	}

	/* Parameters for control virtqueue, if any */
	if (vi->has_cvq) {
		callbacks[total_vqs - 1] = NULL;
		names[total_vqs - 1] = "control";
	}

	/* Allocate/initialize parameters for send/receive virtqueues */
	for (i = 0; i < vi->max_queue_pairs; i++) {
		callbacks[rxq2vq(i)] = skb_recv_done;
		callbacks[txq2vq(i)] = skb_xmit_done;
		sprintf(vi->rq[i].name, "input.%d", i);
		sprintf(vi->sq[i].name, "output.%d", i);
		names[rxq2vq(i)] = vi->rq[i].name;
		names[txq2vq(i)] = vi->sq[i].name;
		if (ctx)
			ctx[rxq2vq(i)] = true;
	}

	ret = vi->vdev->config->find_vqs(vi->vdev, total_vqs, vqs, callbacks,
					 names, ctx, NULL);
	if (ret)
		goto err_find;

	if (vi->has_cvq) {
		vi->cvq = vqs[total_vqs - 1];
		if (virtio_has_feature(vi->vdev, VIRTIO_NET_F_CTRL_VLAN))
			vi->dev->features |= NETIF_F_HW_VLAN_CTAG_FILTER;
	}

	for (i = 0; i < vi->max_queue_pairs; i++) {
		vi->rq[i].vq = vqs[rxq2vq(i)];
		vi->rq[i].min_buf_len = mergeable_min_buf_len(vi, vi->rq[i].vq);
		vi->sq[i].vq = vqs[txq2vq(i)];
	}

	kfree(names);
	kfree(callbacks);
	kfree(vqs);
	kfree(ctx);

	return 0;

err_find:
	kfree(ctx);
err_ctx:
	kfree(names);
err_names:
	kfree(callbacks);
err_callback:
	kfree(vqs);
err_vq:
	return ret;
}

static int virtnet_alloc_queues(struct virtnet_info *vi)
{
	int i;

	vi->sq = kzalloc(sizeof(*vi->sq) * vi->max_queue_pairs, GFP_KERNEL);
	if (!vi->sq)
		goto err_sq;
	vi->rq = kzalloc(sizeof(*vi->rq) * vi->max_queue_pairs, GFP_KERNEL);
	if (!vi->rq)
		goto err_rq;

	INIT_DELAYED_WORK(&vi->refill, refill_work);
	for (i = 0; i < vi->max_queue_pairs; i++) {
		vi->rq[i].pages = NULL;
		netif_napi_add(vi->dev, &vi->rq[i].napi, virtnet_poll,
			       napi_weight);
		netif_tx_napi_add(vi->dev, &vi->sq[i].napi, virtnet_poll_tx,
				  napi_tx ? napi_weight : 0);

		sg_init_table(vi->rq[i].sg, ARRAY_SIZE(vi->rq[i].sg));
		ewma_pkt_len_init(&vi->rq[i].mrg_avg_pkt_len);
		sg_init_table(vi->sq[i].sg, ARRAY_SIZE(vi->sq[i].sg));
	}

	return 0;

err_rq:
	kfree(vi->sq);
err_sq:
	return -ENOMEM;
}

static int init_vqs(struct virtnet_info *vi)
{
	int ret;

	/* Allocate send & receive queues */
	ret = virtnet_alloc_queues(vi);
	if (ret)
		goto err;

	ret = virtnet_find_vqs(vi);
	if (ret)
		goto err_free;

	get_online_cpus();
	virtnet_set_affinity(vi);
	put_online_cpus();

	return 0;

err_free:
	virtnet_free_queues(vi);
err:
	return ret;
}

#ifdef CONFIG_SYSFS
static ssize_t mergeable_rx_buffer_size_show(struct netdev_rx_queue *queue,
		char *buf)
{
	struct virtnet_info *vi = netdev_priv(queue->dev);
	unsigned int queue_index = get_netdev_rx_queue_index(queue);
	struct ewma_pkt_len *avg;

	BUG_ON(queue_index >= vi->max_queue_pairs);
	avg = &vi->rq[queue_index].mrg_avg_pkt_len;
	return sprintf(buf, "%u\n",
		       get_mergeable_buf_len(&vi->rq[queue_index], avg));
}

static struct rx_queue_attribute mergeable_rx_buffer_size_attribute =
	__ATTR_RO(mergeable_rx_buffer_size);

static struct attribute *virtio_net_mrg_rx_attrs[] = {
	&mergeable_rx_buffer_size_attribute.attr,
	NULL
};

static const struct attribute_group virtio_net_mrg_rx_group = {
	.name = "virtio_net",
	.attrs = virtio_net_mrg_rx_attrs
};
#endif

static bool virtnet_fail_on_feature(struct virtio_device *vdev,
				    unsigned int fbit,
				    const char *fname, const char *dname)
{
	if (!virtio_has_feature(vdev, fbit))
		return false;

	dev_err(&vdev->dev, "device advertises feature %s but not %s",
		fname, dname);

	return true;
}

#define VIRTNET_FAIL_ON(vdev, fbit, dbit)			\
	virtnet_fail_on_feature(vdev, fbit, #fbit, dbit)

static bool virtnet_validate_features(struct virtio_device *vdev)
{
	if (!virtio_has_feature(vdev, VIRTIO_NET_F_CTRL_VQ) &&
	    (VIRTNET_FAIL_ON(vdev, VIRTIO_NET_F_CTRL_RX,
			     "VIRTIO_NET_F_CTRL_VQ") ||
	     VIRTNET_FAIL_ON(vdev, VIRTIO_NET_F_CTRL_VLAN,
			     "VIRTIO_NET_F_CTRL_VQ") ||
	     VIRTNET_FAIL_ON(vdev, VIRTIO_NET_F_GUEST_ANNOUNCE,
			     "VIRTIO_NET_F_CTRL_VQ") ||
	     VIRTNET_FAIL_ON(vdev, VIRTIO_NET_F_MQ, "VIRTIO_NET_F_CTRL_VQ") ||
	     VIRTNET_FAIL_ON(vdev, VIRTIO_NET_F_CTRL_MAC_ADDR,
			     "VIRTIO_NET_F_CTRL_VQ"))) {
		return false;
	}

	return true;
}

#define MIN_MTU ETH_MIN_MTU
#define MAX_MTU ETH_MAX_MTU

static int virtnet_validate(struct virtio_device *vdev)
{
	if (!vdev->config->get) {
		dev_err(&vdev->dev, "%s failure: config access disabled\n",
			__func__);
		return -EINVAL;
	}

	if (!virtnet_validate_features(vdev))
		return -EINVAL;

	if (virtio_has_feature(vdev, VIRTIO_NET_F_MTU)) {
		int mtu = virtio_cread16(vdev,
					 offsetof(struct virtio_net_config,
						  mtu));
		if (mtu < MIN_MTU)
			__virtio_clear_bit(vdev, VIRTIO_NET_F_MTU);
	}

	return 0;
}

static int virtnet_probe(struct virtio_device *vdev)
{
	int i, err;
	struct net_device *dev;
	struct virtnet_info *vi;
	u16 max_queue_pairs;
	int mtu;

	/* Find if host supports multiqueue virtio_net device */
	err = virtio_cread_feature(vdev, VIRTIO_NET_F_MQ,
				   struct virtio_net_config,
				   max_virtqueue_pairs, &max_queue_pairs);

	/* We need at least 2 queue's */
	if (err || max_queue_pairs < VIRTIO_NET_CTRL_MQ_VQ_PAIRS_MIN ||
	    max_queue_pairs > VIRTIO_NET_CTRL_MQ_VQ_PAIRS_MAX ||
	    !virtio_has_feature(vdev, VIRTIO_NET_F_CTRL_VQ))
		max_queue_pairs = 1;

	/* Allocate ourselves a network device with room for our info */
	dev = alloc_etherdev_mq(sizeof(struct virtnet_info), max_queue_pairs);
	if (!dev)
		return -ENOMEM;

	/* Set up network device as normal. */
	dev->priv_flags |= IFF_UNICAST_FLT | IFF_LIVE_ADDR_CHANGE;
	dev->netdev_ops = &virtnet_netdev;
	dev->features = NETIF_F_HIGHDMA;

	dev->ethtool_ops = &virtnet_ethtool_ops;
	SET_NETDEV_DEV(dev, &vdev->dev);

	/* Do we support "hardware" checksums? */
	if (virtio_has_feature(vdev, VIRTIO_NET_F_CSUM)) {
		/* This opens up the world of extra features. */
		dev->hw_features |= NETIF_F_HW_CSUM | NETIF_F_SG;
		if (csum)
			dev->features |= NETIF_F_HW_CSUM | NETIF_F_SG;

		if (virtio_has_feature(vdev, VIRTIO_NET_F_GSO)) {
			dev->hw_features |= NETIF_F_TSO
				| NETIF_F_TSO_ECN | NETIF_F_TSO6;
		}
		/* Individual feature bits: what can host handle? */
		if (virtio_has_feature(vdev, VIRTIO_NET_F_HOST_TSO4))
			dev->hw_features |= NETIF_F_TSO;
		if (virtio_has_feature(vdev, VIRTIO_NET_F_HOST_TSO6))
			dev->hw_features |= NETIF_F_TSO6;
		if (virtio_has_feature(vdev, VIRTIO_NET_F_HOST_ECN))
			dev->hw_features |= NETIF_F_TSO_ECN;

		dev->features |= NETIF_F_GSO_ROBUST;

		if (gso)
			dev->features |= dev->hw_features & NETIF_F_ALL_TSO;
		/* (!csum && gso) case will be fixed by register_netdev() */
	}
	if (virtio_has_feature(vdev, VIRTIO_NET_F_GUEST_CSUM))
		dev->features |= NETIF_F_RXCSUM;

	dev->vlan_features = dev->features;

	/* MTU range: 68 - 65535 */
	dev->min_mtu = MIN_MTU;
	dev->max_mtu = MAX_MTU;

	/* Configuration may specify what MAC to use.  Otherwise random. */
	if (virtio_has_feature(vdev, VIRTIO_NET_F_MAC))
		virtio_cread_bytes(vdev,
				   offsetof(struct virtio_net_config, mac),
				   dev->dev_addr, dev->addr_len);
	else
		eth_hw_addr_random(dev);

	/* Set up our device-specific information */
	vi = netdev_priv(dev);
	vi->dev = dev;
	vi->vdev = vdev;
	vdev->priv = vi;
	vi->stats = alloc_percpu(struct virtnet_stats);
	err = -ENOMEM;
	if (vi->stats == NULL)
		goto free;

	for_each_possible_cpu(i) {
		struct virtnet_stats *virtnet_stats;
		virtnet_stats = per_cpu_ptr(vi->stats, i);
		u64_stats_init(&virtnet_stats->tx_syncp);
		u64_stats_init(&virtnet_stats->rx_syncp);
	}

	INIT_WORK(&vi->config_work, virtnet_config_changed_work);

	/* If we can receive ANY GSO packets, we must allocate large ones. */
	if (virtio_has_feature(vdev, VIRTIO_NET_F_GUEST_TSO4) ||
	    virtio_has_feature(vdev, VIRTIO_NET_F_GUEST_TSO6) ||
	    virtio_has_feature(vdev, VIRTIO_NET_F_GUEST_ECN) ||
	    virtio_has_feature(vdev, VIRTIO_NET_F_GUEST_UFO))
		vi->big_packets = true;

	if (virtio_has_feature(vdev, VIRTIO_NET_F_MRG_RXBUF))
		vi->mergeable_rx_bufs = true;

	if (virtio_has_feature(vdev, VIRTIO_NET_F_MRG_RXBUF) ||
	    virtio_has_feature(vdev, VIRTIO_F_VERSION_1))
		vi->hdr_len = sizeof(struct virtio_net_hdr_mrg_rxbuf);
	else
		vi->hdr_len = sizeof(struct virtio_net_hdr);

	if (virtio_has_feature(vdev, VIRTIO_F_ANY_LAYOUT) ||
	    virtio_has_feature(vdev, VIRTIO_F_VERSION_1))
		vi->any_header_sg = true;

	if (virtio_has_feature(vdev, VIRTIO_NET_F_CTRL_VQ))
		vi->has_cvq = true;

	if (virtio_has_feature(vdev, VIRTIO_NET_F_MTU)) {
		mtu = virtio_cread16(vdev,
				     offsetof(struct virtio_net_config,
					      mtu));
		if (mtu < dev->min_mtu) {
			/* Should never trigger: MTU was previously validated
			 * in virtnet_validate.
			 */
			dev_err(&vdev->dev, "device MTU appears to have changed "
				"it is now %d < %d", mtu, dev->min_mtu);
			goto free_stats;
		}

		dev->mtu = mtu;
		dev->max_mtu = mtu;

		/* TODO: size buffers correctly in this case. */
		if (dev->mtu > ETH_DATA_LEN)
			vi->big_packets = true;
	}

	if (vi->any_header_sg)
		dev->needed_headroom = vi->hdr_len;

	/* Enable multiqueue by default */
	if (num_online_cpus() >= max_queue_pairs)
		vi->curr_queue_pairs = max_queue_pairs;
	else
		vi->curr_queue_pairs = num_online_cpus();
	vi->max_queue_pairs = max_queue_pairs;

	/* Allocate/initialize the rx/tx queues, and invoke find_vqs */
	err = init_vqs(vi);
	if (err)
		goto free_stats;

#ifdef CONFIG_SYSFS
	if (vi->mergeable_rx_bufs)
		dev->sysfs_rx_queue_group = &virtio_net_mrg_rx_group;
#endif
	netif_set_real_num_tx_queues(dev, vi->curr_queue_pairs);
	netif_set_real_num_rx_queues(dev, vi->curr_queue_pairs);

	virtnet_init_settings(dev);

	err = register_netdev(dev);
	if (err) {
		pr_debug("virtio_net: registering device failed\n");
		goto free_vqs;
	}

	virtio_device_ready(vdev);

	err = virtnet_cpu_notif_add(vi);
	if (err) {
		pr_debug("virtio_net: registering cpu notifier failed\n");
		goto free_unregister_netdev;
	}

	virtnet_set_queues(vi, vi->curr_queue_pairs);

	/* Assume link up if device can't report link status,
	   otherwise get link status from config. */
	if (virtio_has_feature(vi->vdev, VIRTIO_NET_F_STATUS)) {
		netif_carrier_off(dev);
		schedule_work(&vi->config_work);
	} else {
		vi->status = VIRTIO_NET_S_LINK_UP;
		netif_carrier_on(dev);
	}

	for (i = 0; i < ARRAY_SIZE(guest_offloads); i++)
		if (virtio_has_feature(vi->vdev, guest_offloads[i]))
			set_bit(guest_offloads[i], &vi->guest_offloads);

	pr_debug("virtnet: registered device %s with %d RX and TX vq's\n",
		 dev->name, max_queue_pairs);

	return 0;

free_unregister_netdev:
	vi->vdev->config->reset(vdev);

	unregister_netdev(dev);
free_vqs:
	cancel_delayed_work_sync(&vi->refill);
	free_receive_page_frags(vi);
	virtnet_del_vqs(vi);
free_stats:
	free_percpu(vi->stats);
free:
	free_netdev(dev);
	return err;
}

static void remove_vq_common(struct virtnet_info *vi)
{
	vi->vdev->config->reset(vi->vdev);

	/* Free unused buffers in both send and recv, if any. */
	free_unused_bufs(vi);

	free_receive_bufs(vi);

	free_receive_page_frags(vi);

	virtnet_del_vqs(vi);
}

static void virtnet_remove(struct virtio_device *vdev)
{
	struct virtnet_info *vi = vdev->priv;

	virtnet_cpu_notif_remove(vi);

	/* Make sure no work handler is accessing the device. */
	flush_work(&vi->config_work);

	unregister_netdev(vi->dev);

	remove_vq_common(vi);

	free_percpu(vi->stats);
	free_netdev(vi->dev);
}

static __maybe_unused int virtnet_freeze(struct virtio_device *vdev)
{
	struct virtnet_info *vi = vdev->priv;

	virtnet_cpu_notif_remove(vi);
	virtnet_freeze_down(vdev);
	remove_vq_common(vi);

	return 0;
}

static __maybe_unused int virtnet_restore(struct virtio_device *vdev)
{
	struct virtnet_info *vi = vdev->priv;
	int err;

	err = virtnet_restore_up(vdev);
	if (err)
		return err;
	virtnet_set_queues(vi, vi->curr_queue_pairs);

	err = virtnet_cpu_notif_add(vi);
	if (err)
		return err;

	return 0;
}

static struct virtio_device_id id_table[] = {
	{ VIRTIO_ID_NET, VIRTIO_DEV_ANY_ID },
	{ 0 },
};

#define VIRTNET_FEATURES \
	VIRTIO_NET_F_CSUM, VIRTIO_NET_F_GUEST_CSUM, \
	VIRTIO_NET_F_MAC, \
	VIRTIO_NET_F_HOST_TSO4, VIRTIO_NET_F_HOST_UFO, VIRTIO_NET_F_HOST_TSO6, \
	VIRTIO_NET_F_HOST_ECN, VIRTIO_NET_F_GUEST_TSO4, VIRTIO_NET_F_GUEST_TSO6, \
	VIRTIO_NET_F_GUEST_ECN, VIRTIO_NET_F_GUEST_UFO, \
	VIRTIO_NET_F_MRG_RXBUF, VIRTIO_NET_F_STATUS, VIRTIO_NET_F_CTRL_VQ, \
	VIRTIO_NET_F_CTRL_RX, VIRTIO_NET_F_CTRL_VLAN, \
	VIRTIO_NET_F_GUEST_ANNOUNCE, VIRTIO_NET_F_MQ, \
	VIRTIO_NET_F_CTRL_MAC_ADDR, \
	VIRTIO_NET_F_MTU, VIRTIO_NET_F_CTRL_GUEST_OFFLOADS

static unsigned int features[] = {
	VIRTNET_FEATURES,
};

static unsigned int features_legacy[] = {
	VIRTNET_FEATURES,
	VIRTIO_NET_F_GSO,
	VIRTIO_F_ANY_LAYOUT,
};

static struct virtio_driver virtio_net_driver = {
	.feature_table = features,
	.feature_table_size = ARRAY_SIZE(features),
	.feature_table_legacy = features_legacy,
	.feature_table_size_legacy = ARRAY_SIZE(features_legacy),
	.driver.name =	KBUILD_MODNAME,
	.driver.owner =	THIS_MODULE,
	.id_table =	id_table,
	.validate =	virtnet_validate,
	.probe =	virtnet_probe,
	.remove =	virtnet_remove,
	.config_changed = virtnet_config_changed,
#ifdef CONFIG_PM_SLEEP
	.freeze =	virtnet_freeze,
	.restore =	virtnet_restore,
#endif
};

static __init int virtio_net_driver_init(void)
{
	int ret;

	ret = cpuhp_setup_state_multi(CPUHP_AP_ONLINE_DYN, "virtio/net:online",
				      virtnet_cpu_online,
				      virtnet_cpu_down_prep);
	if (ret < 0)
		goto out;
	virtionet_online = ret;
	ret = cpuhp_setup_state_multi(CPUHP_VIRT_NET_DEAD, "virtio/net:dead",
				      NULL, virtnet_cpu_dead);
	if (ret)
		goto err_dead;

        ret = register_virtio_driver(&virtio_net_driver);
	if (ret)
		goto err_virtio;
	return 0;
err_virtio:
	cpuhp_remove_multi_state(CPUHP_VIRT_NET_DEAD);
err_dead:
	cpuhp_remove_multi_state(virtionet_online);
out:
	return ret;
}
module_init(virtio_net_driver_init);

static __exit void virtio_net_driver_exit(void)
{
	unregister_virtio_driver(&virtio_net_driver);
	cpuhp_remove_multi_state(CPUHP_VIRT_NET_DEAD);
	cpuhp_remove_multi_state(virtionet_online);
}
module_exit(virtio_net_driver_exit);

MODULE_DEVICE_TABLE(virtio, id_table);
MODULE_DESCRIPTION("Virtio network driver");
MODULE_LICENSE("GPL");<|MERGE_RESOLUTION|>--- conflicted
+++ resolved
@@ -967,11 +967,7 @@
 	}
 
 	sg_init_one(rq->sg, buf, len);
-<<<<<<< HEAD
-	ctx = (void *)(unsigned long)len;
-=======
 	ctx = mergeable_len_to_ctx(len, headroom);
->>>>>>> bb176f67
 	err = virtqueue_add_inbuf_ctx(rq->vq, rq->sg, 1, buf, ctx, gfp);
 	if (err < 0)
 		put_page(virt_to_head_page(buf));
