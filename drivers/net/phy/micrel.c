// SPDX-License-Identifier: GPL-2.0+
/*
 * drivers/net/phy/micrel.c
 *
 * Driver for Micrel PHYs
 *
 * Author: David J. Choi
 *
 * Copyright (c) 2010-2013 Micrel, Inc.
 * Copyright (c) 2014 Johan Hovold <johan@kernel.org>
 *
 * Support : Micrel Phys:
 *		Giga phys: ksz9021, ksz9031, ksz9131, lan8841, lan8814
 *		100/10 Phys : ksz8001, ksz8721, ksz8737, ksz8041
 *			   ksz8021, ksz8031, ksz8051,
 *			   ksz8081, ksz8091,
 *			   ksz8061,
 *		Switch : ksz8873, ksz886x
 *			 ksz9477, lan8804
 */

#include <linux/bitfield.h>
#include <linux/ethtool_netlink.h>
#include <linux/kernel.h>
#include <linux/module.h>
#include <linux/phy.h>
#include <linux/micrel_phy.h>
#include <linux/of.h>
#include <linux/clk.h>
#include <linux/delay.h>
#include <linux/ptp_clock_kernel.h>
#include <linux/ptp_clock.h>
#include <linux/ptp_classify.h>
#include <linux/net_tstamp.h>
#include <linux/gpio/consumer.h>

/* Operation Mode Strap Override */
#define MII_KSZPHY_OMSO				0x16
#define KSZPHY_OMSO_FACTORY_TEST		BIT(15)
#define KSZPHY_OMSO_B_CAST_OFF			BIT(9)
#define KSZPHY_OMSO_NAND_TREE_ON		BIT(5)
#define KSZPHY_OMSO_RMII_OVERRIDE		BIT(1)
#define KSZPHY_OMSO_MII_OVERRIDE		BIT(0)

/* general Interrupt control/status reg in vendor specific block. */
#define MII_KSZPHY_INTCS			0x1B
#define KSZPHY_INTCS_JABBER			BIT(15)
#define KSZPHY_INTCS_RECEIVE_ERR		BIT(14)
#define KSZPHY_INTCS_PAGE_RECEIVE		BIT(13)
#define KSZPHY_INTCS_PARELLEL			BIT(12)
#define KSZPHY_INTCS_LINK_PARTNER_ACK		BIT(11)
#define KSZPHY_INTCS_LINK_DOWN			BIT(10)
#define KSZPHY_INTCS_REMOTE_FAULT		BIT(9)
#define KSZPHY_INTCS_LINK_UP			BIT(8)
#define KSZPHY_INTCS_ALL			(KSZPHY_INTCS_LINK_UP |\
						KSZPHY_INTCS_LINK_DOWN)
#define KSZPHY_INTCS_LINK_DOWN_STATUS		BIT(2)
#define KSZPHY_INTCS_LINK_UP_STATUS		BIT(0)
#define KSZPHY_INTCS_STATUS			(KSZPHY_INTCS_LINK_DOWN_STATUS |\
						 KSZPHY_INTCS_LINK_UP_STATUS)

/* LinkMD Control/Status */
#define KSZ8081_LMD				0x1d
#define KSZ8081_LMD_ENABLE_TEST			BIT(15)
#define KSZ8081_LMD_STAT_NORMAL			0
#define KSZ8081_LMD_STAT_OPEN			1
#define KSZ8081_LMD_STAT_SHORT			2
#define KSZ8081_LMD_STAT_FAIL			3
#define KSZ8081_LMD_STAT_MASK			GENMASK(14, 13)
/* Short cable (<10 meter) has been detected by LinkMD */
#define KSZ8081_LMD_SHORT_INDICATOR		BIT(12)
#define KSZ8081_LMD_DELTA_TIME_MASK		GENMASK(8, 0)

#define KSZ9x31_LMD				0x12
#define KSZ9x31_LMD_VCT_EN			BIT(15)
#define KSZ9x31_LMD_VCT_DIS_TX			BIT(14)
#define KSZ9x31_LMD_VCT_PAIR(n)			(((n) & 0x3) << 12)
#define KSZ9x31_LMD_VCT_SEL_RESULT		0
#define KSZ9x31_LMD_VCT_SEL_THRES_HI		BIT(10)
#define KSZ9x31_LMD_VCT_SEL_THRES_LO		BIT(11)
#define KSZ9x31_LMD_VCT_SEL_MASK		GENMASK(11, 10)
#define KSZ9x31_LMD_VCT_ST_NORMAL		0
#define KSZ9x31_LMD_VCT_ST_OPEN			1
#define KSZ9x31_LMD_VCT_ST_SHORT		2
#define KSZ9x31_LMD_VCT_ST_FAIL			3
#define KSZ9x31_LMD_VCT_ST_MASK			GENMASK(9, 8)
#define KSZ9x31_LMD_VCT_DATA_REFLECTED_INVALID	BIT(7)
#define KSZ9x31_LMD_VCT_DATA_SIG_WAIT_TOO_LONG	BIT(6)
#define KSZ9x31_LMD_VCT_DATA_MASK100		BIT(5)
#define KSZ9x31_LMD_VCT_DATA_NLP_FLP		BIT(4)
#define KSZ9x31_LMD_VCT_DATA_LO_PULSE_MASK	GENMASK(3, 2)
#define KSZ9x31_LMD_VCT_DATA_HI_PULSE_MASK	GENMASK(1, 0)
#define KSZ9x31_LMD_VCT_DATA_MASK		GENMASK(7, 0)

#define KSZPHY_WIRE_PAIR_MASK			0x3

#define LAN8814_CABLE_DIAG			0x12
#define LAN8814_CABLE_DIAG_STAT_MASK		GENMASK(9, 8)
#define LAN8814_CABLE_DIAG_VCT_DATA_MASK	GENMASK(7, 0)
#define LAN8814_PAIR_BIT_SHIFT			12

#define LAN8814_WIRE_PAIR_MASK			0xF

/* Lan8814 general Interrupt control/status reg in GPHY specific block. */
#define LAN8814_INTC				0x18
#define LAN8814_INTS				0x1B

#define LAN8814_INT_LINK_DOWN			BIT(2)
#define LAN8814_INT_LINK_UP			BIT(0)
#define LAN8814_INT_LINK			(LAN8814_INT_LINK_UP |\
						 LAN8814_INT_LINK_DOWN)

#define LAN8814_INTR_CTRL_REG			0x34
#define LAN8814_INTR_CTRL_REG_POLARITY		BIT(1)
#define LAN8814_INTR_CTRL_REG_INTR_ENABLE	BIT(0)

#define LAN8814_EEE_STATE			0x38
#define LAN8814_EEE_STATE_MASK2P5P		BIT(10)

#define LAN8814_PD_CONTROLS			0x9d
#define LAN8814_PD_CONTROLS_PD_MEAS_TIME_MASK	GENMASK(3, 0)
#define LAN8814_PD_CONTROLS_PD_MEAS_TIME_VAL	0xb

/* Represents 1ppm adjustment in 2^32 format with
 * each nsec contains 4 clock cycles.
 * The value is calculated as following: (1/1000000)/((2^-32)/4)
 */
#define LAN8814_1PPM_FORMAT			17179

/* Represents 1ppm adjustment in 2^32 format with
 * each nsec contains 8 clock cycles.
 * The value is calculated as following: (1/1000000)/((2^-32)/8)
 */
#define LAN8841_1PPM_FORMAT			34360

#define PTP_RX_VERSION				0x0248
#define PTP_TX_VERSION				0x0288
#define PTP_MAX_VERSION(x)			(((x) & GENMASK(7, 0)) << 8)
#define PTP_MIN_VERSION(x)			((x) & GENMASK(7, 0))

#define PTP_RX_MOD				0x024F
#define PTP_RX_MOD_BAD_UDPV4_CHKSUM_FORCE_FCS_DIS_ BIT(3)
#define PTP_RX_TIMESTAMP_EN			0x024D
#define PTP_TX_TIMESTAMP_EN			0x028D

#define PTP_TIMESTAMP_EN_SYNC_			BIT(0)
#define PTP_TIMESTAMP_EN_DREQ_			BIT(1)
#define PTP_TIMESTAMP_EN_PDREQ_			BIT(2)
#define PTP_TIMESTAMP_EN_PDRES_			BIT(3)

#define PTP_TX_PARSE_L2_ADDR_EN			0x0284
#define PTP_RX_PARSE_L2_ADDR_EN			0x0244

#define PTP_TX_PARSE_IP_ADDR_EN			0x0285
#define PTP_RX_PARSE_IP_ADDR_EN			0x0245
#define LTC_HARD_RESET				0x023F
#define LTC_HARD_RESET_				BIT(0)

#define TSU_HARD_RESET				0x02C1
#define TSU_HARD_RESET_				BIT(0)

#define PTP_CMD_CTL				0x0200
#define PTP_CMD_CTL_PTP_DISABLE_		BIT(0)
#define PTP_CMD_CTL_PTP_ENABLE_			BIT(1)
#define PTP_CMD_CTL_PTP_CLOCK_READ_		BIT(3)
#define PTP_CMD_CTL_PTP_CLOCK_LOAD_		BIT(4)
#define PTP_CMD_CTL_PTP_LTC_STEP_SEC_		BIT(5)
#define PTP_CMD_CTL_PTP_LTC_STEP_NSEC_		BIT(6)

#define PTP_COMMON_INT_ENA			0x0204
#define PTP_COMMON_INT_ENA_GPIO_CAP_EN		BIT(2)

#define PTP_CLOCK_SET_SEC_HI			0x0205
#define PTP_CLOCK_SET_SEC_MID			0x0206
#define PTP_CLOCK_SET_SEC_LO			0x0207
#define PTP_CLOCK_SET_NS_HI			0x0208
#define PTP_CLOCK_SET_NS_LO			0x0209

#define PTP_CLOCK_READ_SEC_HI			0x0229
#define PTP_CLOCK_READ_SEC_MID			0x022A
#define PTP_CLOCK_READ_SEC_LO			0x022B
#define PTP_CLOCK_READ_NS_HI			0x022C
#define PTP_CLOCK_READ_NS_LO			0x022D

#define PTP_GPIO_SEL				0x0230
#define PTP_GPIO_SEL_GPIO_SEL(pin)		((pin) << 8)
#define PTP_GPIO_CAP_MAP_LO			0x0232

#define PTP_GPIO_CAP_EN				0x0233
#define PTP_GPIO_CAP_EN_GPIO_RE_CAPTURE_ENABLE(gpio)	BIT(gpio)
#define PTP_GPIO_CAP_EN_GPIO_FE_CAPTURE_ENABLE(gpio)	(BIT(gpio) << 8)

#define PTP_GPIO_RE_LTC_SEC_HI_CAP		0x0235
#define PTP_GPIO_RE_LTC_SEC_LO_CAP		0x0236
#define PTP_GPIO_RE_LTC_NS_HI_CAP		0x0237
#define PTP_GPIO_RE_LTC_NS_LO_CAP		0x0238
#define PTP_GPIO_FE_LTC_SEC_HI_CAP		0x0239
#define PTP_GPIO_FE_LTC_SEC_LO_CAP		0x023A
#define PTP_GPIO_FE_LTC_NS_HI_CAP		0x023B
#define PTP_GPIO_FE_LTC_NS_LO_CAP		0x023C

#define PTP_GPIO_CAP_STS			0x023D
#define PTP_GPIO_CAP_STS_PTP_GPIO_RE_STS(gpio)	BIT(gpio)
#define PTP_GPIO_CAP_STS_PTP_GPIO_FE_STS(gpio)	(BIT(gpio) << 8)

#define PTP_OPERATING_MODE			0x0241
#define PTP_OPERATING_MODE_STANDALONE_		BIT(0)

#define PTP_TX_MOD				0x028F
#define PTP_TX_MOD_TX_PTP_SYNC_TS_INSERT_	BIT(12)
#define PTP_TX_MOD_BAD_UDPV4_CHKSUM_FORCE_FCS_DIS_ BIT(3)

#define PTP_RX_PARSE_CONFIG			0x0242
#define PTP_RX_PARSE_CONFIG_LAYER2_EN_		BIT(0)
#define PTP_RX_PARSE_CONFIG_IPV4_EN_		BIT(1)
#define PTP_RX_PARSE_CONFIG_IPV6_EN_		BIT(2)

#define PTP_TX_PARSE_CONFIG			0x0282
#define PTP_TX_PARSE_CONFIG_LAYER2_EN_		BIT(0)
#define PTP_TX_PARSE_CONFIG_IPV4_EN_		BIT(1)
#define PTP_TX_PARSE_CONFIG_IPV6_EN_		BIT(2)

#define PTP_CLOCK_RATE_ADJ_HI			0x020C
#define PTP_CLOCK_RATE_ADJ_LO			0x020D
#define PTP_CLOCK_RATE_ADJ_DIR_			BIT(15)

#define PTP_LTC_STEP_ADJ_HI			0x0212
#define PTP_LTC_STEP_ADJ_LO			0x0213
#define PTP_LTC_STEP_ADJ_DIR_			BIT(15)

#define LAN8814_INTR_STS_REG			0x0033
#define LAN8814_INTR_STS_REG_1588_TSU0_		BIT(0)
#define LAN8814_INTR_STS_REG_1588_TSU1_		BIT(1)
#define LAN8814_INTR_STS_REG_1588_TSU2_		BIT(2)
#define LAN8814_INTR_STS_REG_1588_TSU3_		BIT(3)

#define PTP_CAP_INFO				0x022A
#define PTP_CAP_INFO_TX_TS_CNT_GET_(reg_val)	(((reg_val) & 0x0f00) >> 8)
#define PTP_CAP_INFO_RX_TS_CNT_GET_(reg_val)	((reg_val) & 0x000f)

#define PTP_TX_EGRESS_SEC_HI			0x0296
#define PTP_TX_EGRESS_SEC_LO			0x0297
#define PTP_TX_EGRESS_NS_HI			0x0294
#define PTP_TX_EGRESS_NS_LO			0x0295
#define PTP_TX_MSG_HEADER2			0x0299

#define PTP_RX_INGRESS_SEC_HI			0x0256
#define PTP_RX_INGRESS_SEC_LO			0x0257
#define PTP_RX_INGRESS_NS_HI			0x0254
#define PTP_RX_INGRESS_NS_LO			0x0255
#define PTP_RX_MSG_HEADER2			0x0259

#define PTP_TSU_INT_EN				0x0200
#define PTP_TSU_INT_EN_PTP_TX_TS_OVRFL_EN_	BIT(3)
#define PTP_TSU_INT_EN_PTP_TX_TS_EN_		BIT(2)
#define PTP_TSU_INT_EN_PTP_RX_TS_OVRFL_EN_	BIT(1)
#define PTP_TSU_INT_EN_PTP_RX_TS_EN_		BIT(0)

#define PTP_TSU_INT_STS				0x0201
#define PTP_TSU_INT_STS_PTP_TX_TS_OVRFL_INT_	BIT(3)
#define PTP_TSU_INT_STS_PTP_TX_TS_EN_		BIT(2)
#define PTP_TSU_INT_STS_PTP_RX_TS_OVRFL_INT_	BIT(1)
#define PTP_TSU_INT_STS_PTP_RX_TS_EN_		BIT(0)

#define LAN8814_LED_CTRL_1			0x0
#define LAN8814_LED_CTRL_1_KSZ9031_LED_MODE_	BIT(6)

/* PHY Control 1 */
#define MII_KSZPHY_CTRL_1			0x1e
#define KSZ8081_CTRL1_MDIX_STAT			BIT(4)

/* PHY Control 2 / PHY Control (if no PHY Control 1) */
#define MII_KSZPHY_CTRL_2			0x1f
#define MII_KSZPHY_CTRL				MII_KSZPHY_CTRL_2
/* bitmap of PHY register to set interrupt mode */
#define KSZ8081_CTRL2_HP_MDIX			BIT(15)
#define KSZ8081_CTRL2_MDI_MDI_X_SELECT		BIT(14)
#define KSZ8081_CTRL2_DISABLE_AUTO_MDIX		BIT(13)
#define KSZ8081_CTRL2_FORCE_LINK		BIT(11)
#define KSZ8081_CTRL2_POWER_SAVING		BIT(10)
#define KSZPHY_CTRL_INT_ACTIVE_HIGH		BIT(9)
#define KSZPHY_RMII_REF_CLK_SEL			BIT(7)

/* Write/read to/from extended registers */
#define MII_KSZPHY_EXTREG			0x0b
#define KSZPHY_EXTREG_WRITE			0x8000

#define MII_KSZPHY_EXTREG_WRITE			0x0c
#define MII_KSZPHY_EXTREG_READ			0x0d

/* Extended registers */
#define MII_KSZPHY_CLK_CONTROL_PAD_SKEW		0x104
#define MII_KSZPHY_RX_DATA_PAD_SKEW		0x105
#define MII_KSZPHY_TX_DATA_PAD_SKEW		0x106

#define PS_TO_REG				200
#define FIFO_SIZE				8

#define LAN8814_PTP_GPIO_NUM			24
#define LAN8814_PTP_PEROUT_NUM			2
<<<<<<< HEAD
=======
#define LAN8814_PTP_EXTTS_NUM			3
>>>>>>> 1613e604

#define LAN8814_BUFFER_TIME			2

#define LAN8841_PTP_GENERAL_CONFIG_LTC_EVENT_200MS	13
#define LAN8841_PTP_GENERAL_CONFIG_LTC_EVENT_100MS	12
#define LAN8841_PTP_GENERAL_CONFIG_LTC_EVENT_50MS	11
#define LAN8841_PTP_GENERAL_CONFIG_LTC_EVENT_10MS	10
#define LAN8841_PTP_GENERAL_CONFIG_LTC_EVENT_5MS	9
#define LAN8841_PTP_GENERAL_CONFIG_LTC_EVENT_1MS	8
#define LAN8841_PTP_GENERAL_CONFIG_LTC_EVENT_500US	7
#define LAN8841_PTP_GENERAL_CONFIG_LTC_EVENT_100US	6
#define LAN8841_PTP_GENERAL_CONFIG_LTC_EVENT_50US	5
#define LAN8841_PTP_GENERAL_CONFIG_LTC_EVENT_10US	4
#define LAN8841_PTP_GENERAL_CONFIG_LTC_EVENT_5US	3
#define LAN8841_PTP_GENERAL_CONFIG_LTC_EVENT_1US	2
#define LAN8841_PTP_GENERAL_CONFIG_LTC_EVENT_500NS	1
#define LAN8841_PTP_GENERAL_CONFIG_LTC_EVENT_100NS	0

#define LAN8814_GPIO_EN1			0x20
#define LAN8814_GPIO_EN2			0x21
#define LAN8814_GPIO_DIR1			0x22
#define LAN8814_GPIO_DIR2			0x23
#define LAN8814_GPIO_BUF1			0x24
#define LAN8814_GPIO_BUF2			0x25

#define LAN8814_GPIO_EN_ADDR(pin) \
	((pin) > 15 ? LAN8814_GPIO_EN1 : LAN8814_GPIO_EN2)
#define LAN8814_GPIO_EN_BIT(pin)		BIT(pin)
#define LAN8814_GPIO_DIR_ADDR(pin) \
	((pin) > 15 ? LAN8814_GPIO_DIR1 : LAN8814_GPIO_DIR2)
#define LAN8814_GPIO_DIR_BIT(pin)		BIT(pin)
#define LAN8814_GPIO_BUF_ADDR(pin) \
	((pin) > 15 ? LAN8814_GPIO_BUF1 : LAN8814_GPIO_BUF2)
#define LAN8814_GPIO_BUF_BIT(pin)		BIT(pin)

#define LAN8814_EVENT_A				0
#define LAN8814_EVENT_B				1

#define LAN8814_PTP_GENERAL_CONFIG		0x0201
#define LAN8814_PTP_GENERAL_CONFIG_LTC_EVENT_MASK(event) \
	((event) ? GENMASK(11, 8) : GENMASK(7, 4))
#define LAN8814_PTP_GENERAL_CONFIG_LTC_EVENT_SET(event, value) \
	(((value) & GENMASK(3, 0)) << (4 + ((event) << 2)))
#define LAN8814_PTP_GENERAL_CONFIG_RELOAD_ADD_X(event) \
	((event) ? BIT(2) : BIT(0))
#define LAN8814_PTP_GENERAL_CONFIG_POLARITY_X(event) \
	((event) ? BIT(3) : BIT(1))

#define LAN8814_PTP_CLOCK_TARGET_SEC_HI(event)	((event) ? 0x21F : 0x215)
#define LAN8814_PTP_CLOCK_TARGET_SEC_LO(event)	((event) ? 0x220 : 0x216)
#define LAN8814_PTP_CLOCK_TARGET_NS_HI(event)	((event) ? 0x221 : 0x217)
#define LAN8814_PTP_CLOCK_TARGET_NS_LO(event)	((event) ? 0x222 : 0x218)

#define LAN8814_PTP_CLOCK_TARGET_RELOAD_SEC_HI(event)	((event) ? 0x223 : 0x219)
#define LAN8814_PTP_CLOCK_TARGET_RELOAD_SEC_LO(event)	((event) ? 0x224 : 0x21A)
#define LAN8814_PTP_CLOCK_TARGET_RELOAD_NS_HI(event)	((event) ? 0x225 : 0x21B)
#define LAN8814_PTP_CLOCK_TARGET_RELOAD_NS_LO(event)	((event) ? 0x226 : 0x21C)

/* Delay used to get the second part from the LTC */
#define LAN8841_GET_SEC_LTC_DELAY		(500 * NSEC_PER_MSEC)

struct kszphy_hw_stat {
	const char *string;
	u8 reg;
	u8 bits;
};

static struct kszphy_hw_stat kszphy_hw_stats[] = {
	{ "phy_receive_errors", 21, 16},
	{ "phy_idle_errors", 10, 8 },
};

struct kszphy_type {
	u32 led_mode_reg;
	u16 interrupt_level_mask;
	u16 cable_diag_reg;
	unsigned long pair_mask;
	u16 disable_dll_tx_bit;
	u16 disable_dll_rx_bit;
	u16 disable_dll_mask;
	bool has_broadcast_disable;
	bool has_nand_tree_disable;
	bool has_rmii_ref_clk_sel;
};

/* Shared structure between the PHYs of the same package. */
struct lan8814_shared_priv {
	struct phy_device *phydev;
	struct ptp_clock *ptp_clock;
	struct ptp_clock_info ptp_clock_info;
	struct ptp_pin_desc *pin_config;

	/* Lock for ptp_clock */
	struct mutex shared_lock;
};

struct lan8814_ptp_rx_ts {
	struct list_head list;
	u32 seconds;
	u32 nsec;
	u16 seq_id;
};

struct kszphy_ptp_priv {
	struct mii_timestamper mii_ts;
	struct phy_device *phydev;

	struct sk_buff_head tx_queue;
	struct sk_buff_head rx_queue;

	struct list_head rx_ts_list;
	/* Lock for Rx ts fifo */
	spinlock_t rx_ts_lock;

	int hwts_tx_type;
	enum hwtstamp_rx_filters rx_filter;
	int layer;
	int version;

	struct ptp_clock *ptp_clock;
	struct ptp_clock_info ptp_clock_info;
	/* Lock for ptp_clock */
	struct mutex ptp_lock;
	struct ptp_pin_desc *pin_config;

	s64 seconds;
	/* Lock for accessing seconds */
	spinlock_t seconds_lock;
};

struct kszphy_priv {
	struct kszphy_ptp_priv ptp_priv;
	const struct kszphy_type *type;
	int led_mode;
	u16 vct_ctrl1000;
	bool rmii_ref_clk_sel;
	bool rmii_ref_clk_sel_val;
	u64 stats[ARRAY_SIZE(kszphy_hw_stats)];
};

static const struct kszphy_type lan8814_type = {
	.led_mode_reg		= ~LAN8814_LED_CTRL_1,
	.cable_diag_reg		= LAN8814_CABLE_DIAG,
	.pair_mask		= LAN8814_WIRE_PAIR_MASK,
};

static const struct kszphy_type ksz886x_type = {
	.cable_diag_reg		= KSZ8081_LMD,
	.pair_mask		= KSZPHY_WIRE_PAIR_MASK,
};

static const struct kszphy_type ksz8021_type = {
	.led_mode_reg		= MII_KSZPHY_CTRL_2,
	.has_broadcast_disable	= true,
	.has_nand_tree_disable	= true,
	.has_rmii_ref_clk_sel	= true,
};

static const struct kszphy_type ksz8041_type = {
	.led_mode_reg		= MII_KSZPHY_CTRL_1,
};

static const struct kszphy_type ksz8051_type = {
	.led_mode_reg		= MII_KSZPHY_CTRL_2,
	.has_nand_tree_disable	= true,
};

static const struct kszphy_type ksz8081_type = {
	.led_mode_reg		= MII_KSZPHY_CTRL_2,
	.has_broadcast_disable	= true,
	.has_nand_tree_disable	= true,
	.has_rmii_ref_clk_sel	= true,
};

static const struct kszphy_type ks8737_type = {
	.interrupt_level_mask	= BIT(14),
};

static const struct kszphy_type ksz9021_type = {
	.interrupt_level_mask	= BIT(14),
};

static const struct kszphy_type ksz9131_type = {
	.interrupt_level_mask	= BIT(14),
	.disable_dll_tx_bit	= BIT(12),
	.disable_dll_rx_bit	= BIT(12),
	.disable_dll_mask	= BIT_MASK(12),
};

static const struct kszphy_type lan8841_type = {
	.disable_dll_tx_bit	= BIT(14),
	.disable_dll_rx_bit	= BIT(14),
	.disable_dll_mask	= BIT_MASK(14),
	.cable_diag_reg		= LAN8814_CABLE_DIAG,
	.pair_mask		= LAN8814_WIRE_PAIR_MASK,
};

static int kszphy_extended_write(struct phy_device *phydev,
				u32 regnum, u16 val)
{
	phy_write(phydev, MII_KSZPHY_EXTREG, KSZPHY_EXTREG_WRITE | regnum);
	return phy_write(phydev, MII_KSZPHY_EXTREG_WRITE, val);
}

static int kszphy_extended_read(struct phy_device *phydev,
				u32 regnum)
{
	phy_write(phydev, MII_KSZPHY_EXTREG, regnum);
	return phy_read(phydev, MII_KSZPHY_EXTREG_READ);
}

static int kszphy_ack_interrupt(struct phy_device *phydev)
{
	/* bit[7..0] int status, which is a read and clear register. */
	int rc;

	rc = phy_read(phydev, MII_KSZPHY_INTCS);

	return (rc < 0) ? rc : 0;
}

static int kszphy_config_intr(struct phy_device *phydev)
{
	const struct kszphy_type *type = phydev->drv->driver_data;
	int temp, err;
	u16 mask;

	if (type && type->interrupt_level_mask)
		mask = type->interrupt_level_mask;
	else
		mask = KSZPHY_CTRL_INT_ACTIVE_HIGH;

	/* set the interrupt pin active low */
	temp = phy_read(phydev, MII_KSZPHY_CTRL);
	if (temp < 0)
		return temp;
	temp &= ~mask;
	phy_write(phydev, MII_KSZPHY_CTRL, temp);

	/* enable / disable interrupts */
	if (phydev->interrupts == PHY_INTERRUPT_ENABLED) {
		err = kszphy_ack_interrupt(phydev);
		if (err)
			return err;

		err = phy_write(phydev, MII_KSZPHY_INTCS, KSZPHY_INTCS_ALL);
	} else {
		err = phy_write(phydev, MII_KSZPHY_INTCS, 0);
		if (err)
			return err;

		err = kszphy_ack_interrupt(phydev);
	}

	return err;
}

static irqreturn_t kszphy_handle_interrupt(struct phy_device *phydev)
{
	int irq_status;

	irq_status = phy_read(phydev, MII_KSZPHY_INTCS);
	if (irq_status < 0) {
		phy_error(phydev);
		return IRQ_NONE;
	}

	if (!(irq_status & KSZPHY_INTCS_STATUS))
		return IRQ_NONE;

	phy_trigger_machine(phydev);

	return IRQ_HANDLED;
}

static int kszphy_rmii_clk_sel(struct phy_device *phydev, bool val)
{
	int ctrl;

	ctrl = phy_read(phydev, MII_KSZPHY_CTRL);
	if (ctrl < 0)
		return ctrl;

	if (val)
		ctrl |= KSZPHY_RMII_REF_CLK_SEL;
	else
		ctrl &= ~KSZPHY_RMII_REF_CLK_SEL;

	return phy_write(phydev, MII_KSZPHY_CTRL, ctrl);
}

static int kszphy_setup_led(struct phy_device *phydev, u32 reg, int val)
{
	int rc, temp, shift;

	switch (reg) {
	case MII_KSZPHY_CTRL_1:
		shift = 14;
		break;
	case MII_KSZPHY_CTRL_2:
		shift = 4;
		break;
	default:
		return -EINVAL;
	}

	temp = phy_read(phydev, reg);
	if (temp < 0) {
		rc = temp;
		goto out;
	}

	temp &= ~(3 << shift);
	temp |= val << shift;
	rc = phy_write(phydev, reg, temp);
out:
	if (rc < 0)
		phydev_err(phydev, "failed to set led mode\n");

	return rc;
}

/* Disable PHY address 0 as the broadcast address, so that it can be used as a
 * unique (non-broadcast) address on a shared bus.
 */
static int kszphy_broadcast_disable(struct phy_device *phydev)
{
	int ret;

	ret = phy_read(phydev, MII_KSZPHY_OMSO);
	if (ret < 0)
		goto out;

	ret = phy_write(phydev, MII_KSZPHY_OMSO, ret | KSZPHY_OMSO_B_CAST_OFF);
out:
	if (ret)
		phydev_err(phydev, "failed to disable broadcast address\n");

	return ret;
}

static int kszphy_nand_tree_disable(struct phy_device *phydev)
{
	int ret;

	ret = phy_read(phydev, MII_KSZPHY_OMSO);
	if (ret < 0)
		goto out;

	if (!(ret & KSZPHY_OMSO_NAND_TREE_ON))
		return 0;

	ret = phy_write(phydev, MII_KSZPHY_OMSO,
			ret & ~KSZPHY_OMSO_NAND_TREE_ON);
out:
	if (ret)
		phydev_err(phydev, "failed to disable NAND tree mode\n");

	return ret;
}

/* Some config bits need to be set again on resume, handle them here. */
static int kszphy_config_reset(struct phy_device *phydev)
{
	struct kszphy_priv *priv = phydev->priv;
	int ret;

	if (priv->rmii_ref_clk_sel) {
		ret = kszphy_rmii_clk_sel(phydev, priv->rmii_ref_clk_sel_val);
		if (ret) {
			phydev_err(phydev,
				   "failed to set rmii reference clock\n");
			return ret;
		}
	}

	if (priv->type && priv->led_mode >= 0)
		kszphy_setup_led(phydev, priv->type->led_mode_reg, priv->led_mode);

	return 0;
}

static int kszphy_config_init(struct phy_device *phydev)
{
	struct kszphy_priv *priv = phydev->priv;
	const struct kszphy_type *type;

	if (!priv)
		return 0;

	type = priv->type;

	if (type && type->has_broadcast_disable)
		kszphy_broadcast_disable(phydev);

	if (type && type->has_nand_tree_disable)
		kszphy_nand_tree_disable(phydev);

	return kszphy_config_reset(phydev);
}

static int ksz8041_fiber_mode(struct phy_device *phydev)
{
	struct device_node *of_node = phydev->mdio.dev.of_node;

	return of_property_read_bool(of_node, "micrel,fiber-mode");
}

static int ksz8041_config_init(struct phy_device *phydev)
{
	__ETHTOOL_DECLARE_LINK_MODE_MASK(mask) = { 0, };

	/* Limit supported and advertised modes in fiber mode */
	if (ksz8041_fiber_mode(phydev)) {
		phydev->dev_flags |= MICREL_PHY_FXEN;
		linkmode_set_bit(ETHTOOL_LINK_MODE_100baseT_Full_BIT, mask);
		linkmode_set_bit(ETHTOOL_LINK_MODE_100baseT_Half_BIT, mask);

		linkmode_and(phydev->supported, phydev->supported, mask);
		linkmode_set_bit(ETHTOOL_LINK_MODE_FIBRE_BIT,
				 phydev->supported);
		linkmode_and(phydev->advertising, phydev->advertising, mask);
		linkmode_set_bit(ETHTOOL_LINK_MODE_FIBRE_BIT,
				 phydev->advertising);
		phydev->autoneg = AUTONEG_DISABLE;
	}

	return kszphy_config_init(phydev);
}

static int ksz8041_config_aneg(struct phy_device *phydev)
{
	/* Skip auto-negotiation in fiber mode */
	if (phydev->dev_flags & MICREL_PHY_FXEN) {
		phydev->speed = SPEED_100;
		return 0;
	}

	return genphy_config_aneg(phydev);
}

static int ksz8051_ksz8795_match_phy_device(struct phy_device *phydev,
					    const bool ksz_8051)
{
	int ret;

	if (!phy_id_compare(phydev->phy_id, PHY_ID_KSZ8051, MICREL_PHY_ID_MASK))
		return 0;

	ret = phy_read(phydev, MII_BMSR);
	if (ret < 0)
		return ret;

	/* KSZ8051 PHY and KSZ8794/KSZ8795/KSZ8765 switch share the same
	 * exact PHY ID. However, they can be told apart by the extended
	 * capability registers presence. The KSZ8051 PHY has them while
	 * the switch does not.
	 */
	ret &= BMSR_ERCAP;
	if (ksz_8051)
		return ret;
	else
		return !ret;
}

static int ksz8051_match_phy_device(struct phy_device *phydev)
{
	return ksz8051_ksz8795_match_phy_device(phydev, true);
}

static int ksz8081_config_init(struct phy_device *phydev)
{
	/* KSZPHY_OMSO_FACTORY_TEST is set at de-assertion of the reset line
	 * based on the RXER (KSZ8081RNA/RND) or TXC (KSZ8081MNX/RNB) pin. If a
	 * pull-down is missing, the factory test mode should be cleared by
	 * manually writing a 0.
	 */
	phy_clear_bits(phydev, MII_KSZPHY_OMSO, KSZPHY_OMSO_FACTORY_TEST);

	return kszphy_config_init(phydev);
}

static int ksz8081_config_mdix(struct phy_device *phydev, u8 ctrl)
{
	u16 val;

	switch (ctrl) {
	case ETH_TP_MDI:
		val = KSZ8081_CTRL2_DISABLE_AUTO_MDIX;
		break;
	case ETH_TP_MDI_X:
		val = KSZ8081_CTRL2_DISABLE_AUTO_MDIX |
			KSZ8081_CTRL2_MDI_MDI_X_SELECT;
		break;
	case ETH_TP_MDI_AUTO:
		val = 0;
		break;
	default:
		return 0;
	}

	return phy_modify(phydev, MII_KSZPHY_CTRL_2,
			  KSZ8081_CTRL2_HP_MDIX |
			  KSZ8081_CTRL2_MDI_MDI_X_SELECT |
			  KSZ8081_CTRL2_DISABLE_AUTO_MDIX,
			  KSZ8081_CTRL2_HP_MDIX | val);
}

static int ksz8081_config_aneg(struct phy_device *phydev)
{
	int ret;

	ret = genphy_config_aneg(phydev);
	if (ret)
		return ret;

	/* The MDI-X configuration is automatically changed by the PHY after
	 * switching from autoneg off to on. So, take MDI-X configuration under
	 * own control and set it after autoneg configuration was done.
	 */
	return ksz8081_config_mdix(phydev, phydev->mdix_ctrl);
}

static int ksz8081_mdix_update(struct phy_device *phydev)
{
	int ret;

	ret = phy_read(phydev, MII_KSZPHY_CTRL_2);
	if (ret < 0)
		return ret;

	if (ret & KSZ8081_CTRL2_DISABLE_AUTO_MDIX) {
		if (ret & KSZ8081_CTRL2_MDI_MDI_X_SELECT)
			phydev->mdix_ctrl = ETH_TP_MDI_X;
		else
			phydev->mdix_ctrl = ETH_TP_MDI;
	} else {
		phydev->mdix_ctrl = ETH_TP_MDI_AUTO;
	}

	ret = phy_read(phydev, MII_KSZPHY_CTRL_1);
	if (ret < 0)
		return ret;

	if (ret & KSZ8081_CTRL1_MDIX_STAT)
		phydev->mdix = ETH_TP_MDI;
	else
		phydev->mdix = ETH_TP_MDI_X;

	return 0;
}

static int ksz8081_read_status(struct phy_device *phydev)
{
	int ret;

	ret = ksz8081_mdix_update(phydev);
	if (ret < 0)
		return ret;

	return genphy_read_status(phydev);
}

static int ksz8061_config_init(struct phy_device *phydev)
{
	int ret;

	ret = phy_write_mmd(phydev, MDIO_MMD_PMAPMD, MDIO_DEVID1, 0xB61A);
	if (ret)
		return ret;

	return kszphy_config_init(phydev);
}

static int ksz8795_match_phy_device(struct phy_device *phydev)
{
	return ksz8051_ksz8795_match_phy_device(phydev, false);
}

static int ksz9021_load_values_from_of(struct phy_device *phydev,
				       const struct device_node *of_node,
				       u16 reg,
				       const char *field1, const char *field2,
				       const char *field3, const char *field4)
{
	int val1 = -1;
	int val2 = -2;
	int val3 = -3;
	int val4 = -4;
	int newval;
	int matches = 0;

	if (!of_property_read_u32(of_node, field1, &val1))
		matches++;

	if (!of_property_read_u32(of_node, field2, &val2))
		matches++;

	if (!of_property_read_u32(of_node, field3, &val3))
		matches++;

	if (!of_property_read_u32(of_node, field4, &val4))
		matches++;

	if (!matches)
		return 0;

	if (matches < 4)
		newval = kszphy_extended_read(phydev, reg);
	else
		newval = 0;

	if (val1 != -1)
		newval = ((newval & 0xfff0) | ((val1 / PS_TO_REG) & 0xf) << 0);

	if (val2 != -2)
		newval = ((newval & 0xff0f) | ((val2 / PS_TO_REG) & 0xf) << 4);

	if (val3 != -3)
		newval = ((newval & 0xf0ff) | ((val3 / PS_TO_REG) & 0xf) << 8);

	if (val4 != -4)
		newval = ((newval & 0x0fff) | ((val4 / PS_TO_REG) & 0xf) << 12);

	return kszphy_extended_write(phydev, reg, newval);
}

static int ksz9021_config_init(struct phy_device *phydev)
{
	const struct device_node *of_node;
	const struct device *dev_walker;

	/* The Micrel driver has a deprecated option to place phy OF
	 * properties in the MAC node. Walk up the tree of devices to
	 * find a device with an OF node.
	 */
	dev_walker = &phydev->mdio.dev;
	do {
		of_node = dev_walker->of_node;
		dev_walker = dev_walker->parent;

	} while (!of_node && dev_walker);

	if (of_node) {
		ksz9021_load_values_from_of(phydev, of_node,
				    MII_KSZPHY_CLK_CONTROL_PAD_SKEW,
				    "txen-skew-ps", "txc-skew-ps",
				    "rxdv-skew-ps", "rxc-skew-ps");
		ksz9021_load_values_from_of(phydev, of_node,
				    MII_KSZPHY_RX_DATA_PAD_SKEW,
				    "rxd0-skew-ps", "rxd1-skew-ps",
				    "rxd2-skew-ps", "rxd3-skew-ps");
		ksz9021_load_values_from_of(phydev, of_node,
				    MII_KSZPHY_TX_DATA_PAD_SKEW,
				    "txd0-skew-ps", "txd1-skew-ps",
				    "txd2-skew-ps", "txd3-skew-ps");
	}
	return 0;
}

#define KSZ9031_PS_TO_REG		60

/* Extended registers */
/* MMD Address 0x0 */
#define MII_KSZ9031RN_FLP_BURST_TX_LO	3
#define MII_KSZ9031RN_FLP_BURST_TX_HI	4

/* MMD Address 0x2 */
#define MII_KSZ9031RN_CONTROL_PAD_SKEW	4
#define MII_KSZ9031RN_RX_CTL_M		GENMASK(7, 4)
#define MII_KSZ9031RN_TX_CTL_M		GENMASK(3, 0)

#define MII_KSZ9031RN_RX_DATA_PAD_SKEW	5
#define MII_KSZ9031RN_RXD3		GENMASK(15, 12)
#define MII_KSZ9031RN_RXD2		GENMASK(11, 8)
#define MII_KSZ9031RN_RXD1		GENMASK(7, 4)
#define MII_KSZ9031RN_RXD0		GENMASK(3, 0)

#define MII_KSZ9031RN_TX_DATA_PAD_SKEW	6
#define MII_KSZ9031RN_TXD3		GENMASK(15, 12)
#define MII_KSZ9031RN_TXD2		GENMASK(11, 8)
#define MII_KSZ9031RN_TXD1		GENMASK(7, 4)
#define MII_KSZ9031RN_TXD0		GENMASK(3, 0)

#define MII_KSZ9031RN_CLK_PAD_SKEW	8
#define MII_KSZ9031RN_GTX_CLK		GENMASK(9, 5)
#define MII_KSZ9031RN_RX_CLK		GENMASK(4, 0)

/* KSZ9031 has internal RGMII_IDRX = 1.2ns and RGMII_IDTX = 0ns. To
 * provide different RGMII options we need to configure delay offset
 * for each pad relative to build in delay.
 */
/* keep rx as "No delay adjustment" and set rx_clk to +0.60ns to get delays of
 * 1.80ns
 */
#define RX_ID				0x7
#define RX_CLK_ID			0x19

/* set rx to +0.30ns and rx_clk to -0.90ns to compensate the
 * internal 1.2ns delay.
 */
#define RX_ND				0xc
#define RX_CLK_ND			0x0

/* set tx to -0.42ns and tx_clk to +0.96ns to get 1.38ns delay */
#define TX_ID				0x0
#define TX_CLK_ID			0x1f

/* set tx and tx_clk to "No delay adjustment" to keep 0ns
 * dealy
 */
#define TX_ND				0x7
#define TX_CLK_ND			0xf

/* MMD Address 0x1C */
#define MII_KSZ9031RN_EDPD		0x23
#define MII_KSZ9031RN_EDPD_ENABLE	BIT(0)

static int ksz9031_of_load_skew_values(struct phy_device *phydev,
				       const struct device_node *of_node,
				       u16 reg, size_t field_sz,
				       const char *field[], u8 numfields,
				       bool *update)
{
	int val[4] = {-1, -2, -3, -4};
	int matches = 0;
	u16 mask;
	u16 maxval;
	u16 newval;
	int i;

	for (i = 0; i < numfields; i++)
		if (!of_property_read_u32(of_node, field[i], val + i))
			matches++;

	if (!matches)
		return 0;

	*update |= true;

	if (matches < numfields)
		newval = phy_read_mmd(phydev, 2, reg);
	else
		newval = 0;

	maxval = (field_sz == 4) ? 0xf : 0x1f;
	for (i = 0; i < numfields; i++)
		if (val[i] != -(i + 1)) {
			mask = 0xffff;
			mask ^= maxval << (field_sz * i);
			newval = (newval & mask) |
				(((val[i] / KSZ9031_PS_TO_REG) & maxval)
					<< (field_sz * i));
		}

	return phy_write_mmd(phydev, 2, reg, newval);
}

/* Center KSZ9031RNX FLP timing at 16ms. */
static int ksz9031_center_flp_timing(struct phy_device *phydev)
{
	int result;

	result = phy_write_mmd(phydev, 0, MII_KSZ9031RN_FLP_BURST_TX_HI,
			       0x0006);
	if (result)
		return result;

	result = phy_write_mmd(phydev, 0, MII_KSZ9031RN_FLP_BURST_TX_LO,
			       0x1A80);
	if (result)
		return result;

	return genphy_restart_aneg(phydev);
}

/* Enable energy-detect power-down mode */
static int ksz9031_enable_edpd(struct phy_device *phydev)
{
	int reg;

	reg = phy_read_mmd(phydev, 0x1C, MII_KSZ9031RN_EDPD);
	if (reg < 0)
		return reg;
	return phy_write_mmd(phydev, 0x1C, MII_KSZ9031RN_EDPD,
			     reg | MII_KSZ9031RN_EDPD_ENABLE);
}

static int ksz9031_config_rgmii_delay(struct phy_device *phydev)
{
	u16 rx, tx, rx_clk, tx_clk;
	int ret;

	switch (phydev->interface) {
	case PHY_INTERFACE_MODE_RGMII:
		tx = TX_ND;
		tx_clk = TX_CLK_ND;
		rx = RX_ND;
		rx_clk = RX_CLK_ND;
		break;
	case PHY_INTERFACE_MODE_RGMII_ID:
		tx = TX_ID;
		tx_clk = TX_CLK_ID;
		rx = RX_ID;
		rx_clk = RX_CLK_ID;
		break;
	case PHY_INTERFACE_MODE_RGMII_RXID:
		tx = TX_ND;
		tx_clk = TX_CLK_ND;
		rx = RX_ID;
		rx_clk = RX_CLK_ID;
		break;
	case PHY_INTERFACE_MODE_RGMII_TXID:
		tx = TX_ID;
		tx_clk = TX_CLK_ID;
		rx = RX_ND;
		rx_clk = RX_CLK_ND;
		break;
	default:
		return 0;
	}

	ret = phy_write_mmd(phydev, 2, MII_KSZ9031RN_CONTROL_PAD_SKEW,
			    FIELD_PREP(MII_KSZ9031RN_RX_CTL_M, rx) |
			    FIELD_PREP(MII_KSZ9031RN_TX_CTL_M, tx));
	if (ret < 0)
		return ret;

	ret = phy_write_mmd(phydev, 2, MII_KSZ9031RN_RX_DATA_PAD_SKEW,
			    FIELD_PREP(MII_KSZ9031RN_RXD3, rx) |
			    FIELD_PREP(MII_KSZ9031RN_RXD2, rx) |
			    FIELD_PREP(MII_KSZ9031RN_RXD1, rx) |
			    FIELD_PREP(MII_KSZ9031RN_RXD0, rx));
	if (ret < 0)
		return ret;

	ret = phy_write_mmd(phydev, 2, MII_KSZ9031RN_TX_DATA_PAD_SKEW,
			    FIELD_PREP(MII_KSZ9031RN_TXD3, tx) |
			    FIELD_PREP(MII_KSZ9031RN_TXD2, tx) |
			    FIELD_PREP(MII_KSZ9031RN_TXD1, tx) |
			    FIELD_PREP(MII_KSZ9031RN_TXD0, tx));
	if (ret < 0)
		return ret;

	return phy_write_mmd(phydev, 2, MII_KSZ9031RN_CLK_PAD_SKEW,
			     FIELD_PREP(MII_KSZ9031RN_GTX_CLK, tx_clk) |
			     FIELD_PREP(MII_KSZ9031RN_RX_CLK, rx_clk));
}

static int ksz9031_config_init(struct phy_device *phydev)
{
	const struct device_node *of_node;
	static const char *clk_skews[2] = {"rxc-skew-ps", "txc-skew-ps"};
	static const char *rx_data_skews[4] = {
		"rxd0-skew-ps", "rxd1-skew-ps",
		"rxd2-skew-ps", "rxd3-skew-ps"
	};
	static const char *tx_data_skews[4] = {
		"txd0-skew-ps", "txd1-skew-ps",
		"txd2-skew-ps", "txd3-skew-ps"
	};
	static const char *control_skews[2] = {"txen-skew-ps", "rxdv-skew-ps"};
	const struct device *dev_walker;
	int result;

	result = ksz9031_enable_edpd(phydev);
	if (result < 0)
		return result;

	/* The Micrel driver has a deprecated option to place phy OF
	 * properties in the MAC node. Walk up the tree of devices to
	 * find a device with an OF node.
	 */
	dev_walker = &phydev->mdio.dev;
	do {
		of_node = dev_walker->of_node;
		dev_walker = dev_walker->parent;
	} while (!of_node && dev_walker);

	if (of_node) {
		bool update = false;

		if (phy_interface_is_rgmii(phydev)) {
			result = ksz9031_config_rgmii_delay(phydev);
			if (result < 0)
				return result;
		}

		ksz9031_of_load_skew_values(phydev, of_node,
				MII_KSZ9031RN_CLK_PAD_SKEW, 5,
				clk_skews, 2, &update);

		ksz9031_of_load_skew_values(phydev, of_node,
				MII_KSZ9031RN_CONTROL_PAD_SKEW, 4,
				control_skews, 2, &update);

		ksz9031_of_load_skew_values(phydev, of_node,
				MII_KSZ9031RN_RX_DATA_PAD_SKEW, 4,
				rx_data_skews, 4, &update);

		ksz9031_of_load_skew_values(phydev, of_node,
				MII_KSZ9031RN_TX_DATA_PAD_SKEW, 4,
				tx_data_skews, 4, &update);

		if (update && !phy_interface_is_rgmii(phydev))
			phydev_warn(phydev,
				    "*-skew-ps values should be used only with RGMII PHY modes\n");

		/* Silicon Errata Sheet (DS80000691D or DS80000692D):
		 * When the device links in the 1000BASE-T slave mode only,
		 * the optional 125MHz reference output clock (CLK125_NDO)
		 * has wide duty cycle variation.
		 *
		 * The optional CLK125_NDO clock does not meet the RGMII
		 * 45/55 percent (min/max) duty cycle requirement and therefore
		 * cannot be used directly by the MAC side for clocking
		 * applications that have setup/hold time requirements on
		 * rising and falling clock edges.
		 *
		 * Workaround:
		 * Force the phy to be the master to receive a stable clock
		 * which meets the duty cycle requirement.
		 */
		if (of_property_read_bool(of_node, "micrel,force-master")) {
			result = phy_read(phydev, MII_CTRL1000);
			if (result < 0)
				goto err_force_master;

			/* enable master mode, config & prefer master */
			result |= CTL1000_ENABLE_MASTER | CTL1000_AS_MASTER;
			result = phy_write(phydev, MII_CTRL1000, result);
			if (result < 0)
				goto err_force_master;
		}
	}

	return ksz9031_center_flp_timing(phydev);

err_force_master:
	phydev_err(phydev, "failed to force the phy to master mode\n");
	return result;
}

#define KSZ9131_SKEW_5BIT_MAX	2400
#define KSZ9131_SKEW_4BIT_MAX	800
#define KSZ9131_OFFSET		700
#define KSZ9131_STEP		100

static int ksz9131_of_load_skew_values(struct phy_device *phydev,
				       struct device_node *of_node,
				       u16 reg, size_t field_sz,
				       char *field[], u8 numfields)
{
	int val[4] = {-(1 + KSZ9131_OFFSET), -(2 + KSZ9131_OFFSET),
		      -(3 + KSZ9131_OFFSET), -(4 + KSZ9131_OFFSET)};
	int skewval, skewmax = 0;
	int matches = 0;
	u16 maxval;
	u16 newval;
	u16 mask;
	int i;

	/* psec properties in dts should mean x pico seconds */
	if (field_sz == 5)
		skewmax = KSZ9131_SKEW_5BIT_MAX;
	else
		skewmax = KSZ9131_SKEW_4BIT_MAX;

	for (i = 0; i < numfields; i++)
		if (!of_property_read_s32(of_node, field[i], &skewval)) {
			if (skewval < -KSZ9131_OFFSET)
				skewval = -KSZ9131_OFFSET;
			else if (skewval > skewmax)
				skewval = skewmax;

			val[i] = skewval + KSZ9131_OFFSET;
			matches++;
		}

	if (!matches)
		return 0;

	if (matches < numfields)
		newval = phy_read_mmd(phydev, 2, reg);
	else
		newval = 0;

	maxval = (field_sz == 4) ? 0xf : 0x1f;
	for (i = 0; i < numfields; i++)
		if (val[i] != -(i + 1 + KSZ9131_OFFSET)) {
			mask = 0xffff;
			mask ^= maxval << (field_sz * i);
			newval = (newval & mask) |
				(((val[i] / KSZ9131_STEP) & maxval)
					<< (field_sz * i));
		}

	return phy_write_mmd(phydev, 2, reg, newval);
}

#define KSZ9131RN_MMD_COMMON_CTRL_REG	2
#define KSZ9131RN_RXC_DLL_CTRL		76
#define KSZ9131RN_TXC_DLL_CTRL		77
#define KSZ9131RN_DLL_ENABLE_DELAY	0

static int ksz9131_config_rgmii_delay(struct phy_device *phydev)
{
	const struct kszphy_type *type = phydev->drv->driver_data;
	u16 rxcdll_val, txcdll_val;
	int ret;

	switch (phydev->interface) {
	case PHY_INTERFACE_MODE_RGMII:
		rxcdll_val = type->disable_dll_rx_bit;
		txcdll_val = type->disable_dll_tx_bit;
		break;
	case PHY_INTERFACE_MODE_RGMII_ID:
		rxcdll_val = KSZ9131RN_DLL_ENABLE_DELAY;
		txcdll_val = KSZ9131RN_DLL_ENABLE_DELAY;
		break;
	case PHY_INTERFACE_MODE_RGMII_RXID:
		rxcdll_val = KSZ9131RN_DLL_ENABLE_DELAY;
		txcdll_val = type->disable_dll_tx_bit;
		break;
	case PHY_INTERFACE_MODE_RGMII_TXID:
		rxcdll_val = type->disable_dll_rx_bit;
		txcdll_val = KSZ9131RN_DLL_ENABLE_DELAY;
		break;
	default:
		return 0;
	}

	ret = phy_modify_mmd(phydev, KSZ9131RN_MMD_COMMON_CTRL_REG,
			     KSZ9131RN_RXC_DLL_CTRL, type->disable_dll_mask,
			     rxcdll_val);
	if (ret < 0)
		return ret;

	return phy_modify_mmd(phydev, KSZ9131RN_MMD_COMMON_CTRL_REG,
			      KSZ9131RN_TXC_DLL_CTRL, type->disable_dll_mask,
			      txcdll_val);
}

/* Silicon Errata DS80000693B
 *
 * When LEDs are configured in Individual Mode, LED1 is ON in a no-link
 * condition. Workaround is to set register 0x1e, bit 9, this way LED1 behaves
 * according to the datasheet (off if there is no link).
 */
static int ksz9131_led_errata(struct phy_device *phydev)
{
	int reg;

	reg = phy_read_mmd(phydev, 2, 0);
	if (reg < 0)
		return reg;

	if (!(reg & BIT(4)))
		return 0;

	return phy_set_bits(phydev, 0x1e, BIT(9));
}

static int ksz9131_config_init(struct phy_device *phydev)
{
	struct device_node *of_node;
	char *clk_skews[2] = {"rxc-skew-psec", "txc-skew-psec"};
	char *rx_data_skews[4] = {
		"rxd0-skew-psec", "rxd1-skew-psec",
		"rxd2-skew-psec", "rxd3-skew-psec"
	};
	char *tx_data_skews[4] = {
		"txd0-skew-psec", "txd1-skew-psec",
		"txd2-skew-psec", "txd3-skew-psec"
	};
	char *control_skews[2] = {"txen-skew-psec", "rxdv-skew-psec"};
	const struct device *dev_walker;
	int ret;

	dev_walker = &phydev->mdio.dev;
	do {
		of_node = dev_walker->of_node;
		dev_walker = dev_walker->parent;
	} while (!of_node && dev_walker);

	if (!of_node)
		return 0;

	if (phy_interface_is_rgmii(phydev)) {
		ret = ksz9131_config_rgmii_delay(phydev);
		if (ret < 0)
			return ret;
	}

	ret = ksz9131_of_load_skew_values(phydev, of_node,
					  MII_KSZ9031RN_CLK_PAD_SKEW, 5,
					  clk_skews, 2);
	if (ret < 0)
		return ret;

	ret = ksz9131_of_load_skew_values(phydev, of_node,
					  MII_KSZ9031RN_CONTROL_PAD_SKEW, 4,
					  control_skews, 2);
	if (ret < 0)
		return ret;

	ret = ksz9131_of_load_skew_values(phydev, of_node,
					  MII_KSZ9031RN_RX_DATA_PAD_SKEW, 4,
					  rx_data_skews, 4);
	if (ret < 0)
		return ret;

	ret = ksz9131_of_load_skew_values(phydev, of_node,
					  MII_KSZ9031RN_TX_DATA_PAD_SKEW, 4,
					  tx_data_skews, 4);
	if (ret < 0)
		return ret;

	ret = ksz9131_led_errata(phydev);
	if (ret < 0)
		return ret;

	return 0;
}

#define MII_KSZ9131_AUTO_MDIX		0x1C
#define MII_KSZ9131_AUTO_MDI_SET	BIT(7)
#define MII_KSZ9131_AUTO_MDIX_SWAP_OFF	BIT(6)

static int ksz9131_mdix_update(struct phy_device *phydev)
{
	int ret;

	ret = phy_read(phydev, MII_KSZ9131_AUTO_MDIX);
	if (ret < 0)
		return ret;

	if (ret & MII_KSZ9131_AUTO_MDIX_SWAP_OFF) {
		if (ret & MII_KSZ9131_AUTO_MDI_SET)
			phydev->mdix_ctrl = ETH_TP_MDI;
		else
			phydev->mdix_ctrl = ETH_TP_MDI_X;
	} else {
		phydev->mdix_ctrl = ETH_TP_MDI_AUTO;
	}

	if (ret & MII_KSZ9131_AUTO_MDI_SET)
		phydev->mdix = ETH_TP_MDI;
	else
		phydev->mdix = ETH_TP_MDI_X;

	return 0;
}

static int ksz9131_config_mdix(struct phy_device *phydev, u8 ctrl)
{
	u16 val;

	switch (ctrl) {
	case ETH_TP_MDI:
		val = MII_KSZ9131_AUTO_MDIX_SWAP_OFF |
		      MII_KSZ9131_AUTO_MDI_SET;
		break;
	case ETH_TP_MDI_X:
		val = MII_KSZ9131_AUTO_MDIX_SWAP_OFF;
		break;
	case ETH_TP_MDI_AUTO:
		val = 0;
		break;
	default:
		return 0;
	}

	return phy_modify(phydev, MII_KSZ9131_AUTO_MDIX,
			  MII_KSZ9131_AUTO_MDIX_SWAP_OFF |
			  MII_KSZ9131_AUTO_MDI_SET, val);
}

static int ksz9131_read_status(struct phy_device *phydev)
{
	int ret;

	ret = ksz9131_mdix_update(phydev);
	if (ret < 0)
		return ret;

	return genphy_read_status(phydev);
}

static int ksz9131_config_aneg(struct phy_device *phydev)
{
	int ret;

	ret = ksz9131_config_mdix(phydev, phydev->mdix_ctrl);
	if (ret)
		return ret;

	return genphy_config_aneg(phydev);
}

static int ksz9477_get_features(struct phy_device *phydev)
{
	int ret;

	ret = genphy_read_abilities(phydev);
	if (ret)
		return ret;

	/* The "EEE control and capability 1" (Register 3.20) seems to be
	 * influenced by the "EEE advertisement 1" (Register 7.60). Changes
	 * on the 7.60 will affect 3.20. So, we need to construct our own list
	 * of caps.
	 * KSZ8563R should have 100BaseTX/Full only.
	 */
	linkmode_and(phydev->supported_eee, phydev->supported,
		     PHY_EEE_CAP1_FEATURES);

	return 0;
}

#define KSZ8873MLL_GLOBAL_CONTROL_4	0x06
#define KSZ8873MLL_GLOBAL_CONTROL_4_DUPLEX	BIT(6)
#define KSZ8873MLL_GLOBAL_CONTROL_4_SPEED	BIT(4)
static int ksz8873mll_read_status(struct phy_device *phydev)
{
	int regval;

	/* dummy read */
	regval = phy_read(phydev, KSZ8873MLL_GLOBAL_CONTROL_4);

	regval = phy_read(phydev, KSZ8873MLL_GLOBAL_CONTROL_4);

	if (regval & KSZ8873MLL_GLOBAL_CONTROL_4_DUPLEX)
		phydev->duplex = DUPLEX_HALF;
	else
		phydev->duplex = DUPLEX_FULL;

	if (regval & KSZ8873MLL_GLOBAL_CONTROL_4_SPEED)
		phydev->speed = SPEED_10;
	else
		phydev->speed = SPEED_100;

	phydev->link = 1;
	phydev->pause = phydev->asym_pause = 0;

	return 0;
}

static int ksz9031_get_features(struct phy_device *phydev)
{
	int ret;

	ret = genphy_read_abilities(phydev);
	if (ret < 0)
		return ret;

	/* Silicon Errata Sheet (DS80000691D or DS80000692D):
	 * Whenever the device's Asymmetric Pause capability is set to 1,
	 * link-up may fail after a link-up to link-down transition.
	 *
	 * The Errata Sheet is for ksz9031, but ksz9021 has the same issue
	 *
	 * Workaround:
	 * Do not enable the Asymmetric Pause capability bit.
	 */
	linkmode_clear_bit(ETHTOOL_LINK_MODE_Asym_Pause_BIT, phydev->supported);

	/* We force setting the Pause capability as the core will force the
	 * Asymmetric Pause capability to 1 otherwise.
	 */
	linkmode_set_bit(ETHTOOL_LINK_MODE_Pause_BIT, phydev->supported);

	return 0;
}

static int ksz9031_read_status(struct phy_device *phydev)
{
	int err;
	int regval;

	err = genphy_read_status(phydev);
	if (err)
		return err;

	/* Make sure the PHY is not broken. Read idle error count,
	 * and reset the PHY if it is maxed out.
	 */
	regval = phy_read(phydev, MII_STAT1000);
	if ((regval & 0xFF) == 0xFF) {
		phy_init_hw(phydev);
		phydev->link = 0;
		if (phydev->drv->config_intr && phy_interrupt_is_valid(phydev))
			phydev->drv->config_intr(phydev);
		return genphy_config_aneg(phydev);
	}

	return 0;
}

static int ksz9x31_cable_test_start(struct phy_device *phydev)
{
	struct kszphy_priv *priv = phydev->priv;
	int ret;

	/* KSZ9131RNX, DS00002841B-page 38, 4.14 LinkMD (R) Cable Diagnostic
	 * Prior to running the cable diagnostics, Auto-negotiation should
	 * be disabled, full duplex set and the link speed set to 1000Mbps
	 * via the Basic Control Register.
	 */
	ret = phy_modify(phydev, MII_BMCR,
			 BMCR_SPEED1000 | BMCR_FULLDPLX |
			 BMCR_ANENABLE | BMCR_SPEED100,
			 BMCR_SPEED1000 | BMCR_FULLDPLX);
	if (ret)
		return ret;

	/* KSZ9131RNX, DS00002841B-page 38, 4.14 LinkMD (R) Cable Diagnostic
	 * The Master-Slave configuration should be set to Slave by writing
	 * a value of 0x1000 to the Auto-Negotiation Master Slave Control
	 * Register.
	 */
	ret = phy_read(phydev, MII_CTRL1000);
	if (ret < 0)
		return ret;

	/* Cache these bits, they need to be restored once LinkMD finishes. */
	priv->vct_ctrl1000 = ret & (CTL1000_ENABLE_MASTER | CTL1000_AS_MASTER);
	ret &= ~(CTL1000_ENABLE_MASTER | CTL1000_AS_MASTER);
	ret |= CTL1000_ENABLE_MASTER;

	return phy_write(phydev, MII_CTRL1000, ret);
}

static int ksz9x31_cable_test_result_trans(u16 status)
{
	switch (FIELD_GET(KSZ9x31_LMD_VCT_ST_MASK, status)) {
	case KSZ9x31_LMD_VCT_ST_NORMAL:
		return ETHTOOL_A_CABLE_RESULT_CODE_OK;
	case KSZ9x31_LMD_VCT_ST_OPEN:
		return ETHTOOL_A_CABLE_RESULT_CODE_OPEN;
	case KSZ9x31_LMD_VCT_ST_SHORT:
		return ETHTOOL_A_CABLE_RESULT_CODE_SAME_SHORT;
	case KSZ9x31_LMD_VCT_ST_FAIL:
		fallthrough;
	default:
		return ETHTOOL_A_CABLE_RESULT_CODE_UNSPEC;
	}
}

static bool ksz9x31_cable_test_failed(u16 status)
{
	int stat = FIELD_GET(KSZ9x31_LMD_VCT_ST_MASK, status);

	return stat == KSZ9x31_LMD_VCT_ST_FAIL;
}

static bool ksz9x31_cable_test_fault_length_valid(u16 status)
{
	switch (FIELD_GET(KSZ9x31_LMD_VCT_ST_MASK, status)) {
	case KSZ9x31_LMD_VCT_ST_OPEN:
		fallthrough;
	case KSZ9x31_LMD_VCT_ST_SHORT:
		return true;
	}
	return false;
}

static int ksz9x31_cable_test_fault_length(struct phy_device *phydev, u16 stat)
{
	int dt = FIELD_GET(KSZ9x31_LMD_VCT_DATA_MASK, stat);

	/* KSZ9131RNX, DS00002841B-page 38, 4.14 LinkMD (R) Cable Diagnostic
	 *
	 * distance to fault = (VCT_DATA - 22) * 4 / cable propagation velocity
	 */
	if (phydev_id_compare(phydev, PHY_ID_KSZ9131))
		dt = clamp(dt - 22, 0, 255);

	return (dt * 400) / 10;
}

static int ksz9x31_cable_test_wait_for_completion(struct phy_device *phydev)
{
	int val, ret;

	ret = phy_read_poll_timeout(phydev, KSZ9x31_LMD, val,
				    !(val & KSZ9x31_LMD_VCT_EN),
				    30000, 100000, true);

	return ret < 0 ? ret : 0;
}

static int ksz9x31_cable_test_get_pair(int pair)
{
	static const int ethtool_pair[] = {
		ETHTOOL_A_CABLE_PAIR_A,
		ETHTOOL_A_CABLE_PAIR_B,
		ETHTOOL_A_CABLE_PAIR_C,
		ETHTOOL_A_CABLE_PAIR_D,
	};

	return ethtool_pair[pair];
}

static int ksz9x31_cable_test_one_pair(struct phy_device *phydev, int pair)
{
	int ret, val;

	/* KSZ9131RNX, DS00002841B-page 38, 4.14 LinkMD (R) Cable Diagnostic
	 * To test each individual cable pair, set the cable pair in the Cable
	 * Diagnostics Test Pair (VCT_PAIR[1:0]) field of the LinkMD Cable
	 * Diagnostic Register, along with setting the Cable Diagnostics Test
	 * Enable (VCT_EN) bit. The Cable Diagnostics Test Enable (VCT_EN) bit
	 * will self clear when the test is concluded.
	 */
	ret = phy_write(phydev, KSZ9x31_LMD,
			KSZ9x31_LMD_VCT_EN | KSZ9x31_LMD_VCT_PAIR(pair));
	if (ret)
		return ret;

	ret = ksz9x31_cable_test_wait_for_completion(phydev);
	if (ret)
		return ret;

	val = phy_read(phydev, KSZ9x31_LMD);
	if (val < 0)
		return val;

	if (ksz9x31_cable_test_failed(val))
		return -EAGAIN;

	ret = ethnl_cable_test_result(phydev,
				      ksz9x31_cable_test_get_pair(pair),
				      ksz9x31_cable_test_result_trans(val));
	if (ret)
		return ret;

	if (!ksz9x31_cable_test_fault_length_valid(val))
		return 0;

	return ethnl_cable_test_fault_length(phydev,
					     ksz9x31_cable_test_get_pair(pair),
					     ksz9x31_cable_test_fault_length(phydev, val));
}

static int ksz9x31_cable_test_get_status(struct phy_device *phydev,
					 bool *finished)
{
	struct kszphy_priv *priv = phydev->priv;
	unsigned long pair_mask = 0xf;
	int retries = 20;
	int pair, ret, rv;

	*finished = false;

	/* Try harder if link partner is active */
	while (pair_mask && retries--) {
		for_each_set_bit(pair, &pair_mask, 4) {
			ret = ksz9x31_cable_test_one_pair(phydev, pair);
			if (ret == -EAGAIN)
				continue;
			if (ret < 0)
				return ret;
			clear_bit(pair, &pair_mask);
		}
		/* If link partner is in autonegotiation mode it will send 2ms
		 * of FLPs with at least 6ms of silence.
		 * Add 2ms sleep to have better chances to hit this silence.
		 */
		if (pair_mask)
			usleep_range(2000, 3000);
	}

	/* Report remaining unfinished pair result as unknown. */
	for_each_set_bit(pair, &pair_mask, 4) {
		ret = ethnl_cable_test_result(phydev,
					      ksz9x31_cable_test_get_pair(pair),
					      ETHTOOL_A_CABLE_RESULT_CODE_UNSPEC);
	}

	*finished = true;

	/* Restore cached bits from before LinkMD got started. */
	rv = phy_modify(phydev, MII_CTRL1000,
			CTL1000_ENABLE_MASTER | CTL1000_AS_MASTER,
			priv->vct_ctrl1000);
	if (rv)
		return rv;

	return ret;
}

static int ksz8873mll_config_aneg(struct phy_device *phydev)
{
	return 0;
}

static int ksz886x_config_mdix(struct phy_device *phydev, u8 ctrl)
{
	u16 val;

	switch (ctrl) {
	case ETH_TP_MDI:
		val = KSZ886X_BMCR_DISABLE_AUTO_MDIX;
		break;
	case ETH_TP_MDI_X:
		/* Note: The naming of the bit KSZ886X_BMCR_FORCE_MDI is bit
		 * counter intuitive, the "-X" in "1 = Force MDI" in the data
		 * sheet seems to be missing:
		 * 1 = Force MDI (sic!) (transmit on RX+/RX- pins)
		 * 0 = Normal operation (transmit on TX+/TX- pins)
		 */
		val = KSZ886X_BMCR_DISABLE_AUTO_MDIX | KSZ886X_BMCR_FORCE_MDI;
		break;
	case ETH_TP_MDI_AUTO:
		val = 0;
		break;
	default:
		return 0;
	}

	return phy_modify(phydev, MII_BMCR,
			  KSZ886X_BMCR_HP_MDIX | KSZ886X_BMCR_FORCE_MDI |
			  KSZ886X_BMCR_DISABLE_AUTO_MDIX,
			  KSZ886X_BMCR_HP_MDIX | val);
}

static int ksz886x_config_aneg(struct phy_device *phydev)
{
	int ret;

	ret = genphy_config_aneg(phydev);
	if (ret)
		return ret;

	if (phydev->autoneg != AUTONEG_ENABLE) {
		/* When autonegotation is disabled, we need to manually force
		 * the link state. If we don't do this, the PHY will keep
		 * sending Fast Link Pulses (FLPs) which are part of the
		 * autonegotiation process. This is not desired when
		 * autonegotiation is off.
		 */
		ret = phy_set_bits(phydev, MII_KSZPHY_CTRL,
				   KSZ886X_CTRL_FORCE_LINK);
		if (ret)
			return ret;
	} else {
		/* If we had previously forced the link state, we need to
		 * clear KSZ886X_CTRL_FORCE_LINK bit now. Otherwise, the PHY
		 * will not perform autonegotiation.
		 */
		ret = phy_clear_bits(phydev, MII_KSZPHY_CTRL,
				     KSZ886X_CTRL_FORCE_LINK);
		if (ret)
			return ret;
	}

	/* The MDI-X configuration is automatically changed by the PHY after
	 * switching from autoneg off to on. So, take MDI-X configuration under
	 * own control and set it after autoneg configuration was done.
	 */
	return ksz886x_config_mdix(phydev, phydev->mdix_ctrl);
}

static int ksz886x_mdix_update(struct phy_device *phydev)
{
	int ret;

	ret = phy_read(phydev, MII_BMCR);
	if (ret < 0)
		return ret;

	if (ret & KSZ886X_BMCR_DISABLE_AUTO_MDIX) {
		if (ret & KSZ886X_BMCR_FORCE_MDI)
			phydev->mdix_ctrl = ETH_TP_MDI_X;
		else
			phydev->mdix_ctrl = ETH_TP_MDI;
	} else {
		phydev->mdix_ctrl = ETH_TP_MDI_AUTO;
	}

	ret = phy_read(phydev, MII_KSZPHY_CTRL);
	if (ret < 0)
		return ret;

	/* Same reverse logic as KSZ886X_BMCR_FORCE_MDI */
	if (ret & KSZ886X_CTRL_MDIX_STAT)
		phydev->mdix = ETH_TP_MDI_X;
	else
		phydev->mdix = ETH_TP_MDI;

	return 0;
}

static int ksz886x_read_status(struct phy_device *phydev)
{
	int ret;

	ret = ksz886x_mdix_update(phydev);
	if (ret < 0)
		return ret;

	return genphy_read_status(phydev);
}

struct ksz9477_errata_write {
	u8 dev_addr;
	u8 reg_addr;
	u16 val;
};

static const struct ksz9477_errata_write ksz9477_errata_writes[] = {
	 /* Register settings are needed to improve PHY receive performance */
	{0x01, 0x6f, 0xdd0b},
	{0x01, 0x8f, 0x6032},
	{0x01, 0x9d, 0x248c},
	{0x01, 0x75, 0x0060},
	{0x01, 0xd3, 0x7777},
	{0x1c, 0x06, 0x3008},
	{0x1c, 0x08, 0x2000},

	/* Transmit waveform amplitude can be improved (1000BASE-T, 100BASE-TX, 10BASE-Te) */
	{0x1c, 0x04, 0x00d0},

	/* Register settings are required to meet data sheet supply current specifications */
	{0x1c, 0x13, 0x6eff},
	{0x1c, 0x14, 0xe6ff},
	{0x1c, 0x15, 0x6eff},
	{0x1c, 0x16, 0xe6ff},
	{0x1c, 0x17, 0x00ff},
	{0x1c, 0x18, 0x43ff},
	{0x1c, 0x19, 0xc3ff},
	{0x1c, 0x1a, 0x6fff},
	{0x1c, 0x1b, 0x07ff},
	{0x1c, 0x1c, 0x0fff},
	{0x1c, 0x1d, 0xe7ff},
	{0x1c, 0x1e, 0xefff},
	{0x1c, 0x20, 0xeeee},
};

static int ksz9477_config_init(struct phy_device *phydev)
{
	int err;
	int i;

	/* Apply PHY settings to address errata listed in
	 * KSZ9477, KSZ9897, KSZ9896, KSZ9567, KSZ8565
	 * Silicon Errata and Data Sheet Clarification documents.
	 *
	 * Document notes: Before configuring the PHY MMD registers, it is
	 * necessary to set the PHY to 100 Mbps speed with auto-negotiation
	 * disabled by writing to register 0xN100-0xN101. After writing the
	 * MMD registers, and after all errata workarounds that involve PHY
	 * register settings, write register 0xN100-0xN101 again to enable
	 * and restart auto-negotiation.
	 */
	err = phy_write(phydev, MII_BMCR, BMCR_SPEED100 | BMCR_FULLDPLX);
	if (err)
		return err;

	for (i = 0; i < ARRAY_SIZE(ksz9477_errata_writes); ++i) {
		const struct ksz9477_errata_write *errata = &ksz9477_errata_writes[i];

		err = phy_write_mmd(phydev, errata->dev_addr, errata->reg_addr, errata->val);
		if (err)
			return err;
	}

	/* According to KSZ9477 Errata DS80000754C (Module 4) all EEE modes
	 * in this switch shall be regarded as broken.
	 */
	if (phydev->dev_flags & MICREL_NO_EEE)
		phydev->eee_broken_modes = -1;

	err = genphy_restart_aneg(phydev);
	if (err)
		return err;

	return kszphy_config_init(phydev);
}

static int kszphy_get_sset_count(struct phy_device *phydev)
{
	return ARRAY_SIZE(kszphy_hw_stats);
}

static void kszphy_get_strings(struct phy_device *phydev, u8 *data)
{
	int i;

	for (i = 0; i < ARRAY_SIZE(kszphy_hw_stats); i++) {
		strscpy(data + i * ETH_GSTRING_LEN,
			kszphy_hw_stats[i].string, ETH_GSTRING_LEN);
	}
}

static u64 kszphy_get_stat(struct phy_device *phydev, int i)
{
	struct kszphy_hw_stat stat = kszphy_hw_stats[i];
	struct kszphy_priv *priv = phydev->priv;
	int val;
	u64 ret;

	val = phy_read(phydev, stat.reg);
	if (val < 0) {
		ret = U64_MAX;
	} else {
		val = val & ((1 << stat.bits) - 1);
		priv->stats[i] += val;
		ret = priv->stats[i];
	}

	return ret;
}

static void kszphy_get_stats(struct phy_device *phydev,
			     struct ethtool_stats *stats, u64 *data)
{
	int i;

	for (i = 0; i < ARRAY_SIZE(kszphy_hw_stats); i++)
		data[i] = kszphy_get_stat(phydev, i);
}

static int kszphy_suspend(struct phy_device *phydev)
{
	/* Disable PHY Interrupts */
	if (phy_interrupt_is_valid(phydev)) {
		phydev->interrupts = PHY_INTERRUPT_DISABLED;
		if (phydev->drv->config_intr)
			phydev->drv->config_intr(phydev);
	}

	return genphy_suspend(phydev);
}

static void kszphy_parse_led_mode(struct phy_device *phydev)
{
	const struct kszphy_type *type = phydev->drv->driver_data;
	const struct device_node *np = phydev->mdio.dev.of_node;
	struct kszphy_priv *priv = phydev->priv;
	int ret;

	if (type && type->led_mode_reg) {
		ret = of_property_read_u32(np, "micrel,led-mode",
					   &priv->led_mode);

		if (ret)
			priv->led_mode = -1;

		if (priv->led_mode > 3) {
			phydev_err(phydev, "invalid led mode: 0x%02x\n",
				   priv->led_mode);
			priv->led_mode = -1;
		}
	} else {
		priv->led_mode = -1;
	}
}

static int kszphy_resume(struct phy_device *phydev)
{
	int ret;

	genphy_resume(phydev);

	/* After switching from power-down to normal mode, an internal global
	 * reset is automatically generated. Wait a minimum of 1 ms before
	 * read/write access to the PHY registers.
	 */
	usleep_range(1000, 2000);

	ret = kszphy_config_reset(phydev);
	if (ret)
		return ret;

	/* Enable PHY Interrupts */
	if (phy_interrupt_is_valid(phydev)) {
		phydev->interrupts = PHY_INTERRUPT_ENABLED;
		if (phydev->drv->config_intr)
			phydev->drv->config_intr(phydev);
	}

	return 0;
}

static int kszphy_probe(struct phy_device *phydev)
{
	const struct kszphy_type *type = phydev->drv->driver_data;
	const struct device_node *np = phydev->mdio.dev.of_node;
	struct kszphy_priv *priv;
	struct clk *clk;

	priv = devm_kzalloc(&phydev->mdio.dev, sizeof(*priv), GFP_KERNEL);
	if (!priv)
		return -ENOMEM;

	phydev->priv = priv;

	priv->type = type;

	kszphy_parse_led_mode(phydev);

	clk = devm_clk_get_optional_enabled(&phydev->mdio.dev, "rmii-ref");
	/* NOTE: clk may be NULL if building without CONFIG_HAVE_CLK */
	if (!IS_ERR_OR_NULL(clk)) {
		unsigned long rate = clk_get_rate(clk);
		bool rmii_ref_clk_sel_25_mhz;

		if (type)
			priv->rmii_ref_clk_sel = type->has_rmii_ref_clk_sel;
		rmii_ref_clk_sel_25_mhz = of_property_read_bool(np,
				"micrel,rmii-reference-clock-select-25-mhz");

		if (rate > 24500000 && rate < 25500000) {
			priv->rmii_ref_clk_sel_val = rmii_ref_clk_sel_25_mhz;
		} else if (rate > 49500000 && rate < 50500000) {
			priv->rmii_ref_clk_sel_val = !rmii_ref_clk_sel_25_mhz;
		} else {
			phydev_err(phydev, "Clock rate out of range: %ld\n",
				   rate);
			return -EINVAL;
		}
	} else if (!clk) {
		/* unnamed clock from the generic ethernet-phy binding */
		clk = devm_clk_get_optional_enabled(&phydev->mdio.dev, NULL);
		if (IS_ERR(clk))
			return PTR_ERR(clk);
	}

	if (ksz8041_fiber_mode(phydev))
		phydev->port = PORT_FIBRE;

	/* Support legacy board-file configuration */
	if (phydev->dev_flags & MICREL_PHY_50MHZ_CLK) {
		priv->rmii_ref_clk_sel = true;
		priv->rmii_ref_clk_sel_val = true;
	}

	return 0;
}

static int lan8814_cable_test_start(struct phy_device *phydev)
{
	/* If autoneg is enabled, we won't be able to test cross pair
	 * short. In this case, the PHY will "detect" a link and
	 * confuse the internal state machine - disable auto neg here.
	 * Set the speed to 1000mbit and full duplex.
	 */
	return phy_modify(phydev, MII_BMCR, BMCR_ANENABLE | BMCR_SPEED100,
			  BMCR_SPEED1000 | BMCR_FULLDPLX);
}

static int ksz886x_cable_test_start(struct phy_device *phydev)
{
	if (phydev->dev_flags & MICREL_KSZ8_P1_ERRATA)
		return -EOPNOTSUPP;

	/* If autoneg is enabled, we won't be able to test cross pair
	 * short. In this case, the PHY will "detect" a link and
	 * confuse the internal state machine - disable auto neg here.
	 * If autoneg is disabled, we should set the speed to 10mbit.
	 */
	return phy_clear_bits(phydev, MII_BMCR, BMCR_ANENABLE | BMCR_SPEED100);
}

static __always_inline int ksz886x_cable_test_result_trans(u16 status, u16 mask)
{
	switch (FIELD_GET(mask, status)) {
	case KSZ8081_LMD_STAT_NORMAL:
		return ETHTOOL_A_CABLE_RESULT_CODE_OK;
	case KSZ8081_LMD_STAT_SHORT:
		return ETHTOOL_A_CABLE_RESULT_CODE_SAME_SHORT;
	case KSZ8081_LMD_STAT_OPEN:
		return ETHTOOL_A_CABLE_RESULT_CODE_OPEN;
	case KSZ8081_LMD_STAT_FAIL:
		fallthrough;
	default:
		return ETHTOOL_A_CABLE_RESULT_CODE_UNSPEC;
	}
}

static __always_inline bool ksz886x_cable_test_failed(u16 status, u16 mask)
{
	return FIELD_GET(mask, status) ==
		KSZ8081_LMD_STAT_FAIL;
}

static __always_inline bool ksz886x_cable_test_fault_length_valid(u16 status, u16 mask)
{
	switch (FIELD_GET(mask, status)) {
	case KSZ8081_LMD_STAT_OPEN:
		fallthrough;
	case KSZ8081_LMD_STAT_SHORT:
		return true;
	}
	return false;
}

static __always_inline int ksz886x_cable_test_fault_length(struct phy_device *phydev,
							   u16 status, u16 data_mask)
{
	int dt;

	/* According to the data sheet the distance to the fault is
	 * DELTA_TIME * 0.4 meters for ksz phys.
	 * (DELTA_TIME - 22) * 0.8 for lan8814 phy.
	 */
	dt = FIELD_GET(data_mask, status);

	if (phydev_id_compare(phydev, PHY_ID_LAN8814))
		return ((dt - 22) * 800) / 10;
	else
		return (dt * 400) / 10;
}

static int ksz886x_cable_test_wait_for_completion(struct phy_device *phydev)
{
	const struct kszphy_type *type = phydev->drv->driver_data;
	int val, ret;

	ret = phy_read_poll_timeout(phydev, type->cable_diag_reg, val,
				    !(val & KSZ8081_LMD_ENABLE_TEST),
				    30000, 100000, true);

	return ret < 0 ? ret : 0;
}

static int lan8814_cable_test_one_pair(struct phy_device *phydev, int pair)
{
	static const int ethtool_pair[] = { ETHTOOL_A_CABLE_PAIR_A,
					    ETHTOOL_A_CABLE_PAIR_B,
					    ETHTOOL_A_CABLE_PAIR_C,
					    ETHTOOL_A_CABLE_PAIR_D,
					  };
	u32 fault_length;
	int ret;
	int val;

	val = KSZ8081_LMD_ENABLE_TEST;
	val = val | (pair << LAN8814_PAIR_BIT_SHIFT);

	ret = phy_write(phydev, LAN8814_CABLE_DIAG, val);
	if (ret < 0)
		return ret;

	ret = ksz886x_cable_test_wait_for_completion(phydev);
	if (ret)
		return ret;

	val = phy_read(phydev, LAN8814_CABLE_DIAG);
	if (val < 0)
		return val;

	if (ksz886x_cable_test_failed(val, LAN8814_CABLE_DIAG_STAT_MASK))
		return -EAGAIN;

	ret = ethnl_cable_test_result(phydev, ethtool_pair[pair],
				      ksz886x_cable_test_result_trans(val,
								      LAN8814_CABLE_DIAG_STAT_MASK
								      ));
	if (ret)
		return ret;

	if (!ksz886x_cable_test_fault_length_valid(val, LAN8814_CABLE_DIAG_STAT_MASK))
		return 0;

	fault_length = ksz886x_cable_test_fault_length(phydev, val,
						       LAN8814_CABLE_DIAG_VCT_DATA_MASK);

	return ethnl_cable_test_fault_length(phydev, ethtool_pair[pair], fault_length);
}

static int ksz886x_cable_test_one_pair(struct phy_device *phydev, int pair)
{
	static const int ethtool_pair[] = {
		ETHTOOL_A_CABLE_PAIR_A,
		ETHTOOL_A_CABLE_PAIR_B,
	};
	int ret, val, mdix;
	u32 fault_length;

	/* There is no way to choice the pair, like we do one ksz9031.
	 * We can workaround this limitation by using the MDI-X functionality.
	 */
	if (pair == 0)
		mdix = ETH_TP_MDI;
	else
		mdix = ETH_TP_MDI_X;

	switch (phydev->phy_id & MICREL_PHY_ID_MASK) {
	case PHY_ID_KSZ8081:
		ret = ksz8081_config_mdix(phydev, mdix);
		break;
	case PHY_ID_KSZ886X:
		ret = ksz886x_config_mdix(phydev, mdix);
		break;
	default:
		ret = -ENODEV;
	}

	if (ret)
		return ret;

	/* Now we are ready to fire. This command will send a 100ns pulse
	 * to the pair.
	 */
	ret = phy_write(phydev, KSZ8081_LMD, KSZ8081_LMD_ENABLE_TEST);
	if (ret)
		return ret;

	ret = ksz886x_cable_test_wait_for_completion(phydev);
	if (ret)
		return ret;

	val = phy_read(phydev, KSZ8081_LMD);
	if (val < 0)
		return val;

	if (ksz886x_cable_test_failed(val, KSZ8081_LMD_STAT_MASK))
		return -EAGAIN;

	ret = ethnl_cable_test_result(phydev, ethtool_pair[pair],
				      ksz886x_cable_test_result_trans(val, KSZ8081_LMD_STAT_MASK));
	if (ret)
		return ret;

	if (!ksz886x_cable_test_fault_length_valid(val, KSZ8081_LMD_STAT_MASK))
		return 0;

	fault_length = ksz886x_cable_test_fault_length(phydev, val, KSZ8081_LMD_DELTA_TIME_MASK);

	return ethnl_cable_test_fault_length(phydev, ethtool_pair[pair], fault_length);
}

static int ksz886x_cable_test_get_status(struct phy_device *phydev,
					 bool *finished)
{
	const struct kszphy_type *type = phydev->drv->driver_data;
	unsigned long pair_mask = type->pair_mask;
	int retries = 20;
	int ret = 0;
	int pair;

	*finished = false;

	/* Try harder if link partner is active */
	while (pair_mask && retries--) {
		for_each_set_bit(pair, &pair_mask, 4) {
			if (type->cable_diag_reg == LAN8814_CABLE_DIAG)
				ret = lan8814_cable_test_one_pair(phydev, pair);
			else
				ret = ksz886x_cable_test_one_pair(phydev, pair);
			if (ret == -EAGAIN)
				continue;
			if (ret < 0)
				return ret;
			clear_bit(pair, &pair_mask);
		}
		/* If link partner is in autonegotiation mode it will send 2ms
		 * of FLPs with at least 6ms of silence.
		 * Add 2ms sleep to have better chances to hit this silence.
		 */
		if (pair_mask)
			msleep(2);
	}

	*finished = true;

	return ret;
}

#define LAN_EXT_PAGE_ACCESS_CONTROL			0x16
#define LAN_EXT_PAGE_ACCESS_ADDRESS_DATA		0x17
#define LAN_EXT_PAGE_ACCESS_CTRL_EP_FUNC		0x4000

#define LAN8814_QSGMII_SOFT_RESET			0x43
#define LAN8814_QSGMII_SOFT_RESET_BIT			BIT(0)
#define LAN8814_QSGMII_PCS1G_ANEG_CONFIG		0x13
#define LAN8814_QSGMII_PCS1G_ANEG_CONFIG_ANEG_ENA	BIT(3)
#define LAN8814_ALIGN_SWAP				0x4a
#define LAN8814_ALIGN_TX_A_B_SWAP			0x1
#define LAN8814_ALIGN_TX_A_B_SWAP_MASK			GENMASK(2, 0)

#define LAN8804_ALIGN_SWAP				0x4a
#define LAN8804_ALIGN_TX_A_B_SWAP			0x1
#define LAN8804_ALIGN_TX_A_B_SWAP_MASK			GENMASK(2, 0)
#define LAN8814_CLOCK_MANAGEMENT			0xd
#define LAN8814_LINK_QUALITY				0x8e

static int lanphy_read_page_reg(struct phy_device *phydev, int page, u32 addr)
{
	int data;

	phy_lock_mdio_bus(phydev);
	__phy_write(phydev, LAN_EXT_PAGE_ACCESS_CONTROL, page);
	__phy_write(phydev, LAN_EXT_PAGE_ACCESS_ADDRESS_DATA, addr);
	__phy_write(phydev, LAN_EXT_PAGE_ACCESS_CONTROL,
		    (page | LAN_EXT_PAGE_ACCESS_CTRL_EP_FUNC));
	data = __phy_read(phydev, LAN_EXT_PAGE_ACCESS_ADDRESS_DATA);
	phy_unlock_mdio_bus(phydev);

	return data;
}

static int lanphy_write_page_reg(struct phy_device *phydev, int page, u16 addr,
				 u16 val)
{
	phy_lock_mdio_bus(phydev);
	__phy_write(phydev, LAN_EXT_PAGE_ACCESS_CONTROL, page);
	__phy_write(phydev, LAN_EXT_PAGE_ACCESS_ADDRESS_DATA, addr);
	__phy_write(phydev, LAN_EXT_PAGE_ACCESS_CONTROL,
		    page | LAN_EXT_PAGE_ACCESS_CTRL_EP_FUNC);

	val = __phy_write(phydev, LAN_EXT_PAGE_ACCESS_ADDRESS_DATA, val);
	if (val != 0)
		phydev_err(phydev, "Error: phy_write has returned error %d\n",
			   val);
	phy_unlock_mdio_bus(phydev);
	return val;
}

static int lan8814_config_ts_intr(struct phy_device *phydev, bool enable)
{
	u16 val = 0;

	if (enable)
		val = PTP_TSU_INT_EN_PTP_TX_TS_EN_ |
		      PTP_TSU_INT_EN_PTP_TX_TS_OVRFL_EN_ |
		      PTP_TSU_INT_EN_PTP_RX_TS_EN_ |
		      PTP_TSU_INT_EN_PTP_RX_TS_OVRFL_EN_;

	return lanphy_write_page_reg(phydev, 5, PTP_TSU_INT_EN, val);
}

static void lan8814_ptp_rx_ts_get(struct phy_device *phydev,
				  u32 *seconds, u32 *nano_seconds, u16 *seq_id)
{
	*seconds = lanphy_read_page_reg(phydev, 5, PTP_RX_INGRESS_SEC_HI);
	*seconds = (*seconds << 16) |
		   lanphy_read_page_reg(phydev, 5, PTP_RX_INGRESS_SEC_LO);

	*nano_seconds = lanphy_read_page_reg(phydev, 5, PTP_RX_INGRESS_NS_HI);
	*nano_seconds = ((*nano_seconds & 0x3fff) << 16) |
			lanphy_read_page_reg(phydev, 5, PTP_RX_INGRESS_NS_LO);

	*seq_id = lanphy_read_page_reg(phydev, 5, PTP_RX_MSG_HEADER2);
}

static void lan8814_ptp_tx_ts_get(struct phy_device *phydev,
				  u32 *seconds, u32 *nano_seconds, u16 *seq_id)
{
	*seconds = lanphy_read_page_reg(phydev, 5, PTP_TX_EGRESS_SEC_HI);
	*seconds = *seconds << 16 |
		   lanphy_read_page_reg(phydev, 5, PTP_TX_EGRESS_SEC_LO);

	*nano_seconds = lanphy_read_page_reg(phydev, 5, PTP_TX_EGRESS_NS_HI);
	*nano_seconds = ((*nano_seconds & 0x3fff) << 16) |
			lanphy_read_page_reg(phydev, 5, PTP_TX_EGRESS_NS_LO);

	*seq_id = lanphy_read_page_reg(phydev, 5, PTP_TX_MSG_HEADER2);
}

static int lan8814_ts_info(struct mii_timestamper *mii_ts, struct ethtool_ts_info *info)
{
	struct kszphy_ptp_priv *ptp_priv = container_of(mii_ts, struct kszphy_ptp_priv, mii_ts);
	struct phy_device *phydev = ptp_priv->phydev;
	struct lan8814_shared_priv *shared = phydev->shared->priv;

	info->so_timestamping = SOF_TIMESTAMPING_TX_HARDWARE |
				SOF_TIMESTAMPING_RX_HARDWARE |
				SOF_TIMESTAMPING_RAW_HARDWARE;

	info->phc_index = ptp_clock_index(shared->ptp_clock);

	info->tx_types =
		(1 << HWTSTAMP_TX_OFF) |
		(1 << HWTSTAMP_TX_ON) |
		(1 << HWTSTAMP_TX_ONESTEP_SYNC);

	info->rx_filters =
		(1 << HWTSTAMP_FILTER_NONE) |
		(1 << HWTSTAMP_FILTER_PTP_V1_L4_EVENT) |
		(1 << HWTSTAMP_FILTER_PTP_V2_L4_EVENT) |
		(1 << HWTSTAMP_FILTER_PTP_V2_L2_EVENT) |
		(1 << HWTSTAMP_FILTER_PTP_V2_EVENT);

	return 0;
}

static void lan8814_flush_fifo(struct phy_device *phydev, bool egress)
{
	int i;

	for (i = 0; i < FIFO_SIZE; ++i)
		lanphy_read_page_reg(phydev, 5,
				     egress ? PTP_TX_MSG_HEADER2 : PTP_RX_MSG_HEADER2);

	/* Read to clear overflow status bit */
	lanphy_read_page_reg(phydev, 5, PTP_TSU_INT_STS);
}

static int lan8814_hwtstamp(struct mii_timestamper *mii_ts,
			    struct kernel_hwtstamp_config *config,
			    struct netlink_ext_ack *extack)
{
	struct kszphy_ptp_priv *ptp_priv =
			  container_of(mii_ts, struct kszphy_ptp_priv, mii_ts);
	struct lan8814_ptp_rx_ts *rx_ts, *tmp;
	int txcfg = 0, rxcfg = 0;
	int pkt_ts_enable;
	int tx_mod;

	ptp_priv->hwts_tx_type = config->tx_type;
	ptp_priv->rx_filter = config->rx_filter;

	switch (config->rx_filter) {
	case HWTSTAMP_FILTER_NONE:
		ptp_priv->layer = 0;
		ptp_priv->version = 0;
		break;
	case HWTSTAMP_FILTER_PTP_V2_L4_EVENT:
	case HWTSTAMP_FILTER_PTP_V2_L4_SYNC:
	case HWTSTAMP_FILTER_PTP_V2_L4_DELAY_REQ:
		ptp_priv->layer = PTP_CLASS_L4;
		ptp_priv->version = PTP_CLASS_V2;
		break;
	case HWTSTAMP_FILTER_PTP_V2_L2_EVENT:
	case HWTSTAMP_FILTER_PTP_V2_L2_SYNC:
	case HWTSTAMP_FILTER_PTP_V2_L2_DELAY_REQ:
		ptp_priv->layer = PTP_CLASS_L2;
		ptp_priv->version = PTP_CLASS_V2;
		break;
	case HWTSTAMP_FILTER_PTP_V2_EVENT:
	case HWTSTAMP_FILTER_PTP_V2_SYNC:
	case HWTSTAMP_FILTER_PTP_V2_DELAY_REQ:
		ptp_priv->layer = PTP_CLASS_L4 | PTP_CLASS_L2;
		ptp_priv->version = PTP_CLASS_V2;
		break;
	default:
		return -ERANGE;
	}

	if (ptp_priv->layer & PTP_CLASS_L2) {
		rxcfg = PTP_RX_PARSE_CONFIG_LAYER2_EN_;
		txcfg = PTP_TX_PARSE_CONFIG_LAYER2_EN_;
	} else if (ptp_priv->layer & PTP_CLASS_L4) {
		rxcfg |= PTP_RX_PARSE_CONFIG_IPV4_EN_ | PTP_RX_PARSE_CONFIG_IPV6_EN_;
		txcfg |= PTP_TX_PARSE_CONFIG_IPV4_EN_ | PTP_TX_PARSE_CONFIG_IPV6_EN_;
	}
	lanphy_write_page_reg(ptp_priv->phydev, 5, PTP_RX_PARSE_CONFIG, rxcfg);
	lanphy_write_page_reg(ptp_priv->phydev, 5, PTP_TX_PARSE_CONFIG, txcfg);

	pkt_ts_enable = PTP_TIMESTAMP_EN_SYNC_ | PTP_TIMESTAMP_EN_DREQ_ |
			PTP_TIMESTAMP_EN_PDREQ_ | PTP_TIMESTAMP_EN_PDRES_;
	lanphy_write_page_reg(ptp_priv->phydev, 5, PTP_RX_TIMESTAMP_EN, pkt_ts_enable);
	lanphy_write_page_reg(ptp_priv->phydev, 5, PTP_TX_TIMESTAMP_EN, pkt_ts_enable);

	tx_mod = lanphy_read_page_reg(ptp_priv->phydev, 5, PTP_TX_MOD);
	if (ptp_priv->hwts_tx_type == HWTSTAMP_TX_ONESTEP_SYNC) {
		lanphy_write_page_reg(ptp_priv->phydev, 5, PTP_TX_MOD,
				      tx_mod | PTP_TX_MOD_TX_PTP_SYNC_TS_INSERT_);
	} else if (ptp_priv->hwts_tx_type == HWTSTAMP_TX_ON) {
		lanphy_write_page_reg(ptp_priv->phydev, 5, PTP_TX_MOD,
				      tx_mod & ~PTP_TX_MOD_TX_PTP_SYNC_TS_INSERT_);
	}

	if (config->rx_filter != HWTSTAMP_FILTER_NONE)
		lan8814_config_ts_intr(ptp_priv->phydev, true);
	else
		lan8814_config_ts_intr(ptp_priv->phydev, false);

	/* In case of multiple starts and stops, these needs to be cleared */
	list_for_each_entry_safe(rx_ts, tmp, &ptp_priv->rx_ts_list, list) {
		list_del(&rx_ts->list);
		kfree(rx_ts);
	}
	skb_queue_purge(&ptp_priv->rx_queue);
	skb_queue_purge(&ptp_priv->tx_queue);

	lan8814_flush_fifo(ptp_priv->phydev, false);
	lan8814_flush_fifo(ptp_priv->phydev, true);

	return 0;
}

static void lan8814_txtstamp(struct mii_timestamper *mii_ts,
			     struct sk_buff *skb, int type)
{
	struct kszphy_ptp_priv *ptp_priv = container_of(mii_ts, struct kszphy_ptp_priv, mii_ts);

	switch (ptp_priv->hwts_tx_type) {
	case HWTSTAMP_TX_ONESTEP_SYNC:
		if (ptp_msg_is_sync(skb, type)) {
			kfree_skb(skb);
			return;
		}
		fallthrough;
	case HWTSTAMP_TX_ON:
		skb_shinfo(skb)->tx_flags |= SKBTX_IN_PROGRESS;
		skb_queue_tail(&ptp_priv->tx_queue, skb);
		break;
	case HWTSTAMP_TX_OFF:
	default:
		kfree_skb(skb);
		break;
	}
}

static bool lan8814_get_sig_rx(struct sk_buff *skb, u16 *sig)
{
	struct ptp_header *ptp_header;
	u32 type;

	skb_push(skb, ETH_HLEN);
	type = ptp_classify_raw(skb);
	ptp_header = ptp_parse_header(skb, type);
	skb_pull_inline(skb, ETH_HLEN);

	if (!ptp_header)
		return false;

	*sig = (__force u16)(ntohs(ptp_header->sequence_id));
	return true;
}

static bool lan8814_match_rx_skb(struct kszphy_ptp_priv *ptp_priv,
				 struct sk_buff *skb)
{
	struct skb_shared_hwtstamps *shhwtstamps;
	struct lan8814_ptp_rx_ts *rx_ts, *tmp;
	unsigned long flags;
	bool ret = false;
	u16 skb_sig;

	if (!lan8814_get_sig_rx(skb, &skb_sig))
		return ret;

	/* Iterate over all RX timestamps and match it with the received skbs */
	spin_lock_irqsave(&ptp_priv->rx_ts_lock, flags);
	list_for_each_entry_safe(rx_ts, tmp, &ptp_priv->rx_ts_list, list) {
		/* Check if we found the signature we were looking for. */
		if (memcmp(&skb_sig, &rx_ts->seq_id, sizeof(rx_ts->seq_id)))
			continue;

		shhwtstamps = skb_hwtstamps(skb);
		memset(shhwtstamps, 0, sizeof(*shhwtstamps));
		shhwtstamps->hwtstamp = ktime_set(rx_ts->seconds,
						  rx_ts->nsec);
		list_del(&rx_ts->list);
		kfree(rx_ts);

		ret = true;
		break;
	}
	spin_unlock_irqrestore(&ptp_priv->rx_ts_lock, flags);

	if (ret)
		netif_rx(skb);
	return ret;
}

static bool lan8814_rxtstamp(struct mii_timestamper *mii_ts, struct sk_buff *skb, int type)
{
	struct kszphy_ptp_priv *ptp_priv =
			container_of(mii_ts, struct kszphy_ptp_priv, mii_ts);

	if (ptp_priv->rx_filter == HWTSTAMP_FILTER_NONE ||
	    type == PTP_CLASS_NONE)
		return false;

	if ((type & ptp_priv->version) == 0 || (type & ptp_priv->layer) == 0)
		return false;

	/* If we failed to match then add it to the queue for when the timestamp
	 * will come
	 */
	if (!lan8814_match_rx_skb(ptp_priv, skb))
		skb_queue_tail(&ptp_priv->rx_queue, skb);

	return true;
}

static void lan8814_ptp_clock_set(struct phy_device *phydev,
				  time64_t sec, u32 nsec)
{
	lanphy_write_page_reg(phydev, 4, PTP_CLOCK_SET_SEC_LO, lower_16_bits(sec));
	lanphy_write_page_reg(phydev, 4, PTP_CLOCK_SET_SEC_MID, upper_16_bits(sec));
	lanphy_write_page_reg(phydev, 4, PTP_CLOCK_SET_SEC_HI, upper_32_bits(sec));
	lanphy_write_page_reg(phydev, 4, PTP_CLOCK_SET_NS_LO, lower_16_bits(nsec));
	lanphy_write_page_reg(phydev, 4, PTP_CLOCK_SET_NS_HI, upper_16_bits(nsec));

	lanphy_write_page_reg(phydev, 4, PTP_CMD_CTL, PTP_CMD_CTL_PTP_CLOCK_LOAD_);
}

static void lan8814_ptp_clock_get(struct phy_device *phydev,
				  time64_t *sec, u32 *nsec)
{
	lanphy_write_page_reg(phydev, 4, PTP_CMD_CTL, PTP_CMD_CTL_PTP_CLOCK_READ_);

	*sec = lanphy_read_page_reg(phydev, 4, PTP_CLOCK_READ_SEC_HI);
	*sec <<= 16;
	*sec |= lanphy_read_page_reg(phydev, 4, PTP_CLOCK_READ_SEC_MID);
	*sec <<= 16;
	*sec |= lanphy_read_page_reg(phydev, 4, PTP_CLOCK_READ_SEC_LO);

	*nsec = lanphy_read_page_reg(phydev, 4, PTP_CLOCK_READ_NS_HI);
	*nsec <<= 16;
	*nsec |= lanphy_read_page_reg(phydev, 4, PTP_CLOCK_READ_NS_LO);
}

static int lan8814_ptpci_gettime64(struct ptp_clock_info *ptpci,
				   struct timespec64 *ts)
{
	struct lan8814_shared_priv *shared = container_of(ptpci, struct lan8814_shared_priv,
							  ptp_clock_info);
	struct phy_device *phydev = shared->phydev;
	u32 nano_seconds;
	time64_t seconds;

	mutex_lock(&shared->shared_lock);
	lan8814_ptp_clock_get(phydev, &seconds, &nano_seconds);
	mutex_unlock(&shared->shared_lock);
	ts->tv_sec = seconds;
	ts->tv_nsec = nano_seconds;

	return 0;
}

static int lan8814_ptpci_settime64(struct ptp_clock_info *ptpci,
				   const struct timespec64 *ts)
{
	struct lan8814_shared_priv *shared = container_of(ptpci, struct lan8814_shared_priv,
							  ptp_clock_info);
	struct phy_device *phydev = shared->phydev;

	mutex_lock(&shared->shared_lock);
	lan8814_ptp_clock_set(phydev, ts->tv_sec, ts->tv_nsec);
	mutex_unlock(&shared->shared_lock);

	return 0;
}

static void lan8814_ptp_set_target(struct phy_device *phydev, int event,
				   s64 start_sec, u32 start_nsec)
{
	/* Set the start time */
	lanphy_write_page_reg(phydev, 4, LAN8814_PTP_CLOCK_TARGET_SEC_LO(event),
			      lower_16_bits(start_sec));
	lanphy_write_page_reg(phydev, 4, LAN8814_PTP_CLOCK_TARGET_SEC_HI(event),
			      upper_16_bits(start_sec));

	lanphy_write_page_reg(phydev, 4, LAN8814_PTP_CLOCK_TARGET_NS_LO(event),
			      lower_16_bits(start_nsec));
	lanphy_write_page_reg(phydev, 4, LAN8814_PTP_CLOCK_TARGET_NS_HI(event),
			      upper_16_bits(start_nsec) & 0x3fff);
}

static void lan8814_ptp_update_target(struct phy_device *phydev, time64_t sec)
{
	lan8814_ptp_set_target(phydev, LAN8814_EVENT_A,
			       sec + LAN8814_BUFFER_TIME, 0);
	lan8814_ptp_set_target(phydev, LAN8814_EVENT_B,
			       sec + LAN8814_BUFFER_TIME, 0);
}

static void lan8814_ptp_clock_step(struct phy_device *phydev,
				   s64 time_step_ns)
{
	u32 nano_seconds_step;
	u64 abs_time_step_ns;
	time64_t set_seconds;
	u32 nano_seconds;
	u32 remainder;
	s32 seconds;

	if (time_step_ns >  15000000000LL) {
		/* convert to clock set */
		lan8814_ptp_clock_get(phydev, &set_seconds, &nano_seconds);
		set_seconds += div_u64_rem(time_step_ns, 1000000000LL,
					   &remainder);
		nano_seconds += remainder;
		if (nano_seconds >= 1000000000) {
			set_seconds++;
			nano_seconds -= 1000000000;
		}
		lan8814_ptp_clock_set(phydev, set_seconds, nano_seconds);
		lan8814_ptp_update_target(phydev, set_seconds);
		return;
	} else if (time_step_ns < -15000000000LL) {
		/* convert to clock set */
		time_step_ns = -time_step_ns;

		lan8814_ptp_clock_get(phydev, &set_seconds, &nano_seconds);
		set_seconds -= div_u64_rem(time_step_ns, 1000000000LL,
					   &remainder);
		nano_seconds_step = remainder;
		if (nano_seconds < nano_seconds_step) {
			set_seconds--;
			nano_seconds += 1000000000;
		}
		nano_seconds -= nano_seconds_step;
		lan8814_ptp_clock_set(phydev, set_seconds, nano_seconds);
		lan8814_ptp_update_target(phydev, set_seconds);
		return;
	}

	/* do clock step */
	if (time_step_ns >= 0) {
		abs_time_step_ns = (u64)time_step_ns;
		seconds = (s32)div_u64_rem(abs_time_step_ns, 1000000000,
					   &remainder);
		nano_seconds = remainder;
	} else {
		abs_time_step_ns = (u64)(-time_step_ns);
		seconds = -((s32)div_u64_rem(abs_time_step_ns, 1000000000,
			    &remainder));
		nano_seconds = remainder;
		if (nano_seconds > 0) {
			/* subtracting nano seconds is not allowed
			 * convert to subtracting from seconds,
			 * and adding to nanoseconds
			 */
			seconds--;
			nano_seconds = (1000000000 - nano_seconds);
		}
	}

	if (nano_seconds > 0) {
		/* add 8 ns to cover the likely normal increment */
		nano_seconds += 8;
	}

	if (nano_seconds >= 1000000000) {
		/* carry into seconds */
		seconds++;
		nano_seconds -= 1000000000;
	}

	while (seconds) {
		u32 nsec;

		if (seconds > 0) {
			u32 adjustment_value = (u32)seconds;
			u16 adjustment_value_lo, adjustment_value_hi;

			if (adjustment_value > 0xF)
				adjustment_value = 0xF;

			adjustment_value_lo = adjustment_value & 0xffff;
			adjustment_value_hi = (adjustment_value >> 16) & 0x3fff;

			lanphy_write_page_reg(phydev, 4, PTP_LTC_STEP_ADJ_LO,
					      adjustment_value_lo);
			lanphy_write_page_reg(phydev, 4, PTP_LTC_STEP_ADJ_HI,
					      PTP_LTC_STEP_ADJ_DIR_ |
					      adjustment_value_hi);
			seconds -= ((s32)adjustment_value);

			lan8814_ptp_clock_get(phydev, &set_seconds, &nsec);
			set_seconds -= adjustment_value;
			lan8814_ptp_update_target(phydev, set_seconds);
		} else {
			u32 adjustment_value = (u32)(-seconds);
			u16 adjustment_value_lo, adjustment_value_hi;

			if (adjustment_value > 0xF)
				adjustment_value = 0xF;

			adjustment_value_lo = adjustment_value & 0xffff;
			adjustment_value_hi = (adjustment_value >> 16) & 0x3fff;

			lanphy_write_page_reg(phydev, 4, PTP_LTC_STEP_ADJ_LO,
					      adjustment_value_lo);
			lanphy_write_page_reg(phydev, 4, PTP_LTC_STEP_ADJ_HI,
					      adjustment_value_hi);
			seconds += ((s32)adjustment_value);

			lan8814_ptp_clock_get(phydev, &set_seconds, &nsec);
			set_seconds += adjustment_value;
			lan8814_ptp_update_target(phydev, set_seconds);
		}
		lanphy_write_page_reg(phydev, 4, PTP_CMD_CTL,
				      PTP_CMD_CTL_PTP_LTC_STEP_SEC_);
	}
	if (nano_seconds) {
		u16 nano_seconds_lo;
		u16 nano_seconds_hi;

		nano_seconds_lo = nano_seconds & 0xffff;
		nano_seconds_hi = (nano_seconds >> 16) & 0x3fff;

		lanphy_write_page_reg(phydev, 4, PTP_LTC_STEP_ADJ_LO,
				      nano_seconds_lo);
		lanphy_write_page_reg(phydev, 4, PTP_LTC_STEP_ADJ_HI,
				      PTP_LTC_STEP_ADJ_DIR_ |
				      nano_seconds_hi);
		lanphy_write_page_reg(phydev, 4, PTP_CMD_CTL,
				      PTP_CMD_CTL_PTP_LTC_STEP_NSEC_);
	}
}

static int lan8814_ptpci_adjtime(struct ptp_clock_info *ptpci, s64 delta)
{
	struct lan8814_shared_priv *shared = container_of(ptpci, struct lan8814_shared_priv,
							  ptp_clock_info);
	struct phy_device *phydev = shared->phydev;

	mutex_lock(&shared->shared_lock);
	lan8814_ptp_clock_step(phydev, delta);
	mutex_unlock(&shared->shared_lock);

	return 0;
}

static int lan8814_ptpci_adjfine(struct ptp_clock_info *ptpci, long scaled_ppm)
{
	struct lan8814_shared_priv *shared = container_of(ptpci, struct lan8814_shared_priv,
							  ptp_clock_info);
	struct phy_device *phydev = shared->phydev;
	u16 kszphy_rate_adj_lo, kszphy_rate_adj_hi;
	bool positive = true;
	u32 kszphy_rate_adj;

	if (scaled_ppm < 0) {
		scaled_ppm = -scaled_ppm;
		positive = false;
	}

	kszphy_rate_adj = LAN8814_1PPM_FORMAT * (scaled_ppm >> 16);
	kszphy_rate_adj += (LAN8814_1PPM_FORMAT * (0xffff & scaled_ppm)) >> 16;

	kszphy_rate_adj_lo = kszphy_rate_adj & 0xffff;
	kszphy_rate_adj_hi = (kszphy_rate_adj >> 16) & 0x3fff;

	if (positive)
		kszphy_rate_adj_hi |= PTP_CLOCK_RATE_ADJ_DIR_;

	mutex_lock(&shared->shared_lock);
	lanphy_write_page_reg(phydev, 4, PTP_CLOCK_RATE_ADJ_HI, kszphy_rate_adj_hi);
	lanphy_write_page_reg(phydev, 4, PTP_CLOCK_RATE_ADJ_LO, kszphy_rate_adj_lo);
	mutex_unlock(&shared->shared_lock);

	return 0;
}

static void lan8814_ptp_set_reload(struct phy_device *phydev, int event,
				   s64 period_sec, u32 period_nsec)
{
	lanphy_write_page_reg(phydev, 4,
			      LAN8814_PTP_CLOCK_TARGET_RELOAD_SEC_LO(event),
			      lower_16_bits(period_sec));
	lanphy_write_page_reg(phydev, 4,
			      LAN8814_PTP_CLOCK_TARGET_RELOAD_SEC_HI(event),
			      upper_16_bits(period_sec));

	lanphy_write_page_reg(phydev, 4,
			      LAN8814_PTP_CLOCK_TARGET_RELOAD_NS_LO(event),
			      lower_16_bits(period_nsec));
	lanphy_write_page_reg(phydev, 4,
			      LAN8814_PTP_CLOCK_TARGET_RELOAD_NS_HI(event),
			      upper_16_bits(period_nsec) & 0x3fff);
}

static void lan8814_ptp_enable_event(struct phy_device *phydev, int event,
				     int pulse_width)
{
	u16 val;

	val = lanphy_read_page_reg(phydev, 4, LAN8814_PTP_GENERAL_CONFIG);
	/* Set the pulse width of the event */
	val &= ~(LAN8814_PTP_GENERAL_CONFIG_LTC_EVENT_MASK(event));
	/* Make sure that the target clock will be incremented each time when
	 * local time reaches or pass it
	 */
	val |= LAN8814_PTP_GENERAL_CONFIG_LTC_EVENT_SET(event, pulse_width);
	val &= ~(LAN8814_PTP_GENERAL_CONFIG_RELOAD_ADD_X(event));
	/* Set the polarity high */
	val |= LAN8814_PTP_GENERAL_CONFIG_POLARITY_X(event);
	lanphy_write_page_reg(phydev, 4, LAN8814_PTP_GENERAL_CONFIG, val);
}

static void lan8814_ptp_disable_event(struct phy_device *phydev, int event)
{
	u16 val;

	/* Set target to too far in the future, effectively disabling it */
	lan8814_ptp_set_target(phydev, event, 0xFFFFFFFF, 0);

	/* And then reload once it recheas the target */
	val = lanphy_read_page_reg(phydev, 4, LAN8814_PTP_GENERAL_CONFIG);
	val |= LAN8814_PTP_GENERAL_CONFIG_RELOAD_ADD_X(event);
	lanphy_write_page_reg(phydev, 4, LAN8814_PTP_GENERAL_CONFIG, val);
}

static void lan8814_ptp_perout_off(struct phy_device *phydev, int pin)
{
	u16 val;

	/* Disable gpio alternate function,
	 * 1: select as gpio,
	 * 0: select alt func
	 */
	val = lanphy_read_page_reg(phydev, 4, LAN8814_GPIO_EN_ADDR(pin));
	val |= LAN8814_GPIO_EN_BIT(pin);
	lanphy_write_page_reg(phydev, 4, LAN8814_GPIO_EN_ADDR(pin), val);

	val = lanphy_read_page_reg(phydev, 4, LAN8814_GPIO_DIR_ADDR(pin));
	val &= ~LAN8814_GPIO_DIR_BIT(pin);
	lanphy_write_page_reg(phydev, 4, LAN8814_GPIO_DIR_ADDR(pin), val);

	val = lanphy_read_page_reg(phydev, 4, LAN8814_GPIO_BUF_ADDR(pin));
	val &= ~LAN8814_GPIO_BUF_BIT(pin);
	lanphy_write_page_reg(phydev, 4, LAN8814_GPIO_BUF_ADDR(pin), val);
}

static void lan8814_ptp_perout_on(struct phy_device *phydev, int pin)
{
	int val;

	/* Set as gpio output */
	val = lanphy_read_page_reg(phydev, 4, LAN8814_GPIO_DIR_ADDR(pin));
	val |= LAN8814_GPIO_DIR_BIT(pin);
	lanphy_write_page_reg(phydev, 4, LAN8814_GPIO_DIR_ADDR(pin), val);

	/* Enable gpio 0:for alternate function, 1:gpio */
	val = lanphy_read_page_reg(phydev, 4, LAN8814_GPIO_EN_ADDR(pin));
	val &= ~LAN8814_GPIO_EN_BIT(pin);
	lanphy_write_page_reg(phydev, 4, LAN8814_GPIO_EN_ADDR(pin), val);

	/* Set buffer type to push pull */
	val = lanphy_read_page_reg(phydev, 4, LAN8814_GPIO_BUF_ADDR(pin));
	val |= LAN8814_GPIO_BUF_BIT(pin);
	lanphy_write_page_reg(phydev, 4, LAN8814_GPIO_BUF_ADDR(pin), val);
}

static int lan8814_ptp_perout(struct ptp_clock_info *ptpci,
			      struct ptp_clock_request *rq, int on)
{
	struct lan8814_shared_priv *shared = container_of(ptpci, struct lan8814_shared_priv,
							  ptp_clock_info);
	struct phy_device *phydev = shared->phydev;
	struct timespec64 ts_on, ts_period;
	s64 on_nsec, period_nsec;
	int pulse_width;
	int pin, event;

	/* Reject requests with unsupported flags */
	if (rq->perout.flags & ~PTP_PEROUT_DUTY_CYCLE)
		return -EOPNOTSUPP;

	mutex_lock(&shared->shared_lock);
	event = rq->perout.index;
	pin = ptp_find_pin(shared->ptp_clock, PTP_PF_PEROUT, event);
	if (pin < 0 || pin >= LAN8814_PTP_PEROUT_NUM) {
		mutex_unlock(&shared->shared_lock);
		return -EBUSY;
	}

	if (!on) {
		lan8814_ptp_perout_off(phydev, pin);
		lan8814_ptp_disable_event(phydev, event);
		mutex_unlock(&shared->shared_lock);
		return 0;
	}

	ts_on.tv_sec = rq->perout.on.sec;
	ts_on.tv_nsec = rq->perout.on.nsec;
	on_nsec = timespec64_to_ns(&ts_on);

	ts_period.tv_sec = rq->perout.period.sec;
	ts_period.tv_nsec = rq->perout.period.nsec;
	period_nsec = timespec64_to_ns(&ts_period);

	if (period_nsec < 200) {
		pr_warn_ratelimited("%s: perout period too small, minimum is 200 nsec\n",
				    phydev_name(phydev));
		mutex_unlock(&shared->shared_lock);
		return -EOPNOTSUPP;
	}

	if (on_nsec >= period_nsec) {
		pr_warn_ratelimited("%s: pulse width must be smaller than period\n",
				    phydev_name(phydev));
		mutex_unlock(&shared->shared_lock);
		return -EINVAL;
	}

	switch (on_nsec) {
	case 200000000:
		pulse_width = LAN8841_PTP_GENERAL_CONFIG_LTC_EVENT_200MS;
		break;
	case 100000000:
		pulse_width = LAN8841_PTP_GENERAL_CONFIG_LTC_EVENT_100MS;
		break;
	case 50000000:
		pulse_width = LAN8841_PTP_GENERAL_CONFIG_LTC_EVENT_50MS;
		break;
	case 10000000:
		pulse_width = LAN8841_PTP_GENERAL_CONFIG_LTC_EVENT_10MS;
		break;
	case 5000000:
		pulse_width = LAN8841_PTP_GENERAL_CONFIG_LTC_EVENT_5MS;
		break;
	case 1000000:
		pulse_width = LAN8841_PTP_GENERAL_CONFIG_LTC_EVENT_1MS;
		break;
	case 500000:
		pulse_width = LAN8841_PTP_GENERAL_CONFIG_LTC_EVENT_500US;
		break;
	case 100000:
		pulse_width = LAN8841_PTP_GENERAL_CONFIG_LTC_EVENT_100US;
		break;
	case 50000:
		pulse_width = LAN8841_PTP_GENERAL_CONFIG_LTC_EVENT_50US;
		break;
	case 10000:
		pulse_width = LAN8841_PTP_GENERAL_CONFIG_LTC_EVENT_10US;
		break;
	case 5000:
		pulse_width = LAN8841_PTP_GENERAL_CONFIG_LTC_EVENT_5US;
		break;
	case 1000:
		pulse_width = LAN8841_PTP_GENERAL_CONFIG_LTC_EVENT_1US;
		break;
	case 500:
		pulse_width = LAN8841_PTP_GENERAL_CONFIG_LTC_EVENT_500NS;
		break;
	case 100:
		pulse_width = LAN8841_PTP_GENERAL_CONFIG_LTC_EVENT_100NS;
		break;
	default:
		pr_warn_ratelimited("%s: Use default duty cycle of 100ns\n",
				    phydev_name(phydev));
		pulse_width = LAN8841_PTP_GENERAL_CONFIG_LTC_EVENT_100NS;
		break;
	}

	/* Configure to pulse every period */
	lan8814_ptp_enable_event(phydev, event, pulse_width);
	lan8814_ptp_set_target(phydev, event, rq->perout.start.sec,
			       rq->perout.start.nsec);
	lan8814_ptp_set_reload(phydev, event, rq->perout.period.sec,
			       rq->perout.period.nsec);
	lan8814_ptp_perout_on(phydev, pin);
	mutex_unlock(&shared->shared_lock);

	return 0;
}

<<<<<<< HEAD
=======
static void lan8814_ptp_extts_on(struct phy_device *phydev, int pin, u32 flags)
{
	u16 tmp;

	/* Set as gpio input */
	tmp = lanphy_read_page_reg(phydev, 4, LAN8814_GPIO_DIR_ADDR(pin));
	tmp &= ~LAN8814_GPIO_DIR_BIT(pin);
	lanphy_write_page_reg(phydev, 4, LAN8814_GPIO_DIR_ADDR(pin), tmp);

	/* Map the pin to ltc pin 0 of the capture map registers */
	tmp = lanphy_read_page_reg(phydev, 4, PTP_GPIO_CAP_MAP_LO);
	tmp |= pin;
	lanphy_write_page_reg(phydev, 4, PTP_GPIO_CAP_MAP_LO, tmp);

	/* Enable capture on the edges of the ltc pin */
	tmp = lanphy_read_page_reg(phydev, 4, PTP_GPIO_CAP_EN);
	if (flags & PTP_RISING_EDGE)
		tmp |= PTP_GPIO_CAP_EN_GPIO_RE_CAPTURE_ENABLE(0);
	if (flags & PTP_FALLING_EDGE)
		tmp |= PTP_GPIO_CAP_EN_GPIO_FE_CAPTURE_ENABLE(0);
	lanphy_write_page_reg(phydev, 4, PTP_GPIO_CAP_EN, tmp);

	/* Enable interrupt top interrupt */
	tmp = lanphy_read_page_reg(phydev, 4, PTP_COMMON_INT_ENA);
	tmp |= PTP_COMMON_INT_ENA_GPIO_CAP_EN;
	lanphy_write_page_reg(phydev, 4, PTP_COMMON_INT_ENA, tmp);
}

static void lan8814_ptp_extts_off(struct phy_device *phydev, int pin)
{
	u16 tmp;

	/* Set as gpio out */
	tmp = lanphy_read_page_reg(phydev, 4, LAN8814_GPIO_DIR_ADDR(pin));
	tmp |= LAN8814_GPIO_DIR_BIT(pin);
	lanphy_write_page_reg(phydev, 4, LAN8814_GPIO_DIR_ADDR(pin), tmp);

	/* Enable alternate, 0:for alternate function, 1:gpio */
	tmp = lanphy_read_page_reg(phydev, 4, LAN8814_GPIO_EN_ADDR(pin));
	tmp &= ~LAN8814_GPIO_EN_BIT(pin);
	lanphy_write_page_reg(phydev, 4, LAN8814_GPIO_EN_ADDR(pin), tmp);

	/* Clear the mapping of pin to registers 0 of the capture registers */
	tmp = lanphy_read_page_reg(phydev, 4, PTP_GPIO_CAP_MAP_LO);
	tmp &= ~GENMASK(3, 0);
	lanphy_write_page_reg(phydev, 4, PTP_GPIO_CAP_MAP_LO, tmp);

	/* Disable capture on both of the edges */
	tmp = lanphy_read_page_reg(phydev, 4, PTP_GPIO_CAP_EN);
	tmp &= ~PTP_GPIO_CAP_EN_GPIO_RE_CAPTURE_ENABLE(pin);
	tmp &= ~PTP_GPIO_CAP_EN_GPIO_FE_CAPTURE_ENABLE(pin);
	lanphy_write_page_reg(phydev, 4, PTP_GPIO_CAP_EN, tmp);

	/* Disable interrupt top interrupt */
	tmp = lanphy_read_page_reg(phydev, 4, PTP_COMMON_INT_ENA);
	tmp &= ~PTP_COMMON_INT_ENA_GPIO_CAP_EN;
	lanphy_write_page_reg(phydev, 4, PTP_COMMON_INT_ENA, tmp);
}

static int lan8814_ptp_extts(struct ptp_clock_info *ptpci,
			     struct ptp_clock_request *rq, int on)
{
	struct lan8814_shared_priv *shared = container_of(ptpci, struct lan8814_shared_priv,
							  ptp_clock_info);
	struct phy_device *phydev = shared->phydev;
	int pin;

	if (rq->extts.flags & ~(PTP_ENABLE_FEATURE |
				PTP_EXTTS_EDGES |
				PTP_STRICT_FLAGS))
		return -EOPNOTSUPP;

	pin = ptp_find_pin(shared->ptp_clock, PTP_PF_EXTTS,
			   rq->extts.index);
	if (pin == -1 || pin != LAN8814_PTP_EXTTS_NUM)
		return -EINVAL;

	mutex_lock(&shared->shared_lock);
	if (on)
		lan8814_ptp_extts_on(phydev, pin, rq->extts.flags);
	else
		lan8814_ptp_extts_off(phydev, pin);

	mutex_unlock(&shared->shared_lock);

	return 0;
}

>>>>>>> 1613e604
static int lan8814_ptpci_enable(struct ptp_clock_info *ptpci,
				struct ptp_clock_request *rq, int on)
{
	switch (rq->type) {
	case PTP_CLK_REQ_PEROUT:
		return lan8814_ptp_perout(ptpci, rq, on);
<<<<<<< HEAD
=======
	case PTP_CLK_REQ_EXTTS:
		return lan8814_ptp_extts(ptpci, rq, on);
>>>>>>> 1613e604
	default:
		return -EINVAL;
	}
}

static int lan8814_ptpci_verify(struct ptp_clock_info *ptp, unsigned int pin,
				enum ptp_pin_function func, unsigned int chan)
{
	switch (func) {
	case PTP_PF_NONE:
	case PTP_PF_PEROUT:
		/* Only pins 0 and 1 can generate perout signals. And for pin 0
		 * there is only chan 0 (event A) and for pin 1 there is only
		 * chan 1 (event B)
		 */
		if (pin >= LAN8814_PTP_PEROUT_NUM || pin != chan)
			return -1;
		break;
<<<<<<< HEAD
=======
	case PTP_PF_EXTTS:
		if (pin != LAN8814_PTP_EXTTS_NUM)
			return -1;
		break;
>>>>>>> 1613e604
	default:
		return -1;
	}

	return 0;
}

static bool lan8814_get_sig_tx(struct sk_buff *skb, u16 *sig)
{
	struct ptp_header *ptp_header;
	u32 type;

	type = ptp_classify_raw(skb);
	ptp_header = ptp_parse_header(skb, type);

	if (!ptp_header)
		return false;

	*sig = (__force u16)(ntohs(ptp_header->sequence_id));
	return true;
}

static void lan8814_match_tx_skb(struct kszphy_ptp_priv *ptp_priv,
				 u32 seconds, u32 nsec, u16 seq_id)
{
	struct skb_shared_hwtstamps shhwtstamps;
	struct sk_buff *skb, *skb_tmp;
	unsigned long flags;
	bool ret = false;
	u16 skb_sig;

	spin_lock_irqsave(&ptp_priv->tx_queue.lock, flags);
	skb_queue_walk_safe(&ptp_priv->tx_queue, skb, skb_tmp) {
		if (!lan8814_get_sig_tx(skb, &skb_sig))
			continue;

		if (memcmp(&skb_sig, &seq_id, sizeof(seq_id)))
			continue;

		__skb_unlink(skb, &ptp_priv->tx_queue);
		ret = true;
		break;
	}
	spin_unlock_irqrestore(&ptp_priv->tx_queue.lock, flags);

	if (ret) {
		memset(&shhwtstamps, 0, sizeof(shhwtstamps));
		shhwtstamps.hwtstamp = ktime_set(seconds, nsec);
		skb_complete_tx_timestamp(skb, &shhwtstamps);
	}
}

static void lan8814_dequeue_tx_skb(struct kszphy_ptp_priv *ptp_priv)
{
	struct phy_device *phydev = ptp_priv->phydev;
	u32 seconds, nsec;
	u16 seq_id;

	lan8814_ptp_tx_ts_get(phydev, &seconds, &nsec, &seq_id);
	lan8814_match_tx_skb(ptp_priv, seconds, nsec, seq_id);
}

static void lan8814_get_tx_ts(struct kszphy_ptp_priv *ptp_priv)
{
	struct phy_device *phydev = ptp_priv->phydev;
	u32 reg;

	do {
		lan8814_dequeue_tx_skb(ptp_priv);

		/* If other timestamps are available in the FIFO,
		 * process them.
		 */
		reg = lanphy_read_page_reg(phydev, 5, PTP_CAP_INFO);
	} while (PTP_CAP_INFO_TX_TS_CNT_GET_(reg) > 0);
}

static bool lan8814_match_skb(struct kszphy_ptp_priv *ptp_priv,
			      struct lan8814_ptp_rx_ts *rx_ts)
{
	struct skb_shared_hwtstamps *shhwtstamps;
	struct sk_buff *skb, *skb_tmp;
	unsigned long flags;
	bool ret = false;
	u16 skb_sig;

	spin_lock_irqsave(&ptp_priv->rx_queue.lock, flags);
	skb_queue_walk_safe(&ptp_priv->rx_queue, skb, skb_tmp) {
		if (!lan8814_get_sig_rx(skb, &skb_sig))
			continue;

		if (memcmp(&skb_sig, &rx_ts->seq_id, sizeof(rx_ts->seq_id)))
			continue;

		__skb_unlink(skb, &ptp_priv->rx_queue);

		ret = true;
		break;
	}
	spin_unlock_irqrestore(&ptp_priv->rx_queue.lock, flags);

	if (ret) {
		shhwtstamps = skb_hwtstamps(skb);
		memset(shhwtstamps, 0, sizeof(*shhwtstamps));
		shhwtstamps->hwtstamp = ktime_set(rx_ts->seconds, rx_ts->nsec);
		netif_rx(skb);
	}

	return ret;
}

static void lan8814_match_rx_ts(struct kszphy_ptp_priv *ptp_priv,
				struct lan8814_ptp_rx_ts *rx_ts)
{
	unsigned long flags;

	/* If we failed to match the skb add it to the queue for when
	 * the frame will come
	 */
	if (!lan8814_match_skb(ptp_priv, rx_ts)) {
		spin_lock_irqsave(&ptp_priv->rx_ts_lock, flags);
		list_add(&rx_ts->list, &ptp_priv->rx_ts_list);
		spin_unlock_irqrestore(&ptp_priv->rx_ts_lock, flags);
	} else {
		kfree(rx_ts);
	}
}

static void lan8814_get_rx_ts(struct kszphy_ptp_priv *ptp_priv)
{
	struct phy_device *phydev = ptp_priv->phydev;
	struct lan8814_ptp_rx_ts *rx_ts;
	u32 reg;

	do {
		rx_ts = kzalloc(sizeof(*rx_ts), GFP_KERNEL);
		if (!rx_ts)
			return;

		lan8814_ptp_rx_ts_get(phydev, &rx_ts->seconds, &rx_ts->nsec,
				      &rx_ts->seq_id);
		lan8814_match_rx_ts(ptp_priv, rx_ts);

		/* If other timestamps are available in the FIFO,
		 * process them.
		 */
		reg = lanphy_read_page_reg(phydev, 5, PTP_CAP_INFO);
	} while (PTP_CAP_INFO_RX_TS_CNT_GET_(reg) > 0);
}

static void lan8814_handle_ptp_interrupt(struct phy_device *phydev, u16 status)
{
	struct kszphy_priv *priv = phydev->priv;
	struct kszphy_ptp_priv *ptp_priv = &priv->ptp_priv;

	if (status & PTP_TSU_INT_STS_PTP_TX_TS_EN_)
		lan8814_get_tx_ts(ptp_priv);

	if (status & PTP_TSU_INT_STS_PTP_RX_TS_EN_)
		lan8814_get_rx_ts(ptp_priv);

	if (status & PTP_TSU_INT_STS_PTP_TX_TS_OVRFL_INT_) {
		lan8814_flush_fifo(phydev, true);
		skb_queue_purge(&ptp_priv->tx_queue);
	}

	if (status & PTP_TSU_INT_STS_PTP_RX_TS_OVRFL_INT_) {
		lan8814_flush_fifo(phydev, false);
		skb_queue_purge(&ptp_priv->rx_queue);
	}
}

static int lan8814_gpio_process_cap(struct lan8814_shared_priv *shared)
{
	struct phy_device *phydev = shared->phydev;
	struct ptp_clock_event ptp_event = {0};
	unsigned long nsec;
	s64 sec;
	u16 tmp;

	/* This is 0 because whatever was the input pin it was mapped it to
	 * ltc gpio pin 0
	 */
	tmp = lanphy_read_page_reg(phydev, 4, PTP_GPIO_SEL);
	tmp |= PTP_GPIO_SEL_GPIO_SEL(0);
	lanphy_write_page_reg(phydev, 4, PTP_GPIO_SEL, tmp);

	tmp = lanphy_read_page_reg(phydev, 4, PTP_GPIO_CAP_STS);
	if (!(tmp & PTP_GPIO_CAP_STS_PTP_GPIO_RE_STS(0)) &&
	    !(tmp & PTP_GPIO_CAP_STS_PTP_GPIO_FE_STS(0)))
		return -1;

	if (tmp & BIT(0)) {
		sec = lanphy_read_page_reg(phydev, 4, PTP_GPIO_RE_LTC_SEC_HI_CAP);
		sec <<= 16;
		sec |= lanphy_read_page_reg(phydev, 4, PTP_GPIO_RE_LTC_SEC_LO_CAP);

		nsec = lanphy_read_page_reg(phydev, 4, PTP_GPIO_RE_LTC_NS_HI_CAP) & 0x3fff;
		nsec <<= 16;
		nsec |= lanphy_read_page_reg(phydev, 4, PTP_GPIO_RE_LTC_NS_LO_CAP);
	} else {
		sec = lanphy_read_page_reg(phydev, 4, PTP_GPIO_FE_LTC_SEC_HI_CAP);
		sec <<= 16;
		sec |= lanphy_read_page_reg(phydev, 4, PTP_GPIO_FE_LTC_SEC_LO_CAP);

		nsec = lanphy_read_page_reg(phydev, 4, PTP_GPIO_FE_LTC_NS_HI_CAP) & 0x3fff;
		nsec <<= 16;
		nsec |= lanphy_read_page_reg(phydev, 4, PTP_GPIO_RE_LTC_NS_LO_CAP);
	}

	ptp_event.index = 0;
	ptp_event.timestamp = ktime_set(sec, nsec);
	ptp_event.type = PTP_CLOCK_EXTTS;
	ptp_clock_event(shared->ptp_clock, &ptp_event);

	return 0;
}

static int lan8814_handle_gpio_interrupt(struct phy_device *phydev, u16 status)
{
	struct lan8814_shared_priv *shared = phydev->shared->priv;
	int ret;

	mutex_lock(&shared->shared_lock);
	ret = lan8814_gpio_process_cap(shared);
	mutex_unlock(&shared->shared_lock);

	return ret;
}

static int lan8804_config_init(struct phy_device *phydev)
{
	int val;

	/* MDI-X setting for swap A,B transmit */
	val = lanphy_read_page_reg(phydev, 2, LAN8804_ALIGN_SWAP);
	val &= ~LAN8804_ALIGN_TX_A_B_SWAP_MASK;
	val |= LAN8804_ALIGN_TX_A_B_SWAP;
	lanphy_write_page_reg(phydev, 2, LAN8804_ALIGN_SWAP, val);

	/* Make sure that the PHY will not stop generating the clock when the
	 * link partner goes down
	 */
	lanphy_write_page_reg(phydev, 31, LAN8814_CLOCK_MANAGEMENT, 0x27e);
	lanphy_read_page_reg(phydev, 1, LAN8814_LINK_QUALITY);

	return 0;
}

static irqreturn_t lan8804_handle_interrupt(struct phy_device *phydev)
{
	int status;

	status = phy_read(phydev, LAN8814_INTS);
	if (status < 0) {
		phy_error(phydev);
		return IRQ_NONE;
	}

	if (status > 0)
		phy_trigger_machine(phydev);

	return IRQ_HANDLED;
}

#define LAN8804_OUTPUT_CONTROL			25
#define LAN8804_OUTPUT_CONTROL_INTR_BUFFER	BIT(14)
#define LAN8804_CONTROL				31
#define LAN8804_CONTROL_INTR_POLARITY		BIT(14)

static int lan8804_config_intr(struct phy_device *phydev)
{
	int err;

	/* This is an internal PHY of lan966x and is not possible to change the
	 * polarity on the GIC found in lan966x, therefore change the polarity
	 * of the interrupt in the PHY from being active low instead of active
	 * high.
	 */
	phy_write(phydev, LAN8804_CONTROL, LAN8804_CONTROL_INTR_POLARITY);

	/* By default interrupt buffer is open-drain in which case the interrupt
	 * can be active only low. Therefore change the interrupt buffer to be
	 * push-pull to be able to change interrupt polarity
	 */
	phy_write(phydev, LAN8804_OUTPUT_CONTROL,
		  LAN8804_OUTPUT_CONTROL_INTR_BUFFER);

	if (phydev->interrupts == PHY_INTERRUPT_ENABLED) {
		err = phy_read(phydev, LAN8814_INTS);
		if (err < 0)
			return err;

		err = phy_write(phydev, LAN8814_INTC, LAN8814_INT_LINK);
		if (err)
			return err;
	} else {
		err = phy_write(phydev, LAN8814_INTC, 0);
		if (err)
			return err;

		err = phy_read(phydev, LAN8814_INTS);
		if (err < 0)
			return err;
	}

	return 0;
}

static irqreturn_t lan8814_handle_interrupt(struct phy_device *phydev)
{
	int ret = IRQ_NONE;
	int irq_status;

	irq_status = phy_read(phydev, LAN8814_INTS);
	if (irq_status < 0) {
		phy_error(phydev);
		return IRQ_NONE;
	}

	if (irq_status & LAN8814_INT_LINK) {
		phy_trigger_machine(phydev);
		ret = IRQ_HANDLED;
	}

	while (true) {
		irq_status = lanphy_read_page_reg(phydev, 5, PTP_TSU_INT_STS);
		if (!irq_status)
			break;

		lan8814_handle_ptp_interrupt(phydev, irq_status);
		ret = IRQ_HANDLED;
	}

	if (!lan8814_handle_gpio_interrupt(phydev, irq_status))
		ret = IRQ_HANDLED;

	return ret;
}

static int lan8814_ack_interrupt(struct phy_device *phydev)
{
	/* bit[12..0] int status, which is a read and clear register. */
	int rc;

	rc = phy_read(phydev, LAN8814_INTS);

	return (rc < 0) ? rc : 0;
}

static int lan8814_config_intr(struct phy_device *phydev)
{
	int err;

	lanphy_write_page_reg(phydev, 4, LAN8814_INTR_CTRL_REG,
			      LAN8814_INTR_CTRL_REG_POLARITY |
			      LAN8814_INTR_CTRL_REG_INTR_ENABLE);

	/* enable / disable interrupts */
	if (phydev->interrupts == PHY_INTERRUPT_ENABLED) {
		err = lan8814_ack_interrupt(phydev);
		if (err)
			return err;

		err = phy_write(phydev, LAN8814_INTC, LAN8814_INT_LINK);
	} else {
		err = phy_write(phydev, LAN8814_INTC, 0);
		if (err)
			return err;

		err = lan8814_ack_interrupt(phydev);
	}

	return err;
}

static void lan8814_ptp_init(struct phy_device *phydev)
{
	struct kszphy_priv *priv = phydev->priv;
	struct kszphy_ptp_priv *ptp_priv = &priv->ptp_priv;
	u32 temp;

	if (!IS_ENABLED(CONFIG_PTP_1588_CLOCK) ||
	    !IS_ENABLED(CONFIG_NETWORK_PHY_TIMESTAMPING))
		return;

	lanphy_write_page_reg(phydev, 5, TSU_HARD_RESET, TSU_HARD_RESET_);

	temp = lanphy_read_page_reg(phydev, 5, PTP_TX_MOD);
	temp |= PTP_TX_MOD_BAD_UDPV4_CHKSUM_FORCE_FCS_DIS_;
	lanphy_write_page_reg(phydev, 5, PTP_TX_MOD, temp);

	temp = lanphy_read_page_reg(phydev, 5, PTP_RX_MOD);
	temp |= PTP_RX_MOD_BAD_UDPV4_CHKSUM_FORCE_FCS_DIS_;
	lanphy_write_page_reg(phydev, 5, PTP_RX_MOD, temp);

	lanphy_write_page_reg(phydev, 5, PTP_RX_PARSE_CONFIG, 0);
	lanphy_write_page_reg(phydev, 5, PTP_TX_PARSE_CONFIG, 0);

	/* Removing default registers configs related to L2 and IP */
	lanphy_write_page_reg(phydev, 5, PTP_TX_PARSE_L2_ADDR_EN, 0);
	lanphy_write_page_reg(phydev, 5, PTP_RX_PARSE_L2_ADDR_EN, 0);
	lanphy_write_page_reg(phydev, 5, PTP_TX_PARSE_IP_ADDR_EN, 0);
	lanphy_write_page_reg(phydev, 5, PTP_RX_PARSE_IP_ADDR_EN, 0);

	/* Disable checking for minorVersionPTP field */
	lanphy_write_page_reg(phydev, 5, PTP_RX_VERSION,
			      PTP_MAX_VERSION(0xff) | PTP_MIN_VERSION(0x0));
	lanphy_write_page_reg(phydev, 5, PTP_TX_VERSION,
			      PTP_MAX_VERSION(0xff) | PTP_MIN_VERSION(0x0));

	skb_queue_head_init(&ptp_priv->tx_queue);
	skb_queue_head_init(&ptp_priv->rx_queue);
	INIT_LIST_HEAD(&ptp_priv->rx_ts_list);
	spin_lock_init(&ptp_priv->rx_ts_lock);

	ptp_priv->phydev = phydev;

	ptp_priv->mii_ts.rxtstamp = lan8814_rxtstamp;
	ptp_priv->mii_ts.txtstamp = lan8814_txtstamp;
	ptp_priv->mii_ts.hwtstamp = lan8814_hwtstamp;
	ptp_priv->mii_ts.ts_info  = lan8814_ts_info;

	phydev->mii_ts = &ptp_priv->mii_ts;
}

static int lan8814_ptp_probe_once(struct phy_device *phydev)
{
	struct lan8814_shared_priv *shared = phydev->shared->priv;

	/* Initialise shared lock for clock*/
	mutex_init(&shared->shared_lock);

	shared->pin_config = devm_kmalloc_array(&phydev->mdio.dev,
						LAN8814_PTP_GPIO_NUM,
						sizeof(*shared->pin_config),
						GFP_KERNEL);
	if (!shared->pin_config)
		return -ENOMEM;

	for (int i = 0; i < LAN8814_PTP_GPIO_NUM; i++) {
		struct ptp_pin_desc *ptp_pin = &shared->pin_config[i];

		memset(ptp_pin, 0, sizeof(*ptp_pin));
		snprintf(ptp_pin->name,
			 sizeof(ptp_pin->name), "lan8814_ptp_pin_%02d", i);
		ptp_pin->index = i;
		ptp_pin->func =  PTP_PF_NONE;
	}

	shared->ptp_clock_info.owner = THIS_MODULE;
	snprintf(shared->ptp_clock_info.name, 30, "%s", phydev->drv->name);
	shared->ptp_clock_info.max_adj = 31249999;
	shared->ptp_clock_info.n_alarm = 0;
<<<<<<< HEAD
	shared->ptp_clock_info.n_ext_ts = 0;
=======
	shared->ptp_clock_info.n_ext_ts = LAN8814_PTP_EXTTS_NUM;
>>>>>>> 1613e604
	shared->ptp_clock_info.n_pins = LAN8814_PTP_GPIO_NUM;
	shared->ptp_clock_info.pps = 0;
	shared->ptp_clock_info.pin_config = shared->pin_config;
	shared->ptp_clock_info.n_per_out = LAN8814_PTP_PEROUT_NUM;
	shared->ptp_clock_info.adjfine = lan8814_ptpci_adjfine;
	shared->ptp_clock_info.adjtime = lan8814_ptpci_adjtime;
	shared->ptp_clock_info.gettime64 = lan8814_ptpci_gettime64;
	shared->ptp_clock_info.settime64 = lan8814_ptpci_settime64;
	shared->ptp_clock_info.getcrosststamp = NULL;
	shared->ptp_clock_info.enable = lan8814_ptpci_enable;
	shared->ptp_clock_info.verify = lan8814_ptpci_verify;

	shared->ptp_clock = ptp_clock_register(&shared->ptp_clock_info,
					       &phydev->mdio.dev);
	if (IS_ERR(shared->ptp_clock)) {
		phydev_err(phydev, "ptp_clock_register failed %lu\n",
			   PTR_ERR(shared->ptp_clock));
		return -EINVAL;
	}

	/* Check if PHC support is missing at the configuration level */
	if (!shared->ptp_clock)
		return 0;

	phydev_dbg(phydev, "successfully registered ptp clock\n");

	shared->phydev = phydev;

	/* The EP.4 is shared between all the PHYs in the package and also it
	 * can be accessed by any of the PHYs
	 */
	lanphy_write_page_reg(phydev, 4, LTC_HARD_RESET, LTC_HARD_RESET_);
	lanphy_write_page_reg(phydev, 4, PTP_OPERATING_MODE,
			      PTP_OPERATING_MODE_STANDALONE_);

	/* Enable ptp to run LTC clock for ptp and gpio 1PPS operation */
	lanphy_write_page_reg(phydev, 4, PTP_CMD_CTL, PTP_CMD_CTL_PTP_ENABLE_);

	return 0;
}

static void lan8814_setup_led(struct phy_device *phydev, int val)
{
	int temp;

	temp = lanphy_read_page_reg(phydev, 5, LAN8814_LED_CTRL_1);

	if (val)
		temp |= LAN8814_LED_CTRL_1_KSZ9031_LED_MODE_;
	else
		temp &= ~LAN8814_LED_CTRL_1_KSZ9031_LED_MODE_;

	lanphy_write_page_reg(phydev, 5, LAN8814_LED_CTRL_1, temp);
}

static int lan8814_config_init(struct phy_device *phydev)
{
	struct kszphy_priv *lan8814 = phydev->priv;
	int val;

	/* Reset the PHY */
	val = lanphy_read_page_reg(phydev, 4, LAN8814_QSGMII_SOFT_RESET);
	val |= LAN8814_QSGMII_SOFT_RESET_BIT;
	lanphy_write_page_reg(phydev, 4, LAN8814_QSGMII_SOFT_RESET, val);

	/* Disable ANEG with QSGMII PCS Host side */
	val = lanphy_read_page_reg(phydev, 5, LAN8814_QSGMII_PCS1G_ANEG_CONFIG);
	val &= ~LAN8814_QSGMII_PCS1G_ANEG_CONFIG_ANEG_ENA;
	lanphy_write_page_reg(phydev, 5, LAN8814_QSGMII_PCS1G_ANEG_CONFIG, val);

	/* MDI-X setting for swap A,B transmit */
	val = lanphy_read_page_reg(phydev, 2, LAN8814_ALIGN_SWAP);
	val &= ~LAN8814_ALIGN_TX_A_B_SWAP_MASK;
	val |= LAN8814_ALIGN_TX_A_B_SWAP;
	lanphy_write_page_reg(phydev, 2, LAN8814_ALIGN_SWAP, val);

	if (lan8814->led_mode >= 0)
		lan8814_setup_led(phydev, lan8814->led_mode);

	return 0;
}

/* It is expected that there will not be any 'lan8814_take_coma_mode'
 * function called in suspend. Because the GPIO line can be shared, so if one of
 * the phys goes back in coma mode, then all the other PHYs will go, which is
 * wrong.
 */
static int lan8814_release_coma_mode(struct phy_device *phydev)
{
	struct gpio_desc *gpiod;

	gpiod = devm_gpiod_get_optional(&phydev->mdio.dev, "coma-mode",
					GPIOD_OUT_HIGH_OPEN_DRAIN |
					GPIOD_FLAGS_BIT_NONEXCLUSIVE);
	if (IS_ERR(gpiod))
		return PTR_ERR(gpiod);

	gpiod_set_consumer_name(gpiod, "LAN8814 coma mode");
	gpiod_set_value_cansleep(gpiod, 0);

	return 0;
}

static void lan8814_clear_2psp_bit(struct phy_device *phydev)
{
	u16 val;

	/* It was noticed that when traffic is passing through the PHY and the
	 * cable is removed then the LED was still one even though there is no
	 * link
	 */
	val = lanphy_read_page_reg(phydev, 2, LAN8814_EEE_STATE);
	val &= ~LAN8814_EEE_STATE_MASK2P5P;
	lanphy_write_page_reg(phydev, 2, LAN8814_EEE_STATE, val);
}

static void lan8814_update_meas_time(struct phy_device *phydev)
{
	u16 val;

	/* By setting the measure time to a value of 0xb this will allow cables
	 * longer than 100m to be used. This configuration can be used
	 * regardless of the mode of operation of the PHY
	 */
	val = lanphy_read_page_reg(phydev, 1, LAN8814_PD_CONTROLS);
	val &= ~LAN8814_PD_CONTROLS_PD_MEAS_TIME_MASK;
	val |= LAN8814_PD_CONTROLS_PD_MEAS_TIME_VAL;
	lanphy_write_page_reg(phydev, 1, LAN8814_PD_CONTROLS, val);
}

static int lan8814_probe(struct phy_device *phydev)
{
	const struct kszphy_type *type = phydev->drv->driver_data;
	struct kszphy_priv *priv;
	u16 addr;
	int err;

	priv = devm_kzalloc(&phydev->mdio.dev, sizeof(*priv), GFP_KERNEL);
	if (!priv)
		return -ENOMEM;

	phydev->priv = priv;

	priv->type = type;

	kszphy_parse_led_mode(phydev);

	/* Strap-in value for PHY address, below register read gives starting
	 * phy address value
	 */
	addr = lanphy_read_page_reg(phydev, 4, 0) & 0x1F;
	devm_phy_package_join(&phydev->mdio.dev, phydev,
			      addr, sizeof(struct lan8814_shared_priv));

	if (phy_package_init_once(phydev)) {
		err = lan8814_release_coma_mode(phydev);
		if (err)
			return err;

		err = lan8814_ptp_probe_once(phydev);
		if (err)
			return err;
	}

	lan8814_ptp_init(phydev);

	/* Errata workarounds */
	lan8814_clear_2psp_bit(phydev);
	lan8814_update_meas_time(phydev);

	return 0;
}

#define LAN8841_MMD_TIMER_REG			0
#define LAN8841_MMD0_REGISTER_17		17
#define LAN8841_MMD0_REGISTER_17_DROP_OPT(x)	((x) & 0x3)
#define LAN8841_MMD0_REGISTER_17_XMIT_TOG_TX_DIS	BIT(3)
#define LAN8841_OPERATION_MODE_STRAP_OVERRIDE_LOW_REG	2
#define LAN8841_OPERATION_MODE_STRAP_OVERRIDE_LOW_REG_MAGJACK	BIT(14)
#define LAN8841_MMD_ANALOG_REG			28
#define LAN8841_ANALOG_CONTROL_1		1
#define LAN8841_ANALOG_CONTROL_1_PLL_TRIM(x)	(((x) & 0x3) << 5)
#define LAN8841_ANALOG_CONTROL_10		13
#define LAN8841_ANALOG_CONTROL_10_PLL_DIV(x)	((x) & 0x3)
#define LAN8841_ANALOG_CONTROL_11		14
#define LAN8841_ANALOG_CONTROL_11_LDO_REF(x)	(((x) & 0x7) << 12)
#define LAN8841_TX_LOW_I_CH_C_D_POWER_MANAGMENT	69
#define LAN8841_TX_LOW_I_CH_C_D_POWER_MANAGMENT_VAL 0xbffc
#define LAN8841_BTRX_POWER_DOWN			70
#define LAN8841_BTRX_POWER_DOWN_QBIAS_CH_A	BIT(0)
#define LAN8841_BTRX_POWER_DOWN_BTRX_CH_A	BIT(1)
#define LAN8841_BTRX_POWER_DOWN_QBIAS_CH_B	BIT(2)
#define LAN8841_BTRX_POWER_DOWN_BTRX_CH_B	BIT(3)
#define LAN8841_BTRX_POWER_DOWN_BTRX_CH_C	BIT(5)
#define LAN8841_BTRX_POWER_DOWN_BTRX_CH_D	BIT(7)
#define LAN8841_ADC_CHANNEL_MASK		198
#define LAN8841_PTP_RX_PARSE_L2_ADDR_EN		370
#define LAN8841_PTP_RX_PARSE_IP_ADDR_EN		371
#define LAN8841_PTP_RX_VERSION			374
#define LAN8841_PTP_TX_PARSE_L2_ADDR_EN		434
#define LAN8841_PTP_TX_PARSE_IP_ADDR_EN		435
#define LAN8841_PTP_TX_VERSION			438
#define LAN8841_PTP_CMD_CTL			256
#define LAN8841_PTP_CMD_CTL_PTP_ENABLE		BIT(2)
#define LAN8841_PTP_CMD_CTL_PTP_DISABLE		BIT(1)
#define LAN8841_PTP_CMD_CTL_PTP_RESET		BIT(0)
#define LAN8841_PTP_RX_PARSE_CONFIG		368
#define LAN8841_PTP_TX_PARSE_CONFIG		432
#define LAN8841_PTP_RX_MODE			381
#define LAN8841_PTP_INSERT_TS_EN		BIT(0)
#define LAN8841_PTP_INSERT_TS_32BIT		BIT(1)

static int lan8841_config_init(struct phy_device *phydev)
{
	int ret;

	ret = ksz9131_config_init(phydev);
	if (ret)
		return ret;

	/* Initialize the HW by resetting everything */
	phy_modify_mmd(phydev, KSZ9131RN_MMD_COMMON_CTRL_REG,
		       LAN8841_PTP_CMD_CTL,
		       LAN8841_PTP_CMD_CTL_PTP_RESET,
		       LAN8841_PTP_CMD_CTL_PTP_RESET);

	phy_modify_mmd(phydev, KSZ9131RN_MMD_COMMON_CTRL_REG,
		       LAN8841_PTP_CMD_CTL,
		       LAN8841_PTP_CMD_CTL_PTP_ENABLE,
		       LAN8841_PTP_CMD_CTL_PTP_ENABLE);

	/* Don't process any frames */
	phy_write_mmd(phydev, KSZ9131RN_MMD_COMMON_CTRL_REG,
		      LAN8841_PTP_RX_PARSE_CONFIG, 0);
	phy_write_mmd(phydev, KSZ9131RN_MMD_COMMON_CTRL_REG,
		      LAN8841_PTP_TX_PARSE_CONFIG, 0);
	phy_write_mmd(phydev, KSZ9131RN_MMD_COMMON_CTRL_REG,
		      LAN8841_PTP_TX_PARSE_L2_ADDR_EN, 0);
	phy_write_mmd(phydev, KSZ9131RN_MMD_COMMON_CTRL_REG,
		      LAN8841_PTP_RX_PARSE_L2_ADDR_EN, 0);
	phy_write_mmd(phydev, KSZ9131RN_MMD_COMMON_CTRL_REG,
		      LAN8841_PTP_TX_PARSE_IP_ADDR_EN, 0);
	phy_write_mmd(phydev, KSZ9131RN_MMD_COMMON_CTRL_REG,
		      LAN8841_PTP_RX_PARSE_IP_ADDR_EN, 0);

	/* Disable checking for minorVersionPTP field */
	phy_write_mmd(phydev, KSZ9131RN_MMD_COMMON_CTRL_REG,
		      LAN8841_PTP_RX_VERSION, 0xff00);
	phy_write_mmd(phydev, KSZ9131RN_MMD_COMMON_CTRL_REG,
		      LAN8841_PTP_TX_VERSION, 0xff00);

	/* 100BT Clause 40 improvenent errata */
	phy_write_mmd(phydev, LAN8841_MMD_ANALOG_REG,
		      LAN8841_ANALOG_CONTROL_1,
		      LAN8841_ANALOG_CONTROL_1_PLL_TRIM(0x2));
	phy_write_mmd(phydev, LAN8841_MMD_ANALOG_REG,
		      LAN8841_ANALOG_CONTROL_10,
		      LAN8841_ANALOG_CONTROL_10_PLL_DIV(0x1));

	/* 10M/100M Ethernet Signal Tuning Errata for Shorted-Center Tap
	 * Magnetics
	 */
	ret = phy_read_mmd(phydev, KSZ9131RN_MMD_COMMON_CTRL_REG,
			   LAN8841_OPERATION_MODE_STRAP_OVERRIDE_LOW_REG);
	if (ret & LAN8841_OPERATION_MODE_STRAP_OVERRIDE_LOW_REG_MAGJACK) {
		phy_write_mmd(phydev, LAN8841_MMD_ANALOG_REG,
			      LAN8841_TX_LOW_I_CH_C_D_POWER_MANAGMENT,
			      LAN8841_TX_LOW_I_CH_C_D_POWER_MANAGMENT_VAL);
		phy_write_mmd(phydev, LAN8841_MMD_ANALOG_REG,
			      LAN8841_BTRX_POWER_DOWN,
			      LAN8841_BTRX_POWER_DOWN_QBIAS_CH_A |
			      LAN8841_BTRX_POWER_DOWN_BTRX_CH_A |
			      LAN8841_BTRX_POWER_DOWN_QBIAS_CH_B |
			      LAN8841_BTRX_POWER_DOWN_BTRX_CH_B |
			      LAN8841_BTRX_POWER_DOWN_BTRX_CH_C |
			      LAN8841_BTRX_POWER_DOWN_BTRX_CH_D);
	}

	/* LDO Adjustment errata */
	phy_write_mmd(phydev, LAN8841_MMD_ANALOG_REG,
		      LAN8841_ANALOG_CONTROL_11,
		      LAN8841_ANALOG_CONTROL_11_LDO_REF(1));

	/* 100BT RGMII latency tuning errata */
	phy_write_mmd(phydev, MDIO_MMD_PMAPMD,
		      LAN8841_ADC_CHANNEL_MASK, 0x0);
	phy_write_mmd(phydev, LAN8841_MMD_TIMER_REG,
		      LAN8841_MMD0_REGISTER_17,
		      LAN8841_MMD0_REGISTER_17_DROP_OPT(2) |
		      LAN8841_MMD0_REGISTER_17_XMIT_TOG_TX_DIS);

	return 0;
}

#define LAN8841_OUTPUT_CTRL			25
#define LAN8841_OUTPUT_CTRL_INT_BUFFER		BIT(14)
#define LAN8841_INT_PTP				BIT(9)

static int lan8841_config_intr(struct phy_device *phydev)
{
	int err;

	phy_modify(phydev, LAN8841_OUTPUT_CTRL,
		   LAN8841_OUTPUT_CTRL_INT_BUFFER, 0);

	if (phydev->interrupts == PHY_INTERRUPT_ENABLED) {
		err = phy_read(phydev, LAN8814_INTS);
		if (err)
			return err;

		/* Enable / disable interrupts. It is OK to enable PTP interrupt
		 * even if it PTP is not enabled. Because the underneath blocks
		 * will not enable the PTP so we will never get the PTP
		 * interrupt.
		 */
		err = phy_write(phydev, LAN8814_INTC,
				LAN8814_INT_LINK | LAN8841_INT_PTP);
	} else {
		err = phy_write(phydev, LAN8814_INTC, 0);
		if (err)
			return err;

		err = phy_read(phydev, LAN8814_INTS);
	}

	return err;
}

#define LAN8841_PTP_TX_EGRESS_SEC_LO			453
#define LAN8841_PTP_TX_EGRESS_SEC_HI			452
#define LAN8841_PTP_TX_EGRESS_NS_LO			451
#define LAN8841_PTP_TX_EGRESS_NS_HI			450
#define LAN8841_PTP_TX_EGRESS_NSEC_HI_VALID		BIT(15)
#define LAN8841_PTP_TX_MSG_HEADER2			455

static bool lan8841_ptp_get_tx_ts(struct kszphy_ptp_priv *ptp_priv,
				  u32 *sec, u32 *nsec, u16 *seq)
{
	struct phy_device *phydev = ptp_priv->phydev;

	*nsec = phy_read_mmd(phydev, 2, LAN8841_PTP_TX_EGRESS_NS_HI);
	if (!(*nsec & LAN8841_PTP_TX_EGRESS_NSEC_HI_VALID))
		return false;

	*nsec = ((*nsec & 0x3fff) << 16);
	*nsec = *nsec | phy_read_mmd(phydev, 2, LAN8841_PTP_TX_EGRESS_NS_LO);

	*sec = phy_read_mmd(phydev, 2, LAN8841_PTP_TX_EGRESS_SEC_HI);
	*sec = *sec << 16;
	*sec = *sec | phy_read_mmd(phydev, 2, LAN8841_PTP_TX_EGRESS_SEC_LO);

	*seq = phy_read_mmd(phydev, 2, LAN8841_PTP_TX_MSG_HEADER2);

	return true;
}

static void lan8841_ptp_process_tx_ts(struct kszphy_ptp_priv *ptp_priv)
{
	u32 sec, nsec;
	u16 seq;

	while (lan8841_ptp_get_tx_ts(ptp_priv, &sec, &nsec, &seq))
		lan8814_match_tx_skb(ptp_priv, sec, nsec, seq);
}

#define LAN8841_PTP_INT_STS			259
#define LAN8841_PTP_INT_STS_PTP_TX_TS_OVRFL_INT	BIT(13)
#define LAN8841_PTP_INT_STS_PTP_TX_TS_INT	BIT(12)
#define LAN8841_PTP_INT_STS_PTP_GPIO_CAP_INT	BIT(2)

static void lan8841_ptp_flush_fifo(struct kszphy_ptp_priv *ptp_priv)
{
	struct phy_device *phydev = ptp_priv->phydev;
	int i;

	for (i = 0; i < FIFO_SIZE; ++i)
		phy_read_mmd(phydev, 2, LAN8841_PTP_TX_MSG_HEADER2);

	phy_read_mmd(phydev, 2, LAN8841_PTP_INT_STS);
}

#define LAN8841_PTP_GPIO_CAP_STS			506
#define LAN8841_PTP_GPIO_SEL				327
#define LAN8841_PTP_GPIO_SEL_GPIO_SEL(gpio)		((gpio) << 8)
#define LAN8841_PTP_GPIO_RE_LTC_SEC_HI_CAP		498
#define LAN8841_PTP_GPIO_RE_LTC_SEC_LO_CAP		499
#define LAN8841_PTP_GPIO_RE_LTC_NS_HI_CAP		500
#define LAN8841_PTP_GPIO_RE_LTC_NS_LO_CAP		501
#define LAN8841_PTP_GPIO_FE_LTC_SEC_HI_CAP		502
#define LAN8841_PTP_GPIO_FE_LTC_SEC_LO_CAP		503
#define LAN8841_PTP_GPIO_FE_LTC_NS_HI_CAP		504
#define LAN8841_PTP_GPIO_FE_LTC_NS_LO_CAP		505

static void lan8841_gpio_process_cap(struct kszphy_ptp_priv *ptp_priv)
{
	struct phy_device *phydev = ptp_priv->phydev;
	struct ptp_clock_event ptp_event = {0};
	int pin, ret, tmp;
	s32 sec, nsec;

	pin = ptp_find_pin_unlocked(ptp_priv->ptp_clock, PTP_PF_EXTTS, 0);
	if (pin == -1)
		return;

	tmp = phy_read_mmd(phydev, 2, LAN8841_PTP_GPIO_CAP_STS);
	if (tmp < 0)
		return;

	ret = phy_write_mmd(phydev, 2, LAN8841_PTP_GPIO_SEL,
			    LAN8841_PTP_GPIO_SEL_GPIO_SEL(pin));
	if (ret)
		return;

	mutex_lock(&ptp_priv->ptp_lock);
	if (tmp & BIT(pin)) {
		sec = phy_read_mmd(phydev, 2, LAN8841_PTP_GPIO_RE_LTC_SEC_HI_CAP);
		sec <<= 16;
		sec |= phy_read_mmd(phydev, 2, LAN8841_PTP_GPIO_RE_LTC_SEC_LO_CAP);

		nsec = phy_read_mmd(phydev, 2, LAN8841_PTP_GPIO_RE_LTC_NS_HI_CAP) & 0x3fff;
		nsec <<= 16;
		nsec |= phy_read_mmd(phydev, 2, LAN8841_PTP_GPIO_RE_LTC_NS_LO_CAP);
	} else {
		sec = phy_read_mmd(phydev, 2, LAN8841_PTP_GPIO_FE_LTC_SEC_HI_CAP);
		sec <<= 16;
		sec |= phy_read_mmd(phydev, 2, LAN8841_PTP_GPIO_FE_LTC_SEC_LO_CAP);

		nsec = phy_read_mmd(phydev, 2, LAN8841_PTP_GPIO_FE_LTC_NS_HI_CAP) & 0x3fff;
		nsec <<= 16;
		nsec |= phy_read_mmd(phydev, 2, LAN8841_PTP_GPIO_FE_LTC_NS_LO_CAP);
	}
	mutex_unlock(&ptp_priv->ptp_lock);
	ret = phy_write_mmd(phydev, 2, LAN8841_PTP_GPIO_SEL, 0);
	if (ret)
		return;

	ptp_event.index = 0;
	ptp_event.timestamp = ktime_set(sec, nsec);
	ptp_event.type = PTP_CLOCK_EXTTS;
	ptp_clock_event(ptp_priv->ptp_clock, &ptp_event);
}

static void lan8841_handle_ptp_interrupt(struct phy_device *phydev)
{
	struct kszphy_priv *priv = phydev->priv;
	struct kszphy_ptp_priv *ptp_priv = &priv->ptp_priv;
	u16 status;

	do {
		status = phy_read_mmd(phydev, 2, LAN8841_PTP_INT_STS);

		if (status & LAN8841_PTP_INT_STS_PTP_TX_TS_INT)
			lan8841_ptp_process_tx_ts(ptp_priv);

		if (status & LAN8841_PTP_INT_STS_PTP_GPIO_CAP_INT)
			lan8841_gpio_process_cap(ptp_priv);

		if (status & LAN8841_PTP_INT_STS_PTP_TX_TS_OVRFL_INT) {
			lan8841_ptp_flush_fifo(ptp_priv);
			skb_queue_purge(&ptp_priv->tx_queue);
		}

	} while (status & (LAN8841_PTP_INT_STS_PTP_TX_TS_INT |
			   LAN8841_PTP_INT_STS_PTP_GPIO_CAP_INT |
			   LAN8841_PTP_INT_STS_PTP_TX_TS_OVRFL_INT));
}

#define LAN8841_INTS_PTP		BIT(9)

static irqreturn_t lan8841_handle_interrupt(struct phy_device *phydev)
{
	irqreturn_t ret = IRQ_NONE;
	int irq_status;

	irq_status = phy_read(phydev, LAN8814_INTS);
	if (irq_status < 0) {
		phy_error(phydev);
		return IRQ_NONE;
	}

	if (irq_status & LAN8814_INT_LINK) {
		phy_trigger_machine(phydev);
		ret = IRQ_HANDLED;
	}

	if (irq_status & LAN8841_INTS_PTP) {
		lan8841_handle_ptp_interrupt(phydev);
		ret = IRQ_HANDLED;
	}

	return ret;
}

static int lan8841_ts_info(struct mii_timestamper *mii_ts,
			   struct ethtool_ts_info *info)
{
	struct kszphy_ptp_priv *ptp_priv;

	ptp_priv = container_of(mii_ts, struct kszphy_ptp_priv, mii_ts);

	info->phc_index = ptp_priv->ptp_clock ?
				ptp_clock_index(ptp_priv->ptp_clock) : -1;
	if (info->phc_index == -1)
		return 0;

	info->so_timestamping = SOF_TIMESTAMPING_TX_HARDWARE |
				SOF_TIMESTAMPING_RX_HARDWARE |
				SOF_TIMESTAMPING_RAW_HARDWARE;

	info->tx_types = (1 << HWTSTAMP_TX_OFF) |
			 (1 << HWTSTAMP_TX_ON) |
			 (1 << HWTSTAMP_TX_ONESTEP_SYNC);

	info->rx_filters = (1 << HWTSTAMP_FILTER_NONE) |
			   (1 << HWTSTAMP_FILTER_PTP_V2_L4_EVENT) |
			   (1 << HWTSTAMP_FILTER_PTP_V2_L2_EVENT) |
			   (1 << HWTSTAMP_FILTER_PTP_V2_EVENT);

	return 0;
}

#define LAN8841_PTP_INT_EN			260
#define LAN8841_PTP_INT_EN_PTP_TX_TS_OVRFL_EN	BIT(13)
#define LAN8841_PTP_INT_EN_PTP_TX_TS_EN		BIT(12)

static void lan8841_ptp_enable_processing(struct kszphy_ptp_priv *ptp_priv,
					  bool enable)
{
	struct phy_device *phydev = ptp_priv->phydev;

	if (enable) {
		/* Enable interrupts on the TX side */
		phy_modify_mmd(phydev, 2, LAN8841_PTP_INT_EN,
			       LAN8841_PTP_INT_EN_PTP_TX_TS_OVRFL_EN |
			       LAN8841_PTP_INT_EN_PTP_TX_TS_EN,
			       LAN8841_PTP_INT_EN_PTP_TX_TS_OVRFL_EN |
			       LAN8841_PTP_INT_EN_PTP_TX_TS_EN);

		/* Enable the modification of the frame on RX side,
		 * this will add the ns and 2 bits of sec in the reserved field
		 * of the PTP header
		 */
		phy_modify_mmd(phydev, KSZ9131RN_MMD_COMMON_CTRL_REG,
			       LAN8841_PTP_RX_MODE,
			       LAN8841_PTP_INSERT_TS_EN |
			       LAN8841_PTP_INSERT_TS_32BIT,
			       LAN8841_PTP_INSERT_TS_EN |
			       LAN8841_PTP_INSERT_TS_32BIT);

		ptp_schedule_worker(ptp_priv->ptp_clock, 0);
	} else {
		/* Disable interrupts on the TX side */
		phy_modify_mmd(phydev, 2, LAN8841_PTP_INT_EN,
			       LAN8841_PTP_INT_EN_PTP_TX_TS_OVRFL_EN |
			       LAN8841_PTP_INT_EN_PTP_TX_TS_EN, 0);

		/* Disable modification of the RX frames */
		phy_modify_mmd(phydev, KSZ9131RN_MMD_COMMON_CTRL_REG,
			       LAN8841_PTP_RX_MODE,
			       LAN8841_PTP_INSERT_TS_EN |
			       LAN8841_PTP_INSERT_TS_32BIT, 0);

		ptp_cancel_worker_sync(ptp_priv->ptp_clock);
	}
}

#define LAN8841_PTP_RX_TIMESTAMP_EN		379
#define LAN8841_PTP_TX_TIMESTAMP_EN		443
#define LAN8841_PTP_TX_MOD			445

static int lan8841_hwtstamp(struct mii_timestamper *mii_ts,
			    struct kernel_hwtstamp_config *config,
			    struct netlink_ext_ack *extack)
{
	struct kszphy_ptp_priv *ptp_priv = container_of(mii_ts, struct kszphy_ptp_priv, mii_ts);
	struct phy_device *phydev = ptp_priv->phydev;
	int txcfg = 0, rxcfg = 0;
	int pkt_ts_enable;

	ptp_priv->hwts_tx_type = config->tx_type;
	ptp_priv->rx_filter = config->rx_filter;

	switch (config->rx_filter) {
	case HWTSTAMP_FILTER_NONE:
		ptp_priv->layer = 0;
		ptp_priv->version = 0;
		break;
	case HWTSTAMP_FILTER_PTP_V2_L4_EVENT:
	case HWTSTAMP_FILTER_PTP_V2_L4_SYNC:
	case HWTSTAMP_FILTER_PTP_V2_L4_DELAY_REQ:
		ptp_priv->layer = PTP_CLASS_L4;
		ptp_priv->version = PTP_CLASS_V2;
		break;
	case HWTSTAMP_FILTER_PTP_V2_L2_EVENT:
	case HWTSTAMP_FILTER_PTP_V2_L2_SYNC:
	case HWTSTAMP_FILTER_PTP_V2_L2_DELAY_REQ:
		ptp_priv->layer = PTP_CLASS_L2;
		ptp_priv->version = PTP_CLASS_V2;
		break;
	case HWTSTAMP_FILTER_PTP_V2_EVENT:
	case HWTSTAMP_FILTER_PTP_V2_SYNC:
	case HWTSTAMP_FILTER_PTP_V2_DELAY_REQ:
		ptp_priv->layer = PTP_CLASS_L4 | PTP_CLASS_L2;
		ptp_priv->version = PTP_CLASS_V2;
		break;
	default:
		return -ERANGE;
	}

	/* Setup parsing of the frames and enable the timestamping for ptp
	 * frames
	 */
	if (ptp_priv->layer & PTP_CLASS_L2) {
		rxcfg |= PTP_RX_PARSE_CONFIG_LAYER2_EN_;
		txcfg |= PTP_TX_PARSE_CONFIG_LAYER2_EN_;
	} else if (ptp_priv->layer & PTP_CLASS_L4) {
		rxcfg |= PTP_RX_PARSE_CONFIG_IPV4_EN_ | PTP_RX_PARSE_CONFIG_IPV6_EN_;
		txcfg |= PTP_TX_PARSE_CONFIG_IPV4_EN_ | PTP_TX_PARSE_CONFIG_IPV6_EN_;
	}

	phy_write_mmd(phydev, 2, LAN8841_PTP_RX_PARSE_CONFIG, rxcfg);
	phy_write_mmd(phydev, 2, LAN8841_PTP_TX_PARSE_CONFIG, txcfg);

	pkt_ts_enable = PTP_TIMESTAMP_EN_SYNC_ | PTP_TIMESTAMP_EN_DREQ_ |
			PTP_TIMESTAMP_EN_PDREQ_ | PTP_TIMESTAMP_EN_PDRES_;
	phy_write_mmd(phydev, 2, LAN8841_PTP_RX_TIMESTAMP_EN, pkt_ts_enable);
	phy_write_mmd(phydev, 2, LAN8841_PTP_TX_TIMESTAMP_EN, pkt_ts_enable);

	/* Enable / disable of the TX timestamp in the SYNC frames */
	phy_modify_mmd(phydev, 2, LAN8841_PTP_TX_MOD,
		       PTP_TX_MOD_TX_PTP_SYNC_TS_INSERT_,
		       ptp_priv->hwts_tx_type == HWTSTAMP_TX_ONESTEP_SYNC ?
				PTP_TX_MOD_TX_PTP_SYNC_TS_INSERT_ : 0);

	/* Now enable/disable the timestamping */
	lan8841_ptp_enable_processing(ptp_priv,
				      config->rx_filter != HWTSTAMP_FILTER_NONE);

	skb_queue_purge(&ptp_priv->tx_queue);

	lan8841_ptp_flush_fifo(ptp_priv);

	return 0;
}

static bool lan8841_rxtstamp(struct mii_timestamper *mii_ts,
			     struct sk_buff *skb, int type)
{
	struct kszphy_ptp_priv *ptp_priv =
			container_of(mii_ts, struct kszphy_ptp_priv, mii_ts);
	struct ptp_header *header = ptp_parse_header(skb, type);
	struct skb_shared_hwtstamps *shhwtstamps;
	struct timespec64 ts;
	unsigned long flags;
	u32 ts_header;

	if (!header)
		return false;

	if (ptp_priv->rx_filter == HWTSTAMP_FILTER_NONE ||
	    type == PTP_CLASS_NONE)
		return false;

	if ((type & ptp_priv->version) == 0 || (type & ptp_priv->layer) == 0)
		return false;

	spin_lock_irqsave(&ptp_priv->seconds_lock, flags);
	ts.tv_sec = ptp_priv->seconds;
	spin_unlock_irqrestore(&ptp_priv->seconds_lock, flags);
	ts_header = __be32_to_cpu(header->reserved2);

	shhwtstamps = skb_hwtstamps(skb);
	memset(shhwtstamps, 0, sizeof(*shhwtstamps));

	/* Check for any wrap arounds for the second part */
	if ((ts.tv_sec & GENMASK(1, 0)) == 0 && (ts_header >> 30) == 3)
		ts.tv_sec -= GENMASK(1, 0) + 1;
	else if ((ts.tv_sec & GENMASK(1, 0)) == 3 && (ts_header >> 30) == 0)
		ts.tv_sec += 1;

	shhwtstamps->hwtstamp =
		ktime_set((ts.tv_sec & ~(GENMASK(1, 0))) | ts_header >> 30,
			  ts_header & GENMASK(29, 0));
	header->reserved2 = 0;

	netif_rx(skb);

	return true;
}

#define LAN8841_EVENT_A		0
#define LAN8841_EVENT_B		1
#define LAN8841_PTP_LTC_TARGET_SEC_HI(event)	((event) == LAN8841_EVENT_A ? 278 : 288)
#define LAN8841_PTP_LTC_TARGET_SEC_LO(event)	((event) == LAN8841_EVENT_A ? 279 : 289)
#define LAN8841_PTP_LTC_TARGET_NS_HI(event)	((event) == LAN8841_EVENT_A ? 280 : 290)
#define LAN8841_PTP_LTC_TARGET_NS_LO(event)	((event) == LAN8841_EVENT_A ? 281 : 291)

static int lan8841_ptp_set_target(struct kszphy_ptp_priv *ptp_priv, u8 event,
				  s64 sec, u32 nsec)
{
	struct phy_device *phydev = ptp_priv->phydev;
	int ret;

	ret = phy_write_mmd(phydev, 2, LAN8841_PTP_LTC_TARGET_SEC_HI(event),
			    upper_16_bits(sec));
	if (ret)
		return ret;

	ret = phy_write_mmd(phydev, 2, LAN8841_PTP_LTC_TARGET_SEC_LO(event),
			    lower_16_bits(sec));
	if (ret)
		return ret;

	ret = phy_write_mmd(phydev, 2, LAN8841_PTP_LTC_TARGET_NS_HI(event) & 0x3fff,
			    upper_16_bits(nsec));
	if (ret)
		return ret;

	return phy_write_mmd(phydev, 2, LAN8841_PTP_LTC_TARGET_NS_LO(event),
			    lower_16_bits(nsec));
}

#define LAN8841_BUFFER_TIME	2

static int lan8841_ptp_update_target(struct kszphy_ptp_priv *ptp_priv,
				     const struct timespec64 *ts)
{
	return lan8841_ptp_set_target(ptp_priv, LAN8841_EVENT_A,
				      ts->tv_sec + LAN8841_BUFFER_TIME, 0);
}

#define LAN8841_PTP_LTC_TARGET_RELOAD_SEC_HI(event)	((event) == LAN8841_EVENT_A ? 282 : 292)
#define LAN8841_PTP_LTC_TARGET_RELOAD_SEC_LO(event)	((event) == LAN8841_EVENT_A ? 283 : 293)
#define LAN8841_PTP_LTC_TARGET_RELOAD_NS_HI(event)	((event) == LAN8841_EVENT_A ? 284 : 294)
#define LAN8841_PTP_LTC_TARGET_RELOAD_NS_LO(event)	((event) == LAN8841_EVENT_A ? 285 : 295)

static int lan8841_ptp_set_reload(struct kszphy_ptp_priv *ptp_priv, u8 event,
				  s64 sec, u32 nsec)
{
	struct phy_device *phydev = ptp_priv->phydev;
	int ret;

	ret = phy_write_mmd(phydev, 2, LAN8841_PTP_LTC_TARGET_RELOAD_SEC_HI(event),
			    upper_16_bits(sec));
	if (ret)
		return ret;

	ret = phy_write_mmd(phydev, 2, LAN8841_PTP_LTC_TARGET_RELOAD_SEC_LO(event),
			    lower_16_bits(sec));
	if (ret)
		return ret;

	ret = phy_write_mmd(phydev, 2, LAN8841_PTP_LTC_TARGET_RELOAD_NS_HI(event) & 0x3fff,
			    upper_16_bits(nsec));
	if (ret)
		return ret;

	return phy_write_mmd(phydev, 2, LAN8841_PTP_LTC_TARGET_RELOAD_NS_LO(event),
			     lower_16_bits(nsec));
}

#define LAN8841_PTP_LTC_SET_SEC_HI	262
#define LAN8841_PTP_LTC_SET_SEC_MID	263
#define LAN8841_PTP_LTC_SET_SEC_LO	264
#define LAN8841_PTP_LTC_SET_NS_HI	265
#define LAN8841_PTP_LTC_SET_NS_LO	266
#define LAN8841_PTP_CMD_CTL_PTP_LTC_LOAD	BIT(4)

static int lan8841_ptp_settime64(struct ptp_clock_info *ptp,
				 const struct timespec64 *ts)
{
	struct kszphy_ptp_priv *ptp_priv = container_of(ptp, struct kszphy_ptp_priv,
							ptp_clock_info);
	struct phy_device *phydev = ptp_priv->phydev;
	unsigned long flags;
	int ret;

	/* Set the value to be stored */
	mutex_lock(&ptp_priv->ptp_lock);
	phy_write_mmd(phydev, 2, LAN8841_PTP_LTC_SET_SEC_LO, lower_16_bits(ts->tv_sec));
	phy_write_mmd(phydev, 2, LAN8841_PTP_LTC_SET_SEC_MID, upper_16_bits(ts->tv_sec));
	phy_write_mmd(phydev, 2, LAN8841_PTP_LTC_SET_SEC_HI, upper_32_bits(ts->tv_sec) & 0xffff);
	phy_write_mmd(phydev, 2, LAN8841_PTP_LTC_SET_NS_LO, lower_16_bits(ts->tv_nsec));
	phy_write_mmd(phydev, 2, LAN8841_PTP_LTC_SET_NS_HI, upper_16_bits(ts->tv_nsec) & 0x3fff);

	/* Set the command to load the LTC */
	phy_write_mmd(phydev, 2, LAN8841_PTP_CMD_CTL,
		      LAN8841_PTP_CMD_CTL_PTP_LTC_LOAD);
	ret = lan8841_ptp_update_target(ptp_priv, ts);
	mutex_unlock(&ptp_priv->ptp_lock);

	spin_lock_irqsave(&ptp_priv->seconds_lock, flags);
	ptp_priv->seconds = ts->tv_sec;
	spin_unlock_irqrestore(&ptp_priv->seconds_lock, flags);

	return ret;
}

#define LAN8841_PTP_LTC_RD_SEC_HI	358
#define LAN8841_PTP_LTC_RD_SEC_MID	359
#define LAN8841_PTP_LTC_RD_SEC_LO	360
#define LAN8841_PTP_LTC_RD_NS_HI	361
#define LAN8841_PTP_LTC_RD_NS_LO	362
#define LAN8841_PTP_CMD_CTL_PTP_LTC_READ	BIT(3)

static int lan8841_ptp_gettime64(struct ptp_clock_info *ptp,
				 struct timespec64 *ts)
{
	struct kszphy_ptp_priv *ptp_priv = container_of(ptp, struct kszphy_ptp_priv,
							ptp_clock_info);
	struct phy_device *phydev = ptp_priv->phydev;
	time64_t s;
	s64 ns;

	mutex_lock(&ptp_priv->ptp_lock);
	/* Issue the command to read the LTC */
	phy_write_mmd(phydev, 2, LAN8841_PTP_CMD_CTL,
		      LAN8841_PTP_CMD_CTL_PTP_LTC_READ);

	/* Read the LTC */
	s = phy_read_mmd(phydev, 2, LAN8841_PTP_LTC_RD_SEC_HI);
	s <<= 16;
	s |= phy_read_mmd(phydev, 2, LAN8841_PTP_LTC_RD_SEC_MID);
	s <<= 16;
	s |= phy_read_mmd(phydev, 2, LAN8841_PTP_LTC_RD_SEC_LO);

	ns = phy_read_mmd(phydev, 2, LAN8841_PTP_LTC_RD_NS_HI) & 0x3fff;
	ns <<= 16;
	ns |= phy_read_mmd(phydev, 2, LAN8841_PTP_LTC_RD_NS_LO);
	mutex_unlock(&ptp_priv->ptp_lock);

	set_normalized_timespec64(ts, s, ns);
	return 0;
}

static void lan8841_ptp_getseconds(struct ptp_clock_info *ptp,
				   struct timespec64 *ts)
{
	struct kszphy_ptp_priv *ptp_priv = container_of(ptp, struct kszphy_ptp_priv,
							ptp_clock_info);
	struct phy_device *phydev = ptp_priv->phydev;
	time64_t s;

	mutex_lock(&ptp_priv->ptp_lock);
	/* Issue the command to read the LTC */
	phy_write_mmd(phydev, 2, LAN8841_PTP_CMD_CTL,
		      LAN8841_PTP_CMD_CTL_PTP_LTC_READ);

	/* Read the LTC */
	s = phy_read_mmd(phydev, 2, LAN8841_PTP_LTC_RD_SEC_HI);
	s <<= 16;
	s |= phy_read_mmd(phydev, 2, LAN8841_PTP_LTC_RD_SEC_MID);
	s <<= 16;
	s |= phy_read_mmd(phydev, 2, LAN8841_PTP_LTC_RD_SEC_LO);
	mutex_unlock(&ptp_priv->ptp_lock);

	set_normalized_timespec64(ts, s, 0);
}

#define LAN8841_PTP_LTC_STEP_ADJ_LO			276
#define LAN8841_PTP_LTC_STEP_ADJ_HI			275
#define LAN8841_PTP_LTC_STEP_ADJ_DIR			BIT(15)
#define LAN8841_PTP_CMD_CTL_PTP_LTC_STEP_SECONDS	BIT(5)
#define LAN8841_PTP_CMD_CTL_PTP_LTC_STEP_NANOSECONDS	BIT(6)

static int lan8841_ptp_adjtime(struct ptp_clock_info *ptp, s64 delta)
{
	struct kszphy_ptp_priv *ptp_priv = container_of(ptp, struct kszphy_ptp_priv,
							ptp_clock_info);
	struct phy_device *phydev = ptp_priv->phydev;
	struct timespec64 ts;
	bool add = true;
	u32 nsec;
	s32 sec;
	int ret;

	/* The HW allows up to 15 sec to adjust the time, but here we limit to
	 * 10 sec the adjustment. The reason is, in case the adjustment is 14
	 * sec and 999999999 nsec, then we add 8ns to compansate the actual
	 * increment so the value can be bigger than 15 sec. Therefore limit the
	 * possible adjustments so we will not have these corner cases
	 */
	if (delta > 10000000000LL || delta < -10000000000LL) {
		/* The timeadjustment is too big, so fall back using set time */
		u64 now;

		ptp->gettime64(ptp, &ts);

		now = ktime_to_ns(timespec64_to_ktime(ts));
		ts = ns_to_timespec64(now + delta);

		ptp->settime64(ptp, &ts);
		return 0;
	}

	sec = div_u64_rem(delta < 0 ? -delta : delta, NSEC_PER_SEC, &nsec);
	if (delta < 0 && nsec != 0) {
		/* It is not allowed to adjust low the nsec part, therefore
		 * subtract more from second part and add to nanosecond such
		 * that would roll over, so the second part will increase
		 */
		sec--;
		nsec = NSEC_PER_SEC - nsec;
	}

	/* Calculate the adjustments and the direction */
	if (delta < 0)
		add = false;

	if (nsec > 0)
		/* add 8 ns to cover the likely normal increment */
		nsec += 8;

	if (nsec >= NSEC_PER_SEC) {
		/* carry into seconds */
		sec++;
		nsec -= NSEC_PER_SEC;
	}

	mutex_lock(&ptp_priv->ptp_lock);
	if (sec) {
		phy_write_mmd(phydev, 2, LAN8841_PTP_LTC_STEP_ADJ_LO, sec);
		phy_write_mmd(phydev, 2, LAN8841_PTP_LTC_STEP_ADJ_HI,
			      add ? LAN8841_PTP_LTC_STEP_ADJ_DIR : 0);
		phy_write_mmd(phydev, 2, LAN8841_PTP_CMD_CTL,
			      LAN8841_PTP_CMD_CTL_PTP_LTC_STEP_SECONDS);
	}

	if (nsec) {
		phy_write_mmd(phydev, 2, LAN8841_PTP_LTC_STEP_ADJ_LO,
			      nsec & 0xffff);
		phy_write_mmd(phydev, 2, LAN8841_PTP_LTC_STEP_ADJ_HI,
			      (nsec >> 16) & 0x3fff);
		phy_write_mmd(phydev, 2, LAN8841_PTP_CMD_CTL,
			      LAN8841_PTP_CMD_CTL_PTP_LTC_STEP_NANOSECONDS);
	}
	mutex_unlock(&ptp_priv->ptp_lock);

	/* Update the target clock */
	ptp->gettime64(ptp, &ts);
	mutex_lock(&ptp_priv->ptp_lock);
	ret = lan8841_ptp_update_target(ptp_priv, &ts);
	mutex_unlock(&ptp_priv->ptp_lock);

	return ret;
}

#define LAN8841_PTP_LTC_RATE_ADJ_HI		269
#define LAN8841_PTP_LTC_RATE_ADJ_HI_DIR		BIT(15)
#define LAN8841_PTP_LTC_RATE_ADJ_LO		270

static int lan8841_ptp_adjfine(struct ptp_clock_info *ptp, long scaled_ppm)
{
	struct kszphy_ptp_priv *ptp_priv = container_of(ptp, struct kszphy_ptp_priv,
							ptp_clock_info);
	struct phy_device *phydev = ptp_priv->phydev;
	bool faster = true;
	u32 rate;

	if (!scaled_ppm)
		return 0;

	if (scaled_ppm < 0) {
		scaled_ppm = -scaled_ppm;
		faster = false;
	}

	rate = LAN8841_1PPM_FORMAT * (upper_16_bits(scaled_ppm));
	rate += (LAN8841_1PPM_FORMAT * (lower_16_bits(scaled_ppm))) >> 16;

	mutex_lock(&ptp_priv->ptp_lock);
	phy_write_mmd(phydev, 2, LAN8841_PTP_LTC_RATE_ADJ_HI,
		      faster ? LAN8841_PTP_LTC_RATE_ADJ_HI_DIR | (upper_16_bits(rate) & 0x3fff)
			     : upper_16_bits(rate) & 0x3fff);
	phy_write_mmd(phydev, 2, LAN8841_PTP_LTC_RATE_ADJ_LO, lower_16_bits(rate));
	mutex_unlock(&ptp_priv->ptp_lock);

	return 0;
}

static int lan8841_ptp_verify(struct ptp_clock_info *ptp, unsigned int pin,
			      enum ptp_pin_function func, unsigned int chan)
{
	switch (func) {
	case PTP_PF_NONE:
	case PTP_PF_PEROUT:
	case PTP_PF_EXTTS:
		break;
	default:
		return -1;
	}

	return 0;
}

#define LAN8841_PTP_GPIO_NUM	10
#define LAN8841_GPIO_EN		128
#define LAN8841_GPIO_DIR	129
#define LAN8841_GPIO_BUF	130

static int lan8841_ptp_perout_off(struct kszphy_ptp_priv *ptp_priv, int pin)
{
	struct phy_device *phydev = ptp_priv->phydev;
	int ret;

	ret = phy_clear_bits_mmd(phydev, 2, LAN8841_GPIO_EN, BIT(pin));
	if (ret)
		return ret;

	ret = phy_clear_bits_mmd(phydev, 2, LAN8841_GPIO_DIR, BIT(pin));
	if (ret)
		return ret;

	return phy_clear_bits_mmd(phydev, 2, LAN8841_GPIO_BUF, BIT(pin));
}

static int lan8841_ptp_perout_on(struct kszphy_ptp_priv *ptp_priv, int pin)
{
	struct phy_device *phydev = ptp_priv->phydev;
	int ret;

	ret = phy_set_bits_mmd(phydev, 2, LAN8841_GPIO_EN, BIT(pin));
	if (ret)
		return ret;

	ret = phy_set_bits_mmd(phydev, 2, LAN8841_GPIO_DIR, BIT(pin));
	if (ret)
		return ret;

	return phy_set_bits_mmd(phydev, 2, LAN8841_GPIO_BUF, BIT(pin));
}

#define LAN8841_GPIO_DATA_SEL1				131
#define LAN8841_GPIO_DATA_SEL2				132
#define LAN8841_GPIO_DATA_SEL_GPIO_DATA_SEL_EVENT_MASK	GENMASK(2, 0)
#define LAN8841_GPIO_DATA_SEL_GPIO_DATA_SEL_EVENT_A	1
#define LAN8841_GPIO_DATA_SEL_GPIO_DATA_SEL_EVENT_B	2
#define LAN8841_PTP_GENERAL_CONFIG			257
#define LAN8841_PTP_GENERAL_CONFIG_LTC_EVENT_POL_A	BIT(1)
#define LAN8841_PTP_GENERAL_CONFIG_LTC_EVENT_POL_B	BIT(3)
#define LAN8841_PTP_GENERAL_CONFIG_LTC_EVENT_A_MASK	GENMASK(7, 4)
#define LAN8841_PTP_GENERAL_CONFIG_LTC_EVENT_B_MASK	GENMASK(11, 8)
#define LAN8841_PTP_GENERAL_CONFIG_LTC_EVENT_A		4
#define LAN8841_PTP_GENERAL_CONFIG_LTC_EVENT_B		7

static int lan8841_ptp_remove_event(struct kszphy_ptp_priv *ptp_priv, int pin,
				    u8 event)
{
	struct phy_device *phydev = ptp_priv->phydev;
	u16 tmp;
	int ret;

	/* Now remove pin from the event. GPIO_DATA_SEL1 contains the GPIO
	 * pins 0-4 while GPIO_DATA_SEL2 contains GPIO pins 5-9, therefore
	 * depending on the pin, it requires to read a different register
	 */
	if (pin < 5) {
		tmp = LAN8841_GPIO_DATA_SEL_GPIO_DATA_SEL_EVENT_MASK << (3 * pin);
		ret = phy_clear_bits_mmd(phydev, 2, LAN8841_GPIO_DATA_SEL1, tmp);
	} else {
		tmp = LAN8841_GPIO_DATA_SEL_GPIO_DATA_SEL_EVENT_MASK << (3 * (pin - 5));
		ret = phy_clear_bits_mmd(phydev, 2, LAN8841_GPIO_DATA_SEL2, tmp);
	}
	if (ret)
		return ret;

	/* Disable the event */
	if (event == LAN8841_EVENT_A)
		tmp = LAN8841_PTP_GENERAL_CONFIG_LTC_EVENT_POL_A |
		      LAN8841_PTP_GENERAL_CONFIG_LTC_EVENT_A_MASK;
	else
		tmp = LAN8841_PTP_GENERAL_CONFIG_LTC_EVENT_POL_B |
		      LAN8841_PTP_GENERAL_CONFIG_LTC_EVENT_B_MASK;
	return phy_clear_bits_mmd(phydev, 2, LAN8841_GPIO_EN, tmp);
}

static int lan8841_ptp_enable_event(struct kszphy_ptp_priv *ptp_priv, int pin,
				    u8 event, int pulse_width)
{
	struct phy_device *phydev = ptp_priv->phydev;
	u16 tmp;
	int ret;

	/* Enable the event */
	if (event == LAN8841_EVENT_A)
		ret = phy_modify_mmd(phydev, 2, LAN8841_PTP_GENERAL_CONFIG,
				     LAN8841_PTP_GENERAL_CONFIG_LTC_EVENT_POL_A |
				     LAN8841_PTP_GENERAL_CONFIG_LTC_EVENT_A_MASK,
				     LAN8841_PTP_GENERAL_CONFIG_LTC_EVENT_POL_A |
				     pulse_width << LAN8841_PTP_GENERAL_CONFIG_LTC_EVENT_A);
	else
		ret = phy_modify_mmd(phydev, 2, LAN8841_PTP_GENERAL_CONFIG,
				     LAN8841_PTP_GENERAL_CONFIG_LTC_EVENT_POL_B |
				     LAN8841_PTP_GENERAL_CONFIG_LTC_EVENT_B_MASK,
				     LAN8841_PTP_GENERAL_CONFIG_LTC_EVENT_POL_B |
				     pulse_width << LAN8841_PTP_GENERAL_CONFIG_LTC_EVENT_B);
	if (ret)
		return ret;

	/* Now connect the pin to the event. GPIO_DATA_SEL1 contains the GPIO
	 * pins 0-4 while GPIO_DATA_SEL2 contains GPIO pins 5-9, therefore
	 * depending on the pin, it requires to read a different register
	 */
	if (event == LAN8841_EVENT_A)
		tmp = LAN8841_GPIO_DATA_SEL_GPIO_DATA_SEL_EVENT_A;
	else
		tmp = LAN8841_GPIO_DATA_SEL_GPIO_DATA_SEL_EVENT_B;

	if (pin < 5)
		ret = phy_set_bits_mmd(phydev, 2, LAN8841_GPIO_DATA_SEL1,
				       tmp << (3 * pin));
	else
		ret = phy_set_bits_mmd(phydev, 2, LAN8841_GPIO_DATA_SEL2,
				       tmp << (3 * (pin - 5)));

	return ret;
}

#define LAN8841_PTP_GENERAL_CONFIG_LTC_EVENT_200MS	13
#define LAN8841_PTP_GENERAL_CONFIG_LTC_EVENT_100MS	12
#define LAN8841_PTP_GENERAL_CONFIG_LTC_EVENT_50MS	11
#define LAN8841_PTP_GENERAL_CONFIG_LTC_EVENT_10MS	10
#define LAN8841_PTP_GENERAL_CONFIG_LTC_EVENT_5MS	9
#define LAN8841_PTP_GENERAL_CONFIG_LTC_EVENT_1MS	8
#define LAN8841_PTP_GENERAL_CONFIG_LTC_EVENT_500US	7
#define LAN8841_PTP_GENERAL_CONFIG_LTC_EVENT_100US	6
#define LAN8841_PTP_GENERAL_CONFIG_LTC_EVENT_50US	5
#define LAN8841_PTP_GENERAL_CONFIG_LTC_EVENT_10US	4
#define LAN8841_PTP_GENERAL_CONFIG_LTC_EVENT_5US	3
#define LAN8841_PTP_GENERAL_CONFIG_LTC_EVENT_1US	2
#define LAN8841_PTP_GENERAL_CONFIG_LTC_EVENT_500NS	1
#define LAN8841_PTP_GENERAL_CONFIG_LTC_EVENT_100NS	0

static int lan8841_ptp_perout(struct ptp_clock_info *ptp,
			      struct ptp_clock_request *rq, int on)
{
	struct kszphy_ptp_priv *ptp_priv = container_of(ptp, struct kszphy_ptp_priv,
							ptp_clock_info);
	struct phy_device *phydev = ptp_priv->phydev;
	struct timespec64 ts_on, ts_period;
	s64 on_nsec, period_nsec;
	int pulse_width;
	int pin;
	int ret;

	if (rq->perout.flags & ~PTP_PEROUT_DUTY_CYCLE)
		return -EOPNOTSUPP;

	pin = ptp_find_pin(ptp_priv->ptp_clock, PTP_PF_PEROUT, rq->perout.index);
	if (pin == -1 || pin >= LAN8841_PTP_GPIO_NUM)
		return -EINVAL;

	if (!on) {
		ret = lan8841_ptp_perout_off(ptp_priv, pin);
		if (ret)
			return ret;

		return lan8841_ptp_remove_event(ptp_priv, LAN8841_EVENT_A, pin);
	}

	ts_on.tv_sec = rq->perout.on.sec;
	ts_on.tv_nsec = rq->perout.on.nsec;
	on_nsec = timespec64_to_ns(&ts_on);

	ts_period.tv_sec = rq->perout.period.sec;
	ts_period.tv_nsec = rq->perout.period.nsec;
	period_nsec = timespec64_to_ns(&ts_period);

	if (period_nsec < 200) {
		pr_warn_ratelimited("%s: perout period too small, minimum is 200 nsec\n",
				    phydev_name(phydev));
		return -EOPNOTSUPP;
	}

	if (on_nsec >= period_nsec) {
		pr_warn_ratelimited("%s: pulse width must be smaller than period\n",
				    phydev_name(phydev));
		return -EINVAL;
	}

	switch (on_nsec) {
	case 200000000:
		pulse_width = LAN8841_PTP_GENERAL_CONFIG_LTC_EVENT_200MS;
		break;
	case 100000000:
		pulse_width = LAN8841_PTP_GENERAL_CONFIG_LTC_EVENT_100MS;
		break;
	case 50000000:
		pulse_width = LAN8841_PTP_GENERAL_CONFIG_LTC_EVENT_50MS;
		break;
	case 10000000:
		pulse_width = LAN8841_PTP_GENERAL_CONFIG_LTC_EVENT_10MS;
		break;
	case 5000000:
		pulse_width = LAN8841_PTP_GENERAL_CONFIG_LTC_EVENT_5MS;
		break;
	case 1000000:
		pulse_width = LAN8841_PTP_GENERAL_CONFIG_LTC_EVENT_1MS;
		break;
	case 500000:
		pulse_width = LAN8841_PTP_GENERAL_CONFIG_LTC_EVENT_500US;
		break;
	case 100000:
		pulse_width = LAN8841_PTP_GENERAL_CONFIG_LTC_EVENT_100US;
		break;
	case 50000:
		pulse_width = LAN8841_PTP_GENERAL_CONFIG_LTC_EVENT_50US;
		break;
	case 10000:
		pulse_width = LAN8841_PTP_GENERAL_CONFIG_LTC_EVENT_10US;
		break;
	case 5000:
		pulse_width = LAN8841_PTP_GENERAL_CONFIG_LTC_EVENT_5US;
		break;
	case 1000:
		pulse_width = LAN8841_PTP_GENERAL_CONFIG_LTC_EVENT_1US;
		break;
	case 500:
		pulse_width = LAN8841_PTP_GENERAL_CONFIG_LTC_EVENT_500NS;
		break;
	case 100:
		pulse_width = LAN8841_PTP_GENERAL_CONFIG_LTC_EVENT_100NS;
		break;
	default:
		pr_warn_ratelimited("%s: Use default duty cycle of 100ns\n",
				    phydev_name(phydev));
		pulse_width = LAN8841_PTP_GENERAL_CONFIG_LTC_EVENT_100NS;
		break;
	}

	mutex_lock(&ptp_priv->ptp_lock);
	ret = lan8841_ptp_set_target(ptp_priv, LAN8841_EVENT_A, rq->perout.start.sec,
				     rq->perout.start.nsec);
	mutex_unlock(&ptp_priv->ptp_lock);
	if (ret)
		return ret;

	ret = lan8841_ptp_set_reload(ptp_priv, LAN8841_EVENT_A, rq->perout.period.sec,
				     rq->perout.period.nsec);
	if (ret)
		return ret;

	ret = lan8841_ptp_enable_event(ptp_priv, pin, LAN8841_EVENT_A,
				       pulse_width);
	if (ret)
		return ret;

	ret = lan8841_ptp_perout_on(ptp_priv, pin);
	if (ret)
		lan8841_ptp_remove_event(ptp_priv, pin, LAN8841_EVENT_A);

	return ret;
}

#define LAN8841_PTP_GPIO_CAP_EN			496
#define LAN8841_PTP_GPIO_CAP_EN_GPIO_RE_CAPTURE_ENABLE(gpio)	(BIT(gpio))
#define LAN8841_PTP_GPIO_CAP_EN_GPIO_FE_CAPTURE_ENABLE(gpio)	(BIT(gpio) << 8)
#define LAN8841_PTP_INT_EN_PTP_GPIO_CAP_EN	BIT(2)

static int lan8841_ptp_extts_on(struct kszphy_ptp_priv *ptp_priv, int pin,
				u32 flags)
{
	struct phy_device *phydev = ptp_priv->phydev;
	u16 tmp = 0;
	int ret;

	/* Set GPIO to be intput */
	ret = phy_set_bits_mmd(phydev, 2, LAN8841_GPIO_EN, BIT(pin));
	if (ret)
		return ret;

	ret = phy_clear_bits_mmd(phydev, 2, LAN8841_GPIO_BUF, BIT(pin));
	if (ret)
		return ret;

	/* Enable capture on the edges of the pin */
	if (flags & PTP_RISING_EDGE)
		tmp |= LAN8841_PTP_GPIO_CAP_EN_GPIO_RE_CAPTURE_ENABLE(pin);
	if (flags & PTP_FALLING_EDGE)
		tmp |= LAN8841_PTP_GPIO_CAP_EN_GPIO_FE_CAPTURE_ENABLE(pin);
	ret = phy_write_mmd(phydev, 2, LAN8841_PTP_GPIO_CAP_EN, tmp);
	if (ret)
		return ret;

	/* Enable interrupt */
	return phy_modify_mmd(phydev, 2, LAN8841_PTP_INT_EN,
			      LAN8841_PTP_INT_EN_PTP_GPIO_CAP_EN,
			      LAN8841_PTP_INT_EN_PTP_GPIO_CAP_EN);
}

static int lan8841_ptp_extts_off(struct kszphy_ptp_priv *ptp_priv, int pin)
{
	struct phy_device *phydev = ptp_priv->phydev;
	int ret;

	/* Set GPIO to be output */
	ret = phy_clear_bits_mmd(phydev, 2, LAN8841_GPIO_EN, BIT(pin));
	if (ret)
		return ret;

	ret = phy_clear_bits_mmd(phydev, 2, LAN8841_GPIO_BUF, BIT(pin));
	if (ret)
		return ret;

	/* Disable capture on both of the edges */
	ret = phy_modify_mmd(phydev, 2, LAN8841_PTP_GPIO_CAP_EN,
			     LAN8841_PTP_GPIO_CAP_EN_GPIO_RE_CAPTURE_ENABLE(pin) |
			     LAN8841_PTP_GPIO_CAP_EN_GPIO_FE_CAPTURE_ENABLE(pin),
			     0);
	if (ret)
		return ret;

	/* Disable interrupt */
	return phy_modify_mmd(phydev, 2, LAN8841_PTP_INT_EN,
			      LAN8841_PTP_INT_EN_PTP_GPIO_CAP_EN,
			      0);
}

static int lan8841_ptp_extts(struct ptp_clock_info *ptp,
			     struct ptp_clock_request *rq, int on)
{
	struct kszphy_ptp_priv *ptp_priv = container_of(ptp, struct kszphy_ptp_priv,
							ptp_clock_info);
	int pin;
	int ret;

	/* Reject requests with unsupported flags */
	if (rq->extts.flags & ~(PTP_ENABLE_FEATURE |
				PTP_EXTTS_EDGES |
				PTP_STRICT_FLAGS))
		return -EOPNOTSUPP;

	pin = ptp_find_pin(ptp_priv->ptp_clock, PTP_PF_EXTTS, rq->extts.index);
	if (pin == -1 || pin >= LAN8841_PTP_GPIO_NUM)
		return -EINVAL;

	mutex_lock(&ptp_priv->ptp_lock);
	if (on)
		ret = lan8841_ptp_extts_on(ptp_priv, pin, rq->extts.flags);
	else
		ret = lan8841_ptp_extts_off(ptp_priv, pin);
	mutex_unlock(&ptp_priv->ptp_lock);

	return ret;
}

static int lan8841_ptp_enable(struct ptp_clock_info *ptp,
			      struct ptp_clock_request *rq, int on)
{
	switch (rq->type) {
	case PTP_CLK_REQ_EXTTS:
		return lan8841_ptp_extts(ptp, rq, on);
	case PTP_CLK_REQ_PEROUT:
		return lan8841_ptp_perout(ptp, rq, on);
	default:
		return -EOPNOTSUPP;
	}

	return 0;
}

static long lan8841_ptp_do_aux_work(struct ptp_clock_info *ptp)
{
	struct kszphy_ptp_priv *ptp_priv = container_of(ptp, struct kszphy_ptp_priv,
							ptp_clock_info);
	struct timespec64 ts;
	unsigned long flags;

	lan8841_ptp_getseconds(&ptp_priv->ptp_clock_info, &ts);

	spin_lock_irqsave(&ptp_priv->seconds_lock, flags);
	ptp_priv->seconds = ts.tv_sec;
	spin_unlock_irqrestore(&ptp_priv->seconds_lock, flags);

	return nsecs_to_jiffies(LAN8841_GET_SEC_LTC_DELAY);
}

static struct ptp_clock_info lan8841_ptp_clock_info = {
	.owner		= THIS_MODULE,
	.name		= "lan8841 ptp",
	.max_adj	= 31249999,
	.gettime64	= lan8841_ptp_gettime64,
	.settime64	= lan8841_ptp_settime64,
	.adjtime	= lan8841_ptp_adjtime,
	.adjfine	= lan8841_ptp_adjfine,
	.verify         = lan8841_ptp_verify,
	.enable         = lan8841_ptp_enable,
	.do_aux_work	= lan8841_ptp_do_aux_work,
	.n_per_out      = LAN8841_PTP_GPIO_NUM,
	.n_ext_ts       = LAN8841_PTP_GPIO_NUM,
	.n_pins         = LAN8841_PTP_GPIO_NUM,
};

#define LAN8841_OPERATION_MODE_STRAP_LOW_REGISTER 3
#define LAN8841_OPERATION_MODE_STRAP_LOW_REGISTER_STRAP_RGMII_EN BIT(0)

static int lan8841_probe(struct phy_device *phydev)
{
	struct kszphy_ptp_priv *ptp_priv;
	struct kszphy_priv *priv;
	int err;

	err = kszphy_probe(phydev);
	if (err)
		return err;

	if (phy_read_mmd(phydev, KSZ9131RN_MMD_COMMON_CTRL_REG,
			 LAN8841_OPERATION_MODE_STRAP_LOW_REGISTER) &
	    LAN8841_OPERATION_MODE_STRAP_LOW_REGISTER_STRAP_RGMII_EN)
		phydev->interface = PHY_INTERFACE_MODE_RGMII_RXID;

	/* Register the clock */
	if (!IS_ENABLED(CONFIG_NETWORK_PHY_TIMESTAMPING))
		return 0;

	priv = phydev->priv;
	ptp_priv = &priv->ptp_priv;

	ptp_priv->pin_config = devm_kcalloc(&phydev->mdio.dev,
					    LAN8841_PTP_GPIO_NUM,
					    sizeof(*ptp_priv->pin_config),
					    GFP_KERNEL);
	if (!ptp_priv->pin_config)
		return -ENOMEM;

	for (int i = 0; i < LAN8841_PTP_GPIO_NUM; ++i) {
		struct ptp_pin_desc *p = &ptp_priv->pin_config[i];

		snprintf(p->name, sizeof(p->name), "pin%d", i);
		p->index = i;
		p->func = PTP_PF_NONE;
	}

	ptp_priv->ptp_clock_info = lan8841_ptp_clock_info;
	ptp_priv->ptp_clock_info.pin_config = ptp_priv->pin_config;
	ptp_priv->ptp_clock = ptp_clock_register(&ptp_priv->ptp_clock_info,
						 &phydev->mdio.dev);
	if (IS_ERR(ptp_priv->ptp_clock)) {
		phydev_err(phydev, "ptp_clock_register failed: %lu\n",
			   PTR_ERR(ptp_priv->ptp_clock));
		return -EINVAL;
	}

	if (!ptp_priv->ptp_clock)
		return 0;

	/* Initialize the SW */
	skb_queue_head_init(&ptp_priv->tx_queue);
	ptp_priv->phydev = phydev;
	mutex_init(&ptp_priv->ptp_lock);
	spin_lock_init(&ptp_priv->seconds_lock);

	ptp_priv->mii_ts.rxtstamp = lan8841_rxtstamp;
	ptp_priv->mii_ts.txtstamp = lan8814_txtstamp;
	ptp_priv->mii_ts.hwtstamp = lan8841_hwtstamp;
	ptp_priv->mii_ts.ts_info = lan8841_ts_info;

	phydev->mii_ts = &ptp_priv->mii_ts;

	return 0;
}

static int lan8841_suspend(struct phy_device *phydev)
{
	struct kszphy_priv *priv = phydev->priv;
	struct kszphy_ptp_priv *ptp_priv = &priv->ptp_priv;

	if (ptp_priv->ptp_clock)
		ptp_cancel_worker_sync(ptp_priv->ptp_clock);

	return genphy_suspend(phydev);
}

static struct phy_driver ksphy_driver[] = {
{
	.phy_id		= PHY_ID_KS8737,
	.phy_id_mask	= MICREL_PHY_ID_MASK,
	.name		= "Micrel KS8737",
	/* PHY_BASIC_FEATURES */
	.driver_data	= &ks8737_type,
	.probe		= kszphy_probe,
	.config_init	= kszphy_config_init,
	.config_intr	= kszphy_config_intr,
	.handle_interrupt = kszphy_handle_interrupt,
	.suspend	= kszphy_suspend,
	.resume		= kszphy_resume,
}, {
	.phy_id		= PHY_ID_KSZ8021,
	.phy_id_mask	= 0x00ffffff,
	.name		= "Micrel KSZ8021 or KSZ8031",
	/* PHY_BASIC_FEATURES */
	.driver_data	= &ksz8021_type,
	.probe		= kszphy_probe,
	.config_init	= kszphy_config_init,
	.config_intr	= kszphy_config_intr,
	.handle_interrupt = kszphy_handle_interrupt,
	.get_sset_count = kszphy_get_sset_count,
	.get_strings	= kszphy_get_strings,
	.get_stats	= kszphy_get_stats,
	.suspend	= kszphy_suspend,
	.resume		= kszphy_resume,
}, {
	.phy_id		= PHY_ID_KSZ8031,
	.phy_id_mask	= 0x00ffffff,
	.name		= "Micrel KSZ8031",
	/* PHY_BASIC_FEATURES */
	.driver_data	= &ksz8021_type,
	.probe		= kszphy_probe,
	.config_init	= kszphy_config_init,
	.config_intr	= kszphy_config_intr,
	.handle_interrupt = kszphy_handle_interrupt,
	.get_sset_count = kszphy_get_sset_count,
	.get_strings	= kszphy_get_strings,
	.get_stats	= kszphy_get_stats,
	.suspend	= kszphy_suspend,
	.resume		= kszphy_resume,
}, {
	.phy_id		= PHY_ID_KSZ8041,
	.phy_id_mask	= MICREL_PHY_ID_MASK,
	.name		= "Micrel KSZ8041",
	/* PHY_BASIC_FEATURES */
	.driver_data	= &ksz8041_type,
	.probe		= kszphy_probe,
	.config_init	= ksz8041_config_init,
	.config_aneg	= ksz8041_config_aneg,
	.config_intr	= kszphy_config_intr,
	.handle_interrupt = kszphy_handle_interrupt,
	.get_sset_count = kszphy_get_sset_count,
	.get_strings	= kszphy_get_strings,
	.get_stats	= kszphy_get_stats,
	/* No suspend/resume callbacks because of errata DS80000700A,
	 * receiver error following software power down.
	 */
}, {
	.phy_id		= PHY_ID_KSZ8041RNLI,
	.phy_id_mask	= MICREL_PHY_ID_MASK,
	.name		= "Micrel KSZ8041RNLI",
	/* PHY_BASIC_FEATURES */
	.driver_data	= &ksz8041_type,
	.probe		= kszphy_probe,
	.config_init	= kszphy_config_init,
	.config_intr	= kszphy_config_intr,
	.handle_interrupt = kszphy_handle_interrupt,
	.get_sset_count = kszphy_get_sset_count,
	.get_strings	= kszphy_get_strings,
	.get_stats	= kszphy_get_stats,
	.suspend	= kszphy_suspend,
	.resume		= kszphy_resume,
}, {
	.name		= "Micrel KSZ8051",
	/* PHY_BASIC_FEATURES */
	.driver_data	= &ksz8051_type,
	.probe		= kszphy_probe,
	.config_init	= kszphy_config_init,
	.config_intr	= kszphy_config_intr,
	.handle_interrupt = kszphy_handle_interrupt,
	.get_sset_count = kszphy_get_sset_count,
	.get_strings	= kszphy_get_strings,
	.get_stats	= kszphy_get_stats,
	.match_phy_device = ksz8051_match_phy_device,
	.suspend	= kszphy_suspend,
	.resume		= kszphy_resume,
}, {
	.phy_id		= PHY_ID_KSZ8001,
	.name		= "Micrel KSZ8001 or KS8721",
	.phy_id_mask	= 0x00fffffc,
	/* PHY_BASIC_FEATURES */
	.driver_data	= &ksz8041_type,
	.probe		= kszphy_probe,
	.config_init	= kszphy_config_init,
	.config_intr	= kszphy_config_intr,
	.handle_interrupt = kszphy_handle_interrupt,
	.get_sset_count = kszphy_get_sset_count,
	.get_strings	= kszphy_get_strings,
	.get_stats	= kszphy_get_stats,
	.suspend	= kszphy_suspend,
	.resume		= kszphy_resume,
}, {
	.phy_id		= PHY_ID_KSZ8081,
	.name		= "Micrel KSZ8081 or KSZ8091",
	.phy_id_mask	= MICREL_PHY_ID_MASK,
	.flags		= PHY_POLL_CABLE_TEST,
	/* PHY_BASIC_FEATURES */
	.driver_data	= &ksz8081_type,
	.probe		= kszphy_probe,
	.config_init	= ksz8081_config_init,
	.soft_reset	= genphy_soft_reset,
	.config_aneg	= ksz8081_config_aneg,
	.read_status	= ksz8081_read_status,
	.config_intr	= kszphy_config_intr,
	.handle_interrupt = kszphy_handle_interrupt,
	.get_sset_count = kszphy_get_sset_count,
	.get_strings	= kszphy_get_strings,
	.get_stats	= kszphy_get_stats,
	.suspend	= kszphy_suspend,
	.resume		= kszphy_resume,
	.cable_test_start	= ksz886x_cable_test_start,
	.cable_test_get_status	= ksz886x_cable_test_get_status,
}, {
	.phy_id		= PHY_ID_KSZ8061,
	.name		= "Micrel KSZ8061",
	.phy_id_mask	= MICREL_PHY_ID_MASK,
	/* PHY_BASIC_FEATURES */
	.probe		= kszphy_probe,
	.config_init	= ksz8061_config_init,
	.config_intr	= kszphy_config_intr,
	.handle_interrupt = kszphy_handle_interrupt,
	.suspend	= kszphy_suspend,
	.resume		= kszphy_resume,
}, {
	.phy_id		= PHY_ID_KSZ9021,
	.phy_id_mask	= 0x000ffffe,
	.name		= "Micrel KSZ9021 Gigabit PHY",
	/* PHY_GBIT_FEATURES */
	.driver_data	= &ksz9021_type,
	.probe		= kszphy_probe,
	.get_features	= ksz9031_get_features,
	.config_init	= ksz9021_config_init,
	.config_intr	= kszphy_config_intr,
	.handle_interrupt = kszphy_handle_interrupt,
	.get_sset_count = kszphy_get_sset_count,
	.get_strings	= kszphy_get_strings,
	.get_stats	= kszphy_get_stats,
	.suspend	= kszphy_suspend,
	.resume		= kszphy_resume,
	.read_mmd	= genphy_read_mmd_unsupported,
	.write_mmd	= genphy_write_mmd_unsupported,
}, {
	.phy_id		= PHY_ID_KSZ9031,
	.phy_id_mask	= MICREL_PHY_ID_MASK,
	.name		= "Micrel KSZ9031 Gigabit PHY",
	.flags		= PHY_POLL_CABLE_TEST,
	.driver_data	= &ksz9021_type,
	.probe		= kszphy_probe,
	.get_features	= ksz9031_get_features,
	.config_init	= ksz9031_config_init,
	.soft_reset	= genphy_soft_reset,
	.read_status	= ksz9031_read_status,
	.config_intr	= kszphy_config_intr,
	.handle_interrupt = kszphy_handle_interrupt,
	.get_sset_count = kszphy_get_sset_count,
	.get_strings	= kszphy_get_strings,
	.get_stats	= kszphy_get_stats,
	.suspend	= kszphy_suspend,
	.resume		= kszphy_resume,
	.cable_test_start	= ksz9x31_cable_test_start,
	.cable_test_get_status	= ksz9x31_cable_test_get_status,
}, {
	.phy_id		= PHY_ID_LAN8814,
	.phy_id_mask	= MICREL_PHY_ID_MASK,
	.name		= "Microchip INDY Gigabit Quad PHY",
	.flags          = PHY_POLL_CABLE_TEST,
	.config_init	= lan8814_config_init,
	.driver_data	= &lan8814_type,
	.probe		= lan8814_probe,
	.soft_reset	= genphy_soft_reset,
	.read_status	= ksz9031_read_status,
	.get_sset_count	= kszphy_get_sset_count,
	.get_strings	= kszphy_get_strings,
	.get_stats	= kszphy_get_stats,
	.suspend	= genphy_suspend,
	.resume		= kszphy_resume,
	.config_intr	= lan8814_config_intr,
	.handle_interrupt = lan8814_handle_interrupt,
	.cable_test_start	= lan8814_cable_test_start,
	.cable_test_get_status	= ksz886x_cable_test_get_status,
}, {
	.phy_id		= PHY_ID_LAN8804,
	.phy_id_mask	= MICREL_PHY_ID_MASK,
	.name		= "Microchip LAN966X Gigabit PHY",
	.config_init	= lan8804_config_init,
	.driver_data	= &ksz9021_type,
	.probe		= kszphy_probe,
	.soft_reset	= genphy_soft_reset,
	.read_status	= ksz9031_read_status,
	.get_sset_count	= kszphy_get_sset_count,
	.get_strings	= kszphy_get_strings,
	.get_stats	= kszphy_get_stats,
	.suspend	= genphy_suspend,
	.resume		= kszphy_resume,
	.config_intr	= lan8804_config_intr,
	.handle_interrupt = lan8804_handle_interrupt,
}, {
	.phy_id		= PHY_ID_LAN8841,
	.phy_id_mask	= MICREL_PHY_ID_MASK,
	.name		= "Microchip LAN8841 Gigabit PHY",
	.flags		= PHY_POLL_CABLE_TEST,
	.driver_data	= &lan8841_type,
	.config_init	= lan8841_config_init,
	.probe		= lan8841_probe,
	.soft_reset	= genphy_soft_reset,
	.config_intr	= lan8841_config_intr,
	.handle_interrupt = lan8841_handle_interrupt,
	.get_sset_count = kszphy_get_sset_count,
	.get_strings	= kszphy_get_strings,
	.get_stats	= kszphy_get_stats,
	.suspend	= lan8841_suspend,
	.resume		= genphy_resume,
	.cable_test_start	= lan8814_cable_test_start,
	.cable_test_get_status	= ksz886x_cable_test_get_status,
}, {
	.phy_id		= PHY_ID_KSZ9131,
	.phy_id_mask	= MICREL_PHY_ID_MASK,
	.name		= "Microchip KSZ9131 Gigabit PHY",
	/* PHY_GBIT_FEATURES */
	.flags		= PHY_POLL_CABLE_TEST,
	.driver_data	= &ksz9131_type,
	.probe		= kszphy_probe,
	.soft_reset	= genphy_soft_reset,
	.config_init	= ksz9131_config_init,
	.config_intr	= kszphy_config_intr,
	.config_aneg	= ksz9131_config_aneg,
	.read_status	= ksz9131_read_status,
	.handle_interrupt = kszphy_handle_interrupt,
	.get_sset_count = kszphy_get_sset_count,
	.get_strings	= kszphy_get_strings,
	.get_stats	= kszphy_get_stats,
	.suspend	= kszphy_suspend,
	.resume		= kszphy_resume,
	.cable_test_start	= ksz9x31_cable_test_start,
	.cable_test_get_status	= ksz9x31_cable_test_get_status,
	.get_features	= ksz9477_get_features,
}, {
	.phy_id		= PHY_ID_KSZ8873MLL,
	.phy_id_mask	= MICREL_PHY_ID_MASK,
	.name		= "Micrel KSZ8873MLL Switch",
	/* PHY_BASIC_FEATURES */
	.config_init	= kszphy_config_init,
	.config_aneg	= ksz8873mll_config_aneg,
	.read_status	= ksz8873mll_read_status,
	.suspend	= genphy_suspend,
	.resume		= genphy_resume,
}, {
	.phy_id		= PHY_ID_KSZ886X,
	.phy_id_mask	= MICREL_PHY_ID_MASK,
	.name		= "Micrel KSZ8851 Ethernet MAC or KSZ886X Switch",
	.driver_data	= &ksz886x_type,
	/* PHY_BASIC_FEATURES */
	.flags		= PHY_POLL_CABLE_TEST,
	.config_init	= kszphy_config_init,
	.config_aneg	= ksz886x_config_aneg,
	.read_status	= ksz886x_read_status,
	.suspend	= genphy_suspend,
	.resume		= genphy_resume,
	.cable_test_start	= ksz886x_cable_test_start,
	.cable_test_get_status	= ksz886x_cable_test_get_status,
}, {
	.name		= "Micrel KSZ87XX Switch",
	/* PHY_BASIC_FEATURES */
	.config_init	= kszphy_config_init,
	.match_phy_device = ksz8795_match_phy_device,
	.suspend	= genphy_suspend,
	.resume		= genphy_resume,
}, {
	.phy_id		= PHY_ID_KSZ9477,
	.phy_id_mask	= MICREL_PHY_ID_MASK,
	.name		= "Microchip KSZ9477",
	/* PHY_GBIT_FEATURES */
	.config_init	= ksz9477_config_init,
	.config_intr	= kszphy_config_intr,
	.handle_interrupt = kszphy_handle_interrupt,
	.suspend	= genphy_suspend,
	.resume		= genphy_resume,
	.get_features	= ksz9477_get_features,
} };

module_phy_driver(ksphy_driver);

MODULE_DESCRIPTION("Micrel PHY driver");
MODULE_AUTHOR("David J. Choi");
MODULE_LICENSE("GPL");

static struct mdio_device_id __maybe_unused micrel_tbl[] = {
	{ PHY_ID_KSZ9021, 0x000ffffe },
	{ PHY_ID_KSZ9031, MICREL_PHY_ID_MASK },
	{ PHY_ID_KSZ9131, MICREL_PHY_ID_MASK },
	{ PHY_ID_KSZ8001, 0x00fffffc },
	{ PHY_ID_KS8737, MICREL_PHY_ID_MASK },
	{ PHY_ID_KSZ8021, 0x00ffffff },
	{ PHY_ID_KSZ8031, 0x00ffffff },
	{ PHY_ID_KSZ8041, MICREL_PHY_ID_MASK },
	{ PHY_ID_KSZ8051, MICREL_PHY_ID_MASK },
	{ PHY_ID_KSZ8061, MICREL_PHY_ID_MASK },
	{ PHY_ID_KSZ8081, MICREL_PHY_ID_MASK },
	{ PHY_ID_KSZ8873MLL, MICREL_PHY_ID_MASK },
	{ PHY_ID_KSZ886X, MICREL_PHY_ID_MASK },
	{ PHY_ID_LAN8814, MICREL_PHY_ID_MASK },
	{ PHY_ID_LAN8804, MICREL_PHY_ID_MASK },
	{ PHY_ID_LAN8841, MICREL_PHY_ID_MASK },
	{ }
};

MODULE_DEVICE_TABLE(mdio, micrel_tbl);<|MERGE_RESOLUTION|>--- conflicted
+++ resolved
@@ -298,10 +298,7 @@
 
 #define LAN8814_PTP_GPIO_NUM			24
 #define LAN8814_PTP_PEROUT_NUM			2
-<<<<<<< HEAD
-=======
 #define LAN8814_PTP_EXTTS_NUM			3
->>>>>>> 1613e604
 
 #define LAN8814_BUFFER_TIME			2
 
@@ -3152,8 +3149,6 @@
 	return 0;
 }
 
-<<<<<<< HEAD
-=======
 static void lan8814_ptp_extts_on(struct phy_device *phydev, int pin, u32 flags)
 {
 	u16 tmp;
@@ -3242,18 +3237,14 @@
 	return 0;
 }
 
->>>>>>> 1613e604
 static int lan8814_ptpci_enable(struct ptp_clock_info *ptpci,
 				struct ptp_clock_request *rq, int on)
 {
 	switch (rq->type) {
 	case PTP_CLK_REQ_PEROUT:
 		return lan8814_ptp_perout(ptpci, rq, on);
-<<<<<<< HEAD
-=======
 	case PTP_CLK_REQ_EXTTS:
 		return lan8814_ptp_extts(ptpci, rq, on);
->>>>>>> 1613e604
 	default:
 		return -EINVAL;
 	}
@@ -3272,13 +3263,10 @@
 		if (pin >= LAN8814_PTP_PEROUT_NUM || pin != chan)
 			return -1;
 		break;
-<<<<<<< HEAD
-=======
 	case PTP_PF_EXTTS:
 		if (pin != LAN8814_PTP_EXTTS_NUM)
 			return -1;
 		break;
->>>>>>> 1613e604
 	default:
 		return -1;
 	}
@@ -3733,11 +3721,7 @@
 	snprintf(shared->ptp_clock_info.name, 30, "%s", phydev->drv->name);
 	shared->ptp_clock_info.max_adj = 31249999;
 	shared->ptp_clock_info.n_alarm = 0;
-<<<<<<< HEAD
-	shared->ptp_clock_info.n_ext_ts = 0;
-=======
 	shared->ptp_clock_info.n_ext_ts = LAN8814_PTP_EXTTS_NUM;
->>>>>>> 1613e604
 	shared->ptp_clock_info.n_pins = LAN8814_PTP_GPIO_NUM;
 	shared->ptp_clock_info.pps = 0;
 	shared->ptp_clock_info.pin_config = shared->pin_config;
