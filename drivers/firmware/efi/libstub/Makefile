# SPDX-License-Identifier: GPL-2.0
#
# The stub may be linked into the kernel proper or into a separate boot binary,
# but in either case, it executes before the kernel does (with MMU disabled) so
# things like ftrace and stack-protector are likely to cause trouble if left
# enabled, even if doing so doesn't break the build.
#
cflags-$(CONFIG_X86_32)		:= -march=i386
cflags-$(CONFIG_X86_64)		:= -mcmodel=small
cflags-$(CONFIG_X86)		+= -m$(BITS) -D__KERNEL__ -O2 \
				   -fPIC -fno-strict-aliasing -mno-red-zone \
				   -mno-mmx -mno-sse -fshort-wchar \
				   -Wno-pointer-sign \
				   $(call cc-disable-warning, address-of-packed-member) \
				   $(call cc-disable-warning, gnu)

# arm64 uses the full KBUILD_CFLAGS so it's necessary to explicitly
# disable the stackleak plugin
cflags-$(CONFIG_ARM64)		:= $(subst -pg,,$(KBUILD_CFLAGS)) -fpie \
				   $(DISABLE_STACKLEAK_PLUGIN)
cflags-$(CONFIG_ARM)		:= $(subst -pg,,$(KBUILD_CFLAGS)) \
				   -fno-builtin -fpic \
				   $(call cc-option,-mno-single-pic-base)

cflags-$(CONFIG_EFI_ARMSTUB)	+= -I$(srctree)/scripts/dtc/libfdt

KBUILD_CFLAGS			:= $(cflags-y) -DDISABLE_BRANCH_PROFILING \
				   -D__NO_FORTIFY \
				   $(call cc-option,-ffreestanding) \
				   $(call cc-option,-fno-stack-protector) \
<<<<<<< HEAD
				   -D__DISABLE_EXPORTS \
				   $(DISABLE_LTO)
=======
				   $(call cc-option,-fno-addrsig) \
				   -D__DISABLE_EXPORTS
>>>>>>> b3a99fd3

GCOV_PROFILE			:= n
KASAN_SANITIZE			:= n
UBSAN_SANITIZE			:= n
OBJECT_FILES_NON_STANDARD	:= y

# Prevents link failures: __sanitizer_cov_trace_pc() is not linked in.
KCOV_INSTRUMENT			:= n

lib-y				:= efi-stub-helper.o gop.o secureboot.o tpm.o

# include the stub's generic dependencies from lib/ when building for ARM/arm64
arm-deps-y := fdt_rw.c fdt_ro.c fdt_wip.c fdt.c fdt_empty_tree.c fdt_sw.c
arm-deps-$(CONFIG_ARM64) += sort.c

$(obj)/lib-%.o: $(srctree)/lib/%.c FORCE
	$(call if_changed_rule,cc_o_c)

lib-$(CONFIG_EFI_ARMSTUB)	+= arm-stub.o fdt.o string.o random.o \
				   $(patsubst %.c,lib-%.o,$(arm-deps-y))

lib-$(CONFIG_ARM)		+= arm32-stub.o
lib-$(CONFIG_ARM64)		+= arm64-stub.o
CFLAGS_arm64-stub.o 		:= -DTEXT_OFFSET=$(TEXT_OFFSET)

#
# arm64 puts the stub in the kernel proper, which will unnecessarily retain all
# code indefinitely unless it is annotated as __init/__initdata/__initconst etc.
# So let's apply the __init annotations at the section level, by prefixing
# the section names directly. This will ensure that even all the inline string
# literals are covered.
# The fact that the stub and the kernel proper are essentially the same binary
# also means that we need to be extra careful to make sure that the stub does
# not rely on any absolute symbol references, considering that the virtual
# kernel mapping that the linker uses is not active yet when the stub is
# executing. So build all C dependencies of the EFI stub into libstub, and do
# a verification pass to see if any absolute relocations exist in any of the
# object files.
#
extra-$(CONFIG_EFI_ARMSTUB)	:= $(lib-y)
lib-$(CONFIG_EFI_ARMSTUB)	:= $(patsubst %.o,%.stub.o,$(lib-y))

STUBCOPY_RM-y			:= -R *ksymtab* -R *kcrctab*
STUBCOPY_FLAGS-$(CONFIG_ARM64)	+= --prefix-alloc-sections=.init \
				   --prefix-symbols=__efistub_
STUBCOPY_RELOC-$(CONFIG_ARM64)	:= R_AARCH64_ABS

$(obj)/%.stub.o: $(obj)/%.o FORCE
	$(call if_changed,stubcopy)

#
# Strip debug sections and some other sections that may legally contain
# absolute relocations, so that we can inspect the remaining sections for
# such relocations. If none are found, regenerate the output object, but
# this time, use objcopy and leave all sections in place.
#
quiet_cmd_stubcopy = STUBCPY $@
      cmd_stubcopy = if $(STRIP) --strip-debug $(STUBCOPY_RM-y) -o $@ $<; \
		     then if $(OBJDUMP) -r $@ | grep $(STUBCOPY_RELOC-y); \
		     then (echo >&2 "$@: absolute symbol references not allowed in the EFI stub"; \
			   rm -f $@; /bin/false); 			  \
		     else $(OBJCOPY) $(STUBCOPY_FLAGS-y) $< $@; fi	  \
		     else /bin/false; fi

#
# ARM discards the .data section because it disallows r/w data in the
# decompressor. So move our .data to .data.efistub, which is preserved
# explicitly by the decompressor linker script.
#
STUBCOPY_FLAGS-$(CONFIG_ARM)	+= --rename-section .data=.data.efistub
STUBCOPY_RELOC-$(CONFIG_ARM)	:= R_ARM_ABS<|MERGE_RESOLUTION|>--- conflicted
+++ resolved
@@ -28,13 +28,9 @@
 				   -D__NO_FORTIFY \
 				   $(call cc-option,-ffreestanding) \
 				   $(call cc-option,-fno-stack-protector) \
-<<<<<<< HEAD
+				   $(call cc-option,-fno-addrsig) \
 				   -D__DISABLE_EXPORTS \
 				   $(DISABLE_LTO)
-=======
-				   $(call cc-option,-fno-addrsig) \
-				   -D__DISABLE_EXPORTS
->>>>>>> b3a99fd3
 
 GCOV_PROFILE			:= n
 KASAN_SANITIZE			:= n
