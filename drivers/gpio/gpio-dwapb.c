// SPDX-License-Identifier: GPL-2.0-only
/*
 * Copyright (c) 2011 Jamie Iles
 *
 * All enquiries to support@picochip.com
 */
#include <linux/acpi.h>
#include <linux/clk.h>
#include <linux/err.h>
#include <linux/gpio/driver.h>
#include <linux/init.h>
#include <linux/interrupt.h>
#include <linux/io.h>
#include <linux/ioport.h>
#include <linux/irq.h>
#include <linux/mod_devicetable.h>
#include <linux/module.h>
#include <linux/of.h>
#include <linux/platform_device.h>
#include <linux/property.h>
#include <linux/reset.h>
#include <linux/slab.h>
#include <linux/spinlock.h>

#include "gpiolib.h"
#include "gpiolib-acpi.h"

#define GPIO_SWPORTA_DR		0x00
#define GPIO_SWPORTA_DDR	0x04
#define GPIO_SWPORTB_DR		0x0c
#define GPIO_SWPORTB_DDR	0x10
#define GPIO_SWPORTC_DR		0x18
#define GPIO_SWPORTC_DDR	0x1c
#define GPIO_SWPORTD_DR		0x24
#define GPIO_SWPORTD_DDR	0x28
#define GPIO_INTEN		0x30
#define GPIO_INTMASK		0x34
#define GPIO_INTTYPE_LEVEL	0x38
#define GPIO_INT_POLARITY	0x3c
#define GPIO_INTSTATUS		0x40
#define GPIO_PORTA_DEBOUNCE	0x48
#define GPIO_PORTA_EOI		0x4c
#define GPIO_EXT_PORTA		0x50
#define GPIO_EXT_PORTB		0x54
#define GPIO_EXT_PORTC		0x58
#define GPIO_EXT_PORTD		0x5c

#define DWAPB_DRIVER_NAME	"gpio-dwapb"
#define DWAPB_MAX_PORTS		4
#define DWAPB_MAX_GPIOS		32

#define GPIO_EXT_PORT_STRIDE	0x04 /* register stride 32 bits */
#define GPIO_SWPORT_DR_STRIDE	0x0c /* register stride 3*32 bits */
#define GPIO_SWPORT_DDR_STRIDE	0x0c /* register stride 3*32 bits */

#define GPIO_REG_OFFSET_V2	1

#define GPIO_INTMASK_V2		0x44
#define GPIO_INTTYPE_LEVEL_V2	0x34
#define GPIO_INT_POLARITY_V2	0x38
#define GPIO_INTSTATUS_V2	0x3c
#define GPIO_PORTA_EOI_V2	0x40

#define DWAPB_NR_CLOCKS		2

struct dwapb_gpio;

struct dwapb_port_property {
	struct fwnode_handle *fwnode;
	unsigned int idx;
	unsigned int ngpio;
	unsigned int gpio_base;
	int irq[DWAPB_MAX_GPIOS];
};

struct dwapb_platform_data {
	struct dwapb_port_property *properties;
	unsigned int nports;
};

#ifdef CONFIG_PM_SLEEP
/* Store GPIO context across system-wide suspend/resume transitions */
struct dwapb_context {
	u32 data;
	u32 dir;
	u32 ext;
	u32 int_en;
	u32 int_mask;
	u32 int_type;
	u32 int_pol;
	u32 int_deb;
	u32 wake_en;
};
#endif

struct dwapb_gpio_port_irqchip {
	struct irq_chip		irqchip;
	unsigned int		nr_irqs;
	unsigned int		irq[DWAPB_MAX_GPIOS];
};

struct dwapb_gpio_port {
	struct gpio_chip	gc;
	struct dwapb_gpio_port_irqchip *pirq;
	struct dwapb_gpio	*gpio;
#ifdef CONFIG_PM_SLEEP
	struct dwapb_context	*ctx;
#endif
	unsigned int		idx;
};
#define to_dwapb_gpio(_gc) \
	(container_of(_gc, struct dwapb_gpio_port, gc)->gpio)

struct dwapb_gpio {
	struct	device		*dev;
	void __iomem		*regs;
	struct dwapb_gpio_port	*ports;
	unsigned int		nr_ports;
	unsigned int		flags;
	struct reset_control	*rst;
	struct clk_bulk_data	clks[DWAPB_NR_CLOCKS];
};

static inline u32 gpio_reg_v2_convert(unsigned int offset)
{
	switch (offset) {
	case GPIO_INTMASK:
		return GPIO_INTMASK_V2;
	case GPIO_INTTYPE_LEVEL:
		return GPIO_INTTYPE_LEVEL_V2;
	case GPIO_INT_POLARITY:
		return GPIO_INT_POLARITY_V2;
	case GPIO_INTSTATUS:
		return GPIO_INTSTATUS_V2;
	case GPIO_PORTA_EOI:
		return GPIO_PORTA_EOI_V2;
	}

	return offset;
}

static inline u32 gpio_reg_convert(struct dwapb_gpio *gpio, unsigned int offset)
{
	if (gpio->flags & GPIO_REG_OFFSET_V2)
		return gpio_reg_v2_convert(offset);

	return offset;
}

static inline u32 dwapb_read(struct dwapb_gpio *gpio, unsigned int offset)
{
	struct gpio_chip *gc	= &gpio->ports[0].gc;
	void __iomem *reg_base	= gpio->regs;

	return gc->read_reg(reg_base + gpio_reg_convert(gpio, offset));
}

static inline void dwapb_write(struct dwapb_gpio *gpio, unsigned int offset,
			       u32 val)
{
	struct gpio_chip *gc	= &gpio->ports[0].gc;
	void __iomem *reg_base	= gpio->regs;

	gc->write_reg(reg_base + gpio_reg_convert(gpio, offset), val);
}

static struct dwapb_gpio_port *dwapb_offs_to_port(struct dwapb_gpio *gpio, unsigned int offs)
{
	struct dwapb_gpio_port *port;
	int i;

	for (i = 0; i < gpio->nr_ports; i++) {
		port = &gpio->ports[i];
		if (port->idx == offs / DWAPB_MAX_GPIOS)
			return port;
	}

	return NULL;
}

static void dwapb_toggle_trigger(struct dwapb_gpio *gpio, unsigned int offs)
{
	struct dwapb_gpio_port *port = dwapb_offs_to_port(gpio, offs);
	struct gpio_chip *gc;
	u32 pol;
	int val;

	if (!port)
		return;
	gc = &port->gc;

	pol = dwapb_read(gpio, GPIO_INT_POLARITY);
	/* Just read the current value right out of the data register */
	val = gc->get(gc, offs % DWAPB_MAX_GPIOS);
	if (val)
		pol &= ~BIT(offs);
	else
		pol |= BIT(offs);

	dwapb_write(gpio, GPIO_INT_POLARITY, pol);
}

static u32 dwapb_do_irq(struct dwapb_gpio *gpio)
{
	struct gpio_chip *gc = &gpio->ports[0].gc;
	unsigned long irq_status;
	irq_hw_number_t hwirq;

	irq_status = dwapb_read(gpio, GPIO_INTSTATUS);
	for_each_set_bit(hwirq, &irq_status, DWAPB_MAX_GPIOS) {
		int gpio_irq = irq_find_mapping(gc->irq.domain, hwirq);
		u32 irq_type = irq_get_trigger_type(gpio_irq);

		generic_handle_irq(gpio_irq);

		if ((irq_type & IRQ_TYPE_SENSE_MASK) == IRQ_TYPE_EDGE_BOTH)
			dwapb_toggle_trigger(gpio, hwirq);
	}

	return irq_status;
}

static void dwapb_irq_handler(struct irq_desc *desc)
{
	struct dwapb_gpio *gpio = irq_desc_get_handler_data(desc);
	struct irq_chip *chip = irq_desc_get_chip(desc);

	chained_irq_enter(chip, desc);
	dwapb_do_irq(gpio);
	chained_irq_exit(chip, desc);
}

static irqreturn_t dwapb_irq_handler_mfd(int irq, void *dev_id)
{
	return IRQ_RETVAL(dwapb_do_irq(dev_id));
}

static void dwapb_irq_ack(struct irq_data *d)
{
	struct gpio_chip *gc = irq_data_get_irq_chip_data(d);
	struct dwapb_gpio *gpio = to_dwapb_gpio(gc);
	u32 val = BIT(irqd_to_hwirq(d));
	unsigned long flags;

	spin_lock_irqsave(&gc->bgpio_lock, flags);
	dwapb_write(gpio, GPIO_PORTA_EOI, val);
	spin_unlock_irqrestore(&gc->bgpio_lock, flags);
}

static void dwapb_irq_mask(struct irq_data *d)
{
	struct gpio_chip *gc = irq_data_get_irq_chip_data(d);
	struct dwapb_gpio *gpio = to_dwapb_gpio(gc);
	unsigned long flags;
	u32 val;

	spin_lock_irqsave(&gc->bgpio_lock, flags);
	val = dwapb_read(gpio, GPIO_INTMASK) | BIT(irqd_to_hwirq(d));
	dwapb_write(gpio, GPIO_INTMASK, val);
	spin_unlock_irqrestore(&gc->bgpio_lock, flags);
}

static void dwapb_irq_unmask(struct irq_data *d)
{
	struct gpio_chip *gc = irq_data_get_irq_chip_data(d);
	struct dwapb_gpio *gpio = to_dwapb_gpio(gc);
	unsigned long flags;
	u32 val;

	spin_lock_irqsave(&gc->bgpio_lock, flags);
	val = dwapb_read(gpio, GPIO_INTMASK) & ~BIT(irqd_to_hwirq(d));
	dwapb_write(gpio, GPIO_INTMASK, val);
	spin_unlock_irqrestore(&gc->bgpio_lock, flags);
}

static void dwapb_irq_enable(struct irq_data *d)
{
	struct gpio_chip *gc = irq_data_get_irq_chip_data(d);
	struct dwapb_gpio *gpio = to_dwapb_gpio(gc);
	irq_hw_number_t hwirq = irqd_to_hwirq(d);
	unsigned long flags;
	u32 val;

<<<<<<< HEAD
	spin_lock_irqsave(&gc->bgpio_lock, flags);
	val = dwapb_read(gpio, GPIO_INTEN);
	val |= BIT(irqd_to_hwirq(d));
	dwapb_write(gpio, GPIO_INTEN, val);
	spin_unlock_irqrestore(&gc->bgpio_lock, flags);
=======
	raw_spin_lock_irqsave(&gc->bgpio_lock, flags);
	val = dwapb_read(gpio, GPIO_INTEN) | BIT(hwirq);
	dwapb_write(gpio, GPIO_INTEN, val);
	val = dwapb_read(gpio, GPIO_INTMASK) & ~BIT(hwirq);
	dwapb_write(gpio, GPIO_INTMASK, val);
	raw_spin_unlock_irqrestore(&gc->bgpio_lock, flags);
>>>>>>> 26c690ef
}

static void dwapb_irq_disable(struct irq_data *d)
{
	struct gpio_chip *gc = irq_data_get_irq_chip_data(d);
	struct dwapb_gpio *gpio = to_dwapb_gpio(gc);
	irq_hw_number_t hwirq = irqd_to_hwirq(d);
	unsigned long flags;
	u32 val;

<<<<<<< HEAD
	spin_lock_irqsave(&gc->bgpio_lock, flags);
	val = dwapb_read(gpio, GPIO_INTEN);
	val &= ~BIT(irqd_to_hwirq(d));
=======
	raw_spin_lock_irqsave(&gc->bgpio_lock, flags);
	val = dwapb_read(gpio, GPIO_INTMASK) | BIT(hwirq);
	dwapb_write(gpio, GPIO_INTMASK, val);
	val = dwapb_read(gpio, GPIO_INTEN) & ~BIT(hwirq);
>>>>>>> 26c690ef
	dwapb_write(gpio, GPIO_INTEN, val);
	spin_unlock_irqrestore(&gc->bgpio_lock, flags);
}

static int dwapb_irq_set_type(struct irq_data *d, u32 type)
{
	struct gpio_chip *gc = irq_data_get_irq_chip_data(d);
	struct dwapb_gpio *gpio = to_dwapb_gpio(gc);
	irq_hw_number_t bit = irqd_to_hwirq(d);
	unsigned long level, polarity, flags;

	spin_lock_irqsave(&gc->bgpio_lock, flags);
	level = dwapb_read(gpio, GPIO_INTTYPE_LEVEL);
	polarity = dwapb_read(gpio, GPIO_INT_POLARITY);

	switch (type) {
	case IRQ_TYPE_EDGE_BOTH:
		level |= BIT(bit);
		dwapb_toggle_trigger(gpio, bit);
		break;
	case IRQ_TYPE_EDGE_RISING:
		level |= BIT(bit);
		polarity |= BIT(bit);
		break;
	case IRQ_TYPE_EDGE_FALLING:
		level |= BIT(bit);
		polarity &= ~BIT(bit);
		break;
	case IRQ_TYPE_LEVEL_HIGH:
		level &= ~BIT(bit);
		polarity |= BIT(bit);
		break;
	case IRQ_TYPE_LEVEL_LOW:
		level &= ~BIT(bit);
		polarity &= ~BIT(bit);
		break;
	}

	if (type & IRQ_TYPE_LEVEL_MASK)
		irq_set_handler_locked(d, handle_level_irq);
	else if (type & IRQ_TYPE_EDGE_BOTH)
		irq_set_handler_locked(d, handle_edge_irq);

	dwapb_write(gpio, GPIO_INTTYPE_LEVEL, level);
	if (type != IRQ_TYPE_EDGE_BOTH)
		dwapb_write(gpio, GPIO_INT_POLARITY, polarity);
	spin_unlock_irqrestore(&gc->bgpio_lock, flags);

	return 0;
}

#ifdef CONFIG_PM_SLEEP
static int dwapb_irq_set_wake(struct irq_data *d, unsigned int enable)
{
	struct gpio_chip *gc = irq_data_get_irq_chip_data(d);
	struct dwapb_gpio *gpio = to_dwapb_gpio(gc);
	struct dwapb_context *ctx = gpio->ports[0].ctx;
	irq_hw_number_t bit = irqd_to_hwirq(d);

	if (enable)
		ctx->wake_en |= BIT(bit);
	else
		ctx->wake_en &= ~BIT(bit);

	return 0;
}
#endif

static int dwapb_gpio_set_debounce(struct gpio_chip *gc,
				   unsigned offset, unsigned debounce)
{
	struct dwapb_gpio_port *port = gpiochip_get_data(gc);
	struct dwapb_gpio *gpio = port->gpio;
	unsigned long flags, val_deb;
	unsigned long mask = BIT(offset);

	spin_lock_irqsave(&gc->bgpio_lock, flags);

	val_deb = dwapb_read(gpio, GPIO_PORTA_DEBOUNCE);
	if (debounce)
		val_deb |= mask;
	else
		val_deb &= ~mask;
	dwapb_write(gpio, GPIO_PORTA_DEBOUNCE, val_deb);

	spin_unlock_irqrestore(&gc->bgpio_lock, flags);

	return 0;
}

static int dwapb_gpio_set_config(struct gpio_chip *gc, unsigned offset,
				 unsigned long config)
{
	u32 debounce;

	if (pinconf_to_config_param(config) != PIN_CONFIG_INPUT_DEBOUNCE)
		return -ENOTSUPP;

	debounce = pinconf_to_config_argument(config);
	return dwapb_gpio_set_debounce(gc, offset, debounce);
}

static int dwapb_convert_irqs(struct dwapb_gpio_port_irqchip *pirq,
			      struct dwapb_port_property *pp)
{
	int i;

	/* Group all available IRQs into an array of parental IRQs. */
	for (i = 0; i < pp->ngpio; ++i) {
		if (!pp->irq[i])
			continue;

		pirq->irq[pirq->nr_irqs++] = pp->irq[i];
	}

	return pirq->nr_irqs ? 0 : -ENOENT;
}

static void dwapb_configure_irqs(struct dwapb_gpio *gpio,
				 struct dwapb_gpio_port *port,
				 struct dwapb_port_property *pp)
{
	struct dwapb_gpio_port_irqchip *pirq;
	struct gpio_chip *gc = &port->gc;
	struct gpio_irq_chip *girq;
	int err;

	pirq = devm_kzalloc(gpio->dev, sizeof(*pirq), GFP_KERNEL);
	if (!pirq)
		return;

	if (dwapb_convert_irqs(pirq, pp)) {
		dev_warn(gpio->dev, "no IRQ for port%d\n", pp->idx);
		goto err_kfree_pirq;
	}

	girq = &gc->irq;
	girq->handler = handle_bad_irq;
	girq->default_type = IRQ_TYPE_NONE;

	port->pirq = pirq;
	pirq->irqchip.name = DWAPB_DRIVER_NAME;
	pirq->irqchip.irq_ack = dwapb_irq_ack;
	pirq->irqchip.irq_mask = dwapb_irq_mask;
	pirq->irqchip.irq_unmask = dwapb_irq_unmask;
	pirq->irqchip.irq_set_type = dwapb_irq_set_type;
	pirq->irqchip.irq_enable = dwapb_irq_enable;
	pirq->irqchip.irq_disable = dwapb_irq_disable;
#ifdef CONFIG_PM_SLEEP
	pirq->irqchip.irq_set_wake = dwapb_irq_set_wake;
#endif

	/*
	 * Intel ACPI-based platforms mostly have the DesignWare APB GPIO
	 * IRQ lane shared between several devices. In that case the parental
	 * IRQ has to be handled in the shared way so to be properly delivered
	 * to all the connected devices.
	 */
	if (has_acpi_companion(gpio->dev)) {
		girq->num_parents = 0;
		girq->parents = NULL;
		girq->parent_handler = NULL;

		err = devm_request_irq(gpio->dev, pp->irq[0],
				       dwapb_irq_handler_mfd,
				       IRQF_SHARED, DWAPB_DRIVER_NAME, gpio);
		if (err) {
			dev_err(gpio->dev, "error requesting IRQ\n");
			goto err_kfree_pirq;
		}
	} else {
		girq->num_parents = pirq->nr_irqs;
		girq->parents = pirq->irq;
		girq->parent_handler_data = gpio;
		girq->parent_handler = dwapb_irq_handler;
	}

	girq->chip = &pirq->irqchip;

	return;

err_kfree_pirq:
	devm_kfree(gpio->dev, pirq);
}

static int dwapb_gpio_add_port(struct dwapb_gpio *gpio,
			       struct dwapb_port_property *pp,
			       unsigned int offs)
{
	struct dwapb_gpio_port *port;
	void __iomem *dat, *set, *dirout;
	int err;

	port = &gpio->ports[offs];
	port->gpio = gpio;
	port->idx = pp->idx;

#ifdef CONFIG_PM_SLEEP
	port->ctx = devm_kzalloc(gpio->dev, sizeof(*port->ctx), GFP_KERNEL);
	if (!port->ctx)
		return -ENOMEM;
#endif

	dat = gpio->regs + GPIO_EXT_PORTA + pp->idx * GPIO_EXT_PORT_STRIDE;
	set = gpio->regs + GPIO_SWPORTA_DR + pp->idx * GPIO_SWPORT_DR_STRIDE;
	dirout = gpio->regs + GPIO_SWPORTA_DDR + pp->idx * GPIO_SWPORT_DDR_STRIDE;

	/* This registers 32 GPIO lines per port */
	err = bgpio_init(&port->gc, gpio->dev, 4, dat, set, NULL, dirout,
			 NULL, 0);
	if (err) {
		dev_err(gpio->dev, "failed to init gpio chip for port%d\n",
			port->idx);
		return err;
	}

#ifdef CONFIG_OF_GPIO
	port->gc.of_node = to_of_node(pp->fwnode);
#endif
	port->gc.ngpio = pp->ngpio;
	port->gc.base = pp->gpio_base;

	/* Only port A support debounce */
	if (pp->idx == 0)
		port->gc.set_config = dwapb_gpio_set_config;

	/* Only port A can provide interrupts in all configurations of the IP */
	if (pp->idx == 0)
		dwapb_configure_irqs(gpio, port, pp);

	err = devm_gpiochip_add_data(gpio->dev, &port->gc, port);
	if (err) {
		dev_err(gpio->dev, "failed to register gpiochip for port%d\n",
			port->idx);
		return err;
	}

	return 0;
}

static void dwapb_get_irq(struct device *dev, struct fwnode_handle *fwnode,
			  struct dwapb_port_property *pp)
{
	int irq, j;

	for (j = 0; j < pp->ngpio; j++) {
		if (has_acpi_companion(dev))
			irq = platform_get_irq_optional(to_platform_device(dev), j);
		else
			irq = fwnode_irq_get(fwnode, j);
		if (irq > 0)
			pp->irq[j] = irq;
	}
}

static struct dwapb_platform_data *dwapb_gpio_get_pdata(struct device *dev)
{
	struct fwnode_handle *fwnode;
	struct dwapb_platform_data *pdata;
	struct dwapb_port_property *pp;
	int nports;
	int i;

	nports = device_get_child_node_count(dev);
	if (nports == 0)
		return ERR_PTR(-ENODEV);

	pdata = devm_kzalloc(dev, sizeof(*pdata), GFP_KERNEL);
	if (!pdata)
		return ERR_PTR(-ENOMEM);

	pdata->properties = devm_kcalloc(dev, nports, sizeof(*pp), GFP_KERNEL);
	if (!pdata->properties)
		return ERR_PTR(-ENOMEM);

	pdata->nports = nports;

	i = 0;
	device_for_each_child_node(dev, fwnode)  {
		pp = &pdata->properties[i++];
		pp->fwnode = fwnode;

		if (fwnode_property_read_u32(fwnode, "reg", &pp->idx) ||
		    pp->idx >= DWAPB_MAX_PORTS) {
			dev_err(dev,
				"missing/invalid port index for port%d\n", i);
			fwnode_handle_put(fwnode);
			return ERR_PTR(-EINVAL);
		}

		if (fwnode_property_read_u32(fwnode, "ngpios", &pp->ngpio) &&
		    fwnode_property_read_u32(fwnode, "snps,nr-gpios", &pp->ngpio)) {
			dev_info(dev,
				 "failed to get number of gpios for port%d\n",
				 i);
			pp->ngpio = DWAPB_MAX_GPIOS;
		}

		pp->gpio_base	= -1;

		/* For internal use only, new platforms mustn't exercise this */
		if (is_software_node(fwnode))
			fwnode_property_read_u32(fwnode, "gpio-base", &pp->gpio_base);

		/*
		 * Only port A can provide interrupts in all configurations of
		 * the IP.
		 */
		if (pp->idx == 0)
			dwapb_get_irq(dev, fwnode, pp);
	}

	return pdata;
}

static void dwapb_assert_reset(void *data)
{
	struct dwapb_gpio *gpio = data;

	reset_control_assert(gpio->rst);
}

static int dwapb_get_reset(struct dwapb_gpio *gpio)
{
	int err;

	gpio->rst = devm_reset_control_get_optional_shared(gpio->dev, NULL);
	if (IS_ERR(gpio->rst))
		return dev_err_probe(gpio->dev, PTR_ERR(gpio->rst),
				     "Cannot get reset descriptor\n");

	err = reset_control_deassert(gpio->rst);
	if (err) {
		dev_err(gpio->dev, "Cannot deassert reset lane\n");
		return err;
	}

	return devm_add_action_or_reset(gpio->dev, dwapb_assert_reset, gpio);
}

static void dwapb_disable_clks(void *data)
{
	struct dwapb_gpio *gpio = data;

	clk_bulk_disable_unprepare(DWAPB_NR_CLOCKS, gpio->clks);
}

static int dwapb_get_clks(struct dwapb_gpio *gpio)
{
	int err;

	/* Optional bus and debounce clocks */
	gpio->clks[0].id = "bus";
	gpio->clks[1].id = "db";
	err = devm_clk_bulk_get_optional(gpio->dev, DWAPB_NR_CLOCKS,
					 gpio->clks);
	if (err)
		return dev_err_probe(gpio->dev, err,
				     "Cannot get APB/Debounce clocks\n");

	err = clk_bulk_prepare_enable(DWAPB_NR_CLOCKS, gpio->clks);
	if (err) {
		dev_err(gpio->dev, "Cannot enable APB/Debounce clocks\n");
		return err;
	}

	return devm_add_action_or_reset(gpio->dev, dwapb_disable_clks, gpio);
}

static const struct of_device_id dwapb_of_match[] = {
	{ .compatible = "snps,dw-apb-gpio", .data = (void *)0},
	{ .compatible = "apm,xgene-gpio-v2", .data = (void *)GPIO_REG_OFFSET_V2},
	{ /* Sentinel */ }
};
MODULE_DEVICE_TABLE(of, dwapb_of_match);

static const struct acpi_device_id dwapb_acpi_match[] = {
	{"HISI0181", 0},
	{"APMC0D07", 0},
	{"APMC0D81", GPIO_REG_OFFSET_V2},
	{ }
};
MODULE_DEVICE_TABLE(acpi, dwapb_acpi_match);

static int dwapb_gpio_probe(struct platform_device *pdev)
{
	unsigned int i;
	struct dwapb_gpio *gpio;
	int err;
	struct dwapb_platform_data *pdata;
	struct device *dev = &pdev->dev;

	pdata = dwapb_gpio_get_pdata(dev);
	if (IS_ERR(pdata))
		return PTR_ERR(pdata);

	gpio = devm_kzalloc(&pdev->dev, sizeof(*gpio), GFP_KERNEL);
	if (!gpio)
		return -ENOMEM;

	gpio->dev = &pdev->dev;
	gpio->nr_ports = pdata->nports;

	err = dwapb_get_reset(gpio);
	if (err)
		return err;

	gpio->ports = devm_kcalloc(&pdev->dev, gpio->nr_ports,
				   sizeof(*gpio->ports), GFP_KERNEL);
	if (!gpio->ports)
		return -ENOMEM;

	gpio->regs = devm_platform_ioremap_resource(pdev, 0);
	if (IS_ERR(gpio->regs))
		return PTR_ERR(gpio->regs);

	err = dwapb_get_clks(gpio);
	if (err)
		return err;

	gpio->flags = (uintptr_t)device_get_match_data(dev);

	for (i = 0; i < gpio->nr_ports; i++) {
		err = dwapb_gpio_add_port(gpio, &pdata->properties[i], i);
		if (err)
			return err;
	}

	platform_set_drvdata(pdev, gpio);

	return 0;
}

#ifdef CONFIG_PM_SLEEP
static int dwapb_gpio_suspend(struct device *dev)
{
	struct dwapb_gpio *gpio = dev_get_drvdata(dev);
	struct gpio_chip *gc	= &gpio->ports[0].gc;
	unsigned long flags;
	int i;

	spin_lock_irqsave(&gc->bgpio_lock, flags);
	for (i = 0; i < gpio->nr_ports; i++) {
		unsigned int offset;
		unsigned int idx = gpio->ports[i].idx;
		struct dwapb_context *ctx = gpio->ports[i].ctx;

		offset = GPIO_SWPORTA_DDR + idx * GPIO_SWPORT_DDR_STRIDE;
		ctx->dir = dwapb_read(gpio, offset);

		offset = GPIO_SWPORTA_DR + idx * GPIO_SWPORT_DR_STRIDE;
		ctx->data = dwapb_read(gpio, offset);

		offset = GPIO_EXT_PORTA + idx * GPIO_EXT_PORT_STRIDE;
		ctx->ext = dwapb_read(gpio, offset);

		/* Only port A can provide interrupts */
		if (idx == 0) {
			ctx->int_mask	= dwapb_read(gpio, GPIO_INTMASK);
			ctx->int_en	= dwapb_read(gpio, GPIO_INTEN);
			ctx->int_pol	= dwapb_read(gpio, GPIO_INT_POLARITY);
			ctx->int_type	= dwapb_read(gpio, GPIO_INTTYPE_LEVEL);
			ctx->int_deb	= dwapb_read(gpio, GPIO_PORTA_DEBOUNCE);

			/* Mask out interrupts */
			dwapb_write(gpio, GPIO_INTMASK, ~ctx->wake_en);
		}
	}
	spin_unlock_irqrestore(&gc->bgpio_lock, flags);

	clk_bulk_disable_unprepare(DWAPB_NR_CLOCKS, gpio->clks);

	return 0;
}

static int dwapb_gpio_resume(struct device *dev)
{
	struct dwapb_gpio *gpio = dev_get_drvdata(dev);
	struct gpio_chip *gc	= &gpio->ports[0].gc;
	unsigned long flags;
	int i, err;

	err = clk_bulk_prepare_enable(DWAPB_NR_CLOCKS, gpio->clks);
	if (err) {
		dev_err(gpio->dev, "Cannot reenable APB/Debounce clocks\n");
		return err;
	}

	spin_lock_irqsave(&gc->bgpio_lock, flags);
	for (i = 0; i < gpio->nr_ports; i++) {
		unsigned int offset;
		unsigned int idx = gpio->ports[i].idx;
		struct dwapb_context *ctx = gpio->ports[i].ctx;

		offset = GPIO_SWPORTA_DR + idx * GPIO_SWPORT_DR_STRIDE;
		dwapb_write(gpio, offset, ctx->data);

		offset = GPIO_SWPORTA_DDR + idx * GPIO_SWPORT_DDR_STRIDE;
		dwapb_write(gpio, offset, ctx->dir);

		offset = GPIO_EXT_PORTA + idx * GPIO_EXT_PORT_STRIDE;
		dwapb_write(gpio, offset, ctx->ext);

		/* Only port A can provide interrupts */
		if (idx == 0) {
			dwapb_write(gpio, GPIO_INTTYPE_LEVEL, ctx->int_type);
			dwapb_write(gpio, GPIO_INT_POLARITY, ctx->int_pol);
			dwapb_write(gpio, GPIO_PORTA_DEBOUNCE, ctx->int_deb);
			dwapb_write(gpio, GPIO_INTEN, ctx->int_en);
			dwapb_write(gpio, GPIO_INTMASK, ctx->int_mask);

			/* Clear out spurious interrupts */
			dwapb_write(gpio, GPIO_PORTA_EOI, 0xffffffff);
		}
	}
	spin_unlock_irqrestore(&gc->bgpio_lock, flags);

	return 0;
}
#endif

static SIMPLE_DEV_PM_OPS(dwapb_gpio_pm_ops, dwapb_gpio_suspend,
			 dwapb_gpio_resume);

static struct platform_driver dwapb_gpio_driver = {
	.driver		= {
		.name	= DWAPB_DRIVER_NAME,
		.pm	= &dwapb_gpio_pm_ops,
		.of_match_table = dwapb_of_match,
		.acpi_match_table = dwapb_acpi_match,
	},
	.probe		= dwapb_gpio_probe,
};

module_platform_driver(dwapb_gpio_driver);

MODULE_LICENSE("GPL");
MODULE_AUTHOR("Jamie Iles");
MODULE_DESCRIPTION("Synopsys DesignWare APB GPIO driver");
MODULE_ALIAS("platform:" DWAPB_DRIVER_NAME);<|MERGE_RESOLUTION|>--- conflicted
+++ resolved
@@ -281,20 +281,12 @@
 	unsigned long flags;
 	u32 val;
 
-<<<<<<< HEAD
 	spin_lock_irqsave(&gc->bgpio_lock, flags);
-	val = dwapb_read(gpio, GPIO_INTEN);
-	val |= BIT(irqd_to_hwirq(d));
-	dwapb_write(gpio, GPIO_INTEN, val);
-	spin_unlock_irqrestore(&gc->bgpio_lock, flags);
-=======
-	raw_spin_lock_irqsave(&gc->bgpio_lock, flags);
 	val = dwapb_read(gpio, GPIO_INTEN) | BIT(hwirq);
 	dwapb_write(gpio, GPIO_INTEN, val);
 	val = dwapb_read(gpio, GPIO_INTMASK) & ~BIT(hwirq);
 	dwapb_write(gpio, GPIO_INTMASK, val);
-	raw_spin_unlock_irqrestore(&gc->bgpio_lock, flags);
->>>>>>> 26c690ef
+	spin_unlock_irqrestore(&gc->bgpio_lock, flags);
 }
 
 static void dwapb_irq_disable(struct irq_data *d)
@@ -305,16 +297,10 @@
 	unsigned long flags;
 	u32 val;
 
-<<<<<<< HEAD
 	spin_lock_irqsave(&gc->bgpio_lock, flags);
-	val = dwapb_read(gpio, GPIO_INTEN);
-	val &= ~BIT(irqd_to_hwirq(d));
-=======
-	raw_spin_lock_irqsave(&gc->bgpio_lock, flags);
 	val = dwapb_read(gpio, GPIO_INTMASK) | BIT(hwirq);
 	dwapb_write(gpio, GPIO_INTMASK, val);
 	val = dwapb_read(gpio, GPIO_INTEN) & ~BIT(hwirq);
->>>>>>> 26c690ef
 	dwapb_write(gpio, GPIO_INTEN, val);
 	spin_unlock_irqrestore(&gc->bgpio_lock, flags);
 }
