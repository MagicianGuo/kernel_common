// SPDX-License-Identifier: GPL-2.0
/*
 * Copyright (c) 2015 MediaTek Inc.
 * Author:
 *  Zhigang.Wei <zhigang.wei@mediatek.com>
 *  Chunfeng.Yun <chunfeng.yun@mediatek.com>
 */

#include <linux/kernel.h>
#include <linux/module.h>
#include <linux/slab.h>

#include "xhci.h"
#include "xhci-mtk.h"

#define SSP_BW_BOUNDARY	130000
#define SS_BW_BOUNDARY	51000
/* table 5-5. High-speed Isoc Transaction Limits in usb_20 spec */
#define HS_BW_BOUNDARY	6144
/* usb2 spec section11.18.1: at most 188 FS bytes per microframe */
#define FS_PAYLOAD_MAX 188
/*
 * max number of microframes for split transfer,
 * for fs isoc in : 1 ss + 1 idle + 7 cs
 */
#define TT_MICROFRAMES_MAX 9

/* schedule error type */
#define ESCH_SS_Y6		1001
#define ESCH_SS_OVERLAP		1002
#define ESCH_CS_OVERFLOW	1003
#define ESCH_BW_OVERFLOW	1004
#define ESCH_FIXME		1005

/* mtk scheduler bitmasks */
#define EP_BPKTS(p)	((p) & 0x7f)
#define EP_BCSCOUNT(p)	(((p) & 0x7) << 8)
#define EP_BBM(p)	((p) << 11)
#define EP_BOFFSET(p)	((p) & 0x3fff)
#define EP_BREPEAT(p)	(((p) & 0x7fff) << 16)

static char *sch_error_string(int err_num)
{
	switch (err_num) {
	case ESCH_SS_Y6:
		return "Can't schedule Start-Split in Y6";
	case ESCH_SS_OVERLAP:
		return "Can't find a suitable Start-Split location";
	case ESCH_CS_OVERFLOW:
		return "The last Complete-Split is greater than 7";
	case ESCH_BW_OVERFLOW:
		return "Bandwidth exceeds the maximum limit";
	case ESCH_FIXME:
		return "FIXME, to be resolved";
	default:
		return "Unknown";
	}
}

static int is_fs_or_ls(enum usb_device_speed speed)
{
	return speed == USB_SPEED_FULL || speed == USB_SPEED_LOW;
}

static u32 get_bw_boundary(enum usb_device_speed speed)
{
	u32 boundary;

	switch (speed) {
	case USB_SPEED_SUPER_PLUS:
		boundary = SSP_BW_BOUNDARY;
		break;
	case USB_SPEED_SUPER:
		boundary = SS_BW_BOUNDARY;
		break;
	default:
		boundary = HS_BW_BOUNDARY;
		break;
	}

	return boundary;
}

/*
* get the bandwidth domain which @ep belongs to.
*
* the bandwidth domain array is saved to @sch_array of struct xhci_hcd_mtk,
* each HS root port is treated as a single bandwidth domain,
* but each SS root port is treated as two bandwidth domains, one for IN eps,
* one for OUT eps.
* @real_port value is defined as follow according to xHCI spec:
* 1 for SSport0, ..., N+1 for SSportN, N+2 for HSport0, N+3 for HSport1, etc
* so the bandwidth domain array is organized as follow for simplification:
* SSport0-OUT, SSport0-IN, ..., SSportX-OUT, SSportX-IN, HSport0, ..., HSportY
*/
static struct mu3h_sch_bw_info *
get_bw_info(struct xhci_hcd_mtk *mtk, struct usb_device *udev,
	    struct usb_host_endpoint *ep)
{
	struct xhci_hcd *xhci = hcd_to_xhci(mtk->hcd);
	struct xhci_virt_device *virt_dev;
	int bw_index;

	virt_dev = xhci->devs[udev->slot_id];

	if (udev->speed >= USB_SPEED_SUPER) {
		if (usb_endpoint_dir_out(&ep->desc))
			bw_index = (virt_dev->real_port - 1) * 2;
		else
			bw_index = (virt_dev->real_port - 1) * 2 + 1;
	} else {
		/* add one more for each SS port */
		bw_index = virt_dev->real_port + xhci->usb3_rhub.num_ports - 1;
	}

	return &mtk->sch_array[bw_index];
}

static u32 get_esit(struct xhci_ep_ctx *ep_ctx)
{
	u32 esit;

	esit = 1 << CTX_TO_EP_INTERVAL(le32_to_cpu(ep_ctx->ep_info));
	if (esit > XHCI_MTK_MAX_ESIT)
		esit = XHCI_MTK_MAX_ESIT;

	return esit;
}

static struct mu3h_sch_tt *find_tt(struct usb_device *udev)
{
	struct usb_tt *utt = udev->tt;
	struct mu3h_sch_tt *tt, **tt_index, **ptt;
	bool allocated_index = false;

	if (!utt)
		return NULL;	/* Not below a TT */

	/*
	 * Find/create our data structure.
	 * For hubs with a single TT, we get it directly.
	 * For hubs with multiple TTs, there's an extra level of pointers.
	 */
	tt_index = NULL;
	if (utt->multi) {
		tt_index = utt->hcpriv;
		if (!tt_index) {	/* Create the index array */
			tt_index = kcalloc(utt->hub->maxchild,
					sizeof(*tt_index), GFP_KERNEL);
			if (!tt_index)
				return ERR_PTR(-ENOMEM);
			utt->hcpriv = tt_index;
			allocated_index = true;
		}
		ptt = &tt_index[udev->ttport - 1];
	} else {
		ptt = (struct mu3h_sch_tt **) &utt->hcpriv;
	}

	tt = *ptt;
	if (!tt) {	/* Create the mu3h_sch_tt */
		tt = kzalloc(sizeof(*tt), GFP_KERNEL);
		if (!tt) {
			if (allocated_index) {
				utt->hcpriv = NULL;
				kfree(tt_index);
			}
			return ERR_PTR(-ENOMEM);
		}
		INIT_LIST_HEAD(&tt->ep_list);
		*ptt = tt;
	}

	return tt;
}

/* Release the TT above udev, if it's not in use */
static void drop_tt(struct usb_device *udev)
{
	struct usb_tt *utt = udev->tt;
	struct mu3h_sch_tt *tt, **tt_index, **ptt;
	int i, cnt;

	if (!utt || !utt->hcpriv)
		return;		/* Not below a TT, or never allocated */

	cnt = 0;
	if (utt->multi) {
		tt_index = utt->hcpriv;
		ptt = &tt_index[udev->ttport - 1];
		/*  How many entries are left in tt_index? */
		for (i = 0; i < utt->hub->maxchild; ++i)
			cnt += !!tt_index[i];
	} else {
		tt_index = NULL;
		ptt = (struct mu3h_sch_tt **)&utt->hcpriv;
	}

	tt = *ptt;
	if (!tt || !list_empty(&tt->ep_list))
		return;		/* never allocated , or still in use*/

	*ptt = NULL;
	kfree(tt);

	if (cnt == 1) {
		utt->hcpriv = NULL;
		kfree(tt_index);
	}
}

static struct mu3h_sch_ep_info *create_sch_ep(struct usb_device *udev,
	struct usb_host_endpoint *ep, struct xhci_ep_ctx *ep_ctx)
{
	struct mu3h_sch_ep_info *sch_ep;
	struct mu3h_sch_tt *tt = NULL;
	u32 len_bw_budget_table;
	size_t mem_size;

	if (is_fs_or_ls(udev->speed))
		len_bw_budget_table = TT_MICROFRAMES_MAX;
	else if ((udev->speed >= USB_SPEED_SUPER)
			&& usb_endpoint_xfer_isoc(&ep->desc))
		len_bw_budget_table = get_esit(ep_ctx);
	else
		len_bw_budget_table = 1;

	mem_size = sizeof(struct mu3h_sch_ep_info) +
			len_bw_budget_table * sizeof(u32);
	sch_ep = kzalloc(mem_size, GFP_KERNEL);
	if (!sch_ep)
		return ERR_PTR(-ENOMEM);

	if (is_fs_or_ls(udev->speed)) {
		tt = find_tt(udev);
		if (IS_ERR(tt)) {
			kfree(sch_ep);
			return ERR_PTR(-ENOMEM);
		}
	}

	sch_ep->sch_tt = tt;
	sch_ep->ep = ep;
	sch_ep->speed = udev->speed;
	INIT_LIST_HEAD(&sch_ep->endpoint);
	INIT_LIST_HEAD(&sch_ep->tt_endpoint);

	return sch_ep;
}

static void setup_sch_info(struct xhci_ep_ctx *ep_ctx,
			   struct mu3h_sch_ep_info *sch_ep)
{
	u32 ep_type;
	u32 maxpkt;
	u32 max_burst;
	u32 mult;
	u32 esit_pkts;
	u32 max_esit_payload;
	u32 *bwb_table = sch_ep->bw_budget_table;
	int i;

	ep_type = CTX_TO_EP_TYPE(le32_to_cpu(ep_ctx->ep_info2));
	maxpkt = MAX_PACKET_DECODED(le32_to_cpu(ep_ctx->ep_info2));
	max_burst = CTX_TO_MAX_BURST(le32_to_cpu(ep_ctx->ep_info2));
	mult = CTX_TO_EP_MULT(le32_to_cpu(ep_ctx->ep_info));
	max_esit_payload =
		(CTX_TO_MAX_ESIT_PAYLOAD_HI(
			le32_to_cpu(ep_ctx->ep_info)) << 16) |
		 CTX_TO_MAX_ESIT_PAYLOAD(le32_to_cpu(ep_ctx->tx_info));

	sch_ep->esit = get_esit(ep_ctx);
	sch_ep->ep_type = ep_type;
	sch_ep->maxpkt = maxpkt;
	sch_ep->offset = 0;
	sch_ep->burst_mode = 0;
	sch_ep->repeat = 0;

	if (sch_ep->speed == USB_SPEED_HIGH) {
		sch_ep->cs_count = 0;

		/*
		 * usb_20 spec section5.9
		 * a single microframe is enough for HS synchromous endpoints
		 * in a interval
		 */
		sch_ep->num_budget_microframes = 1;

		/*
		 * xHCI spec section6.2.3.4
		 * @max_burst is the number of additional transactions
		 * opportunities per microframe
		 */
		sch_ep->pkts = max_burst + 1;
		sch_ep->bw_cost_per_microframe = maxpkt * sch_ep->pkts;
		bwb_table[0] = sch_ep->bw_cost_per_microframe;
	} else if (sch_ep->speed >= USB_SPEED_SUPER) {
		/* usb3_r1 spec section4.4.7 & 4.4.8 */
		sch_ep->cs_count = 0;
		sch_ep->burst_mode = 1;
		/*
		 * some device's (d)wBytesPerInterval is set as 0,
		 * then max_esit_payload is 0, so evaluate esit_pkts from
		 * mult and burst
		 */
		esit_pkts = DIV_ROUND_UP(max_esit_payload, maxpkt);
		if (esit_pkts == 0)
			esit_pkts = (mult + 1) * (max_burst + 1);

		if (ep_type == INT_IN_EP || ep_type == INT_OUT_EP) {
			sch_ep->pkts = esit_pkts;
			sch_ep->num_budget_microframes = 1;
			bwb_table[0] = maxpkt * sch_ep->pkts;
		}

		if (ep_type == ISOC_IN_EP || ep_type == ISOC_OUT_EP) {
			u32 remainder;

			if (sch_ep->esit == 1)
				sch_ep->pkts = esit_pkts;
			else if (esit_pkts <= sch_ep->esit)
				sch_ep->pkts = 1;
			else
				sch_ep->pkts = roundup_pow_of_two(esit_pkts)
					/ sch_ep->esit;

			sch_ep->num_budget_microframes =
				DIV_ROUND_UP(esit_pkts, sch_ep->pkts);

			sch_ep->repeat = !!(sch_ep->num_budget_microframes > 1);
			sch_ep->bw_cost_per_microframe = maxpkt * sch_ep->pkts;

			remainder = sch_ep->bw_cost_per_microframe;
			remainder *= sch_ep->num_budget_microframes;
			remainder -= (maxpkt * esit_pkts);
			for (i = 0; i < sch_ep->num_budget_microframes - 1; i++)
				bwb_table[i] = sch_ep->bw_cost_per_microframe;

			/* last one <= bw_cost_per_microframe */
			bwb_table[i] = remainder;
		}
	} else if (is_fs_or_ls(sch_ep->speed)) {
		sch_ep->pkts = 1; /* at most one packet for each microframe */

		/*
		 * num_budget_microframes and cs_count will be updated when
		 * check TT for INT_OUT_EP, ISOC/INT_IN_EP type
		 */
		sch_ep->cs_count = DIV_ROUND_UP(maxpkt, FS_PAYLOAD_MAX);
		sch_ep->num_budget_microframes = sch_ep->cs_count;
		sch_ep->bw_cost_per_microframe =
			(maxpkt < FS_PAYLOAD_MAX) ? maxpkt : FS_PAYLOAD_MAX;

		/* init budget table */
		if (ep_type == ISOC_OUT_EP) {
			for (i = 0; i < sch_ep->num_budget_microframes; i++)
				bwb_table[i] =	sch_ep->bw_cost_per_microframe;
		} else if (ep_type == INT_OUT_EP) {
			/* only first one consumes bandwidth, others as zero */
			bwb_table[0] = sch_ep->bw_cost_per_microframe;
		} else { /* INT_IN_EP or ISOC_IN_EP */
			bwb_table[0] = 0; /* start split */
			bwb_table[1] = 0; /* idle */
			/*
			 * due to cs_count will be updated according to cs
			 * position, assign all remainder budget array
			 * elements as @bw_cost_per_microframe, but only first
			 * @num_budget_microframes elements will be used later
			 */
			for (i = 2; i < TT_MICROFRAMES_MAX; i++)
				bwb_table[i] =	sch_ep->bw_cost_per_microframe;
		}
	}
}

/* Get maximum bandwidth when we schedule at offset slot. */
static u32 get_max_bw(struct mu3h_sch_bw_info *sch_bw,
	struct mu3h_sch_ep_info *sch_ep, u32 offset)
{
	u32 num_esit;
	u32 max_bw = 0;
	u32 bw;
	int i;
	int j;

	num_esit = XHCI_MTK_MAX_ESIT / sch_ep->esit;
	for (i = 0; i < num_esit; i++) {
		u32 base = offset + i * sch_ep->esit;

		for (j = 0; j < sch_ep->num_budget_microframes; j++) {
			bw = sch_bw->bus_bw[base + j] +
					sch_ep->bw_budget_table[j];
			if (bw > max_bw)
				max_bw = bw;
		}
	}
	return max_bw;
}

static void update_bus_bw(struct mu3h_sch_bw_info *sch_bw,
	struct mu3h_sch_ep_info *sch_ep, bool used)
{
	u32 num_esit;
	u32 base;
	int i;
	int j;

	num_esit = XHCI_MTK_MAX_ESIT / sch_ep->esit;
	for (i = 0; i < num_esit; i++) {
		base = sch_ep->offset + i * sch_ep->esit;
		for (j = 0; j < sch_ep->num_budget_microframes; j++) {
			if (used)
				sch_bw->bus_bw[base + j] +=
					sch_ep->bw_budget_table[j];
			else
				sch_bw->bus_bw[base + j] -=
					sch_ep->bw_budget_table[j];
		}
	}
}

static int check_fs_bus_bw(struct mu3h_sch_ep_info *sch_ep, int offset)
{
	struct mu3h_sch_tt *tt = sch_ep->sch_tt;
	u32 num_esit, tmp;
	int base;
	int i, j;
	u8 uframes = DIV_ROUND_UP(sch_ep->maxpkt, FS_PAYLOAD_MAX);

	num_esit = XHCI_MTK_MAX_ESIT / sch_ep->esit;

	if (sch_ep->ep_type == INT_IN_EP || sch_ep->ep_type == ISOC_IN_EP)
		offset++;

	for (i = 0; i < num_esit; i++) {
		base = offset + i * sch_ep->esit;

		for (j = 0; j < uframes; j++) {
			tmp = tt->fs_bus_bw[base + j] + sch_ep->bw_cost_per_microframe;
			if (tmp > FS_PAYLOAD_MAX)
				return -ESCH_BW_OVERFLOW;
		}
	}

	return 0;
}

static int check_sch_tt(struct mu3h_sch_ep_info *sch_ep, u32 offset)
{
	u32 extra_cs_count;
	u32 start_ss, last_ss;
	u32 start_cs, last_cs;

	start_ss = offset % 8;

	if (sch_ep->ep_type == ISOC_OUT_EP) {
		last_ss = start_ss + sch_ep->cs_count - 1;

		/*
		 * usb_20 spec section11.18:
		 * must never schedule Start-Split in Y6
		 */
		if (!(start_ss == 7 || last_ss < 6))
			return -ESCH_SS_Y6;
<<<<<<< HEAD

		for (i = 0; i < sch_ep->cs_count; i++)
			if (test_bit(offset + i, tt->ss_bit_map))
				return -ESCH_SS_OVERLAP;
=======
>>>>>>> 6215647d

	} else {
		u32 cs_count = DIV_ROUND_UP(sch_ep->maxpkt, FS_PAYLOAD_MAX);

		/*
		 * usb_20 spec section11.18:
		 * must never schedule Start-Split in Y6
		 */
		if (start_ss == 6)
			return -ESCH_SS_Y6;

		/* one uframe for ss + one uframe for idle */
		start_cs = (start_ss + 2) % 8;
		last_cs = start_cs + cs_count - 1;

		if (last_cs > 7)
			return -ESCH_CS_OVERFLOW;

		if (sch_ep->ep_type == ISOC_IN_EP)
			extra_cs_count = (last_cs == 7) ? 1 : 2;
		else /*  ep_type : INTR IN / INTR OUT */
			extra_cs_count = 1;

		cs_count += extra_cs_count;
		if (cs_count > 7)
			cs_count = 7; /* HW limit */

<<<<<<< HEAD
		if (test_bit(offset, tt->ss_bit_map))
			return -ESCH_SS_OVERLAP;

=======
>>>>>>> 6215647d
		sch_ep->cs_count = cs_count;
		/* one for ss, the other for idle */
		sch_ep->num_budget_microframes = cs_count + 2;

		/*
		 * if interval=1, maxp >752, num_budge_micoframe is larger
		 * than sch_ep->esit, will overstep boundary
		 */
		if (sch_ep->num_budget_microframes > sch_ep->esit)
			sch_ep->num_budget_microframes = sch_ep->esit;
	}

	return check_fs_bus_bw(sch_ep, offset);
}

static void update_sch_tt(struct mu3h_sch_ep_info *sch_ep, bool used)
{
	struct mu3h_sch_tt *tt = sch_ep->sch_tt;
	u32 base, num_esit;
	int bw_updated;
	int i, j;
	int offset = sch_ep->offset;
	u8 uframes = DIV_ROUND_UP(sch_ep->maxpkt, FS_PAYLOAD_MAX);

	num_esit = XHCI_MTK_MAX_ESIT / sch_ep->esit;

	if (used)
		bw_updated = sch_ep->bw_cost_per_microframe;
	else
		bw_updated = -sch_ep->bw_cost_per_microframe;

	if (sch_ep->ep_type == INT_IN_EP || sch_ep->ep_type == ISOC_IN_EP)
		offset++;

	for (i = 0; i < num_esit; i++) {
		base = offset + i * sch_ep->esit;

		for (j = 0; j < uframes; j++)
			tt->fs_bus_bw[base + j] += bw_updated;
	}

	if (used)
		list_add_tail(&sch_ep->tt_endpoint, &tt->ep_list);
	else
		list_del(&sch_ep->tt_endpoint);
}

<<<<<<< HEAD
static int load_ep_bw(struct mu3h_sch_bw_info *sch_bw,
		      struct mu3h_sch_ep_info *sch_ep, bool loaded)
{
	if (sch_ep->sch_tt)
		update_sch_tt(sch_ep, loaded);
=======
static int load_ep_bw(struct usb_device *udev, struct mu3h_sch_bw_info *sch_bw,
		      struct mu3h_sch_ep_info *sch_ep, bool loaded)
{
	if (sch_ep->sch_tt)
		update_sch_tt(udev, sch_ep, loaded);
>>>>>>> 6215647d

	/* update bus bandwidth info */
	update_bus_bw(sch_bw, sch_ep, loaded);
	sch_ep->allocated = loaded;

	return 0;
}

static u32 get_esit_boundary(struct mu3h_sch_ep_info *sch_ep)
{
	u32 boundary = sch_ep->esit;

	if (sch_ep->sch_tt) { /* LS/FS with TT */
		/*
		 * tune for CS, normally esit >= 8 for FS/LS,
		 * not add one for other types to avoid access array
		 * out of boundary
		 */
		if (sch_ep->ep_type == ISOC_OUT_EP && boundary > 1)
			boundary--;
	}

	return boundary;
}

<<<<<<< HEAD
static int check_sch_bw(struct mu3h_sch_bw_info *sch_bw,
			struct mu3h_sch_ep_info *sch_ep)
=======
static int check_sch_bw(struct usb_device *udev,
	struct mu3h_sch_bw_info *sch_bw, struct mu3h_sch_ep_info *sch_ep)
>>>>>>> 6215647d
{
	u32 offset;
	u32 min_bw;
	u32 min_index;
	u32 worst_bw;
	u32 bw_boundary;
	u32 esit_boundary;
	u32 min_num_budget;
	u32 min_cs_count;
	int ret = 0;

	/*
	 * Search through all possible schedule microframes.
	 * and find a microframe where its worst bandwidth is minimum.
	 */
	min_bw = ~0;
	min_index = 0;
	min_cs_count = sch_ep->cs_count;
	min_num_budget = sch_ep->num_budget_microframes;
	esit_boundary = get_esit_boundary(sch_ep);
	for (offset = 0; offset < sch_ep->esit; offset++) {
		if (sch_ep->sch_tt) {
<<<<<<< HEAD
			ret = check_sch_tt(sch_ep, offset);
=======
			ret = check_sch_tt(udev, sch_ep, offset);
>>>>>>> 6215647d
			if (ret)
				continue;
		}

		if ((offset + sch_ep->num_budget_microframes) > esit_boundary)
			break;

		worst_bw = get_max_bw(sch_bw, sch_ep, offset);
		if (min_bw > worst_bw) {
			min_bw = worst_bw;
			min_index = offset;
			min_cs_count = sch_ep->cs_count;
			min_num_budget = sch_ep->num_budget_microframes;
		}
		if (min_bw == 0)
			break;
	}

	bw_boundary = get_bw_boundary(sch_ep->speed);
	/* check bandwidth */
	if (min_bw > bw_boundary)
		return ret ? ret : -ESCH_BW_OVERFLOW;

	sch_ep->offset = min_index;
	sch_ep->cs_count = min_cs_count;
	sch_ep->num_budget_microframes = min_num_budget;

<<<<<<< HEAD
	return load_ep_bw(sch_bw, sch_ep, true);
=======
	return load_ep_bw(udev, sch_bw, sch_ep, true);
>>>>>>> 6215647d
}

static void destroy_sch_ep(struct usb_device *udev,
	struct mu3h_sch_bw_info *sch_bw, struct mu3h_sch_ep_info *sch_ep)
{
	/* only release ep bw check passed by check_sch_bw() */
	if (sch_ep->allocated)
<<<<<<< HEAD
		load_ep_bw(sch_bw, sch_ep, false);
=======
		load_ep_bw(udev, sch_bw, sch_ep, false);
>>>>>>> 6215647d

	if (sch_ep->sch_tt)
		drop_tt(udev);

	list_del(&sch_ep->endpoint);
	kfree(sch_ep);
}

static bool need_bw_sch(struct usb_host_endpoint *ep,
	enum usb_device_speed speed, int has_tt)
{
	/* only for periodic endpoints */
	if (usb_endpoint_xfer_control(&ep->desc)
		|| usb_endpoint_xfer_bulk(&ep->desc))
		return false;

	/*
	 * for LS & FS periodic endpoints which its device is not behind
	 * a TT are also ignored, root-hub will schedule them directly,
	 * but need set @bpkts field of endpoint context to 1.
	 */
	if (is_fs_or_ls(speed) && !has_tt)
		return false;

	/* skip endpoint with zero maxpkt */
	if (usb_endpoint_maxp(&ep->desc) == 0)
		return false;

	return true;
}

int xhci_mtk_sch_init(struct xhci_hcd_mtk *mtk)
{
	struct xhci_hcd *xhci = hcd_to_xhci(mtk->hcd);
	struct mu3h_sch_bw_info *sch_array;
	int num_usb_bus;
	int i;

	/* ss IN and OUT are separated */
	num_usb_bus = xhci->usb3_rhub.num_ports * 2 + xhci->usb2_rhub.num_ports;

	sch_array = kcalloc(num_usb_bus, sizeof(*sch_array), GFP_KERNEL);
	if (sch_array == NULL)
		return -ENOMEM;

	for (i = 0; i < num_usb_bus; i++)
		INIT_LIST_HEAD(&sch_array[i].bw_ep_list);

	mtk->sch_array = sch_array;

	INIT_LIST_HEAD(&mtk->bw_ep_chk_list);

	return 0;
}

void xhci_mtk_sch_exit(struct xhci_hcd_mtk *mtk)
{
	kfree(mtk->sch_array);
}

static int add_ep_quirk(struct usb_hcd *hcd, struct usb_device *udev,
			struct usb_host_endpoint *ep)
{
	struct xhci_hcd_mtk *mtk = hcd_to_mtk(hcd);
	struct xhci_hcd *xhci = hcd_to_xhci(hcd);
	struct xhci_ep_ctx *ep_ctx;
	struct xhci_virt_device *virt_dev;
	struct mu3h_sch_ep_info *sch_ep;
	unsigned int ep_index;

	virt_dev = xhci->devs[udev->slot_id];
	ep_index = xhci_get_endpoint_index(&ep->desc);
	ep_ctx = xhci_get_ep_ctx(xhci, virt_dev->in_ctx, ep_index);

	xhci_dbg(xhci, "%s() type:%d, speed:%d, mpkt:%d, dir:%d, ep:%p\n",
		__func__, usb_endpoint_type(&ep->desc), udev->speed,
		usb_endpoint_maxp(&ep->desc),
		usb_endpoint_dir_in(&ep->desc), ep);

	if (!need_bw_sch(ep, udev->speed, !!virt_dev->tt_info)) {
		/*
		 * set @bpkts to 1 if it is LS or FS periodic endpoint, and its
		 * device does not connected through an external HS hub
		 */
		if (usb_endpoint_xfer_int(&ep->desc)
			|| usb_endpoint_xfer_isoc(&ep->desc))
			ep_ctx->reserved[0] = cpu_to_le32(EP_BPKTS(1));

		return 0;
	}

	sch_ep = create_sch_ep(udev, ep, ep_ctx);
	if (IS_ERR_OR_NULL(sch_ep))
		return -ENOMEM;

	setup_sch_info(ep_ctx, sch_ep);

	list_add_tail(&sch_ep->endpoint, &mtk->bw_ep_chk_list);

	return 0;
}

static void drop_ep_quirk(struct usb_hcd *hcd, struct usb_device *udev,
			  struct usb_host_endpoint *ep)
{
	struct xhci_hcd_mtk *mtk = hcd_to_mtk(hcd);
	struct xhci_hcd *xhci = hcd_to_xhci(hcd);
	struct xhci_virt_device *virt_dev;
	struct mu3h_sch_bw_info *sch_bw;
	struct mu3h_sch_ep_info *sch_ep, *tmp;

	virt_dev = xhci->devs[udev->slot_id];

	xhci_dbg(xhci, "%s() type:%d, speed:%d, mpks:%d, dir:%d, ep:%p\n",
		__func__, usb_endpoint_type(&ep->desc), udev->speed,
		usb_endpoint_maxp(&ep->desc),
		usb_endpoint_dir_in(&ep->desc), ep);

	if (!need_bw_sch(ep, udev->speed, !!virt_dev->tt_info))
		return;

	sch_bw = get_bw_info(mtk, udev, ep);

	list_for_each_entry_safe(sch_ep, tmp, &sch_bw->bw_ep_list, endpoint) {
		if (sch_ep->ep == ep) {
			destroy_sch_ep(udev, sch_bw, sch_ep);
			break;
		}
	}
}

int xhci_mtk_check_bandwidth(struct usb_hcd *hcd, struct usb_device *udev)
{
	struct xhci_hcd_mtk *mtk = hcd_to_mtk(hcd);
	struct xhci_hcd *xhci = hcd_to_xhci(hcd);
	struct xhci_virt_device *virt_dev = xhci->devs[udev->slot_id];
	struct mu3h_sch_bw_info *sch_bw;
	struct mu3h_sch_ep_info *sch_ep, *tmp;
	int ret;

	xhci_dbg(xhci, "%s() udev %s\n", __func__, dev_name(&udev->dev));

	list_for_each_entry(sch_ep, &mtk->bw_ep_chk_list, endpoint) {
		sch_bw = get_bw_info(mtk, udev, sch_ep->ep);

		ret = check_sch_bw(sch_bw, sch_ep);
		if (ret) {
			xhci_err(xhci, "Not enough bandwidth! (%s)\n",
				 sch_error_string(-ret));
			return -ENOSPC;
		}
	}

	list_for_each_entry_safe(sch_ep, tmp, &mtk->bw_ep_chk_list, endpoint) {
		struct xhci_ep_ctx *ep_ctx;
		struct usb_host_endpoint *ep = sch_ep->ep;
		unsigned int ep_index = xhci_get_endpoint_index(&ep->desc);

		sch_bw = get_bw_info(mtk, udev, ep);
		list_move_tail(&sch_ep->endpoint, &sch_bw->bw_ep_list);

		ep_ctx = xhci_get_ep_ctx(xhci, virt_dev->in_ctx, ep_index);
		ep_ctx->reserved[0] = cpu_to_le32(EP_BPKTS(sch_ep->pkts)
			| EP_BCSCOUNT(sch_ep->cs_count)
			| EP_BBM(sch_ep->burst_mode));
		ep_ctx->reserved[1] = cpu_to_le32(EP_BOFFSET(sch_ep->offset)
			| EP_BREPEAT(sch_ep->repeat));

		xhci_dbg(xhci, " PKTS:%x, CSCOUNT:%x, BM:%x, OFFSET:%x, REPEAT:%x\n",
			sch_ep->pkts, sch_ep->cs_count, sch_ep->burst_mode,
			sch_ep->offset, sch_ep->repeat);
	}

	return xhci_check_bandwidth(hcd, udev);
}

void xhci_mtk_reset_bandwidth(struct usb_hcd *hcd, struct usb_device *udev)
{
	struct xhci_hcd_mtk *mtk = hcd_to_mtk(hcd);
	struct xhci_hcd *xhci = hcd_to_xhci(hcd);
	struct mu3h_sch_bw_info *sch_bw;
	struct mu3h_sch_ep_info *sch_ep, *tmp;

	xhci_dbg(xhci, "%s() udev %s\n", __func__, dev_name(&udev->dev));

	list_for_each_entry_safe(sch_ep, tmp, &mtk->bw_ep_chk_list, endpoint) {
		sch_bw = get_bw_info(mtk, udev, sch_ep->ep);
		destroy_sch_ep(udev, sch_bw, sch_ep);
	}

	xhci_reset_bandwidth(hcd, udev);
}

int xhci_mtk_add_ep(struct usb_hcd *hcd, struct usb_device *udev,
		    struct usb_host_endpoint *ep)
{
	int ret;

	ret = xhci_add_endpoint(hcd, udev, ep);
	if (ret)
		return ret;

	if (ep->hcpriv)
		ret = add_ep_quirk(hcd, udev, ep);

	return ret;
}

int xhci_mtk_drop_ep(struct usb_hcd *hcd, struct usb_device *udev,
		     struct usb_host_endpoint *ep)
{
	int ret;

	ret = xhci_drop_endpoint(hcd, udev, ep);
	if (ret)
		return ret;

	if (ep->hcpriv)
		drop_ep_quirk(hcd, udev, ep);

	return 0;
}<|MERGE_RESOLUTION|>--- conflicted
+++ resolved
@@ -462,13 +462,6 @@
 		 */
 		if (!(start_ss == 7 || last_ss < 6))
 			return -ESCH_SS_Y6;
-<<<<<<< HEAD
-
-		for (i = 0; i < sch_ep->cs_count; i++)
-			if (test_bit(offset + i, tt->ss_bit_map))
-				return -ESCH_SS_OVERLAP;
-=======
->>>>>>> 6215647d
 
 	} else {
 		u32 cs_count = DIV_ROUND_UP(sch_ep->maxpkt, FS_PAYLOAD_MAX);
@@ -496,12 +489,6 @@
 		if (cs_count > 7)
 			cs_count = 7; /* HW limit */
 
-<<<<<<< HEAD
-		if (test_bit(offset, tt->ss_bit_map))
-			return -ESCH_SS_OVERLAP;
-
-=======
->>>>>>> 6215647d
 		sch_ep->cs_count = cs_count;
 		/* one for ss, the other for idle */
 		sch_ep->num_budget_microframes = cs_count + 2;
@@ -549,19 +536,11 @@
 		list_del(&sch_ep->tt_endpoint);
 }
 
-<<<<<<< HEAD
 static int load_ep_bw(struct mu3h_sch_bw_info *sch_bw,
 		      struct mu3h_sch_ep_info *sch_ep, bool loaded)
 {
 	if (sch_ep->sch_tt)
 		update_sch_tt(sch_ep, loaded);
-=======
-static int load_ep_bw(struct usb_device *udev, struct mu3h_sch_bw_info *sch_bw,
-		      struct mu3h_sch_ep_info *sch_ep, bool loaded)
-{
-	if (sch_ep->sch_tt)
-		update_sch_tt(udev, sch_ep, loaded);
->>>>>>> 6215647d
 
 	/* update bus bandwidth info */
 	update_bus_bw(sch_bw, sch_ep, loaded);
@@ -587,13 +566,8 @@
 	return boundary;
 }
 
-<<<<<<< HEAD
 static int check_sch_bw(struct mu3h_sch_bw_info *sch_bw,
 			struct mu3h_sch_ep_info *sch_ep)
-=======
-static int check_sch_bw(struct usb_device *udev,
-	struct mu3h_sch_bw_info *sch_bw, struct mu3h_sch_ep_info *sch_ep)
->>>>>>> 6215647d
 {
 	u32 offset;
 	u32 min_bw;
@@ -616,11 +590,7 @@
 	esit_boundary = get_esit_boundary(sch_ep);
 	for (offset = 0; offset < sch_ep->esit; offset++) {
 		if (sch_ep->sch_tt) {
-<<<<<<< HEAD
 			ret = check_sch_tt(sch_ep, offset);
-=======
-			ret = check_sch_tt(udev, sch_ep, offset);
->>>>>>> 6215647d
 			if (ret)
 				continue;
 		}
@@ -648,11 +618,7 @@
 	sch_ep->cs_count = min_cs_count;
 	sch_ep->num_budget_microframes = min_num_budget;
 
-<<<<<<< HEAD
 	return load_ep_bw(sch_bw, sch_ep, true);
-=======
-	return load_ep_bw(udev, sch_bw, sch_ep, true);
->>>>>>> 6215647d
 }
 
 static void destroy_sch_ep(struct usb_device *udev,
@@ -660,11 +626,7 @@
 {
 	/* only release ep bw check passed by check_sch_bw() */
 	if (sch_ep->allocated)
-<<<<<<< HEAD
 		load_ep_bw(sch_bw, sch_ep, false);
-=======
-		load_ep_bw(udev, sch_bw, sch_ep, false);
->>>>>>> 6215647d
 
 	if (sch_ep->sch_tt)
 		drop_tt(udev);
