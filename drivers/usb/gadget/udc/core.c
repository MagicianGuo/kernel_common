// SPDX-License-Identifier: GPL-2.0
/*
 * udc.c - Core UDC Framework
 *
 * Copyright (C) 2010 Texas Instruments
 * Author: Felipe Balbi <balbi@ti.com>
 */

#define pr_fmt(fmt)	"UDC core: " fmt

#include <linux/kernel.h>
#include <linux/module.h>
#include <linux/device.h>
#include <linux/list.h>
#include <linux/idr.h>
#include <linux/err.h>
#include <linux/dma-mapping.h>
#include <linux/sched/task_stack.h>
#include <linux/workqueue.h>

#include <linux/usb/ch9.h>
#include <linux/usb/gadget.h>
#include <linux/usb.h>

#include "trace.h"

static DEFINE_IDA(gadget_id_numbers);

static struct bus_type gadget_bus_type;

/**
 * struct usb_udc - describes one usb device controller
 * @driver: the gadget driver pointer. For use by the class code
 * @dev: the child device to the actual controller
 * @gadget: the gadget. For use by the class code
 * @list: for use by the udc class driver
 * @vbus: for udcs who care about vbus status, this value is real vbus status;
 * for udcs who do not care about vbus status, this value is always true
 * @started: the UDC's started state. True if the UDC had started.
 *
 * This represents the internal data structure which is used by the UDC-class
 * to hold information about udc driver and gadget together.
 */
struct usb_udc {
	struct usb_gadget_driver	*driver;
	struct usb_gadget		*gadget;
	struct device			dev;
	struct list_head		list;
	bool				vbus;
	bool				started;
};

static struct class *udc_class;
static LIST_HEAD(udc_list);

/* Protects udc_list, udc->driver, driver->is_bound, and related calls */
static DEFINE_MUTEX(udc_lock);

/* ------------------------------------------------------------------------- */

/**
 * usb_ep_set_maxpacket_limit - set maximum packet size limit for endpoint
 * @ep:the endpoint being configured
 * @maxpacket_limit:value of maximum packet size limit
 *
 * This function should be used only in UDC drivers to initialize endpoint
 * (usually in probe function).
 */
void usb_ep_set_maxpacket_limit(struct usb_ep *ep,
					      unsigned maxpacket_limit)
{
	ep->maxpacket_limit = maxpacket_limit;
	ep->maxpacket = maxpacket_limit;

	trace_usb_ep_set_maxpacket_limit(ep, 0);
}
EXPORT_SYMBOL_GPL(usb_ep_set_maxpacket_limit);

/**
 * usb_ep_enable - configure endpoint, making it usable
 * @ep:the endpoint being configured.  may not be the endpoint named "ep0".
 *	drivers discover endpoints through the ep_list of a usb_gadget.
 *
 * When configurations are set, or when interface settings change, the driver
 * will enable or disable the relevant endpoints.  while it is enabled, an
 * endpoint may be used for i/o until the driver receives a disconnect() from
 * the host or until the endpoint is disabled.
 *
 * the ep0 implementation (which calls this routine) must ensure that the
 * hardware capabilities of each endpoint match the descriptor provided
 * for it.  for example, an endpoint named "ep2in-bulk" would be usable
 * for interrupt transfers as well as bulk, but it likely couldn't be used
 * for iso transfers or for endpoint 14.  some endpoints are fully
 * configurable, with more generic names like "ep-a".  (remember that for
 * USB, "in" means "towards the USB host".)
 *
 * This routine may be called in an atomic (interrupt) context.
 *
 * returns zero, or a negative error code.
 */
int usb_ep_enable(struct usb_ep *ep)
{
	int ret = 0;

	if (ep->enabled)
		goto out;

	/* UDC drivers can't handle endpoints with maxpacket size 0 */
	if (usb_endpoint_maxp(ep->desc) == 0) {
		/*
		 * We should log an error message here, but we can't call
		 * dev_err() because there's no way to find the gadget
		 * given only ep.
		 */
		ret = -EINVAL;
		goto out;
	}

	ret = ep->ops->enable(ep, ep->desc);
	if (ret)
		goto out;

	ep->enabled = true;

out:
	trace_usb_ep_enable(ep, ret);

	return ret;
}
EXPORT_SYMBOL_GPL(usb_ep_enable);

/**
 * usb_ep_disable - endpoint is no longer usable
 * @ep:the endpoint being unconfigured.  may not be the endpoint named "ep0".
 *
 * no other task may be using this endpoint when this is called.
 * any pending and uncompleted requests will complete with status
 * indicating disconnect (-ESHUTDOWN) before this call returns.
 * gadget drivers must call usb_ep_enable() again before queueing
 * requests to the endpoint.
 *
 * This routine may be called in an atomic (interrupt) context.
 *
 * returns zero, or a negative error code.
 */
int usb_ep_disable(struct usb_ep *ep)
{
	int ret = 0;

	if (!ep->enabled)
		goto out;

	ret = ep->ops->disable(ep);
	if (ret)
		goto out;

	ep->enabled = false;

out:
	trace_usb_ep_disable(ep, ret);

	return ret;
}
EXPORT_SYMBOL_GPL(usb_ep_disable);

/**
 * usb_ep_alloc_request - allocate a request object to use with this endpoint
 * @ep:the endpoint to be used with with the request
 * @gfp_flags:GFP_* flags to use
 *
 * Request objects must be allocated with this call, since they normally
 * need controller-specific setup and may even need endpoint-specific
 * resources such as allocation of DMA descriptors.
 * Requests may be submitted with usb_ep_queue(), and receive a single
 * completion callback.  Free requests with usb_ep_free_request(), when
 * they are no longer needed.
 *
 * Returns the request, or null if one could not be allocated.
 */
struct usb_request *usb_ep_alloc_request(struct usb_ep *ep,
						       gfp_t gfp_flags)
{
	struct usb_request *req = NULL;

	req = ep->ops->alloc_request(ep, gfp_flags);

	trace_usb_ep_alloc_request(ep, req, req ? 0 : -ENOMEM);

	return req;
}
EXPORT_SYMBOL_GPL(usb_ep_alloc_request);

/**
 * usb_ep_free_request - frees a request object
 * @ep:the endpoint associated with the request
 * @req:the request being freed
 *
 * Reverses the effect of usb_ep_alloc_request().
 * Caller guarantees the request is not queued, and that it will
 * no longer be requeued (or otherwise used).
 */
void usb_ep_free_request(struct usb_ep *ep,
				       struct usb_request *req)
{
	trace_usb_ep_free_request(ep, req, 0);
	ep->ops->free_request(ep, req);
}
EXPORT_SYMBOL_GPL(usb_ep_free_request);

/**
 * usb_ep_queue - queues (submits) an I/O request to an endpoint.
 * @ep:the endpoint associated with the request
 * @req:the request being submitted
 * @gfp_flags: GFP_* flags to use in case the lower level driver couldn't
 *	pre-allocate all necessary memory with the request.
 *
 * This tells the device controller to perform the specified request through
 * that endpoint (reading or writing a buffer).  When the request completes,
 * including being canceled by usb_ep_dequeue(), the request's completion
 * routine is called to return the request to the driver.  Any endpoint
 * (except control endpoints like ep0) may have more than one transfer
 * request queued; they complete in FIFO order.  Once a gadget driver
 * submits a request, that request may not be examined or modified until it
 * is given back to that driver through the completion callback.
 *
 * Each request is turned into one or more packets.  The controller driver
 * never merges adjacent requests into the same packet.  OUT transfers
 * will sometimes use data that's already buffered in the hardware.
 * Drivers can rely on the fact that the first byte of the request's buffer
 * always corresponds to the first byte of some USB packet, for both
 * IN and OUT transfers.
 *
 * Bulk endpoints can queue any amount of data; the transfer is packetized
 * automatically.  The last packet will be short if the request doesn't fill it
 * out completely.  Zero length packets (ZLPs) should be avoided in portable
 * protocols since not all usb hardware can successfully handle zero length
 * packets.  (ZLPs may be explicitly written, and may be implicitly written if
 * the request 'zero' flag is set.)  Bulk endpoints may also be used
 * for interrupt transfers; but the reverse is not true, and some endpoints
 * won't support every interrupt transfer.  (Such as 768 byte packets.)
 *
 * Interrupt-only endpoints are less functional than bulk endpoints, for
 * example by not supporting queueing or not handling buffers that are
 * larger than the endpoint's maxpacket size.  They may also treat data
 * toggle differently.
 *
 * Control endpoints ... after getting a setup() callback, the driver queues
 * one response (even if it would be zero length).  That enables the
 * status ack, after transferring data as specified in the response.  Setup
 * functions may return negative error codes to generate protocol stalls.
 * (Note that some USB device controllers disallow protocol stall responses
 * in some cases.)  When control responses are deferred (the response is
 * written after the setup callback returns), then usb_ep_set_halt() may be
 * used on ep0 to trigger protocol stalls.  Depending on the controller,
 * it may not be possible to trigger a status-stage protocol stall when the
 * data stage is over, that is, from within the response's completion
 * routine.
 *
 * For periodic endpoints, like interrupt or isochronous ones, the usb host
 * arranges to poll once per interval, and the gadget driver usually will
 * have queued some data to transfer at that time.
 *
 * Note that @req's ->complete() callback must never be called from
 * within usb_ep_queue() as that can create deadlock situations.
 *
 * This routine may be called in interrupt context.
 *
 * Returns zero, or a negative error code.  Endpoints that are not enabled
 * report errors; errors will also be
 * reported when the usb peripheral is disconnected.
 *
 * If and only if @req is successfully queued (the return value is zero),
 * @req->complete() will be called exactly once, when the Gadget core and
 * UDC are finished with the request.  When the completion function is called,
 * control of the request is returned to the device driver which submitted it.
 * The completion handler may then immediately free or reuse @req.
 */
int usb_ep_queue(struct usb_ep *ep,
			       struct usb_request *req, gfp_t gfp_flags)
{
	int ret = 0;

	if (WARN_ON_ONCE(!ep->enabled && ep->address)) {
		ret = -ESHUTDOWN;
		goto out;
	}

	ret = ep->ops->queue(ep, req, gfp_flags);

out:
	trace_usb_ep_queue(ep, req, ret);

	return ret;
}
EXPORT_SYMBOL_GPL(usb_ep_queue);

/**
 * usb_ep_dequeue - dequeues (cancels, unlinks) an I/O request from an endpoint
 * @ep:the endpoint associated with the request
 * @req:the request being canceled
 *
 * If the request is still active on the endpoint, it is dequeued and
 * eventually its completion routine is called (with status -ECONNRESET);
 * else a negative error code is returned.  This routine is asynchronous,
 * that is, it may return before the completion routine runs.
 *
 * Note that some hardware can't clear out write fifos (to unlink the request
 * at the head of the queue) except as part of disconnecting from usb. Such
 * restrictions prevent drivers from supporting configuration changes,
 * even to configuration zero (a "chapter 9" requirement).
 *
 * This routine may be called in interrupt context.
 */
int usb_ep_dequeue(struct usb_ep *ep, struct usb_request *req)
{
	int ret;

	ret = ep->ops->dequeue(ep, req);
	trace_usb_ep_dequeue(ep, req, ret);

	return ret;
}
EXPORT_SYMBOL_GPL(usb_ep_dequeue);

/**
 * usb_ep_set_halt - sets the endpoint halt feature.
 * @ep: the non-isochronous endpoint being stalled
 *
 * Use this to stall an endpoint, perhaps as an error report.
 * Except for control endpoints,
 * the endpoint stays halted (will not stream any data) until the host
 * clears this feature; drivers may need to empty the endpoint's request
 * queue first, to make sure no inappropriate transfers happen.
 *
 * Note that while an endpoint CLEAR_FEATURE will be invisible to the
 * gadget driver, a SET_INTERFACE will not be.  To reset endpoints for the
 * current altsetting, see usb_ep_clear_halt().  When switching altsettings,
 * it's simplest to use usb_ep_enable() or usb_ep_disable() for the endpoints.
 *
 * This routine may be called in interrupt context.
 *
 * Returns zero, or a negative error code.  On success, this call sets
 * underlying hardware state that blocks data transfers.
 * Attempts to halt IN endpoints will fail (returning -EAGAIN) if any
 * transfer requests are still queued, or if the controller hardware
 * (usually a FIFO) still holds bytes that the host hasn't collected.
 */
int usb_ep_set_halt(struct usb_ep *ep)
{
	int ret;

	ret = ep->ops->set_halt(ep, 1);
	trace_usb_ep_set_halt(ep, ret);

	return ret;
}
EXPORT_SYMBOL_GPL(usb_ep_set_halt);

/**
 * usb_ep_clear_halt - clears endpoint halt, and resets toggle
 * @ep:the bulk or interrupt endpoint being reset
 *
 * Use this when responding to the standard usb "set interface" request,
 * for endpoints that aren't reconfigured, after clearing any other state
 * in the endpoint's i/o queue.
 *
 * This routine may be called in interrupt context.
 *
 * Returns zero, or a negative error code.  On success, this call clears
 * the underlying hardware state reflecting endpoint halt and data toggle.
 * Note that some hardware can't support this request (like pxa2xx_udc),
 * and accordingly can't correctly implement interface altsettings.
 */
int usb_ep_clear_halt(struct usb_ep *ep)
{
	int ret;

	ret = ep->ops->set_halt(ep, 0);
	trace_usb_ep_clear_halt(ep, ret);

	return ret;
}
EXPORT_SYMBOL_GPL(usb_ep_clear_halt);

/**
 * usb_ep_set_wedge - sets the halt feature and ignores clear requests
 * @ep: the endpoint being wedged
 *
 * Use this to stall an endpoint and ignore CLEAR_FEATURE(HALT_ENDPOINT)
 * requests. If the gadget driver clears the halt status, it will
 * automatically unwedge the endpoint.
 *
 * This routine may be called in interrupt context.
 *
 * Returns zero on success, else negative errno.
 */
int usb_ep_set_wedge(struct usb_ep *ep)
{
	int ret;

	if (ep->ops->set_wedge)
		ret = ep->ops->set_wedge(ep);
	else
		ret = ep->ops->set_halt(ep, 1);

	trace_usb_ep_set_wedge(ep, ret);

	return ret;
}
EXPORT_SYMBOL_GPL(usb_ep_set_wedge);

/**
 * usb_ep_fifo_status - returns number of bytes in fifo, or error
 * @ep: the endpoint whose fifo status is being checked.
 *
 * FIFO endpoints may have "unclaimed data" in them in certain cases,
 * such as after aborted transfers.  Hosts may not have collected all
 * the IN data written by the gadget driver (and reported by a request
 * completion).  The gadget driver may not have collected all the data
 * written OUT to it by the host.  Drivers that need precise handling for
 * fault reporting or recovery may need to use this call.
 *
 * This routine may be called in interrupt context.
 *
 * This returns the number of such bytes in the fifo, or a negative
 * errno if the endpoint doesn't use a FIFO or doesn't support such
 * precise handling.
 */
int usb_ep_fifo_status(struct usb_ep *ep)
{
	int ret;

	if (ep->ops->fifo_status)
		ret = ep->ops->fifo_status(ep);
	else
		ret = -EOPNOTSUPP;

	trace_usb_ep_fifo_status(ep, ret);

	return ret;
}
EXPORT_SYMBOL_GPL(usb_ep_fifo_status);

/**
 * usb_ep_fifo_flush - flushes contents of a fifo
 * @ep: the endpoint whose fifo is being flushed.
 *
 * This call may be used to flush the "unclaimed data" that may exist in
 * an endpoint fifo after abnormal transaction terminations.  The call
 * must never be used except when endpoint is not being used for any
 * protocol translation.
 *
 * This routine may be called in interrupt context.
 */
void usb_ep_fifo_flush(struct usb_ep *ep)
{
	if (ep->ops->fifo_flush)
		ep->ops->fifo_flush(ep);

	trace_usb_ep_fifo_flush(ep, 0);
}
EXPORT_SYMBOL_GPL(usb_ep_fifo_flush);

/* ------------------------------------------------------------------------- */

/**
 * usb_gadget_frame_number - returns the current frame number
 * @gadget: controller that reports the frame number
 *
 * Returns the usb frame number, normally eleven bits from a SOF packet,
 * or negative errno if this device doesn't support this capability.
 */
int usb_gadget_frame_number(struct usb_gadget *gadget)
{
	int ret;

	ret = gadget->ops->get_frame(gadget);

	trace_usb_gadget_frame_number(gadget, ret);

	return ret;
}
EXPORT_SYMBOL_GPL(usb_gadget_frame_number);

/**
 * usb_gadget_wakeup - tries to wake up the host connected to this gadget
 * @gadget: controller used to wake up the host
 *
 * Returns zero on success, else negative error code if the hardware
 * doesn't support such attempts, or its support has not been enabled
 * by the usb host.  Drivers must return device descriptors that report
 * their ability to support this, or hosts won't enable it.
 *
 * This may also try to use SRP to wake the host and start enumeration,
 * even if OTG isn't otherwise in use.  OTG devices may also start
 * remote wakeup even when hosts don't explicitly enable it.
 */
int usb_gadget_wakeup(struct usb_gadget *gadget)
{
	int ret = 0;

	if (!gadget->ops->wakeup) {
		ret = -EOPNOTSUPP;
		goto out;
	}

	ret = gadget->ops->wakeup(gadget);

out:
	trace_usb_gadget_wakeup(gadget, ret);

	return ret;
}
EXPORT_SYMBOL_GPL(usb_gadget_wakeup);

/**
 * usb_gadget_set_selfpowered - sets the device selfpowered feature.
 * @gadget:the device being declared as self-powered
 *
 * this affects the device status reported by the hardware driver
 * to reflect that it now has a local power supply.
 *
 * returns zero on success, else negative errno.
 */
int usb_gadget_set_selfpowered(struct usb_gadget *gadget)
{
	int ret = 0;

	if (!gadget->ops->set_selfpowered) {
		ret = -EOPNOTSUPP;
		goto out;
	}

	ret = gadget->ops->set_selfpowered(gadget, 1);

out:
	trace_usb_gadget_set_selfpowered(gadget, ret);

	return ret;
}
EXPORT_SYMBOL_GPL(usb_gadget_set_selfpowered);

/**
 * usb_gadget_clear_selfpowered - clear the device selfpowered feature.
 * @gadget:the device being declared as bus-powered
 *
 * this affects the device status reported by the hardware driver.
 * some hardware may not support bus-powered operation, in which
 * case this feature's value can never change.
 *
 * returns zero on success, else negative errno.
 */
int usb_gadget_clear_selfpowered(struct usb_gadget *gadget)
{
	int ret = 0;

	if (!gadget->ops->set_selfpowered) {
		ret = -EOPNOTSUPP;
		goto out;
	}

	ret = gadget->ops->set_selfpowered(gadget, 0);

out:
	trace_usb_gadget_clear_selfpowered(gadget, ret);

	return ret;
}
EXPORT_SYMBOL_GPL(usb_gadget_clear_selfpowered);

/**
 * usb_gadget_vbus_connect - Notify controller that VBUS is powered
 * @gadget:The device which now has VBUS power.
 * Context: can sleep
 *
 * This call is used by a driver for an external transceiver (or GPIO)
 * that detects a VBUS power session starting.  Common responses include
 * resuming the controller, activating the D+ (or D-) pullup to let the
 * host detect that a USB device is attached, and starting to draw power
 * (8mA or possibly more, especially after SET_CONFIGURATION).
 *
 * Returns zero on success, else negative errno.
 */
int usb_gadget_vbus_connect(struct usb_gadget *gadget)
{
	int ret = 0;

	if (!gadget->ops->vbus_session) {
		ret = -EOPNOTSUPP;
		goto out;
	}

	ret = gadget->ops->vbus_session(gadget, 1);

out:
	trace_usb_gadget_vbus_connect(gadget, ret);

	return ret;
}
EXPORT_SYMBOL_GPL(usb_gadget_vbus_connect);

/**
 * usb_gadget_vbus_draw - constrain controller's VBUS power usage
 * @gadget:The device whose VBUS usage is being described
 * @mA:How much current to draw, in milliAmperes.  This should be twice
 *	the value listed in the configuration descriptor bMaxPower field.
 *
 * This call is used by gadget drivers during SET_CONFIGURATION calls,
 * reporting how much power the device may consume.  For example, this
 * could affect how quickly batteries are recharged.
 *
 * Returns zero on success, else negative errno.
 */
int usb_gadget_vbus_draw(struct usb_gadget *gadget, unsigned mA)
{
	int ret = 0;

	if (!gadget->ops->vbus_draw) {
		ret = -EOPNOTSUPP;
		goto out;
	}

	ret = gadget->ops->vbus_draw(gadget, mA);
	if (!ret)
		gadget->mA = mA;

out:
	trace_usb_gadget_vbus_draw(gadget, ret);

	return ret;
}
EXPORT_SYMBOL_GPL(usb_gadget_vbus_draw);

/**
 * usb_gadget_vbus_disconnect - notify controller about VBUS session end
 * @gadget:the device whose VBUS supply is being described
 * Context: can sleep
 *
 * This call is used by a driver for an external transceiver (or GPIO)
 * that detects a VBUS power session ending.  Common responses include
 * reversing everything done in usb_gadget_vbus_connect().
 *
 * Returns zero on success, else negative errno.
 */
int usb_gadget_vbus_disconnect(struct usb_gadget *gadget)
{
	int ret = 0;

	if (!gadget->ops->vbus_session) {
		ret = -EOPNOTSUPP;
		goto out;
	}

	ret = gadget->ops->vbus_session(gadget, 0);

out:
	trace_usb_gadget_vbus_disconnect(gadget, ret);

	return ret;
}
EXPORT_SYMBOL_GPL(usb_gadget_vbus_disconnect);

/**
 * usb_gadget_connect - software-controlled connect to USB host
 * @gadget:the peripheral being connected
 *
 * Enables the D+ (or potentially D-) pullup.  The host will start
 * enumerating this gadget when the pullup is active and a VBUS session
 * is active (the link is powered).
 *
 * Returns zero on success, else negative errno.
 */
int usb_gadget_connect(struct usb_gadget *gadget)
{
	int ret = 0;

	if (!gadget->ops->pullup) {
		ret = -EOPNOTSUPP;
		goto out;
	}

<<<<<<< HEAD
	if (gadget->deactivated || !gadget->udc->started) {
=======
	if (gadget->deactivated) {
>>>>>>> a343b0dd
		/*
		 * If gadget is deactivated we only save new state.
		 * Gadget will be connected automatically after activation.
		 */
		gadget->connected = true;
		goto out;
	}

	ret = gadget->ops->pullup(gadget, 1);
	if (!ret)
		gadget->connected = 1;

out:
	trace_usb_gadget_connect(gadget, ret);

	return ret;
}
EXPORT_SYMBOL_GPL(usb_gadget_connect);

/**
 * usb_gadget_disconnect - software-controlled disconnect from USB host
 * @gadget:the peripheral being disconnected
 *
 * Disables the D+ (or potentially D-) pullup, which the host may see
 * as a disconnect (when a VBUS session is active).  Not all systems
 * support software pullup controls.
 *
 * Following a successful disconnect, invoke the ->disconnect() callback
 * for the current gadget driver so that UDC drivers don't need to.
 *
 * Returns zero on success, else negative errno.
 */
int usb_gadget_disconnect(struct usb_gadget *gadget)
{
	int ret = 0;

	if (!gadget->ops->pullup) {
		ret = -EOPNOTSUPP;
		goto out;
	}

	if (!gadget->connected)
		goto out;

	if (gadget->deactivated) {
		/*
		 * If gadget is deactivated we only save new state.
		 * Gadget will stay disconnected after activation.
		 */
		gadget->connected = false;
		goto out;
	}

	ret = gadget->ops->pullup(gadget, 0);
	if (!ret)
		gadget->connected = 0;

	mutex_lock(&udc_lock);
	if (gadget->udc->driver)
		gadget->udc->driver->disconnect(gadget);
	mutex_unlock(&udc_lock);

out:
	trace_usb_gadget_disconnect(gadget, ret);

	return ret;
}
EXPORT_SYMBOL_GPL(usb_gadget_disconnect);

/**
 * usb_gadget_deactivate - deactivate function which is not ready to work
 * @gadget: the peripheral being deactivated
 *
 * This routine may be used during the gadget driver bind() call to prevent
 * the peripheral from ever being visible to the USB host, unless later
 * usb_gadget_activate() is called.  For example, user mode components may
 * need to be activated before the system can talk to hosts.
 *
 * Returns zero on success, else negative errno.
 */
int usb_gadget_deactivate(struct usb_gadget *gadget)
{
	int ret = 0;

	if (gadget->deactivated)
		goto out;

	if (gadget->connected) {
		ret = usb_gadget_disconnect(gadget);
		if (ret)
			goto out;

		/*
		 * If gadget was being connected before deactivation, we want
		 * to reconnect it in usb_gadget_activate().
		 */
		gadget->connected = true;
	}
	gadget->deactivated = true;

out:
	trace_usb_gadget_deactivate(gadget, ret);

	return ret;
}
EXPORT_SYMBOL_GPL(usb_gadget_deactivate);

/**
 * usb_gadget_activate - activate function which is not ready to work
 * @gadget: the peripheral being activated
 *
 * This routine activates gadget which was previously deactivated with
 * usb_gadget_deactivate() call. It calls usb_gadget_connect() if needed.
 *
 * Returns zero on success, else negative errno.
 */
int usb_gadget_activate(struct usb_gadget *gadget)
{
	int ret = 0;

	if (!gadget->deactivated)
		goto out;

	gadget->deactivated = false;

	/*
	 * If gadget has been connected before deactivation, or became connected
	 * while it was being deactivated, we call usb_gadget_connect().
	 */
	if (gadget->connected)
		ret = usb_gadget_connect(gadget);

out:
	trace_usb_gadget_activate(gadget, ret);

	return ret;
}
EXPORT_SYMBOL_GPL(usb_gadget_activate);

/* ------------------------------------------------------------------------- */

#ifdef	CONFIG_HAS_DMA

int usb_gadget_map_request_by_dev(struct device *dev,
		struct usb_request *req, int is_in)
{
	if (req->length == 0)
		return 0;

	if (req->num_sgs) {
		int     mapped;

		mapped = dma_map_sg(dev, req->sg, req->num_sgs,
				is_in ? DMA_TO_DEVICE : DMA_FROM_DEVICE);
		if (mapped == 0) {
			dev_err(dev, "failed to map SGs\n");
			return -EFAULT;
		}

		req->num_mapped_sgs = mapped;
	} else {
		if (is_vmalloc_addr(req->buf)) {
			dev_err(dev, "buffer is not dma capable\n");
			return -EFAULT;
		} else if (object_is_on_stack(req->buf)) {
			dev_err(dev, "buffer is on stack\n");
			return -EFAULT;
		}

		req->dma = dma_map_single(dev, req->buf, req->length,
				is_in ? DMA_TO_DEVICE : DMA_FROM_DEVICE);

		if (dma_mapping_error(dev, req->dma)) {
			dev_err(dev, "failed to map buffer\n");
			return -EFAULT;
		}

		req->dma_mapped = 1;
	}

	return 0;
}
EXPORT_SYMBOL_GPL(usb_gadget_map_request_by_dev);

int usb_gadget_map_request(struct usb_gadget *gadget,
		struct usb_request *req, int is_in)
{
	return usb_gadget_map_request_by_dev(gadget->dev.parent, req, is_in);
}
EXPORT_SYMBOL_GPL(usb_gadget_map_request);

void usb_gadget_unmap_request_by_dev(struct device *dev,
		struct usb_request *req, int is_in)
{
	if (req->length == 0)
		return;

	if (req->num_mapped_sgs) {
		dma_unmap_sg(dev, req->sg, req->num_sgs,
				is_in ? DMA_TO_DEVICE : DMA_FROM_DEVICE);

		req->num_mapped_sgs = 0;
	} else if (req->dma_mapped) {
		dma_unmap_single(dev, req->dma, req->length,
				is_in ? DMA_TO_DEVICE : DMA_FROM_DEVICE);
		req->dma_mapped = 0;
	}
}
EXPORT_SYMBOL_GPL(usb_gadget_unmap_request_by_dev);

void usb_gadget_unmap_request(struct usb_gadget *gadget,
		struct usb_request *req, int is_in)
{
	usb_gadget_unmap_request_by_dev(gadget->dev.parent, req, is_in);
}
EXPORT_SYMBOL_GPL(usb_gadget_unmap_request);

#endif	/* CONFIG_HAS_DMA */

/* ------------------------------------------------------------------------- */

/**
 * usb_gadget_giveback_request - give the request back to the gadget layer
 * @ep: the endpoint to be used with with the request
 * @req: the request being given back
 *
 * This is called by device controller drivers in order to return the
 * completed request back to the gadget layer.
 */
void usb_gadget_giveback_request(struct usb_ep *ep,
		struct usb_request *req)
{
	if (likely(req->status == 0))
		usb_led_activity(USB_LED_EVENT_GADGET);

	trace_usb_gadget_giveback_request(ep, req, 0);

	req->complete(ep, req);
}
EXPORT_SYMBOL_GPL(usb_gadget_giveback_request);

/* ------------------------------------------------------------------------- */

/**
 * gadget_find_ep_by_name - returns ep whose name is the same as sting passed
 *	in second parameter or NULL if searched endpoint not found
 * @g: controller to check for quirk
 * @name: name of searched endpoint
 */
struct usb_ep *gadget_find_ep_by_name(struct usb_gadget *g, const char *name)
{
	struct usb_ep *ep;

	gadget_for_each_ep(ep, g) {
		if (!strcmp(ep->name, name))
			return ep;
	}

	return NULL;
}
EXPORT_SYMBOL_GPL(gadget_find_ep_by_name);

/* ------------------------------------------------------------------------- */

int usb_gadget_ep_match_desc(struct usb_gadget *gadget,
		struct usb_ep *ep, struct usb_endpoint_descriptor *desc,
		struct usb_ss_ep_comp_descriptor *ep_comp)
{
	u8		type;
	u16		max;
	int		num_req_streams = 0;

	/* endpoint already claimed? */
	if (ep->claimed)
		return 0;

	type = usb_endpoint_type(desc);
	max = usb_endpoint_maxp(desc);

	if (usb_endpoint_dir_in(desc) && !ep->caps.dir_in)
		return 0;
	if (usb_endpoint_dir_out(desc) && !ep->caps.dir_out)
		return 0;

	if (max > ep->maxpacket_limit)
		return 0;

	/* "high bandwidth" works only at high speed */
	if (!gadget_is_dualspeed(gadget) && usb_endpoint_maxp_mult(desc) > 1)
		return 0;

	switch (type) {
	case USB_ENDPOINT_XFER_CONTROL:
		/* only support ep0 for portable CONTROL traffic */
		return 0;
	case USB_ENDPOINT_XFER_ISOC:
		if (!ep->caps.type_iso)
			return 0;
		/* ISO:  limit 1023 bytes full speed, 1024 high/super speed */
		if (!gadget_is_dualspeed(gadget) && max > 1023)
			return 0;
		break;
	case USB_ENDPOINT_XFER_BULK:
		if (!ep->caps.type_bulk)
			return 0;
		if (ep_comp && gadget_is_superspeed(gadget)) {
			/* Get the number of required streams from the
			 * EP companion descriptor and see if the EP
			 * matches it
			 */
			num_req_streams = ep_comp->bmAttributes & 0x1f;
			if (num_req_streams > ep->max_streams)
				return 0;
		}
		break;
	case USB_ENDPOINT_XFER_INT:
		/* Bulk endpoints handle interrupt transfers,
		 * except the toggle-quirky iso-synch kind
		 */
		if (!ep->caps.type_int && !ep->caps.type_bulk)
			return 0;
		/* INT:  limit 64 bytes full speed, 1024 high/super speed */
		if (!gadget_is_dualspeed(gadget) && max > 64)
			return 0;
		break;
	}

	return 1;
}
EXPORT_SYMBOL_GPL(usb_gadget_ep_match_desc);

/**
 * usb_gadget_check_config - checks if the UDC can support the binded
 *	configuration
 * @gadget: controller to check the USB configuration
 *
 * Ensure that a UDC is able to support the requested resources by a
 * configuration, and that there are no resource limitations, such as
 * internal memory allocated to all requested endpoints.
 *
 * Returns zero on success, else a negative errno.
 */
int usb_gadget_check_config(struct usb_gadget *gadget)
{
	if (gadget->ops->check_config)
		return gadget->ops->check_config(gadget);
	return 0;
}
EXPORT_SYMBOL_GPL(usb_gadget_check_config);

/* ------------------------------------------------------------------------- */

static void usb_gadget_state_work(struct work_struct *work)
{
	struct usb_gadget *gadget = work_to_gadget(work);
	struct usb_udc *udc = gadget->udc;

	if (udc)
		sysfs_notify(&udc->dev.kobj, NULL, "state");
}

void usb_gadget_set_state(struct usb_gadget *gadget,
		enum usb_device_state state)
{
	gadget->state = state;
	schedule_work(&gadget->work);
}
EXPORT_SYMBOL_GPL(usb_gadget_set_state);

/* ------------------------------------------------------------------------- */

static void usb_udc_connect_control(struct usb_udc *udc)
{
	if (udc->vbus)
		usb_gadget_connect(udc->gadget);
	else
		usb_gadget_disconnect(udc->gadget);
}

/**
 * usb_udc_vbus_handler - updates the udc core vbus status, and try to
 * connect or disconnect gadget
 * @gadget: The gadget which vbus change occurs
 * @status: The vbus status
 *
 * The udc driver calls it when it wants to connect or disconnect gadget
 * according to vbus status.
 */
void usb_udc_vbus_handler(struct usb_gadget *gadget, bool status)
{
	struct usb_udc *udc = gadget->udc;

	if (udc) {
		udc->vbus = status;
		usb_udc_connect_control(udc);
	}
}
EXPORT_SYMBOL_GPL(usb_udc_vbus_handler);

/**
 * usb_gadget_udc_reset - notifies the udc core that bus reset occurs
 * @gadget: The gadget which bus reset occurs
 * @driver: The gadget driver we want to notify
 *
 * If the udc driver has bus reset handler, it needs to call this when the bus
 * reset occurs, it notifies the gadget driver that the bus reset occurs as
 * well as updates gadget state.
 */
void usb_gadget_udc_reset(struct usb_gadget *gadget,
		struct usb_gadget_driver *driver)
{
	driver->reset(gadget);
	usb_gadget_set_state(gadget, USB_STATE_DEFAULT);
}
EXPORT_SYMBOL_GPL(usb_gadget_udc_reset);

/**
 * usb_gadget_udc_start - tells usb device controller to start up
 * @udc: The UDC to be started
 *
 * This call is issued by the UDC Class driver when it's about
 * to register a gadget driver to the device controller, before
 * calling gadget driver's bind() method.
 *
 * It allows the controller to be powered off until strictly
 * necessary to have it powered on.
 *
 * Returns zero on success, else negative errno.
 */
static inline int usb_gadget_udc_start(struct usb_udc *udc)
{
	int ret;

	if (udc->started) {
		dev_err(&udc->dev, "UDC had already started\n");
		return -EBUSY;
	}

	ret = udc->gadget->ops->udc_start(udc->gadget, udc->driver);
	if (!ret)
		udc->started = true;

	return ret;
}

/**
 * usb_gadget_udc_stop - tells usb device controller we don't need it anymore
 * @udc: The UDC to be stopped
 *
 * This call is issued by the UDC Class driver after calling
 * gadget driver's unbind() method.
 *
 * The details are implementation specific, but it can go as
 * far as powering off UDC completely and disable its data
 * line pullups.
 */
static inline void usb_gadget_udc_stop(struct usb_udc *udc)
{
	if (!udc->started) {
		dev_err(&udc->dev, "UDC had already stopped\n");
		return;
	}

	udc->gadget->ops->udc_stop(udc->gadget);
	udc->started = false;
}

/**
 * usb_gadget_udc_set_speed - tells usb device controller speed supported by
 *    current driver
 * @udc: The device we want to set maximum speed
 * @speed: The maximum speed to allowed to run
 *
 * This call is issued by the UDC Class driver before calling
 * usb_gadget_udc_start() in order to make sure that we don't try to
 * connect on speeds the gadget driver doesn't support.
 */
static inline void usb_gadget_udc_set_speed(struct usb_udc *udc,
					    enum usb_device_speed speed)
{
	struct usb_gadget *gadget = udc->gadget;
	enum usb_device_speed s;

	if (speed == USB_SPEED_UNKNOWN)
		s = gadget->max_speed;
	else
		s = min(speed, gadget->max_speed);

	if (s == USB_SPEED_SUPER_PLUS && gadget->ops->udc_set_ssp_rate)
		gadget->ops->udc_set_ssp_rate(gadget, gadget->max_ssp_rate);
	else if (gadget->ops->udc_set_speed)
		gadget->ops->udc_set_speed(gadget, s);
}

/**
 * usb_gadget_enable_async_callbacks - tell usb device controller to enable asynchronous callbacks
 * @udc: The UDC which should enable async callbacks
 *
 * This routine is used when binding gadget drivers.  It undoes the effect
 * of usb_gadget_disable_async_callbacks(); the UDC driver should enable IRQs
 * (if necessary) and resume issuing callbacks.
 *
 * This routine will always be called in process context.
 */
static inline void usb_gadget_enable_async_callbacks(struct usb_udc *udc)
{
	struct usb_gadget *gadget = udc->gadget;

	if (gadget->ops->udc_async_callbacks)
		gadget->ops->udc_async_callbacks(gadget, true);
}

/**
 * usb_gadget_disable_async_callbacks - tell usb device controller to disable asynchronous callbacks
 * @udc: The UDC which should disable async callbacks
 *
 * This routine is used when unbinding gadget drivers.  It prevents a race:
 * The UDC driver doesn't know when the gadget driver's ->unbind callback
 * runs, so unless it is told to disable asynchronous callbacks, it might
 * issue a callback (such as ->disconnect) after the unbind has completed.
 *
 * After this function runs, the UDC driver must suppress all ->suspend,
 * ->resume, ->disconnect, ->reset, and ->setup callbacks to the gadget driver
 * until async callbacks are again enabled.  A simple-minded but effective
 * way to accomplish this is to tell the UDC hardware not to generate any
 * more IRQs.
 *
 * Request completion callbacks must still be issued.  However, it's okay
 * to defer them until the request is cancelled, since the pull-up will be
 * turned off during the time period when async callbacks are disabled.
 *
 * This routine will always be called in process context.
 */
static inline void usb_gadget_disable_async_callbacks(struct usb_udc *udc)
{
	struct usb_gadget *gadget = udc->gadget;

	if (gadget->ops->udc_async_callbacks)
		gadget->ops->udc_async_callbacks(gadget, false);
}

/**
 * usb_udc_release - release the usb_udc struct
 * @dev: the dev member within usb_udc
 *
 * This is called by driver's core in order to free memory once the last
 * reference is released.
 */
static void usb_udc_release(struct device *dev)
{
	struct usb_udc *udc;

	udc = container_of(dev, struct usb_udc, dev);
	dev_dbg(dev, "releasing '%s'\n", dev_name(dev));
	kfree(udc);
}

static const struct attribute_group *usb_udc_attr_groups[];

static void usb_udc_nop_release(struct device *dev)
{
	dev_vdbg(dev, "%s\n", __func__);
}

/**
 * usb_initialize_gadget - initialize a gadget and its embedded struct device
 * @parent: the parent device to this udc. Usually the controller driver's
 * device.
 * @gadget: the gadget to be initialized.
 * @release: a gadget release function.
 */
void usb_initialize_gadget(struct device *parent, struct usb_gadget *gadget,
		void (*release)(struct device *dev))
{
	INIT_WORK(&gadget->work, usb_gadget_state_work);
	gadget->dev.parent = parent;

	if (release)
		gadget->dev.release = release;
	else
		gadget->dev.release = usb_udc_nop_release;

	device_initialize(&gadget->dev);
	gadget->dev.bus = &gadget_bus_type;
}
EXPORT_SYMBOL_GPL(usb_initialize_gadget);

/**
 * usb_add_gadget - adds a new gadget to the udc class driver list
 * @gadget: the gadget to be added to the list.
 *
 * Returns zero on success, negative errno otherwise.
 * Does not do a final usb_put_gadget() if an error occurs.
 */
int usb_add_gadget(struct usb_gadget *gadget)
{
	struct usb_udc		*udc;
	int			ret = -ENOMEM;

	udc = kzalloc(sizeof(*udc), GFP_KERNEL);
	if (!udc)
		goto error;

	device_initialize(&udc->dev);
	udc->dev.release = usb_udc_release;
	udc->dev.class = udc_class;
	udc->dev.groups = usb_udc_attr_groups;
	udc->dev.parent = gadget->dev.parent;
	ret = dev_set_name(&udc->dev, "%s",
			kobject_name(&gadget->dev.parent->kobj));
	if (ret)
		goto err_put_udc;

	udc->gadget = gadget;
	gadget->udc = udc;

	udc->started = false;

	mutex_lock(&udc_lock);
	list_add_tail(&udc->list, &udc_list);
	mutex_unlock(&udc_lock);

	ret = device_add(&udc->dev);
	if (ret)
		goto err_unlist_udc;

	usb_gadget_set_state(gadget, USB_STATE_NOTATTACHED);
	udc->vbus = true;

	ret = ida_alloc(&gadget_id_numbers, GFP_KERNEL);
	if (ret < 0)
		goto err_del_udc;
	gadget->id_number = ret;
	dev_set_name(&gadget->dev, "gadget.%d", ret);

	ret = device_add(&gadget->dev);
	if (ret)
		goto err_free_id;

	return 0;

 err_free_id:
	ida_free(&gadget_id_numbers, gadget->id_number);

 err_del_udc:
	flush_work(&gadget->work);
	device_del(&udc->dev);

 err_unlist_udc:
	mutex_lock(&udc_lock);
	list_del(&udc->list);
	mutex_unlock(&udc_lock);

 err_put_udc:
	put_device(&udc->dev);

 error:
	return ret;
}
EXPORT_SYMBOL_GPL(usb_add_gadget);

/**
 * usb_add_gadget_udc_release - adds a new gadget to the udc class driver list
 * @parent: the parent device to this udc. Usually the controller driver's
 * device.
 * @gadget: the gadget to be added to the list.
 * @release: a gadget release function.
 *
 * Returns zero on success, negative errno otherwise.
 * Calls the gadget release function in the latter case.
 */
int usb_add_gadget_udc_release(struct device *parent, struct usb_gadget *gadget,
		void (*release)(struct device *dev))
{
	int	ret;

	usb_initialize_gadget(parent, gadget, release);
	ret = usb_add_gadget(gadget);
	if (ret)
		usb_put_gadget(gadget);
	return ret;
}
EXPORT_SYMBOL_GPL(usb_add_gadget_udc_release);

/**
 * usb_get_gadget_udc_name - get the name of the first UDC controller
 * This functions returns the name of the first UDC controller in the system.
 * Please note that this interface is usefull only for legacy drivers which
 * assume that there is only one UDC controller in the system and they need to
 * get its name before initialization. There is no guarantee that the UDC
 * of the returned name will be still available, when gadget driver registers
 * itself.
 *
 * Returns pointer to string with UDC controller name on success, NULL
 * otherwise. Caller should kfree() returned string.
 */
char *usb_get_gadget_udc_name(void)
{
	struct usb_udc *udc;
	char *name = NULL;

	/* For now we take the first available UDC */
	mutex_lock(&udc_lock);
	list_for_each_entry(udc, &udc_list, list) {
		if (!udc->driver) {
			name = kstrdup(udc->gadget->name, GFP_KERNEL);
			break;
		}
	}
	mutex_unlock(&udc_lock);
	return name;
}
EXPORT_SYMBOL_GPL(usb_get_gadget_udc_name);

/**
 * usb_add_gadget_udc - adds a new gadget to the udc class driver list
 * @parent: the parent device to this udc. Usually the controller
 * driver's device.
 * @gadget: the gadget to be added to the list
 *
 * Returns zero on success, negative errno otherwise.
 */
int usb_add_gadget_udc(struct device *parent, struct usb_gadget *gadget)
{
	return usb_add_gadget_udc_release(parent, gadget, NULL);
}
EXPORT_SYMBOL_GPL(usb_add_gadget_udc);

/**
 * usb_del_gadget - deletes a gadget and unregisters its udc
 * @gadget: the gadget to be deleted.
 *
 * This will unbind @gadget, if it is bound.
 * It will not do a final usb_put_gadget().
 */
void usb_del_gadget(struct usb_gadget *gadget)
{
	struct usb_udc *udc = gadget->udc;

	if (!udc)
		return;

	dev_vdbg(gadget->dev.parent, "unregistering gadget\n");

	mutex_lock(&udc_lock);
	list_del(&udc->list);
	mutex_unlock(&udc_lock);

	kobject_uevent(&udc->dev.kobj, KOBJ_REMOVE);
	flush_work(&gadget->work);
	device_del(&gadget->dev);
	ida_free(&gadget_id_numbers, gadget->id_number);
	device_unregister(&udc->dev);
}
EXPORT_SYMBOL_GPL(usb_del_gadget);

/**
 * usb_del_gadget_udc - unregisters a gadget
 * @gadget: the gadget to be unregistered.
 *
 * Calls usb_del_gadget() and does a final usb_put_gadget().
 */
void usb_del_gadget_udc(struct usb_gadget *gadget)
{
	usb_del_gadget(gadget);
	usb_put_gadget(gadget);
}
EXPORT_SYMBOL_GPL(usb_del_gadget_udc);

/* ------------------------------------------------------------------------- */

static int gadget_match_driver(struct device *dev, struct device_driver *drv)
{
	struct usb_gadget *gadget = dev_to_usb_gadget(dev);
	struct usb_udc *udc = gadget->udc;
	struct usb_gadget_driver *driver = container_of(drv,
			struct usb_gadget_driver, driver);

	/* If the driver specifies a udc_name, it must match the UDC's name */
	if (driver->udc_name &&
			strcmp(driver->udc_name, dev_name(&udc->dev)) != 0)
		return 0;

	/* If the driver is already bound to a gadget, it doesn't match */
	if (driver->is_bound)
		return 0;

	/* Otherwise any gadget driver matches any UDC */
	return 1;
}

static int gadget_bind_driver(struct device *dev)
{
	struct usb_gadget *gadget = dev_to_usb_gadget(dev);
	struct usb_udc *udc = gadget->udc;
	struct usb_gadget_driver *driver = container_of(dev->driver,
			struct usb_gadget_driver, driver);
	int ret = 0;

	mutex_lock(&udc_lock);
	if (driver->is_bound) {
		mutex_unlock(&udc_lock);
		return -ENXIO;		/* Driver binds to only one gadget */
	}
	driver->is_bound = true;
	udc->driver = driver;
	mutex_unlock(&udc_lock);

	dev_dbg(&udc->dev, "binding gadget driver [%s]\n", driver->function);

	usb_gadget_udc_set_speed(udc, driver->max_speed);

	ret = driver->bind(udc->gadget, driver);
	if (ret)
		goto err_bind;

	ret = usb_gadget_udc_start(udc);
	if (ret)
		goto err_start;
	usb_gadget_enable_async_callbacks(udc);
	usb_udc_connect_control(udc);

	kobject_uevent(&udc->dev.kobj, KOBJ_CHANGE);
	return 0;

 err_start:
	driver->unbind(udc->gadget);

 err_bind:
	if (ret != -EISNAM)
		dev_err(&udc->dev, "failed to start %s: %d\n",
			driver->function, ret);

	mutex_lock(&udc_lock);
	udc->driver = NULL;
	driver->is_bound = false;
	mutex_unlock(&udc_lock);

	return ret;
}

static void gadget_unbind_driver(struct device *dev)
{
	struct usb_gadget *gadget = dev_to_usb_gadget(dev);
	struct usb_udc *udc = gadget->udc;
	struct usb_gadget_driver *driver = udc->driver;

	dev_dbg(&udc->dev, "unbinding gadget driver [%s]\n", driver->function);

	kobject_uevent(&udc->dev.kobj, KOBJ_CHANGE);

	usb_gadget_disconnect(gadget);
	usb_gadget_disable_async_callbacks(udc);
	if (gadget->irq)
		synchronize_irq(gadget->irq);
	udc->driver->unbind(gadget);
	usb_gadget_udc_stop(udc);

	mutex_lock(&udc_lock);
	driver->is_bound = false;
	udc->driver = NULL;
	mutex_unlock(&udc_lock);
}

/* ------------------------------------------------------------------------- */

int usb_gadget_register_driver_owner(struct usb_gadget_driver *driver,
		struct module *owner, const char *mod_name)
{
	int ret;

	if (!driver || !driver->bind || !driver->setup)
		return -EINVAL;

	driver->driver.bus = &gadget_bus_type;
	driver->driver.owner = owner;
	driver->driver.mod_name = mod_name;
	ret = driver_register(&driver->driver);
	if (ret) {
		pr_warn("%s: driver registration failed: %d\n",
				driver->function, ret);
		return ret;
	}

	mutex_lock(&udc_lock);
	if (!driver->is_bound) {
		if (driver->match_existing_only) {
			pr_warn("%s: couldn't find an available UDC or it's busy\n",
					driver->function);
			ret = -EBUSY;
		} else {
			pr_info("%s: couldn't find an available UDC\n",
					driver->function);
			ret = 0;
		}
	}
	mutex_unlock(&udc_lock);

	if (ret)
		driver_unregister(&driver->driver);
	return ret;
}
EXPORT_SYMBOL_GPL(usb_gadget_register_driver_owner);

int usb_gadget_unregister_driver(struct usb_gadget_driver *driver)
{
	if (!driver || !driver->unbind)
		return -EINVAL;

	driver_unregister(&driver->driver);
	return 0;
}
EXPORT_SYMBOL_GPL(usb_gadget_unregister_driver);

/* ------------------------------------------------------------------------- */

static ssize_t srp_store(struct device *dev,
		struct device_attribute *attr, const char *buf, size_t n)
{
	struct usb_udc		*udc = container_of(dev, struct usb_udc, dev);

	if (sysfs_streq(buf, "1"))
		usb_gadget_wakeup(udc->gadget);

	return n;
}
static DEVICE_ATTR_WO(srp);

static ssize_t soft_connect_store(struct device *dev,
		struct device_attribute *attr, const char *buf, size_t n)
{
	struct usb_udc		*udc = container_of(dev, struct usb_udc, dev);
	ssize_t			ret;

	device_lock(&udc->gadget->dev);
	if (!udc->driver) {
		dev_err(dev, "soft-connect without a gadget driver\n");
		ret = -EOPNOTSUPP;
		goto out;
	}

	if (sysfs_streq(buf, "connect")) {
		usb_gadget_udc_start(udc);
		usb_gadget_connect(udc->gadget);
	} else if (sysfs_streq(buf, "disconnect")) {
		usb_gadget_disconnect(udc->gadget);
		usb_gadget_udc_stop(udc);
	} else {
		dev_err(dev, "unsupported command '%s'\n", buf);
		ret = -EINVAL;
		goto out;
	}

	ret = n;
out:
	device_unlock(&udc->gadget->dev);
	return ret;
}
static DEVICE_ATTR_WO(soft_connect);

static ssize_t state_show(struct device *dev, struct device_attribute *attr,
			  char *buf)
{
	struct usb_udc		*udc = container_of(dev, struct usb_udc, dev);
	struct usb_gadget	*gadget = udc->gadget;

	return sprintf(buf, "%s\n", usb_state_string(gadget->state));
}
static DEVICE_ATTR_RO(state);

static ssize_t function_show(struct device *dev, struct device_attribute *attr,
			     char *buf)
{
	struct usb_udc		*udc = container_of(dev, struct usb_udc, dev);
	struct usb_gadget_driver *drv;
	int			rc = 0;

	mutex_lock(&udc_lock);
	drv = udc->driver;
	if (drv && drv->function)
		rc = scnprintf(buf, PAGE_SIZE, "%s\n", drv->function);
	mutex_unlock(&udc_lock);
	return rc;
}
static DEVICE_ATTR_RO(function);

#define USB_UDC_SPEED_ATTR(name, param)					\
ssize_t name##_show(struct device *dev,					\
		struct device_attribute *attr, char *buf)		\
{									\
	struct usb_udc *udc = container_of(dev, struct usb_udc, dev);	\
	return scnprintf(buf, PAGE_SIZE, "%s\n",			\
			usb_speed_string(udc->gadget->param));		\
}									\
static DEVICE_ATTR_RO(name)

static USB_UDC_SPEED_ATTR(current_speed, speed);
static USB_UDC_SPEED_ATTR(maximum_speed, max_speed);

#define USB_UDC_ATTR(name)					\
ssize_t name##_show(struct device *dev,				\
		struct device_attribute *attr, char *buf)	\
{								\
	struct usb_udc		*udc = container_of(dev, struct usb_udc, dev); \
	struct usb_gadget	*gadget = udc->gadget;		\
								\
	return scnprintf(buf, PAGE_SIZE, "%d\n", gadget->name);	\
}								\
static DEVICE_ATTR_RO(name)

static USB_UDC_ATTR(is_otg);
static USB_UDC_ATTR(is_a_peripheral);
static USB_UDC_ATTR(b_hnp_enable);
static USB_UDC_ATTR(a_hnp_support);
static USB_UDC_ATTR(a_alt_hnp_support);
static USB_UDC_ATTR(is_selfpowered);

static struct attribute *usb_udc_attrs[] = {
	&dev_attr_srp.attr,
	&dev_attr_soft_connect.attr,
	&dev_attr_state.attr,
	&dev_attr_function.attr,
	&dev_attr_current_speed.attr,
	&dev_attr_maximum_speed.attr,

	&dev_attr_is_otg.attr,
	&dev_attr_is_a_peripheral.attr,
	&dev_attr_b_hnp_enable.attr,
	&dev_attr_a_hnp_support.attr,
	&dev_attr_a_alt_hnp_support.attr,
	&dev_attr_is_selfpowered.attr,
	NULL,
};

static const struct attribute_group usb_udc_attr_group = {
	.attrs = usb_udc_attrs,
};

static const struct attribute_group *usb_udc_attr_groups[] = {
	&usb_udc_attr_group,
	NULL,
};

static int usb_udc_uevent(struct device *dev, struct kobj_uevent_env *env)
{
	struct usb_udc		*udc = container_of(dev, struct usb_udc, dev);
	int			ret;

	ret = add_uevent_var(env, "USB_UDC_NAME=%s", udc->gadget->name);
	if (ret) {
		dev_err(dev, "failed to add uevent USB_UDC_NAME\n");
		return ret;
	}

	mutex_lock(&udc_lock);
	if (udc->driver)
		ret = add_uevent_var(env, "USB_UDC_DRIVER=%s",
				udc->driver->function);
	mutex_unlock(&udc_lock);
	if (ret) {
		dev_err(dev, "failed to add uevent USB_UDC_DRIVER\n");
		return ret;
	}

	return 0;
}

static struct bus_type gadget_bus_type = {
	.name = "gadget",
	.probe = gadget_bind_driver,
	.remove = gadget_unbind_driver,
	.match = gadget_match_driver,
};

static int __init usb_udc_init(void)
{
	int rc;

	udc_class = class_create(THIS_MODULE, "udc");
	if (IS_ERR(udc_class)) {
		pr_err("failed to create udc class --> %ld\n",
				PTR_ERR(udc_class));
		return PTR_ERR(udc_class);
	}

	udc_class->dev_uevent = usb_udc_uevent;

	rc = bus_register(&gadget_bus_type);
	if (rc)
		class_destroy(udc_class);
	return rc;
}
subsys_initcall(usb_udc_init);

static void __exit usb_udc_exit(void)
{
	bus_unregister(&gadget_bus_type);
	class_destroy(udc_class);
}
module_exit(usb_udc_exit);

MODULE_DESCRIPTION("UDC Framework");
MODULE_AUTHOR("Felipe Balbi <balbi@ti.com>");
MODULE_LICENSE("GPL v2");<|MERGE_RESOLUTION|>--- conflicted
+++ resolved
@@ -679,11 +679,7 @@
 		goto out;
 	}
 
-<<<<<<< HEAD
 	if (gadget->deactivated || !gadget->udc->started) {
-=======
-	if (gadget->deactivated) {
->>>>>>> a343b0dd
 		/*
 		 * If gadget is deactivated we only save new state.
 		 * Gadget will be connected automatically after activation.
