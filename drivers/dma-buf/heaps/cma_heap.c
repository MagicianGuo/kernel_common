// SPDX-License-Identifier: GPL-2.0
/*
 * DMABUF CMA heap exporter
 *
 * Copyright (C) 2012, 2019, 2020 Linaro Ltd.
 * Author: <benjamin.gaignard@linaro.org> for ST-Ericsson.
 *
 * Also utilizing parts of Andrew Davis' SRAM heap:
 * Copyright (C) 2019 Texas Instruments Incorporated - http://www.ti.com/
 *	Andrew F. Davis <afd@ti.com>
 */
#include <linux/cma.h>
#include <linux/dma-buf.h>
#include <linux/dma-heap.h>
#include <linux/dma-map-ops.h>
#include <linux/err.h>
#include <linux/highmem.h>
#include <linux/io.h>
#include <linux/mm.h>
#include <linux/module.h>
#include <linux/scatterlist.h>
#include <linux/slab.h>
<<<<<<< HEAD
=======
#include <linux/vmalloc.h>
>>>>>>> 76081a5f


struct cma_heap {
	struct dma_heap *heap;
	struct cma *cma;
};

struct cma_heap_buffer {
	struct cma_heap *heap;
	struct list_head attachments;
	struct mutex lock;
	unsigned long len;
	struct page *cma_pages;
	struct page **pages;
	pgoff_t pagecount;
	int vmap_cnt;
	void *vaddr;
};

struct dma_heap_attachment {
	struct device *dev;
	struct sg_table table;
	struct list_head list;
	bool mapped;
};

static int cma_heap_attach(struct dma_buf *dmabuf,
			   struct dma_buf_attachment *attachment)
{
	struct cma_heap_buffer *buffer = dmabuf->priv;
	struct dma_heap_attachment *a;
	int ret;

	a = kzalloc(sizeof(*a), GFP_KERNEL);
	if (!a)
		return -ENOMEM;

	ret = sg_alloc_table_from_pages(&a->table, buffer->pages,
					buffer->pagecount, 0,
					buffer->pagecount << PAGE_SHIFT,
					GFP_KERNEL);
	if (ret) {
		kfree(a);
		return ret;
	}

	a->dev = attachment->dev;
	INIT_LIST_HEAD(&a->list);
	a->mapped = false;

	attachment->priv = a;

	mutex_lock(&buffer->lock);
	list_add(&a->list, &buffer->attachments);
	mutex_unlock(&buffer->lock);

	return 0;
}

static void cma_heap_detach(struct dma_buf *dmabuf,
			    struct dma_buf_attachment *attachment)
{
	struct cma_heap_buffer *buffer = dmabuf->priv;
	struct dma_heap_attachment *a = attachment->priv;

	mutex_lock(&buffer->lock);
	list_del(&a->list);
	mutex_unlock(&buffer->lock);

	sg_free_table(&a->table);
	kfree(a);
}

static struct sg_table *cma_heap_map_dma_buf(struct dma_buf_attachment *attachment,
					     enum dma_data_direction direction)
{
	struct dma_heap_attachment *a = attachment->priv;
	struct sg_table *table = &a->table;
	int ret;

	ret = dma_map_sgtable(attachment->dev, table, direction, 0);
	if (ret)
		return ERR_PTR(-ENOMEM);
	a->mapped = true;
	return table;
}

static void cma_heap_unmap_dma_buf(struct dma_buf_attachment *attachment,
				   struct sg_table *table,
				   enum dma_data_direction direction)
{
	struct dma_heap_attachment *a = attachment->priv;

	a->mapped = false;
	dma_unmap_sgtable(attachment->dev, table, direction, 0);
}

static int cma_heap_dma_buf_begin_cpu_access(struct dma_buf *dmabuf,
					     enum dma_data_direction direction)
{
	struct cma_heap_buffer *buffer = dmabuf->priv;
	struct dma_heap_attachment *a;

	if (buffer->vmap_cnt)
		invalidate_kernel_vmap_range(buffer->vaddr, buffer->len);

	mutex_lock(&buffer->lock);
	list_for_each_entry(a, &buffer->attachments, list) {
		if (!a->mapped)
			continue;
		dma_sync_sgtable_for_cpu(a->dev, &a->table, direction);
	}
	mutex_unlock(&buffer->lock);

	return 0;
}

static int cma_heap_dma_buf_end_cpu_access(struct dma_buf *dmabuf,
					   enum dma_data_direction direction)
{
	struct cma_heap_buffer *buffer = dmabuf->priv;
	struct dma_heap_attachment *a;

	if (buffer->vmap_cnt)
		flush_kernel_vmap_range(buffer->vaddr, buffer->len);

	mutex_lock(&buffer->lock);
	list_for_each_entry(a, &buffer->attachments, list) {
		if (!a->mapped)
			continue;
		dma_sync_sgtable_for_device(a->dev, &a->table, direction);
	}
	mutex_unlock(&buffer->lock);

	return 0;
}

static vm_fault_t cma_heap_vm_fault(struct vm_fault *vmf)
{
	struct vm_area_struct *vma = vmf->vma;
	struct cma_heap_buffer *buffer = vma->vm_private_data;

	if (vmf->pgoff > buffer->pagecount)
		return VM_FAULT_SIGBUS;

	vmf->page = buffer->pages[vmf->pgoff];
	get_page(vmf->page);

	return 0;
}

static const struct vm_operations_struct dma_heap_vm_ops = {
	.fault = cma_heap_vm_fault,
};

static int cma_heap_mmap(struct dma_buf *dmabuf, struct vm_area_struct *vma)
{
	struct cma_heap_buffer *buffer = dmabuf->priv;

	if ((vma->vm_flags & (VM_SHARED | VM_MAYSHARE)) == 0)
		return -EINVAL;

	vma->vm_ops = &dma_heap_vm_ops;
	vma->vm_private_data = buffer;

	return 0;
}

static void *cma_heap_do_vmap(struct cma_heap_buffer *buffer)
{
	void *vaddr;

	vaddr = vmap(buffer->pages, buffer->pagecount, VM_MAP, PAGE_KERNEL);
	if (!vaddr)
		return ERR_PTR(-ENOMEM);

	return vaddr;
}

static void *cma_heap_vmap(struct dma_buf *dmabuf)
{
	struct cma_heap_buffer *buffer = dmabuf->priv;
	void *vaddr;

	mutex_lock(&buffer->lock);
	if (buffer->vmap_cnt) {
		buffer->vmap_cnt++;
		vaddr = buffer->vaddr;
		goto out;
	}

	vaddr = cma_heap_do_vmap(buffer);
	if (IS_ERR(vaddr))
		goto out;

	buffer->vaddr = vaddr;
	buffer->vmap_cnt++;
out:
	mutex_unlock(&buffer->lock);

	return vaddr;
}

static void cma_heap_vunmap(struct dma_buf *dmabuf, void *vaddr)
{
	struct cma_heap_buffer *buffer = dmabuf->priv;

	mutex_lock(&buffer->lock);
	if (!--buffer->vmap_cnt) {
		vunmap(buffer->vaddr);
		buffer->vaddr = NULL;
	}
	mutex_unlock(&buffer->lock);
}

static void cma_heap_dma_buf_release(struct dma_buf *dmabuf)
{
	struct cma_heap_buffer *buffer = dmabuf->priv;
	struct cma_heap *cma_heap = buffer->heap;

	if (buffer->vmap_cnt > 0) {
		WARN(1, "%s: buffer still mapped in the kernel\n", __func__);
		vunmap(buffer->vaddr);
	}

	/* free page list */
	kfree(buffer->pages);
	/* release memory */
	cma_release(cma_heap->cma, buffer->cma_pages, buffer->pagecount);
	kfree(buffer);
}

static const struct dma_buf_ops cma_heap_buf_ops = {
	.attach = cma_heap_attach,
	.detach = cma_heap_detach,
	.map_dma_buf = cma_heap_map_dma_buf,
	.unmap_dma_buf = cma_heap_unmap_dma_buf,
	.begin_cpu_access = cma_heap_dma_buf_begin_cpu_access,
	.end_cpu_access = cma_heap_dma_buf_end_cpu_access,
	.mmap = cma_heap_mmap,
	.vmap = cma_heap_vmap,
	.vunmap = cma_heap_vunmap,
	.release = cma_heap_dma_buf_release,
};

static struct dma_buf *cma_heap_allocate(struct dma_heap *heap,
					 unsigned long len,
					 unsigned long fd_flags,
					 unsigned long heap_flags)
{
	struct cma_heap *cma_heap = dma_heap_get_drvdata(heap);
	struct cma_heap_buffer *buffer;
	DEFINE_DMA_BUF_EXPORT_INFO(exp_info);
	size_t size = PAGE_ALIGN(len);
	pgoff_t pagecount = size >> PAGE_SHIFT;
	unsigned long align = get_order(size);
	struct page *cma_pages;
	struct dma_buf *dmabuf;
	int ret = -ENOMEM;
	pgoff_t pg;

	buffer = kzalloc(sizeof(*buffer), GFP_KERNEL);
	if (!buffer)
		return ERR_PTR(-ENOMEM);

	INIT_LIST_HEAD(&buffer->attachments);
	mutex_init(&buffer->lock);
	buffer->len = size;

	if (align > CONFIG_CMA_ALIGNMENT)
		align = CONFIG_CMA_ALIGNMENT;

	cma_pages = cma_alloc(cma_heap->cma, pagecount, align, GFP_KERNEL);
	if (!cma_pages)
		goto free_buffer;

	/* Clear the cma pages */
	if (PageHighMem(cma_pages)) {
		unsigned long nr_clear_pages = pagecount;
		struct page *page = cma_pages;

		while (nr_clear_pages > 0) {
			void *vaddr = kmap_atomic(page);

			memset(vaddr, 0, PAGE_SIZE);
			kunmap_atomic(vaddr);
			/*
			 * Avoid wasting time zeroing memory if the process
			 * has been killed by by SIGKILL
			 */
			if (fatal_signal_pending(current))
				goto free_cma;
			page++;
			nr_clear_pages--;
		}
	} else {
		memset(page_address(cma_pages), 0, size);
	}

	buffer->pages = kmalloc_array(pagecount, sizeof(*buffer->pages), GFP_KERNEL);
	if (!buffer->pages) {
		ret = -ENOMEM;
		goto free_cma;
	}

	for (pg = 0; pg < pagecount; pg++)
		buffer->pages[pg] = &cma_pages[pg];

	buffer->cma_pages = cma_pages;
	buffer->heap = cma_heap;
	buffer->pagecount = pagecount;

	/* create the dmabuf */
	exp_info.exp_name = dma_heap_get_name(heap);
	exp_info.ops = &cma_heap_buf_ops;
	exp_info.size = buffer->len;
	exp_info.flags = fd_flags;
	exp_info.priv = buffer;
	dmabuf = dma_buf_export(&exp_info);
	if (IS_ERR(dmabuf)) {
		ret = PTR_ERR(dmabuf);
		goto free_pages;
	}

	return dmabuf;

free_pages:
	kfree(buffer->pages);
free_cma:
	cma_release(cma_heap->cma, cma_pages, pagecount);
free_buffer:
	kfree(buffer);

	return ERR_PTR(ret);
}

static const struct dma_heap_ops cma_heap_ops = {
	.allocate = cma_heap_allocate,
};

static int __add_cma_heap(struct cma *cma, void *data)
{
	struct cma_heap *cma_heap;
	struct dma_heap_export_info exp_info;

	cma_heap = kzalloc(sizeof(*cma_heap), GFP_KERNEL);
	if (!cma_heap)
		return -ENOMEM;
	cma_heap->cma = cma;

	exp_info.name = cma_get_name(cma);
	exp_info.ops = &cma_heap_ops;
	exp_info.priv = cma_heap;

	cma_heap->heap = dma_heap_add(&exp_info);
	if (IS_ERR(cma_heap->heap)) {
		int ret = PTR_ERR(cma_heap->heap);

		kfree(cma_heap);
		return ret;
	}

	return 0;
}

static int add_default_cma_heap(void)
{
	struct cma *default_cma = dev_get_cma_area(NULL);
	int ret = 0;

	if (default_cma)
		ret = __add_cma_heap(default_cma, NULL);

	return ret;
}
module_init(add_default_cma_heap);
MODULE_DESCRIPTION("DMA-BUF CMA Heap");
MODULE_LICENSE("GPL v2");<|MERGE_RESOLUTION|>--- conflicted
+++ resolved
@@ -20,10 +20,7 @@
 #include <linux/module.h>
 #include <linux/scatterlist.h>
 #include <linux/slab.h>
-<<<<<<< HEAD
-=======
 #include <linux/vmalloc.h>
->>>>>>> 76081a5f
 
 
 struct cma_heap {
