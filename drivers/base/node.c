--- conflicted
+++ resolved
@@ -70,13 +70,9 @@
 	unsigned long sreclaimable, sunreclaimable;
 
 	si_meminfo_node(&i, nid);
-<<<<<<< HEAD
 	sreclaimable = node_page_state(pgdat, NR_SLAB_RECLAIMABLE);
 	sunreclaimable = node_page_state(pgdat, NR_SLAB_UNRECLAIMABLE);
 	n = sysfs_emit(buf,
-=======
-	n = sprintf(buf,
->>>>>>> 1b540579
 		       "Node %d MemTotal:       %8lu kB\n"
 		       "Node %d MemFree:        %8lu kB\n"
 		       "Node %d MemUsed:        %8lu kB\n"
